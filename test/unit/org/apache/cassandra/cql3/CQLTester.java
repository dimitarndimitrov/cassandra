/*
 * Licensed to the Apache Software Foundation (ASF) under one
 * or more contributor license agreements.  See the NOTICE file
 * distributed with this work for additional information
 * regarding copyright ownership.  The ASF licenses this file
 * to you under the Apache License, Version 2.0 (the
 * "License"); you may not use this file except in compliance
 * with the License.  You may obtain a copy of the License at
 *
 *     http://www.apache.org/licenses/LICENSE-2.0
 *
 * Unless required by applicable law or agreed to in writing, software
 * distributed under the License is distributed on an "AS IS" BASIS,
 * WITHOUT WARRANTIES OR CONDITIONS OF ANY KIND, either express or implied.
 * See the License for the specific language governing permissions and
 * limitations under the License.
 */
package org.apache.cassandra.cql3;

import java.io.File;
import java.io.IOException;
import java.math.BigDecimal;
import java.math.BigInteger;
import java.net.InetAddress;
import java.net.ServerSocket;
import java.nio.ByteBuffer;
import java.util.*;
import java.util.concurrent.CountDownLatch;
import java.util.concurrent.ExecutionException;
import java.util.concurrent.TimeUnit;
import java.util.concurrent.atomic.AtomicInteger;
import java.util.stream.Collectors;

import com.google.common.base.Objects;
import com.google.common.collect.ImmutableSet;
import org.junit.*;
import org.slf4j.Logger;
import org.slf4j.LoggerFactory;

import com.datastax.driver.core.*;
import com.datastax.driver.core.DataType;
import com.datastax.driver.core.ResultSet;
import org.apache.cassandra.SchemaLoader;
import org.apache.cassandra.concurrent.ScheduledExecutors;
import org.apache.cassandra.config.CFMetaData;
import org.apache.cassandra.config.DatabaseDescriptor;
import org.apache.cassandra.config.Schema;
import org.apache.cassandra.config.SchemaConstants;
import org.apache.cassandra.cql3.functions.FunctionName;
import org.apache.cassandra.cql3.functions.ThreadAwareSecurityManager;
import org.apache.cassandra.cql3.statements.ParsedStatement;
import org.apache.cassandra.db.*;
import org.apache.cassandra.db.commitlog.CommitLog;
import org.apache.cassandra.db.marshal.*;
import org.apache.cassandra.db.marshal.TupleType;
import org.apache.cassandra.dht.Murmur3Partitioner;
import org.apache.cassandra.exceptions.ConfigurationException;
import org.apache.cassandra.exceptions.SyntaxException;
import org.apache.cassandra.io.util.FileUtils;
import org.apache.cassandra.serializers.TypeSerializer;
import org.apache.cassandra.service.ClientState;
import org.apache.cassandra.service.QueryState;
import org.apache.cassandra.service.StorageService;
import org.apache.cassandra.transport.*;
import org.apache.cassandra.transport.ProtocolVersion;
import org.apache.cassandra.transport.messages.ResultMessage;
import org.apache.cassandra.utils.ByteBufferUtil;
import org.apache.cassandra.utils.FBUtilities;

import static junit.framework.Assert.assertNotNull;

/**
 * Base class for CQL tests.
 */
public abstract class CQLTester
{
    protected static final Logger logger = LoggerFactory.getLogger(CQLTester.class);

    public static final String KEYSPACE = "cql_test_keyspace";
    public static final String KEYSPACE_PER_TEST = "cql_test_keyspace_alt";
    protected static final boolean USE_PREPARED_VALUES = Boolean.valueOf(System.getProperty("cassandra.test.use_prepared", "true"));
    protected static final boolean REUSE_PREPARED = Boolean.valueOf(System.getProperty("cassandra.test.reuse_prepared", "true"));
    protected static final long ROW_CACHE_SIZE_IN_MB = Integer.valueOf(System.getProperty("cassandra.test.row_cache_size_in_mb", "0"));
    private static final AtomicInteger seqNumber = new AtomicInteger();
    protected static final ByteBuffer TOO_BIG = ByteBuffer.allocate(FBUtilities.MAX_UNSIGNED_SHORT + 1024);

    private static org.apache.cassandra.transport.Server server;
    protected static final int nativePort;
    protected static final InetAddress nativeAddr;
    private static final Map<ProtocolVersion, Cluster> clusters = new HashMap<>();
    private static final Map<ProtocolVersion, Session> sessions = new HashMap<>();

    private static boolean isServerPrepared = false;

    public static final List<ProtocolVersion> PROTOCOL_VERSIONS = new ArrayList<>(ProtocolVersion.SUPPORTED.size());

    /** Return the current server version if supported by the driver, else
     * the latest that is supported.
     *
     * @return - the preferred versions that is also supported by the driver
     */
    public static final ProtocolVersion getDefaultVersion()
    {
        return PROTOCOL_VERSIONS.contains(ProtocolVersion.CURRENT)
               ? ProtocolVersion.CURRENT
               : PROTOCOL_VERSIONS.get(PROTOCOL_VERSIONS.size() - 1);
    }
    static
    {
        DatabaseDescriptor.daemonInitialization();

        // The latest versions might not be supported yet by the java driver
        for (ProtocolVersion version : ProtocolVersion.SUPPORTED)
        {
            try
            {
                com.datastax.driver.core.ProtocolVersion.fromInt(version.asInt());
                PROTOCOL_VERSIONS.add(version);
            }
            catch (IllegalArgumentException e)
            {
                logger.warn("Protocol Version {} not supported by java driver", version);
            }
        }
<<<<<<< HEAD
        PROTOCOL_VERSIONS = builder.build();
=======
>>>>>>> e0adc166

        nativeAddr = InetAddress.getLoopbackAddress();

        try
        {
            try (ServerSocket serverSocket = new ServerSocket(0))
            {
                nativePort = serverSocket.getLocalPort();
            }
            Thread.sleep(250);
        }
        catch (Exception e)
        {
            throw new RuntimeException(e);
        }
    }

    public static ResultMessage lastSchemaChangeResult;

    private List<String> keyspaces = new ArrayList<>();
    private List<String> tables = new ArrayList<>();
    private List<String> types = new ArrayList<>();
    private List<String> functions = new ArrayList<>();
    private List<String> aggregates = new ArrayList<>();

    // We don't use USE_PREPARED_VALUES in the code below so some test can foce value preparation (if the result
    // is not expected to be the same without preparation)
    private boolean usePrepared = USE_PREPARED_VALUES;
    private static boolean reusePrepared = REUSE_PREPARED;

    protected boolean usePrepared()
    {
        return usePrepared;
    }

    public static void prepareServer()
    {
        if (isServerPrepared)
            return;

        DatabaseDescriptor.daemonInitialization();

        // Cleanup first
        try
        {
            cleanupAndLeaveDirs();
        }
        catch (IOException e)
        {
            logger.error("Failed to cleanup and recreate directories.");
            throw new RuntimeException(e);
        }

        Thread.setDefaultUncaughtExceptionHandler(new Thread.UncaughtExceptionHandler()
        {
            public void uncaughtException(Thread t, Throwable e)
            {
                logger.error("Fatal exception in thread " + t, e);
            }
        });

        ThreadAwareSecurityManager.install();

        Keyspace.setInitialized();
        isServerPrepared = true;
    }

    public static void cleanupAndLeaveDirs() throws IOException
    {
        // We need to stop and unmap all CLS instances prior to cleanup() or we'll get failures on Windows.
        CommitLog.instance.stopUnsafe(true);
        mkdirs();
        cleanup();
        mkdirs();
        CommitLog.instance.restartUnsafe();
    }

    public static void cleanup()
    {
        // clean up commitlog
        String[] directoryNames = { DatabaseDescriptor.getCommitLogLocation(), };
        for (String dirName : directoryNames)
        {
            File dir = new File(dirName);
            if (!dir.exists())
                throw new RuntimeException("No such directory: " + dir.getAbsolutePath());
            FileUtils.deleteRecursive(dir);
        }

        File cdcDir = new File(DatabaseDescriptor.getCDCLogLocation());
        if (cdcDir.exists())
            FileUtils.deleteRecursive(cdcDir);

        cleanupSavedCaches();

        // clean up data directory which are stored as data directory/keyspace/data files
        for (String dirName : DatabaseDescriptor.getAllDataFileLocations())
        {
            File dir = new File(dirName);
            if (!dir.exists())
                throw new RuntimeException("No such directory: " + dir.getAbsolutePath());
            FileUtils.deleteRecursive(dir);
        }
    }

    public static void mkdirs()
    {
        DatabaseDescriptor.createAllDirectories();
    }

    public static void cleanupSavedCaches()
    {
        File cachesDir = new File(DatabaseDescriptor.getSavedCachesLocation());

        if (!cachesDir.exists() || !cachesDir.isDirectory())
            return;

        FileUtils.delete(cachesDir.listFiles());
    }

    @BeforeClass
    public static void setUpClass()
    {
        if (ROW_CACHE_SIZE_IN_MB > 0)
            DatabaseDescriptor.setRowCacheSizeInMB(ROW_CACHE_SIZE_IN_MB);

        StorageService.instance.setPartitionerUnsafe(Murmur3Partitioner.instance);

        // Once per-JVM is enough
        prepareServer();
    }

    @AfterClass
    public static void tearDownClass()
    {
        for (Session sess : sessions.values())
                sess.close();
        for (Cluster cl : clusters.values())
                cl.close();

        if (server != null)
            server.stop();

        // We use queryInternal for CQLTester so prepared statement will populate our internal cache (if reusePrepared is used; otherwise prepared
        // statements are not cached but re-prepared every time). So we clear the cache between test files to avoid accumulating too much.
        if (reusePrepared)
            QueryProcessor.clearInternalStatementsCache();
    }

    @Before
    public void beforeTest() throws Throwable
    {
        schemaChange(String.format("CREATE KEYSPACE IF NOT EXISTS %s WITH replication = {'class': 'SimpleStrategy', 'replication_factor': '1'}", KEYSPACE));
        schemaChange(String.format("CREATE KEYSPACE IF NOT EXISTS %s WITH replication = {'class': 'SimpleStrategy', 'replication_factor': '1'}", KEYSPACE_PER_TEST));
    }

    @After
    public void afterTest() throws Throwable
    {
        dropPerTestKeyspace();

        // Restore standard behavior in case it was changed
        usePrepared = USE_PREPARED_VALUES;
        reusePrepared = REUSE_PREPARED;

        final List<String> keyspacesToDrop = copy(keyspaces);
        final List<String> tablesToDrop = copy(tables);
        final List<String> typesToDrop = copy(types);
        final List<String> functionsToDrop = copy(functions);
        final List<String> aggregatesToDrop = copy(aggregates);
        keyspaces = null;
        tables = null;
        types = null;
        functions = null;
        aggregates = null;

        // We want to clean up after the test, but dropping a table is rather long so just do that asynchronously
        ScheduledExecutors.optionalTasks.execute(new Runnable()
        {
            public void run()
            {
                try
                {
                    for (int i = tablesToDrop.size() - 1; i >= 0; i--)
                        schemaChange(String.format("DROP TABLE IF EXISTS %s.%s", KEYSPACE, tablesToDrop.get(i)));

                    for (int i = aggregatesToDrop.size() - 1; i >= 0; i--)
                        schemaChange(String.format("DROP AGGREGATE IF EXISTS %s", aggregatesToDrop.get(i)));

                    for (int i = functionsToDrop.size() - 1; i >= 0; i--)
                        schemaChange(String.format("DROP FUNCTION IF EXISTS %s", functionsToDrop.get(i)));

                    for (int i = typesToDrop.size() - 1; i >= 0; i--)
                        schemaChange(String.format("DROP TYPE IF EXISTS %s.%s", KEYSPACE, typesToDrop.get(i)));

                    for (int i = keyspacesToDrop.size() - 1; i >= 0; i--)
                        schemaChange(String.format("DROP KEYSPACE IF EXISTS %s", keyspacesToDrop.get(i)));

                    // Dropping doesn't delete the sstables. It's not a huge deal but it's cleaner to cleanup after us
                    // Thas said, we shouldn't delete blindly before the TransactionLogs.SSTableTidier for the table we drop
                    // have run or they will be unhappy. Since those taks are scheduled on StorageService.tasks and that's
                    // mono-threaded, just push a task on the queue to find when it's empty. No perfect but good enough.

                    final CountDownLatch latch = new CountDownLatch(1);
                    ScheduledExecutors.nonPeriodicTasks.execute(new Runnable()
                    {
                        public void run()
                        {
                            latch.countDown();
                        }
                    });
                    latch.await(2, TimeUnit.SECONDS);

                    removeAllSSTables(KEYSPACE, tablesToDrop);
                }
                catch (Exception e)
                {
                    throw new RuntimeException(e);
                }
            }
        });
    }

    // lazy initialization for all tests that require Java Driver
    protected static void requireNetwork() throws ConfigurationException
    {
        if (server != null)
            return;

        SystemKeyspace.finishStartup();
        StorageService.instance.initServer();
        SchemaLoader.startGossiper();

        server = new Server.Builder().withHost(nativeAddr).withPort(nativePort).build();
        server.start();

        for (ProtocolVersion version : PROTOCOL_VERSIONS)
        {
            if (clusters.containsKey(version))
                continue;

            Cluster cluster = Cluster.builder()
                                     .addContactPoints(nativeAddr)
                                     .withClusterName("Test Cluster")
                                     .withPort(nativePort)
                                     .withProtocolVersion(com.datastax.driver.core.ProtocolVersion.fromInt(version.asInt()))
                                     .build();
            clusters.put(version, cluster);
            sessions.put(version, cluster.connect());

            logger.info("Started Java Driver instance for protocol version {}", version);
        }
    }

    protected void dropPerTestKeyspace() throws Throwable
    {
        execute(String.format("DROP KEYSPACE IF EXISTS %s", KEYSPACE_PER_TEST));
    }

    /**
     * Returns a copy of the specified list.
     * @return a copy of the specified list.
     */
    private static List<String> copy(List<String> list)
    {
        return list.isEmpty() ? Collections.<String>emptyList() : new ArrayList<>(list);
    }

    public ColumnFamilyStore getCurrentColumnFamilyStore()
    {
        return getCurrentColumnFamilyStore(KEYSPACE);
    }

    public ColumnFamilyStore getCurrentColumnFamilyStore(String keyspace)
    {
        String currentTable = currentTable();
        return currentTable == null
             ? null
             : Keyspace.open(keyspace).getColumnFamilyStore(currentTable);
    }

    public void flush(boolean forceFlush)
    {
        if (forceFlush)
            flush();
    }

    public void flush()
    {
        flush(KEYSPACE);
    }

    public void flush(String keyspace)
    {
        ColumnFamilyStore store = getCurrentColumnFamilyStore(keyspace);
        if (store != null)
            store.forceBlockingFlush();
    }

    public void disableCompaction(String keyspace)
    {
        ColumnFamilyStore store = getCurrentColumnFamilyStore(keyspace);
        store.disableAutoCompaction();
    }

    public void compact()
    {
        try
        {
            ColumnFamilyStore store = getCurrentColumnFamilyStore();
            if (store != null)
                store.forceMajorCompaction();
        }
        catch (InterruptedException | ExecutionException e)
        {
            throw new RuntimeException(e);
        }
    }

    public void cleanupCache()
    {
        ColumnFamilyStore store = getCurrentColumnFamilyStore();
        if (store != null)
            store.cleanupCache();
    }

    public static FunctionName parseFunctionName(String qualifiedName)
    {
        int i = qualifiedName.indexOf('.');
        return i == -1
               ? FunctionName.nativeFunction(qualifiedName)
               : new FunctionName(qualifiedName.substring(0, i).trim(), qualifiedName.substring(i+1).trim());
    }

    public static String shortFunctionName(String f)
    {
        return parseFunctionName(f).name;
    }

    private static void removeAllSSTables(String ks, List<String> tables)
    {
        // clean up data directory which are stored as data directory/keyspace/data files
        for (File d : Directories.getKSChildDirectories(ks))
        {
            if (d.exists() && containsAny(d.getName(), tables))
                FileUtils.deleteRecursive(d);
        }
    }

    private static boolean containsAny(String filename, List<String> tables)
    {
        for (int i = 0, m = tables.size(); i < m; i++)
            // don't accidentally delete in-use directories with the
            // same prefix as a table to delete, i.e. table_1 & table_11
            if (filename.contains(tables.get(i) + "-"))
                return true;
        return false;
    }

    protected String keyspace()
    {
        return KEYSPACE;
    }

    protected String currentTable()
    {
        if (tables.isEmpty())
            return null;
        return tables.get(tables.size() - 1);
    }

    protected ByteBuffer unset()
    {
        return ByteBufferUtil.UNSET_BYTE_BUFFER;
    }

    protected void forcePreparedValues()
    {
        this.usePrepared = true;
    }

    protected void stopForcingPreparedValues()
    {
        this.usePrepared = USE_PREPARED_VALUES;
    }

    protected void disablePreparedReuseForTest()
    {
        this.reusePrepared = false;
    }

    protected String createType(String query)
    {
        String typeName = "type_" + seqNumber.getAndIncrement();
        String fullQuery = String.format(query, KEYSPACE + "." + typeName);
        types.add(typeName);
        logger.info(fullQuery);
        schemaChange(fullQuery);
        return typeName;
    }

    protected String createFunction(String keyspace, String argTypes, String query) throws Throwable
    {
        String functionName = keyspace + ".function_" + seqNumber.getAndIncrement();
        createFunctionOverload(functionName, argTypes, query);
        return functionName;
    }

    protected void createFunctionOverload(String functionName, String argTypes, String query) throws Throwable
    {
        String fullQuery = String.format(query, functionName);
        functions.add(functionName + '(' + argTypes + ')');
        logger.info(fullQuery);
        schemaChange(fullQuery);
    }

    protected String createAggregate(String keyspace, String argTypes, String query) throws Throwable
    {
        String aggregateName = keyspace + "." + "aggregate_" + seqNumber.getAndIncrement();
        createAggregateOverload(aggregateName, argTypes, query);
        return aggregateName;
    }

    protected void createAggregateOverload(String aggregateName, String argTypes, String query) throws Throwable
    {
        String fullQuery = String.format(query, aggregateName);
        aggregates.add(aggregateName + '(' + argTypes + ')');
        logger.info(fullQuery);
        schemaChange(fullQuery);
    }

    protected String createKeyspace(String query)
    {
        String currentKeyspace = createKeyspaceName();
        String fullQuery = String.format(query, currentKeyspace);
        logger.info(fullQuery);
        schemaChange(fullQuery);
        return currentKeyspace;
    }

    protected String createKeyspaceName()
    {
        String currentKeyspace = "keyspace_" + seqNumber.getAndIncrement();
        keyspaces.add(currentKeyspace);
        return currentKeyspace;
    }

    protected String createTable(String query)
    {
        return createTable(KEYSPACE, query);
    }

    protected String createTable(String keyspace, String query)
    {
        String currentTable = createTableName();
        String fullQuery = formatQuery(keyspace, query);
        logger.info(fullQuery);
        schemaChange(fullQuery);
        return currentTable;
    }

    protected String createTableName()
    {
        String currentTable = "table_" + seqNumber.getAndIncrement();
        tables.add(currentTable);
        return currentTable;
    }

    protected void createTableMayThrow(String query) throws Throwable
    {
        String currentTable = createTableName();
        String fullQuery = formatQuery(query);
        logger.info(fullQuery);
        QueryProcessor.executeOnceInternal(fullQuery);
    }

    protected void alterTable(String query)
    {
        String fullQuery = formatQuery(query);
        logger.info(fullQuery);
        schemaChange(fullQuery);
    }

    protected void alterTableMayThrow(String query) throws Throwable
    {
        String fullQuery = formatQuery(query);
        logger.info(fullQuery);
        QueryProcessor.executeOnceInternal(fullQuery);
    }

    protected void dropTable(String query)
    {
        dropFormattedTable(String.format(query, KEYSPACE + "." + currentTable()));
    }

    protected void dropFormattedTable(String formattedQuery)
    {
        logger.info(formattedQuery);
        schemaChange(formattedQuery);
    }

    protected void createIndex(String query)
    {
        createFormattedIndex(formatQuery(query));
    }

    protected void createFormattedIndex(String formattedQuery)
    {
        logger.info(formattedQuery);
        schemaChange(formattedQuery);
    }

    /**
     * Index creation is asynchronous, this method searches in the system table IndexInfo
     * for the specified index and returns true if it finds it, which indicates the
     * index was built. If we haven't found it after 5 seconds we give-up.
     */
    protected boolean waitForIndex(String keyspace, String table, String index) throws Throwable
    {
        long start = System.currentTimeMillis();
        boolean indexCreated = false;
        while (!indexCreated)
        {
            Object[][] results = getRows(execute("select index_name from system.\"IndexInfo\" where table_name = ?", keyspace));
            for(int i = 0; i < results.length; i++)
            {
                if (index.equals(results[i][0]))
                {
                    indexCreated = true;
                    break;
                }
            }

            if (System.currentTimeMillis() - start > 5000)
                break;

            Thread.sleep(10);
        }

        return indexCreated;
    }

    protected void createIndexMayThrow(String query) throws Throwable
    {
        String fullQuery = formatQuery(query);
        logger.info(fullQuery);
        QueryProcessor.executeOnceInternal(fullQuery);
    }

    protected void dropIndex(String query) throws Throwable
    {
        String fullQuery = String.format(query, KEYSPACE);
        logger.info(fullQuery);
        schemaChange(fullQuery);
    }

    protected void assertLastSchemaChange(Event.SchemaChange.Change change, Event.SchemaChange.Target target,
                                          String keyspace, String name,
                                          String... argTypes)
    {
        Assert.assertTrue(lastSchemaChangeResult instanceof ResultMessage.SchemaChange);
        ResultMessage.SchemaChange schemaChange = (ResultMessage.SchemaChange) lastSchemaChangeResult;
        Assert.assertSame(change, schemaChange.change.change);
        Assert.assertSame(target, schemaChange.change.target);
        Assert.assertEquals(keyspace, schemaChange.change.keyspace);
        Assert.assertEquals(name, schemaChange.change.name);
        Assert.assertEquals(argTypes != null ? Arrays.asList(argTypes) : null, schemaChange.change.argTypes);
    }

    protected static void schemaChange(String query)
    {
        try
        {
            ClientState state = ClientState.forInternalCalls();
            state.setKeyspace(SchemaConstants.SYSTEM_KEYSPACE_NAME);
            QueryState queryState = new QueryState(state);

            ParsedStatement.Prepared prepared = QueryProcessor.parseStatement(query, queryState);
            prepared.statement.validate(state);

            QueryOptions options = QueryOptions.forInternalCalls(Collections.<ByteBuffer>emptyList());

            lastSchemaChangeResult = prepared.statement.executeInternal(queryState, options);
        }
        catch (Exception e)
        {
            logger.info("Error performing schema change", e);
            throw new RuntimeException("Error setting schema for test (query was: " + query + ")", e);
        }
    }

    protected CFMetaData currentTableMetadata()
    {
        return Schema.instance.getCFMetaData(KEYSPACE, currentTable());
    }

    protected com.datastax.driver.core.ResultSet executeNet(ProtocolVersion protocolVersion, String query, Object... values) throws Throwable
    {
        return sessionNet(protocolVersion).execute(formatQuery(query), values);
    }

    protected Session sessionNet()
    {
        return sessionNet(getDefaultVersion());
    }

    protected Session sessionNet(ProtocolVersion protocolVersion)
    {
        requireNetwork();

        return sessions.get(protocolVersion);
    }

    protected String formatQuery(String query)
    {
        return formatQuery(KEYSPACE, query);
    }

    protected final String formatQuery(String keyspace, String query)
    {
        String currentTable = currentTable();
        return currentTable == null ? query : String.format(query, keyspace + "." + currentTable);
    }

    protected ResultMessage.Prepared prepare(String query) throws Throwable
    {
        return QueryProcessor.prepare(formatQuery(query), ClientState.forInternalCalls(), false);
    }

    protected UntypedResultSet execute(String query, Object... values) throws Throwable
    {
        return executeFormattedQuery(formatQuery(query), values);
    }

    protected UntypedResultSet executeFormattedQuery(String query, Object... values) throws Throwable
    {
        UntypedResultSet rs;
        if (usePrepared)
        {
            if (logger.isTraceEnabled())
                logger.trace("Executing: {} with values {}", query, formatAllValues(values));
            if (reusePrepared)
            {
                rs = QueryProcessor.executeInternal(query, transformValues(values));

                // If a test uses a "USE ...", then presumably its statements use relative table. In that case, a USE
                // change the meaning of the current keyspace, so we don't want a following statement to reuse a previously
                // prepared statement at this wouldn't use the right keyspace. To avoid that, we drop the previously
                // prepared statement.
                if (query.startsWith("USE"))
                    QueryProcessor.clearInternalStatementsCache();
            }
            else
            {
                rs = QueryProcessor.executeOnceInternal(query, transformValues(values));
            }
        }
        else
        {
            query = replaceValues(query, values);
            if (logger.isTraceEnabled())
                logger.trace("Executing: {}", query);
            rs = QueryProcessor.executeOnceInternal(query);
        }
        if (rs != null)
        {
            if (logger.isTraceEnabled())
                logger.trace("Got {} rows", rs.size());
        }
        return rs;
    }

    protected void assertRowsNet(ResultSet result, Object[]... rows)
    {
<<<<<<< HEAD
        assertRowsNet(PROTOCOL_VERSIONS.get(PROTOCOL_VERSIONS.size() - 1), result, rows);
    }

    protected void assertRowsNet(int protocolVersion, ResultSet result, Object[]... rows)
=======
        assertRowsNet(getDefaultVersion(), result, rows);
    }

    protected void assertRowsNet(ProtocolVersion protocolVersion, ResultSet result, Object[]... rows)
>>>>>>> e0adc166
    {
        // necessary as we need cluster objects to supply CodecRegistry.
        // It's reasonably certain that the network setup has already been done
        // by the time we arrive at this point, but adding this check doesn't hurt
        requireNetwork();

        if (result == null)
        {
            if (rows.length > 0)
                Assert.fail(String.format("No rows returned by query but %d expected", rows.length));
            return;
        }

        ColumnDefinitions meta = result.getColumnDefinitions();
        Iterator<Row> iter = result.iterator();
        int i = 0;
        while (iter.hasNext() && i < rows.length)
        {
            Object[] expected = rows[i];
            Row actual = iter.next();

            Assert.assertEquals(String.format("Invalid number of (expected) values provided for row %d (using protocol version %s)",
                                              i, protocolVersion),
                                meta.size(), expected.length);

            for (int j = 0; j < meta.size(); j++)
            {
                DataType type = meta.getType(j);
                com.datastax.driver.core.TypeCodec<Object> codec = clusters.get(protocolVersion).getConfiguration()
                                                                                                .getCodecRegistry()
                                                                                                .codecFor(type);
                ByteBuffer expectedByteValue = codec.serialize(expected[j], com.datastax.driver.core.ProtocolVersion.fromInt(protocolVersion.asInt()));
                int expectedBytes = expectedByteValue == null ? -1 : expectedByteValue.remaining();
                ByteBuffer actualValue = actual.getBytesUnsafe(meta.getName(j));
                int actualBytes = actualValue == null ? -1 : actualValue.remaining();
                if (!Objects.equal(expectedByteValue, actualValue))
                    Assert.fail(String.format("Invalid value for row %d column %d (%s of type %s), " +
                                              "expected <%s> (%d bytes) but got <%s> (%d bytes) " +
                                              "(using protocol version %s)",
                                              i, j, meta.getName(j), type,
                                              codec.format(expected[j]),
                                              expectedBytes,
                                              codec.format(codec.deserialize(actualValue, com.datastax.driver.core.ProtocolVersion.fromInt(protocolVersion.asInt()))),
                                              actualBytes,
                                              protocolVersion));
            }
            i++;
        }

        if (iter.hasNext())
        {
            while (iter.hasNext())
            {
                iter.next();
                i++;
            }
            Assert.fail(String.format("Got less rows than expected. Expected %d but got %d (using protocol version %s).",
                                      rows.length, i, protocolVersion));
        }

        Assert.assertTrue(String.format("Got %s rows than expected. Expected %d but got %d (using protocol version %s)",
                                        rows.length>i ? "less" : "more", rows.length, i, protocolVersion), i == rows.length);
    }

    public static void assertRows(UntypedResultSet result, Object[]... rows)
    {
        if (result == null)
        {
            if (rows.length > 0)
                Assert.fail(String.format("No rows returned by query but %d expected", rows.length));
            return;
        }

        List<ColumnSpecification> meta = result.metadata();
        Iterator<UntypedResultSet.Row> iter = result.iterator();
        int i = 0;
        while (iter.hasNext() && i < rows.length)
        {
            Object[] expected = rows[i];
            UntypedResultSet.Row actual = iter.next();

            Assert.assertEquals(String.format("Invalid number of (expected) values provided for row %d", i), expected == null ? 1 : expected.length, meta.size());

            for (int j = 0; j < meta.size(); j++)
            {
                ColumnSpecification column = meta.get(j);
                ByteBuffer expectedByteValue = makeByteBuffer(expected == null ? null : expected[j], column.type);
                ByteBuffer actualValue = actual.getBytes(column.name.toString());

                if (!Objects.equal(expectedByteValue, actualValue))
                {
                    Object actualValueDecoded = actualValue == null ? null : column.type.getSerializer().deserialize(actualValue);
                    if (!Objects.equal(expected[j], actualValueDecoded))
                        Assert.fail(String.format("Invalid value for row %d column %d (%s of type %s), expected <%s> but got <%s>",
                                                  i,
                                                  j,
                                                  column.name,
                                                  column.type.asCQL3Type(),
                                                  formatValue(expectedByteValue, column.type),
                                                  formatValue(actualValue, column.type)));
                }
            }
            i++;
        }

        if (iter.hasNext())
        {
            while (iter.hasNext())
            {
                UntypedResultSet.Row actual = iter.next();
                i++;

                StringBuilder str = new StringBuilder();
                for (int j = 0; j < meta.size(); j++)
                {
                    ColumnSpecification column = meta.get(j);
                    ByteBuffer actualValue = actual.getBytes(column.name.toString());
                    str.append(String.format("%s=%s ", column.name, formatValue(actualValue, column.type)));
                }
                logger.info("Extra row num {}: {}", i, str.toString());
            }
            Assert.fail(String.format("Got more rows than expected. Expected %d but got %d.", rows.length, i));
        }

        Assert.assertTrue(String.format("Got %s rows than expected. Expected %d but got %d", rows.length>i ? "less" : "more", rows.length, i), i == rows.length);
    }

    /**
     * Like assertRows(), but ignores the ordering of rows.
     */
    public static void assertRowsIgnoringOrder(UntypedResultSet result, Object[]... rows)
    {
        assertRowsIgnoringOrderInternal(result, false, rows);
    }

    public static void assertRowsIgnoringOrderAndExtra(UntypedResultSet result, Object[]... rows)
    {
        assertRowsIgnoringOrderInternal(result, true, rows);
    }

    private static void assertRowsIgnoringOrderInternal(UntypedResultSet result, boolean ignoreExtra, Object[]... rows)
    {
        if (result == null)
        {
            if (rows.length > 0)
                Assert.fail(String.format("No rows returned by query but %d expected", rows.length));
            return;
        }

        List<ColumnSpecification> meta = result.metadata();

        Set<List<ByteBuffer>> expectedRows = new HashSet<>(rows.length);
        for (Object[] expected : rows)
        {
            Assert.assertEquals("Invalid number of (expected) values provided for row", expected.length, meta.size());
            List<ByteBuffer> expectedRow = new ArrayList<>(meta.size());
            for (int j = 0; j < meta.size(); j++)
                expectedRow.add(makeByteBuffer(expected[j], meta.get(j).type));
            expectedRows.add(expectedRow);
        }

        Set<List<ByteBuffer>> actualRows = new HashSet<>(result.size());
        for (UntypedResultSet.Row actual : result)
        {
            List<ByteBuffer> actualRow = new ArrayList<>(meta.size());
            for (int j = 0; j < meta.size(); j++)
                actualRow.add(actual.getBytes(meta.get(j).name.toString()));
            actualRows.add(actualRow);
        }

        com.google.common.collect.Sets.SetView<List<ByteBuffer>> extra = com.google.common.collect.Sets.difference(actualRows, expectedRows);
        com.google.common.collect.Sets.SetView<List<ByteBuffer>> missing = com.google.common.collect.Sets.difference(expectedRows, actualRows);
        if ((!ignoreExtra && !extra.isEmpty()) || !missing.isEmpty())
        {
            List<String> extraRows = makeRowStrings(extra, meta);
            List<String> missingRows = makeRowStrings(missing, meta);
            StringBuilder sb = new StringBuilder();
            if (!extra.isEmpty())
            {
                sb.append("Got ").append(extra.size()).append(" extra row(s) ");
                if (!missing.isEmpty())
                    sb.append("and ").append(missing.size()).append(" missing row(s) ");
                sb.append("in result.  Extra rows:\n    ");
                sb.append(extraRows.stream().collect(Collectors.joining("\n    ")));
                if (!missing.isEmpty())
                    sb.append("\nMissing Rows:\n    ").append(missingRows.stream().collect(Collectors.joining("\n    ")));
                Assert.fail(sb.toString());
            }

            if (!missing.isEmpty())
                Assert.fail("Missing " + missing.size() + " row(s) in result: \n    " + missingRows.stream().collect(Collectors.joining("\n    ")));
        }

        assert ignoreExtra || expectedRows.size() == actualRows.size();
    }

    private static List<String> makeRowStrings(Iterable<List<ByteBuffer>> rows, List<ColumnSpecification> meta)
    {
        List<String> strings = new ArrayList<>();
        for (List<ByteBuffer> row : rows)
        {
            StringBuilder sb = new StringBuilder("row(");
            for (int j = 0; j < row.size(); j++)
            {
                ColumnSpecification column = meta.get(j);
                sb.append(column.name.toString()).append("=").append(formatValue(row.get(j), column.type));
                if (j < (row.size() - 1))
                    sb.append(", ");
            }
            strings.add(sb.append(")").toString());
        }
        return strings;
    }

    protected void assertRowCount(UntypedResultSet result, int numExpectedRows)
    {
        if (result == null)
        {
            if (numExpectedRows > 0)
                Assert.fail(String.format("No rows returned by query but %d expected", numExpectedRows));
            return;
        }

        List<ColumnSpecification> meta = result.metadata();
        Iterator<UntypedResultSet.Row> iter = result.iterator();
        int i = 0;
        while (iter.hasNext() && i < numExpectedRows)
        {
            UntypedResultSet.Row actual = iter.next();
            assertNotNull(actual);
            i++;
        }

        if (iter.hasNext())
        {
            while (iter.hasNext())
            {
                iter.next();
                i++;
            }
            Assert.fail(String.format("Got less rows than expected. Expected %d but got %d.", numExpectedRows, i));
        }

        Assert.assertTrue(String.format("Got %s rows than expected. Expected %d but got %d", numExpectedRows>i ? "less" : "more", numExpectedRows, i), i == numExpectedRows);
    }

    protected Object[][] getRows(UntypedResultSet result)
    {
        if (result == null)
            return new Object[0][];

        List<Object[]> ret = new ArrayList<>();
        List<ColumnSpecification> meta = result.metadata();

        Iterator<UntypedResultSet.Row> iter = result.iterator();
        while (iter.hasNext())
        {
            UntypedResultSet.Row rowVal = iter.next();
            Object[] row = new Object[meta.size()];
            for (int j = 0; j < meta.size(); j++)
            {
                ColumnSpecification column = meta.get(j);
                ByteBuffer val = rowVal.getBytes(column.name.toString());
                row[j] = val == null ? null : column.type.getSerializer().deserialize(val);
            }

            ret.add(row);
        }

        Object[][] a = new Object[ret.size()][];
        return ret.toArray(a);
    }

    protected void assertColumnNames(UntypedResultSet result, String... expectedColumnNames)
    {
        if (result == null)
        {
            Assert.fail("No rows returned by query.");
            return;
        }

        List<ColumnSpecification> metadata = result.metadata();
        Assert.assertEquals("Got less columns than expected.", expectedColumnNames.length, metadata.size());

        for (int i = 0, m = metadata.size(); i < m; i++)
        {
            ColumnSpecification columnSpec = metadata.get(i);
            Assert.assertEquals(expectedColumnNames[i], columnSpec.name.toString());
        }
    }

    protected void assertAllRows(Object[]... rows) throws Throwable
    {
        assertRows(execute("SELECT * FROM %s"), rows);
    }

    public static Object[] row(Object... expected)
    {
        return expected;
    }

    protected void assertEmpty(UntypedResultSet result) throws Throwable
    {
        if (result != null && !result.isEmpty())
            throw new AssertionError(String.format("Expected empty result but got %d rows", result.size()));
    }

    protected void assertInvalid(String query, Object... values) throws Throwable
    {
        assertInvalidMessage(null, query, values);
    }

    protected void assertInvalidMessage(String errorMessage, String query, Object... values) throws Throwable
    {
        assertInvalidThrowMessage(errorMessage, null, query, values);
    }

    protected void assertInvalidThrow(Class<? extends Throwable> exception, String query, Object... values) throws Throwable
    {
        assertInvalidThrowMessage(null, exception, query, values);
    }

    protected void assertInvalidThrowMessage(String errorMessage, Class<? extends Throwable> exception, String query, Object... values) throws Throwable
    {
        assertInvalidThrowMessage(Optional.empty(), errorMessage, exception, query, values);
    }

    // if a protocol version > Integer.MIN_VALUE is supplied, executes
    // the query via the java driver, mimicking a real client.
    protected void assertInvalidThrowMessage(Optional<ProtocolVersion> protocolVersion,
                                             String errorMessage,
                                             Class<? extends Throwable> exception,
                                             String query,
                                             Object... values) throws Throwable
    {
        try
        {
            if (!protocolVersion.isPresent())
                execute(query, values);
            else
                executeNet(protocolVersion.get(), query, values);

            String q = USE_PREPARED_VALUES
                       ? query + " (values: " + formatAllValues(values) + ")"
                       : replaceValues(query, values);
            Assert.fail("Query should be invalid but no error was thrown. Query is: " + q);
        }
        catch (Exception e)
        {
            if (exception != null && !exception.isAssignableFrom(e.getClass()))
            {
                Assert.fail("Query should be invalid but wrong error was thrown. " +
                            "Expected: " + exception.getName() + ", got: " + e.getClass().getName() + ". " +
                            "Query is: " + queryInfo(query, values));
            }
            if (errorMessage != null)
            {
                assertMessageContains(errorMessage, e);
            }
        }
    }

    private static String queryInfo(String query, Object[] values)
    {
        return USE_PREPARED_VALUES
               ? query + " (values: " + formatAllValues(values) + ")"
               : replaceValues(query, values);
    }

    protected void assertValidSyntax(String query) throws Throwable
    {
        try
        {
            QueryProcessor.parseStatement(query);
        }
        catch(SyntaxException e)
        {
            Assert.fail(String.format("Expected query syntax to be valid but was invalid. Query is: %s; Error is %s",
                                      query, e.getMessage()));
        }
    }

    protected void assertInvalidSyntax(String query, Object... values) throws Throwable
    {
        assertInvalidSyntaxMessage(null, query, values);
    }

    protected void assertInvalidSyntaxMessage(String errorMessage, String query, Object... values) throws Throwable
    {
        try
        {
            execute(query, values);
            Assert.fail("Query should have invalid syntax but no error was thrown. Query is: " + queryInfo(query, values));
        }
        catch (SyntaxException e)
        {
            if (errorMessage != null)
            {
                assertMessageContains(errorMessage, e);
            }
        }
    }

    /**
     * Asserts that the message of the specified exception contains the specified text.
     *
     * @param text the text that the exception message must contains
     * @param e the exception to check
     */
    private static void assertMessageContains(String text, Exception e)
    {
        Assert.assertTrue("Expected error message to contain '" + text + "', but got '" + e.getMessage() + "'",
                e.getMessage().contains(text));
    }

    @FunctionalInterface
    public interface CheckedFunction {
        void apply() throws Throwable;
    }

    /**
     * Runs the given function before and after a flush of sstables.  This is useful for checking that behavior is
     * the same whether data is in memtables or sstables.
     * @param runnable
     * @throws Throwable
     */
    public void beforeAndAfterFlush(CheckedFunction runnable) throws Throwable
    {
        runnable.apply();
        flush();
        runnable.apply();
    }

    private static String replaceValues(String query, Object[] values)
    {
        StringBuilder sb = new StringBuilder();
        int last = 0;
        int i = 0;
        int idx;
        while ((idx = query.indexOf('?', last)) > 0)
        {
            if (i >= values.length)
                throw new IllegalArgumentException(String.format("Not enough values provided. The query has at least %d variables but only %d values provided", i, values.length));

            sb.append(query.substring(last, idx));

            Object value = values[i++];

            // When we have a .. IN ? .., we use a list for the value because that's what's expected when the value is serialized.
            // When we format as string however, we need to special case to use parenthesis. Hackish but convenient.
            if (idx >= 3 && value instanceof List && query.substring(idx - 3, idx).equalsIgnoreCase("IN "))
            {
                List l = (List)value;
                sb.append("(");
                for (int j = 0; j < l.size(); j++)
                {
                    if (j > 0)
                        sb.append(", ");
                    sb.append(formatForCQL(l.get(j)));
                }
                sb.append(")");
            }
            else
            {
                sb.append(formatForCQL(value));
            }
            last = idx + 1;
        }
        sb.append(query.substring(last));
        return sb.toString();
    }

    // We're rellly only returning ByteBuffers but this make the type system happy
    private static Object[] transformValues(Object[] values)
    {
        // We could partly rely on QueryProcessor.executeOnceInternal doing type conversion for us, but
        // it would complain with ClassCastException if we pass say a string where an int is excepted (since
        // it bases conversion on what the value should be, not what it is). For testing, we sometimes
        // want to pass value of the wrong type and assert that this properly raise an InvalidRequestException
        // and executeOnceInternal goes into way. So instead, we pre-convert everything to bytes here based
        // on the value.
        // Besides, we need to handle things like TupleValue that executeOnceInternal don't know about.

        Object[] buffers = new ByteBuffer[values.length];
        for (int i = 0; i < values.length; i++)
        {
            Object value = values[i];
            if (value == null)
            {
                buffers[i] = null;
                continue;
            }
            else if (value == ByteBufferUtil.UNSET_BYTE_BUFFER)
            {
                buffers[i] = ByteBufferUtil.UNSET_BYTE_BUFFER;
                continue;
            }

            try
            {
                buffers[i] = typeFor(value).decompose(serializeTuples(value));
            }
            catch (Exception ex)
            {
                logger.info("Error serializing query parameter {}:", value, ex);
                throw ex;
            }
        }
        return buffers;
    }

    private static Object serializeTuples(Object value)
    {
        if (value instanceof TupleValue)
        {
            return ((TupleValue)value).toByteBuffer();
        }

        // We need to reach inside collections for TupleValue and transform them to ByteBuffer
        // since otherwise the decompose method of the collection AbstractType won't know what
        // to do with them
        if (value instanceof List)
        {
            List l = (List)value;
            List n = new ArrayList(l.size());
            for (Object o : l)
                n.add(serializeTuples(o));
            return n;
        }

        if (value instanceof Set)
        {
            Set s = (Set)value;
            Set n = new LinkedHashSet(s.size());
            for (Object o : s)
                n.add(serializeTuples(o));
            return n;
        }

        if (value instanceof Map)
        {
            Map m = (Map)value;
            Map n = new LinkedHashMap(m.size());
            for (Object entry : m.entrySet())
                n.put(serializeTuples(((Map.Entry)entry).getKey()), serializeTuples(((Map.Entry)entry).getValue()));
            return n;
        }
        return value;
    }

    private static String formatAllValues(Object[] values)
    {
        StringBuilder sb = new StringBuilder();
        sb.append("[");
        for (int i = 0; i < values.length; i++)
        {
            if (i > 0)
                sb.append(", ");
            sb.append(formatForCQL(values[i]));
        }
        sb.append("]");
        return sb.toString();
    }

    private static String formatForCQL(Object value)
    {
        if (value == null)
            return "null";

        if (value instanceof TupleValue)
            return ((TupleValue)value).toCQLString();

        // We need to reach inside collections for TupleValue. Besides, for some reason the format
        // of collection that CollectionType.getString gives us is not at all 'CQL compatible'
        if (value instanceof Collection || value instanceof Map)
        {
            StringBuilder sb = new StringBuilder();
            if (value instanceof List)
            {
                List l = (List)value;
                sb.append("[");
                for (int i = 0; i < l.size(); i++)
                {
                    if (i > 0)
                        sb.append(", ");
                    sb.append(formatForCQL(l.get(i)));
                }
                sb.append("]");
            }
            else if (value instanceof Set)
            {
                Set s = (Set)value;
                sb.append("{");
                Iterator iter = s.iterator();
                while (iter.hasNext())
                {
                    sb.append(formatForCQL(iter.next()));
                    if (iter.hasNext())
                        sb.append(", ");
                }
                sb.append("}");
            }
            else
            {
                Map m = (Map)value;
                sb.append("{");
                Iterator iter = m.entrySet().iterator();
                while (iter.hasNext())
                {
                    Map.Entry entry = (Map.Entry)iter.next();
                    sb.append(formatForCQL(entry.getKey())).append(": ").append(formatForCQL(entry.getValue()));
                    if (iter.hasNext())
                        sb.append(", ");
                }
                sb.append("}");
            }
            return sb.toString();
        }

        AbstractType type = typeFor(value);
        String s = type.getString(type.decompose(value));

        if (type instanceof InetAddressType || type instanceof TimestampType)
            return String.format("'%s'", s);
        else if (type instanceof UTF8Type)
            return String.format("'%s'", s.replaceAll("'", "''"));
        else if (type instanceof BytesType)
            return "0x" + s;

        return s;
    }

    private static ByteBuffer makeByteBuffer(Object value, AbstractType type)
    {
        if (value == null)
            return null;

        if (value instanceof TupleValue)
            return ((TupleValue)value).toByteBuffer();

        if (value instanceof ByteBuffer)
            return (ByteBuffer)value;

        return type.decompose(serializeTuples(value));
    }

    private static String formatValue(ByteBuffer bb, AbstractType<?> type)
    {
        if (bb == null)
            return "null";

        if (type instanceof CollectionType)
        {
            // CollectionType override getString() to use hexToBytes. We can't change that
            // without breaking SSTable2json, but the serializer for collection have the
            // right getString so using it directly instead.
            TypeSerializer ser = type.getSerializer();
            return ser.toString(ser.deserialize(bb));
        }

        return type.getString(bb);
    }

    protected Object tuple(Object...values)
    {
        return new TupleValue(values);
    }

    protected Object userType(Object... values)
    {
        if (values.length % 2 != 0)
            throw new IllegalArgumentException("userType() requires an even number of arguments");

        String[] fieldNames = new String[values.length / 2];
        Object[] fieldValues = new Object[values.length / 2];
        int fieldNum = 0;
        for (int i = 0; i < values.length; i += 2)
        {
            fieldNames[fieldNum] = (String) values[i];
            fieldValues[fieldNum] = values[i + 1];
            fieldNum++;
        }
        return new UserTypeValue(fieldNames, fieldValues);
    }

    protected Object list(Object...values)
    {
        return Arrays.asList(values);
    }

    protected Object set(Object...values)
    {
        return ImmutableSet.copyOf(values);
    }

    protected Object map(Object...values)
    {
        if (values.length % 2 != 0)
            throw new IllegalArgumentException();

        int size = values.length / 2;
        Map m = new LinkedHashMap(size);
        for (int i = 0; i < size; i++)
            m.put(values[2 * i], values[(2 * i) + 1]);
        return m;
    }

    protected com.datastax.driver.core.TupleType tupleTypeOf(ProtocolVersion protocolVersion, DataType...types)
    {
        requireNetwork();
        return clusters.get(protocolVersion).getMetadata().newTupleType(types);
    }

    // Attempt to find an AbstracType from a value (for serialization/printing sake).
    // Will work as long as we use types we know of, which is good enough for testing
    private static AbstractType typeFor(Object value)
    {
        if (value instanceof ByteBuffer || value instanceof TupleValue || value == null)
            return BytesType.instance;

        if (value instanceof Byte)
            return ByteType.instance;

        if (value instanceof Short)
            return ShortType.instance;

        if (value instanceof Integer)
            return Int32Type.instance;

        if (value instanceof Long)
            return LongType.instance;

        if (value instanceof Float)
            return FloatType.instance;

        if (value instanceof Duration)
            return DurationType.instance;

        if (value instanceof Double)
            return DoubleType.instance;

        if (value instanceof BigInteger)
            return IntegerType.instance;

        if (value instanceof BigDecimal)
            return DecimalType.instance;

        if (value instanceof String)
            return UTF8Type.instance;

        if (value instanceof Boolean)
            return BooleanType.instance;

        if (value instanceof InetAddress)
            return InetAddressType.instance;

        if (value instanceof Date)
            return TimestampType.instance;

        if (value instanceof UUID)
            return UUIDType.instance;

        if (value instanceof List)
        {
            List l = (List)value;
            AbstractType elt = l.isEmpty() ? BytesType.instance : typeFor(l.get(0));
            return ListType.getInstance(elt, true);
        }

        if (value instanceof Set)
        {
            Set s = (Set)value;
            AbstractType elt = s.isEmpty() ? BytesType.instance : typeFor(s.iterator().next());
            return SetType.getInstance(elt, true);
        }

        if (value instanceof Map)
        {
            Map m = (Map)value;
            AbstractType keys, values;
            if (m.isEmpty())
            {
                keys = BytesType.instance;
                values = BytesType.instance;
            }
            else
            {
                Map.Entry entry = (Map.Entry)m.entrySet().iterator().next();
                keys = typeFor(entry.getKey());
                values = typeFor(entry.getValue());
            }
            return MapType.getInstance(keys, values, true);
        }

        throw new IllegalArgumentException("Unsupported value type (value is " + value + ")");
    }

    private static class TupleValue
    {
        protected final Object[] values;

        TupleValue(Object[] values)
        {
            this.values = values;
        }

        public ByteBuffer toByteBuffer()
        {
            ByteBuffer[] bbs = new ByteBuffer[values.length];
            for (int i = 0; i < values.length; i++)
                bbs[i] = makeByteBuffer(values[i], typeFor(values[i]));
            return TupleType.buildValue(bbs);
        }

        public String toCQLString()
        {
            StringBuilder sb = new StringBuilder();
            sb.append("(");
            for (int i = 0; i < values.length; i++)
            {
                if (i > 0)
                    sb.append(", ");
                sb.append(formatForCQL(values[i]));
            }
            sb.append(")");
            return sb.toString();
        }

        public String toString()
        {
            return "TupleValue" + toCQLString();
        }
    }

    private static class UserTypeValue extends TupleValue
    {
        private final String[] fieldNames;

        UserTypeValue(String[] fieldNames, Object[] fieldValues)
        {
            super(fieldValues);
            this.fieldNames = fieldNames;
        }

        @Override
        public String toCQLString()
        {
            StringBuilder sb = new StringBuilder();
            sb.append("{");
            boolean haveEntry = false;
            for (int i = 0; i < values.length; i++)
            {
                if (values[i] != null)
                {
                    if (haveEntry)
                        sb.append(", ");
                    sb.append(ColumnIdentifier.maybeQuote(fieldNames[i]));
                    sb.append(": ");
                    sb.append(formatForCQL(values[i]));
                    haveEntry = true;
                }
            }
            assert haveEntry;
            sb.append("}");
            return sb.toString();
        }

        public String toString()
        {
            return "UserTypeValue" + toCQLString();
        }
    }
}<|MERGE_RESOLUTION|>--- conflicted
+++ resolved
@@ -122,10 +122,6 @@
                 logger.warn("Protocol Version {} not supported by java driver", version);
             }
         }
-<<<<<<< HEAD
-        PROTOCOL_VERSIONS = builder.build();
-=======
->>>>>>> e0adc166
 
         nativeAddr = InetAddress.getLoopbackAddress();
 
@@ -800,17 +796,10 @@
 
     protected void assertRowsNet(ResultSet result, Object[]... rows)
     {
-<<<<<<< HEAD
-        assertRowsNet(PROTOCOL_VERSIONS.get(PROTOCOL_VERSIONS.size() - 1), result, rows);
-    }
-
-    protected void assertRowsNet(int protocolVersion, ResultSet result, Object[]... rows)
-=======
         assertRowsNet(getDefaultVersion(), result, rows);
     }
 
     protected void assertRowsNet(ProtocolVersion protocolVersion, ResultSet result, Object[]... rows)
->>>>>>> e0adc166
     {
         // necessary as we need cluster objects to supply CodecRegistry.
         // It's reasonably certain that the network setup has already been done
