/*
 * Licensed to the Apache Software Foundation (ASF) under one
 * or more contributor license agreements.  See the NOTICE file
 * distributed with this work for additional information
 * regarding copyright ownership.  The ASF licenses this file
 * to you under the Apache License, Version 2.0 (the
 * "License"); you may not use this file except in compliance
 * with the License.  You may obtain a copy of the License at
 *
 *     http://www.apache.org/licenses/LICENSE-2.0
 *
 * Unless required by applicable law or agreed to in writing, software
 * distributed under the License is distributed on an "AS IS" BASIS,
 * WITHOUT WARRANTIES OR CONDITIONS OF ANY KIND, either express or implied.
 * See the License for the specific language governing permissions and
 * limitations under the License.
 */
package org.apache.cassandra.cql3;

import java.io.File;
import java.io.IOException;
import java.math.BigDecimal;
import java.math.BigInteger;
import java.net.InetAddress;
import java.nio.ByteBuffer;
import java.util.*;
import java.util.concurrent.*;
import java.util.concurrent.atomic.AtomicInteger;
import java.util.concurrent.atomic.AtomicReference;
import java.util.regex.Matcher;
import java.util.regex.Pattern;
import java.util.stream.Collectors;

import com.google.common.base.Objects;
import com.google.common.base.Strings;
import com.google.common.collect.*;
import com.google.common.util.concurrent.Uninterruptibles;
import org.junit.*;
import org.slf4j.Logger;
import org.slf4j.LoggerFactory;

import com.datastax.driver.core.*;
import com.datastax.driver.core.DataType;
import com.datastax.driver.core.ResultSet;

import io.reactivex.Single;
import org.apache.cassandra.SchemaLoader;
import org.apache.cassandra.concurrent.TPC;
import org.apache.cassandra.concurrent.ScheduledExecutors;
import org.apache.cassandra.concurrent.StageManager;
import org.apache.cassandra.concurrent.TPCUtils;
import org.apache.cassandra.schema.*;
import org.apache.cassandra.config.DatabaseDescriptor;
import org.apache.cassandra.cql3.functions.FunctionName;
import org.apache.cassandra.cql3.functions.ThreadAwareSecurityManager;
import org.apache.cassandra.cql3.statements.ParsedStatement;
import org.apache.cassandra.db.*;
import org.apache.cassandra.db.commitlog.CommitLog;
import org.apache.cassandra.db.marshal.*;
import org.apache.cassandra.db.marshal.TupleType;
import org.apache.cassandra.dht.Murmur3Partitioner;
import org.apache.cassandra.exceptions.ConfigurationException;
import org.apache.cassandra.exceptions.SyntaxException;
import org.apache.cassandra.gms.Gossiper;
import org.apache.cassandra.io.util.FileUtils;
<<<<<<< HEAD
import org.apache.cassandra.locator.AbstractEndpointSnitch;
import org.apache.cassandra.schema.TableMetadata;
=======
import org.apache.cassandra.serializers.MarshalException;
>>>>>>> d6612fe8
import org.apache.cassandra.serializers.TypeSerializer;
import org.apache.cassandra.service.ClientState;
import org.apache.cassandra.service.NativeTransportService;
import org.apache.cassandra.service.QueryState;
import org.apache.cassandra.service.StorageService;
import org.apache.cassandra.transport.*;
import org.apache.cassandra.transport.ProtocolVersion;
import org.apache.cassandra.transport.messages.ResultMessage;
import org.apache.cassandra.utils.ByteBufferUtil;
import org.apache.cassandra.utils.FBUtilities;
import org.apache.cassandra.utils.JVMStabilityInspector;

import static junit.framework.Assert.assertNotNull;
<<<<<<< HEAD
import static org.junit.Assert.assertTrue;
import static org.junit.Assert.fail;
=======
>>>>>>> d6612fe8

/**
 * Base class for CQL tests.
 *
 * TODO: this is now used as a test utility outside of CQL tests, we should really refactor it into a utility class
 * for things like setting up the network, inserting data, etc.
 */
public abstract class CQLTester
{
    protected static final Logger logger = LoggerFactory.getLogger(CQLTester.class);

    public static final String KEYSPACE = "cql_test_keyspace";
    public static final String KEYSPACE_PER_TEST = "cql_test_keyspace_alt";
    protected static final boolean USE_PREPARED_VALUES = Boolean.valueOf(System.getProperty("cassandra.test.use_prepared", "true"));
    protected static final boolean REUSE_PREPARED = Boolean.valueOf(System.getProperty("cassandra.test.reuse_prepared", "true"));
    protected static final long ROW_CACHE_SIZE_IN_MB = Integer.valueOf(System.getProperty("cassandra.test.row_cache_size_in_mb", "0"));
    private static final AtomicInteger seqNumber = new AtomicInteger();
    protected static final ByteBuffer TOO_BIG = ByteBuffer.allocate(FBUtilities.MAX_UNSIGNED_SHORT + 1024);
    public static final String DATA_CENTER = "datacenter1";
    public static final String RACK1 = "rack1";

    private static NativeTransportService server;

    protected static final int nativePort;
    protected static final InetAddress nativeAddr;
    private static final Map<ProtocolVersion, Cluster> clusters = new HashMap<>();
    protected static final Map<ProtocolVersion, Session> sessions = new HashMap<>();

    private enum ServerStatus
    {
        NONE,
        PENDING,
        INITIALIZED,
        FAILED
    };

    private static AtomicReference<ServerStatus> serverStatus = new AtomicReference<>(ServerStatus.NONE);
    private static CountDownLatch serverReady = new CountDownLatch(1);

    public static final List<ProtocolVersion> PROTOCOL_VERSIONS = new ArrayList<>();

    private static final String CREATE_INDEX_NAME_REGEX = "(\\s*(\\w*|\"\\w*\")\\s*)";
    private static final String CREATE_INDEX_REGEX = String.format("\\A\\s*CREATE(?:\\s+CUSTOM)?\\s+INDEX" +
                                                                   "(?:\\s+IF\\s+NOT\\s+EXISTS)?\\s*" +
                                                                   "%s?\\s*ON\\s+(%<s\\.)?%<s\\s*" +
                                                                   "(\\((?:\\s*\\w+\\s*\\()?%<s\\))?",
                                                                   CREATE_INDEX_NAME_REGEX);
    private static final Pattern CREATE_INDEX_PATTERN = Pattern.compile(CREATE_INDEX_REGEX, Pattern.CASE_INSENSITIVE);

    /** Return the current server version if supported by the driver, else
     * the latest that is supported.
     *
     * @return - the preferred versions that is also supported by the driver
     */
    public static final ProtocolVersion getDefaultVersion()
    {
        return PROTOCOL_VERSIONS.contains(ProtocolVersion.CURRENT)
               ? ProtocolVersion.CURRENT
               : PROTOCOL_VERSIONS.get(PROTOCOL_VERSIONS.size() - 1);
    }

    static
    {
        // The latest versions might not be supported yet by the java driver
        for (ProtocolVersion version : ProtocolVersion.SUPPORTED)
        {
            try
            {
                com.datastax.driver.core.ProtocolVersion.fromInt(version.asInt());
                PROTOCOL_VERSIONS.add(version);
            }
            catch (IllegalArgumentException e)
            {
                logger.warn("Protocol Version {} not supported by java driver", version);
            }
        }

        // Register an EndpointSnitch which returns fixed values for test.
        DatabaseDescriptor.setEndpointSnitch(new AbstractEndpointSnitch()
        {
            @Override public String getRack(InetAddress endpoint) { return RACK1; }
            @Override public String getDatacenter(InetAddress endpoint) { return DATA_CENTER; }
            @Override public int compareEndpoints(InetAddress target, InetAddress a1, InetAddress a2) { return 0; }
        });

        // call after setting the snitch so that DD.applySnitch will not set the snitch to the conf snitch. On slow
        // Jenkins machines, DynamicEndpointSnitch::updateScores may initialize SS with a wrong TMD before we have a
        // chance to change the partitioner, so changing the DD snitch is not enough, we must prevent the config snitch
        // from being initialized.
        DatabaseDescriptor.daemonInitialization();

        nativeAddr = DatabaseDescriptor.getNativeTransportAddress();
        nativePort = DatabaseDescriptor.getNativeTransportPort();
    }

    public static ResultMessage lastSchemaChangeResult;

    private List<String> keyspaces = new ArrayList<>();
    private List<String> tables = new ArrayList<>();
    private List<String> types = new ArrayList<>();
    private List<String> functions = new ArrayList<>();
    private List<String> aggregates = new ArrayList<>();

    // We don't use USE_PREPARED_VALUES in the code below so some test can foce value preparation (if the result
    // is not expected to be the same without preparation)
    private boolean usePrepared = USE_PREPARED_VALUES;
    private static boolean reusePrepared = REUSE_PREPARED;

    public static Runnable preJoinHook = () -> {};

    protected boolean usePrepared()
    {
        return usePrepared;
    }

    public static void prepareServer()
    {
        if (serverStatus.get() == ServerStatus.INITIALIZED)
            return;

        if (!serverStatus.compareAndSet(ServerStatus.NONE, ServerStatus.PENDING))
        {   // Once per-JVM is enough, the first test to execute gets to initialize the server,
            // unless sub-classes call this method from static initialization methods such as
            // requireNetwork(). Note that this method cannot be called by the base class setUp
            // static method because this would make it impossible to change the partitioner in
            // sub-classed. Normally we run tests sequentially but, to be safe, this ensures
            // that if 2 tests execute in parallel, only one test initializes the server and the
            // other test waits.

            // if we couldn't set the server status to pending because another test previously failed
            // then abort without waiting
            if (serverStatus.get() == ServerStatus.FAILED)
                fail("A previous test failed to initialize the server");

            // if we've raced with another test then wait for a sufficient amount of time (Jenkins is quite slow)
            Uninterruptibles.awaitUninterruptibly(serverReady, 3, TimeUnit.MINUTES);

            // now check again if the test that ran in parallel failed
            if (serverStatus.get() == ServerStatus.FAILED)
                fail("A previous test failed to initialize the server: " + serverStatus);

            // otherwise the server must have been initialized
//            assertTrue("Unexpected server status: " + serverStatus, serverStatus.get() == ServerStatus.INITIALIZED);
            return;
        }

//        assertTrue("Unexpected server status: " + serverStatus, serverStatus.get() == ServerStatus.PENDING);

        try
        {
            // Not really required, but doesn't hurt either
            TPC.ensureInitialized();

            // Cleanup first
            try
            {
                cleanupAndLeaveDirs();
            }
            catch (IOException e)
            {
                logger.error("Failed to cleanup and recreate directories.");
                throw new RuntimeException(e);
            }

            Thread.setDefaultUncaughtExceptionHandler(new Thread.UncaughtExceptionHandler()
            {
                public void uncaughtException(Thread t, Throwable e)
                {
                    logger.error("Fatal exception in thread " + t, e);
                }
            });

            ThreadAwareSecurityManager.install();

            Keyspace.setInitialized();
            TPCUtils.blockingAwait(SystemKeyspace.persistLocalMetadata());

            SystemKeyspace.finishStartupBlocking();
            TPCUtils.blockingAwait(SystemKeyspace.persistLocalMetadata());
            StorageService.instance.populateTokenMetadata();

            preJoinHook.run();

            //TPC requires local vnodes to be generated so we need to
            //put the SS through join.
            StorageService.instance.initServer();

            // clear the SS shutdown hook as it makes the test take longer on Jenkins
            JVMStabilityInspector.removeShutdownHooks();

            logger.info("Server initialized");
            boolean ret = serverStatus.compareAndSet(ServerStatus.PENDING, ServerStatus.INITIALIZED);
//            assertTrue("Unexpected server status: " + serverStatus, ret);
        }
        catch (Throwable t)
        {
            logger.error("Failed to initialize the server: {}", t.getMessage(), t);
            boolean ret = serverStatus.compareAndSet(ServerStatus.PENDING, ServerStatus.FAILED);
//            assertTrue("Unexpected server status: " + serverStatus, ret);
        }
        finally
        {
            // signal to any other waiting test that the server is ready
            serverReady.countDown();
        }
    }

    public static void cleanupAndLeaveDirs() throws IOException
    {
        // We need to stop and unmap all CLS instances prior to cleanup() or we'll get failures on Windows.
        CommitLog.instance.stopUnsafe(true);
        mkdirs();
        cleanup();
        mkdirs();
        CommitLog.instance.restartUnsafe();
    }

    public static void cleanup()
    {
        // clean up commitlog
        String[] directoryNames = { DatabaseDescriptor.getCommitLogLocation(), };
        for (String dirName : directoryNames)
        {
            File dir = new File(dirName);
            if (!dir.exists())
                throw new RuntimeException("No such directory: " + dir.getAbsolutePath());
            FileUtils.deleteRecursive(dir);
        }

        File cdcDir = new File(DatabaseDescriptor.getCDCLogLocation());
        if (cdcDir.exists())
            FileUtils.deleteRecursive(cdcDir);

        cleanupSavedCaches();

        // clean up data directory which are stored as data directory/keyspace/data files
        for (String dirName : DatabaseDescriptor.getAllDataFileLocations())
        {
            File dir = new File(dirName);
            if (!dir.exists())
                throw new RuntimeException("No such directory: " + dir.getAbsolutePath());
            FileUtils.deleteRecursive(dir);
        }
    }

    public static void mkdirs()
    {
        DatabaseDescriptor.createAllDirectories();
    }

    public static void cleanupSavedCaches()
    {
        File cachesDir = new File(DatabaseDescriptor.getSavedCachesLocation());

        if (!cachesDir.exists() || !cachesDir.isDirectory())
            return;

        FileUtils.delete(cachesDir.listFiles());
    }

    @BeforeClass
    public static void setUpClass()
    {
        if (ROW_CACHE_SIZE_IN_MB > 0)
            DatabaseDescriptor.setRowCacheSizeInMB(ROW_CACHE_SIZE_IN_MB);

        DatabaseDescriptor.setPartitionerUnsafe(Murmur3Partitioner.instance);
    }

    @AfterClass
    public static void tearDownClass()
    {
        for (Session sess : sessions.values())
                sess.close();
        for (Cluster cl : clusters.values())
                cl.close();

        if (server != null)
            server.stop();

        // We use queryInternal for CQLTester so prepared statement will populate our internal cache (if reusePrepared is used; otherwise prepared
        // statements are not cached but re-prepared every time). So we clear the cache between test files to avoid accumulating too much.
        if (reusePrepared)
            QueryProcessor.clearInternalStatementsCache();
    }

    @Before
    public void beforeTest() throws Throwable
    {
        // this call is idempotent and will only prepare the server on the first call
        // we cannot prepare the server in setUpClass() because otherwise it would
        // be impossible to change the partitioner in sub-classes, e.g. SelectOrderedPartitionerTest
        prepareServer();

        schemaChange(String.format("CREATE KEYSPACE IF NOT EXISTS %s WITH replication = {'class': 'SimpleStrategy', 'replication_factor': '1'}", KEYSPACE));
        schemaChange(String.format("CREATE KEYSPACE IF NOT EXISTS %s WITH replication = {'class': 'SimpleStrategy', 'replication_factor': '1'}", KEYSPACE_PER_TEST));
    }

    @After
    public void afterTest() throws Throwable
    {
        dropPerTestKeyspace();

        // Restore standard behavior in case it was changed
        usePrepared = USE_PREPARED_VALUES;
        reusePrepared = REUSE_PREPARED;

        final List<String> keyspacesToDrop = copy(keyspaces);
        final List<String> tablesToDrop = copy(tables);
        final List<String> typesToDrop = copy(types);
        final List<String> functionsToDrop = copy(functions);
        final List<String> aggregatesToDrop = copy(aggregates);
        keyspaces = null;
        tables = null;
        types = null;
        functions = null;
        aggregates = null;

        // We want to clean up after the test, but dropping a table is rather long so just do that asynchronously
        Executors.newSingleThreadExecutor().execute(new Runnable()
        {
            public void run()
            {
                try
                {
                    logger.debug("Dropping {} tables created in previous test", tablesToDrop.size());
                    for (int i = tablesToDrop.size() - 1; i >= 0; i--)
                        schemaChange(String.format("DROP TABLE IF EXISTS %s.%s", KEYSPACE, tablesToDrop.get(i)));

                    logger.debug("Dropping {} aggregate functions created in previous test", aggregatesToDrop.size());
                    for (int i = aggregatesToDrop.size() - 1; i >= 0; i--)
                        schemaChange(String.format("DROP AGGREGATE IF EXISTS %s", aggregatesToDrop.get(i)));

                    logger.debug("Dropping {} scalar functions created in previous test", functionsToDrop.size());
                    for (int i = functionsToDrop.size() - 1; i >= 0; i--)
                        schemaChange(String.format("DROP FUNCTION IF EXISTS %s", functionsToDrop.get(i)));

                    logger.debug("Dropping {} types created in previous test", typesToDrop.size());
                    for (int i = typesToDrop.size() - 1; i >= 0; i--)
                        schemaChange(String.format("DROP TYPE IF EXISTS %s.%s", KEYSPACE, typesToDrop.get(i)));

                    logger.debug("Dropping {} keyspaces created in previous test", keyspacesToDrop.size());
                    for (int i = keyspacesToDrop.size() - 1; i >= 0; i--)
                        schemaChange(String.format("DROP KEYSPACE IF EXISTS %s", keyspacesToDrop.get(i)));

                    // Dropping doesn't delete the sstables. It's not a huge deal but it's cleaner to cleanup after us
                    // Thas said, we shouldn't delete blindly before the TransactionLogs.SSTableTidier for the table we drop
                    // have run or they will be unhappy. Since those taks are scheduled on StorageService.tasks and that's
                    // mono-threaded, just push a task on the queue to find when it's empty. No perfect but good enough.

                    logger.debug("Awaiting sstable cleanup");
                    final CountDownLatch latch = new CountDownLatch(1);
                    ScheduledExecutors.nonPeriodicTasks.execute(new Runnable()
                    {
                        public void run()
                        {
                            latch.countDown();
                        }
                    });
                    if (!latch.await(2, TimeUnit.SECONDS))
                        logger.warn("TImes out waiting for shutdown");

                    logger.debug("Removing sstables");
                    removeAllSSTables(KEYSPACE, tablesToDrop);
                }
                catch (Exception e)
                {
                    throw new RuntimeException(e);
                }
            }
        });
    }

    // lazy initialization for all tests that require Java Driver
    protected static void requireNetwork() throws ConfigurationException
    {
        requireNetwork(true);
    }

    public static void requireNetwork(boolean initClientClusters) throws ConfigurationException
    {
        prepareServer();

        if (server != null)
        {
            if (initClientClusters && sessions.isEmpty())
            {
                for (ProtocolVersion version : PROTOCOL_VERSIONS)
                    initClientCluster(version, NettyOptions.DEFAULT_INSTANCE);
            }
            return;
        }

        SystemKeyspace.finishStartupBlocking();
        TPCUtils.blockingAwait(SystemKeyspace.persistLocalMetadata());
        StorageService.instance.populateTokenMetadata();
        StorageService.instance.initServer();
        Gossiper.instance.register(StorageService.instance);
        SchemaLoader.startGossiper();

        server = new NativeTransportService(nativeAddr, nativePort);
        server.start();

        if (initClientClusters)
        {
            for (ProtocolVersion version : PROTOCOL_VERSIONS)
                initClientCluster(version, NettyOptions.DEFAULT_INSTANCE);
        }
    }

    public static void initClientCluster(ProtocolVersion version, NettyOptions nettyOptions)
    {
        if (clusters.containsKey(version))
            return;

        Cluster cluster = createClientCluster(version, "Test Cluster", nettyOptions);
        clusters.put(version, cluster);
        sessions.put(version, cluster.connect());

        logger.info("Started Java Driver instance for protocol version {}", version);
    }

    public static Cluster createClientCluster(ProtocolVersion version, String clusterName, NettyOptions nettyOptions)
    {
        Cluster.Builder builder = Cluster.builder()
                                         .addContactPoints(nativeAddr)
                                         .withClusterName(clusterName)
                                         .withPort(nativePort)
                                         .withNettyOptions(nettyOptions)
                                         .withoutMetrics();

        if (version.isBeta())
            builder = builder.allowBetaProtocolVersion();
        else
            builder = builder.withProtocolVersion(com.datastax.driver.core.ProtocolVersion.fromInt(version.asInt()));

        return builder.build();
    }

    public static void closeClientCluster(Cluster cluster)
    {
        cluster.closeAsync().force();
        logger.info("Closed Java Driver instance for cluster {}", cluster.getClusterName());
    }

    protected void dropPerTestKeyspace() throws Throwable
    {
        execute(String.format("DROP KEYSPACE IF EXISTS %s", KEYSPACE_PER_TEST));
    }

    /**
     * Returns a copy of the specified list.
     * @return a copy of the specified list.
     */
    private static List<String> copy(List<String> list)
    {
        return list.isEmpty() ? Collections.<String>emptyList() : new ArrayList<>(list);
    }

    public ColumnFamilyStore getCurrentColumnFamilyStore()
    {
        return getCurrentColumnFamilyStore(KEYSPACE);
    }

    public ColumnFamilyStore getCurrentColumnFamilyStore(String keyspace)
    {
        String currentTable = currentTable();
        return currentTable == null
             ? null
             : Keyspace.open(keyspace).getColumnFamilyStore(currentTable);
    }

    public void flush(boolean forceFlush)
    {
        if (forceFlush)
            flush();
    }

    public void flush()
    {
        flush(KEYSPACE);
    }

    public void flush(String keyspace)
    {
        ColumnFamilyStore store = getCurrentColumnFamilyStore(keyspace);
        if (store != null)
            store.forceBlockingFlush();
    }

    public void disableCompaction(String keyspace)
    {
        ColumnFamilyStore store = getCurrentColumnFamilyStore(keyspace);
        if (store != null)
            store.disableAutoCompaction();
    }

    public void compact()
    {
        compact(KEYSPACE);
    }

    public void compact(String keyspace)
    {
        try
        {
            ColumnFamilyStore store = getCurrentColumnFamilyStore(keyspace);
            if (store != null)
                store.forceMajorCompaction();
        }
        catch (InterruptedException | ExecutionException e)
        {
            throw new RuntimeException(e);
        }
    }

    public void disableCompaction()
    {
        disableCompaction(KEYSPACE);
    }

    public void enableCompaction(String keyspace)
    {
        ColumnFamilyStore store = getCurrentColumnFamilyStore(keyspace);
        if (store != null)
            store.enableAutoCompaction();
    }

    public void enableCompaction()
    {
        enableCompaction(KEYSPACE);
    }

    public void cleanupCache()
    {
        ColumnFamilyStore store = getCurrentColumnFamilyStore();
        if (store != null)
            store.cleanupCache();
    }

    public static FunctionName parseFunctionName(String qualifiedName)
    {
        int i = qualifiedName.indexOf('.');
        return i == -1
               ? FunctionName.nativeFunction(qualifiedName)
               : new FunctionName(qualifiedName.substring(0, i).trim(), qualifiedName.substring(i+1).trim());
    }

    public static String shortFunctionName(String f)
    {
        return parseFunctionName(f).name;
    }

    private static void removeAllSSTables(String ks, List<String> tables)
    {
        // clean up data directory which are stored as data directory/keyspace/data files
        for (File d : Directories.getKSChildDirectories(ks))
        {
            if (d.exists() && containsAny(d.getName(), tables))
                FileUtils.deleteRecursive(d);
        }
    }

    private static boolean containsAny(String filename, List<String> tables)
    {
        for (int i = 0, m = tables.size(); i < m; i++)
            // don't accidentally delete in-use directories with the
            // same prefix as a table to delete, i.e. table_1 & table_11
            if (filename.contains(tables.get(i) + "-"))
                return true;
        return false;
    }

    protected String keyspace()
    {
        return KEYSPACE;
    }

    protected String currentTable()
    {
        if (tables.isEmpty())
            return null;
        return tables.get(tables.size() - 1);
    }

    protected ByteBuffer unset()
    {
        return ByteBufferUtil.UNSET_BYTE_BUFFER;
    }

    protected void forcePreparedValues()
    {
        this.usePrepared = true;
    }

    protected void stopForcingPreparedValues()
    {
        this.usePrepared = USE_PREPARED_VALUES;
    }

    protected void disablePreparedReuseForTest()
    {
        this.reusePrepared = false;
    }

    protected String createType(String query)
    {
        String typeName = "type_" + seqNumber.getAndIncrement();
        String fullQuery = String.format(query, KEYSPACE + "." + typeName);
        types.add(typeName);
        logger.info(fullQuery);
        schemaChange(fullQuery);
        return typeName;
    }

    protected String createFunction(String keyspace, String argTypes, String query) throws Throwable
    {
        String functionName = keyspace + ".function_" + seqNumber.getAndIncrement();
        createFunctionOverload(functionName, argTypes, query);
        return functionName;
    }

    protected void createFunctionOverload(String functionName, String argTypes, String query) throws Throwable
    {
        String fullQuery = String.format(query, functionName);
        functions.add(functionName + '(' + argTypes + ')');
        logger.info(fullQuery);
        schemaChange(fullQuery);
    }

    protected String createAggregate(String keyspace, String argTypes, String query) throws Throwable
    {
        String aggregateName = keyspace + "." + "aggregate_" + seqNumber.getAndIncrement();
        createAggregateOverload(aggregateName, argTypes, query);
        return aggregateName;
    }

    protected void createAggregateOverload(String aggregateName, String argTypes, String query) throws Throwable
    {
        String fullQuery = String.format(query, aggregateName);
        aggregates.add(aggregateName + '(' + argTypes + ')');
        logger.info(fullQuery);
        schemaChange(fullQuery);
    }

    protected String createKeyspace(String query)
    {
        String currentKeyspace = createKeyspaceName();
        String fullQuery = String.format(query, currentKeyspace);
        logger.info(fullQuery);
        schemaChange(fullQuery);
        return currentKeyspace;
    }

    protected String createKeyspaceName()
    {
        String currentKeyspace = "keyspace_" + seqNumber.getAndIncrement();
        keyspaces.add(currentKeyspace);
        return currentKeyspace;
    }

    public String createTable(String query)
    {
        return createTable(KEYSPACE, query);
    }

    public String createTable(String keyspace, String query)
    {
        String currentTable = createTableName();
        String fullQuery = formatQuery(keyspace, query);
        logger.info(fullQuery);
        schemaChange(fullQuery);
        return currentTable;
    }

    protected String createTableName()
    {
        String currentTable = "table_" + seqNumber.getAndIncrement();
        tables.add(currentTable);
        return currentTable;
    }

    protected void createTableMayThrow(String query) throws Throwable
    {
        String currentTable = createTableName();
        String fullQuery = formatQuery(query);
        logger.info(fullQuery);
        QueryProcessor.executeOnceInternal(fullQuery).blockingGet();
    }

    protected void alterTable(String query)
    {
        String fullQuery = formatQuery(query);
        logger.info(fullQuery);
        schemaChange(fullQuery);
    }

    protected void alterTableMayThrow(String query) throws Throwable
    {
        String fullQuery = formatQuery(query);
        logger.info(fullQuery);
        QueryProcessor.executeOnceInternal(fullQuery).blockingGet();
    }

    public void dropTable(String query)
    {
       dropTable(KEYSPACE, query);
    }

    public void dropTable(String keyspace, String query)
    {
        dropFormattedTable(String.format(query, keyspace + "." + currentTable()));
    }

    protected void dropFormattedTable(String formattedQuery)
    {
        logger.info(formattedQuery);
        schemaChange(formattedQuery);
    }

    protected String createIndex(String query)
    {
        String formattedQuery = formatQuery(query);
        return createFormattedIndex(formattedQuery);
    }

    protected String createFormattedIndex(String formattedQuery)
    {
        logger.info(formattedQuery);
        String indexName = getCreateIndexName(formattedQuery);
        schemaChange(formattedQuery);
        return indexName;
    }

    protected static String getCreateIndexName(String formattedQuery)
    {
        Matcher matcher = CREATE_INDEX_PATTERN.matcher(formattedQuery);
        if (!matcher.find())
            throw new IllegalArgumentException("Expected valid create index query but found: " + formattedQuery);

        String index = matcher.group(2);
        if (!Strings.isNullOrEmpty(index))
            return index;

        String keyspace = matcher.group(5);
        if (Strings.isNullOrEmpty(keyspace))
            throw new IllegalArgumentException("Keyspace name should be specified: " + formattedQuery);

        String table = matcher.group(7);
        if (Strings.isNullOrEmpty(table))
            throw new IllegalArgumentException("Table name should be specified: " + formattedQuery);

        String column = matcher.group(9);
        return Indexes.getAvailableIndexName(keyspace, table, Strings.isNullOrEmpty(column) ? null : column);
    }

    /**
     * Index creation is asynchronous, this method searches in the system table IndexInfo
     * for the specified index and returns true if it finds it, which indicates the
     * index was built. If we haven't found it after 5 seconds we give-up.
     */
    protected boolean waitForIndex(String keyspace, String table, String index) throws Throwable
    {
        long start = System.currentTimeMillis();
        boolean indexCreated = false;
        while (!indexCreated)
        {
            Object[][] results = getRows(execute("select index_name from system.\"IndexInfo\" where table_name = ?", keyspace));
            for(int i = 0; i < results.length; i++)
            {
                if (index.equals(results[i][0]))
                {
                    indexCreated = true;
                    break;
                }
            }

            if (System.currentTimeMillis() - start > 5000)
                break;

            Thread.sleep(10);
        }

        return indexCreated;
    }

    protected void createIndexMayThrow(String query) throws Throwable
    {
        String fullQuery = formatQuery(query);
        logger.info(fullQuery);
        QueryProcessor.executeOnceInternal(fullQuery).blockingGet();
    }

    protected void dropIndex(String query) throws Throwable
    {
        String fullQuery = String.format(query, KEYSPACE);
        logger.info(fullQuery);
        schemaChange(fullQuery);
    }

    protected static boolean isViewBuiltBlocking(String keyspaceName, String viewName)
    {
        return TPCUtils.blockingGet(SystemKeyspace.isViewBuilt(keyspaceName, viewName));
    }

    /**
     *  Because the tracing executor is single threaded, submitting an empty event should ensure
     *  that all tracing events mutations have been applied.
     */
    protected void waitForTracingEvents()
    {
        try
        {
            StageManager.tracingExecutor.submit(() -> {}).get();
        }
        catch (Throwable t)
        {
            JVMStabilityInspector.inspectThrowable(t);
            logger.error("Failed to wait for tracing events: {}", t);
        }
    }

    protected void assertLastSchemaChange(Event.SchemaChange.Change change, Event.SchemaChange.Target target,
                                          String keyspace, String name,
                                          String... argTypes)
    {
        assertTrue(lastSchemaChangeResult instanceof ResultMessage.SchemaChange);
        ResultMessage.SchemaChange schemaChange = (ResultMessage.SchemaChange) lastSchemaChangeResult;
        Assert.assertSame(change, schemaChange.change.change);
        Assert.assertSame(target, schemaChange.change.target);
        Assert.assertEquals(keyspace, schemaChange.change.keyspace);
        Assert.assertEquals(name, schemaChange.change.name);
        Assert.assertEquals(argTypes != null ? Arrays.asList(argTypes) : null, schemaChange.change.argTypes);
    }

    protected static void schemaChange(String query)
    {
        try
        {
            logger.info("SCHEMA CHANGE: " + query);

            ClientState state = ClientState.forInternalCalls();
            state.setKeyspace(SchemaConstants.SYSTEM_KEYSPACE_NAME);
            QueryState queryState = new QueryState(state);

            ParsedStatement.Prepared prepared = QueryProcessor.parseStatement(query, queryState.getClientState());
            prepared.statement.validate(state);

            QueryOptions options = QueryOptions.forInternalCalls(Collections.<ByteBuffer>emptyList());

            lastSchemaChangeResult = prepared.statement.executeInternal(queryState, options).blockingGet();
        }
        catch (Exception e)
        {
            logger.info("Error performing schema change", e);
            throw new RuntimeException("Error setting schema for test (query was: " + query + ")", e);
        }
    }

    protected TableMetadata currentTableMetadata()
    {
        return tableMetadata(KEYSPACE, currentTable());
    }

    protected TableMetadata tableMetadata(String ks, String name)
    {
        assert tables.contains(name);
        return Schema.instance.getTableMetadata(ks, name);
    }

    protected com.datastax.driver.core.ResultSet executeNet(ProtocolVersion protocolVersion, String query, Object... values) throws Throwable
    {
        return sessionNet(protocolVersion).execute(formatQuery(query), values);
    }

    protected com.datastax.driver.core.PreparedStatement prepareNet(ProtocolVersion protocolVersion, String query)
    {
        return sessionNet(protocolVersion).prepare(query);
    }

    protected com.datastax.driver.core.ResultSet executeNet(ProtocolVersion protocolVersion, BoundStatement statement)
    {
        return sessionNet(protocolVersion).execute(statement);
    }

    protected com.datastax.driver.core.ResultSetFuture executeNetAsync(ProtocolVersion protocolVersion, BoundStatement statement)
    {
        return sessionNet(protocolVersion).executeAsync(statement);
    }

    protected com.datastax.driver.core.ResultSet executeNetWithPaging(String query, int pageSize) throws Throwable
    {
        return sessionNet().execute(new SimpleStatement(formatQuery(query)).setFetchSize(pageSize));
    }

    public Session sessionNet()
    {
        return sessionNet(getDefaultVersion());
    }

    public Session sessionNet(ProtocolVersion protocolVersion)
    {
        requireNetwork();

        return sessions.get(protocolVersion);
    }

    public String formatQuery(String query)
    {
        return formatQuery(KEYSPACE, query);
    }

    public final String formatQuery(String keyspace, String query)
    {
        String currentTable = currentTable();
        return currentTable == null ? query : String.format(query, keyspace + "." + currentTable);
    }

    protected ResultMessage.Prepared prepare(String query) throws Throwable
    {
        return QueryProcessor.prepare(formatQuery(query), ClientState.forInternalCalls()).blockingGet();
    }

    public UntypedResultSet execute(String query, Object... values) throws Throwable
    {
        return executeFormattedQuery(formatQuery(query), values);
    }

    public Single<UntypedResultSet> executeAsync(String query, Object... values) throws Throwable
    {
        return executeFormattedQueryAsync(formatQuery(query), values);
    }

    public Single<UntypedResultSet> executeFormattedQueryAsync(String query, Object... values) throws Throwable
    {
        Single<UntypedResultSet> rs;
        if (usePrepared)
        {
            if (logger.isTraceEnabled())
                logger.trace("Executing: {} with values {}", query, formatAllValues(values));
            if (reusePrepared)
            {
                rs = QueryProcessor.executeInternalAsync(query, transformValues(values));

                // If a test uses a "USE ...", then presumably its statements use relative table. In that case, a USE
                // change the meaning of the current keyspace, so we don't want a following statement to reuse a previously
                // prepared statement at this wouldn't use the right keyspace. To avoid that, we drop the previously
                // prepared statement.
                if (query.startsWith("USE"))
                    QueryProcessor.clearInternalStatementsCache();
            }
            else
            {
                rs = QueryProcessor.executeOnceInternal(query, transformValues(values));
            }
        }
        else
        {
            query = replaceValues(query, values);
            if (logger.isTraceEnabled())
                logger.trace("Executing: {}", query);
            rs = QueryProcessor.executeOnceInternal(query);
        }
        return rs;
    }

    public UntypedResultSet executeFormattedQuery(String query, Object... values) throws Throwable
    {
        UntypedResultSet rs = executeFormattedQueryAsync(query, values).blockingGet();
        if (rs != null)
        {
            if (logger.isTraceEnabled())
                logger.trace("Got {} rows", rs.size());
        }
        return rs;
    }

    protected void assertRowsNet(ResultSet result, Object[]... rows)
    {
        assertRowsNet(getDefaultVersion(), result, rows);
    }

    public static Comparator<List<ByteBuffer>> RowComparator = (Comparator<List<ByteBuffer>>) (row1, row2) -> {
        int ret = Integer.compare(row1.size(), row2.size());
        if (ret != 0)
            return ret;

        for (int i = 0; i < row1.size(); i++)
        {
            ret = row1.get(i).compareTo(row2.get(i));
            if (ret != 0)
                return ret;
        }

        return 0;
    };

    protected void assertRowsNet(ProtocolVersion protocolVersion, ResultSet result, Object[]... rows)
    {
        assertRowsNet(protocolVersion, false, result, rows);
    }

    protected void assertRowsNet(ProtocolVersion protocolVersion, boolean ignoreOrder, ResultSet result, Object[] ... rows)
    {
        // necessary as we need cluster objects to supply CodecRegistry.
        // It's reasonably certain that the network setup has already been done
        // by the time we arrive at this point, but adding this check doesn't hurt
        requireNetwork();

        if (result == null)
        {
            if (rows.length > 0)
                fail(String.format("No rows returned by query but %d expected", rows.length));
            return;
        }

        ColumnDefinitions meta = result.getColumnDefinitions();

        List<List<ByteBuffer>> expectedRows = new ArrayList<>(rows.length);
        List<List<ByteBuffer>> actualRows = new ArrayList<>(rows.length);

        com.datastax.driver.core.ProtocolVersion driverVersion = com.datastax.driver.core.ProtocolVersion
                                                                 .fromInt(protocolVersion.asInt()).fromInt(protocolVersion.asInt());

        Iterator<Row> iter = result.iterator();
        int i;
        for (i = 0; i < rows.length; i++)
        {
            Assert.assertEquals(String.format("Invalid number of (expected) values provided for row %d (using protocol version %s)",
                                              i, protocolVersion),
                                meta.size(), rows[i].length);

            assertTrue(String.format("Got fewer rows than expected. Expected %d but got %d", rows.length, i), iter.hasNext());
            Row actual = iter.next();

            List<ByteBuffer> expectedRow = new ArrayList<>(meta.size());
            List<ByteBuffer> actualRow = new ArrayList<>(meta.size());
            for (int j = 0; j < meta.size(); j++)
            {
                DataType type = meta.getType(j);
                com.datastax.driver.core.TypeCodec<Object> codec = clusters.get(protocolVersion).getConfiguration()
                                                                           .getCodecRegistry()
                                                                           .codecFor(type);
                expectedRow.add(codec.serialize(rows[i][j], driverVersion));
                actualRow.add(actual.getBytesUnsafe(meta.getName(j)));
            }

            expectedRows.add(expectedRow);
            actualRows.add(actualRow);
        }

        if (iter.hasNext())
        {
            List<Row> unexpectedRows = new ArrayList<>(2);
            while (iter.hasNext())
            {
                unexpectedRows.add(iter.next());
                i++;
            }

            String[][] formattedRows = new String[actualRows.size() + unexpectedRows.size()][meta.size()];
            for (int k = 0; k < actualRows.size(); k++)
            {
                List<ByteBuffer> row = actualRows.get(k);
                for (int j = 0; j < meta.size(); j++)
                {
                    DataType type = meta.getType(j);
                    com.datastax.driver.core.TypeCodec<Object> codec = clusters.get(protocolVersion).getConfiguration()
                                                                               .getCodecRegistry()
                                                                               .codecFor(type);

                    formattedRows[k][j] = codec.format(codec.deserialize(row.get(j), driverVersion));
                }
            }

            for (int k = actualRows.size(); k < actualRows.size() + unexpectedRows.size(); k++)
            {
                Row row = unexpectedRows.get(k - actualRows.size());
                for (int j = 0; j < meta.size(); j++)
                {
                    DataType type = meta.getType(j);
                    com.datastax.driver.core.TypeCodec<Object> codec = clusters.get(protocolVersion).getConfiguration()
                                                                               .getCodecRegistry()
                                                                               .codecFor(type);

                    formattedRows[k][j] = codec.format(codec.deserialize(row.getBytesUnsafe(meta.getName(j)), driverVersion));
                }
            }

            fail(String.format("Got more rows than expected. Expected %d but got %d (using protocol version %s)." +
                                      "\nReceived rows:\n%s",
                                      rows.length, i, protocolVersion,
                                      Arrays.stream(formattedRows).map(Arrays::toString).collect(Collectors.toList())));
        }

        if (ignoreOrder)
        {
            Collections.sort(expectedRows, RowComparator);
            Collections.sort(actualRows, RowComparator);
        }

        for(i = 0; i < expectedRows.size(); i++)
        {
            List<ByteBuffer> expected = expectedRows.get(i);
            List<ByteBuffer> actual = actualRows.get(i);

            for (int j = 0; j < meta.size(); j++)
            {
                DataType type = meta.getType(j);
                com.datastax.driver.core.TypeCodec<Object> codec = clusters.get(protocolVersion).getConfiguration()
                                                                           .getCodecRegistry()
                                                                           .codecFor(type);

                if (!Objects.equal(expected.get(j), actual.get(j)))
                    fail(String.format("Invalid value for row %d column %d (%s of type %s), " +
                                              "expected <%s> (%d bytes) but got <%s> (%d bytes) " +
                                              "(using protocol version %s)",
                                              i, j, meta.getName(j), type,
                                              codec.format(codec.deserialize(expected.get(j),driverVersion)),
                                              expected.get(j) == null ? 0 : expected.get(j).capacity(),
                                              codec.format(codec.deserialize(actual.get(j), driverVersion)),
                                              actual.get(j) == null ? 0 : actual.get(j).capacity(),
                                              protocolVersion));
            }
        }
    }

    public Object[][] getRowsNet(Cluster cluster, ColumnDefinitions meta, List<Row> rows)
    {
        if (rows == null || rows.isEmpty())
            return new Object[0][0];

        com.datastax.driver.core.TypeCodec<?>[] codecs = new com.datastax.driver.core.TypeCodec<?>[meta.size()];
        for (int j = 0; j < meta.size(); j++)
            codecs[j] = cluster.getConfiguration().getCodecRegistry().codecFor(meta.getType(j));

        Object[][] ret = new Object[rows.size()][];
        for (int i = 0; i < ret.length; i++)
        {
            Row row = rows.get(i);
            Assert.assertNotNull(row);

            ret[i] = new Object[meta.size()];
            for (int j = 0; j < meta.size(); j++)
                ret[i][j] = row.get(j, codecs[j]);
        }

        return ret;
    }

    public static void assertRows(UntypedResultSet result, Object[]... rows)
    {
        if (result == null)
        {
            if (rows.length > 0)
                fail(String.format("No rows returned by query but %d expected", rows.length));
            return;
        }

        if (logger.isTraceEnabled())
            logger.trace("ROWS:\n{}", String.join("\n", Arrays.stream(getRows(result)).map(row -> Arrays.toString(row)).collect(Collectors.toList())));

        List<ColumnSpecification> meta = result.metadata();
        Iterator<UntypedResultSet.Row> iter = result.iterator();
        int i = 0;
        while (iter.hasNext() && i < rows.length)
        {
            if (rows[i] == null)
                throw new IllegalArgumentException(String.format("Invalid expected value for row: %d. A row cannot be null.", i));

            Object[] expected = rows[i];
            UntypedResultSet.Row actual = iter.next();

            Assert.assertEquals(String.format("Invalid number of (expected) values provided for row %d", i), expected.length, meta.size());

            for (int j = 0; j < meta.size(); j++)
            {
                ColumnSpecification column = meta.get(j);

                ByteBuffer actualValue = actual.getBytes(column.name.toString());
                Object actualValueDecoded = decodeValue(column, actualValue);
                if (!Objects.equal(expected[j], actualValueDecoded))
                {
<<<<<<< HEAD
                    Object actualValueDecoded = actualValue == null ? null : column.type.getSerializer().deserialize(actualValue);
                    if (!Objects.equal(expected[j], actualValueDecoded))
                        fail(String.format("Invalid value for row %d column %d (%s of type %s), expected <%s> but got <%s>",
=======
                    ByteBuffer expectedByteValue = makeByteBuffer(expected[j], column.type);
                    if (!Objects.equal(expectedByteValue, actualValue))
                    {
                        Assert.fail(String.format("Invalid value for row %d column %d (%s of type %s), expected <%s> but got <%s>",
>>>>>>> d6612fe8
                                                  i,
                                                  j,
                                                  column.name,
                                                  column.type.asCQL3Type(),
                                                  formatValue(expectedByteValue, column.type),
                                                  formatValue(actualValue, column.type)));
                    }
                }
            }
            i++;
        }

        if (iter.hasNext())
        {
            while (iter.hasNext())
            {
                UntypedResultSet.Row actual = iter.next();
                i++;

                StringBuilder str = new StringBuilder();
                for (int j = 0; j < meta.size(); j++)
                {
                    ColumnSpecification column = meta.get(j);
                    ByteBuffer actualValue = actual.getBytes(column.name.toString());
                    str.append(String.format("%s=%s ", column.name, formatValue(actualValue, column.type)));
                }
                logger.info("Extra row num {}: {}", i, str.toString());
            }
            fail(String.format("Got more rows than expected. Expected %d but got %d.", rows.length, i));
        }

        assertTrue(String.format("Got %s rows than expected. Expected %d but got %d", rows.length>i ? "less" : "more", rows.length, i), i == rows.length);
    }

    private static Object decodeValue(ColumnSpecification column, ByteBuffer actualValue)
    {
        try
        {
            Object actualValueDecoded = actualValue == null ? null : column.type.getSerializer().deserialize(actualValue);
            return actualValueDecoded;
        }
        catch (MarshalException e)
        {
            throw new AssertionError("Cannot deserialize the value for column " + column.name, e);
        }
    }

    /**
     * Like assertRows(), but ignores the ordering of rows.
     */
    public static void assertRowsIgnoringOrder(UntypedResultSet result, Object[]... rows)
    {
        assertRowsIgnoringOrderInternal(result, false, rows);
    }

    public static void assertRowsIgnoringOrderAndExtra(UntypedResultSet result, Object[]... rows)
    {
        assertRowsIgnoringOrderInternal(result, true, rows);
    }

    private static void assertRowsIgnoringOrderInternal(UntypedResultSet result, boolean ignoreExtra, Object[]... rows)
    {
        if (result == null)
        {
            if (rows.length > 0)
                fail(String.format("No rows returned by query but %d expected", rows.length));
            return;
        }

        List<ColumnSpecification> meta = result.metadata();

        Set<List<ByteBuffer>> expectedRows = new HashSet<>(rows.length);
        for (Object[] expected : rows)
        {
            Assert.assertEquals("Invalid number of (expected) values provided for row", expected.length, meta.size());
            List<ByteBuffer> expectedRow = new ArrayList<>(meta.size());
            for (int j = 0; j < meta.size(); j++)
                expectedRow.add(makeByteBuffer(expected[j], meta.get(j).type));
            expectedRows.add(expectedRow);
        }

        Set<List<ByteBuffer>> actualRows = new HashSet<>(result.size());
        for (UntypedResultSet.Row actual : result)
        {
            List<ByteBuffer> actualRow = new ArrayList<>(meta.size());
            for (int j = 0; j < meta.size(); j++)
                actualRow.add(actual.getBytes(meta.get(j).name.toString()));
            actualRows.add(actualRow);
        }

        com.google.common.collect.Sets.SetView<List<ByteBuffer>> extra = com.google.common.collect.Sets.difference(actualRows, expectedRows);
        com.google.common.collect.Sets.SetView<List<ByteBuffer>> missing = com.google.common.collect.Sets.difference(expectedRows, actualRows);
        if ((!ignoreExtra && !extra.isEmpty()) || !missing.isEmpty())
        {
            List<String> extraRows = makeRowStrings(extra, meta);
            List<String> missingRows = makeRowStrings(missing, meta);
            StringBuilder sb = new StringBuilder();
            if (!extra.isEmpty())
            {
                sb.append("Got ").append(extra.size()).append(" extra row(s) ");
                if (!missing.isEmpty())
                    sb.append("and ").append(missing.size()).append(" missing row(s) ");
                sb.append("in result.  Extra rows:\n    ");
                sb.append(extraRows.stream().collect(Collectors.joining("\n    ")));
                if (!missing.isEmpty())
                    sb.append("\nMissing Rows:\n    ").append(missingRows.stream().collect(Collectors.joining("\n    ")));
                fail(sb.toString());
            }

            if (!missing.isEmpty())
                fail("Missing " + missing.size() + " row(s) in result: \n    " + missingRows.stream().collect(Collectors.joining("\n    ")));
        }

        assert ignoreExtra || expectedRows.size() == actualRows.size();
    }

    protected static List<String> makeRowStrings(UntypedResultSet resultSet)
    {
        List<List<ByteBuffer>> rows = new ArrayList<>();
        for (UntypedResultSet.Row row : resultSet)
        {
            List<ByteBuffer> values = new ArrayList<>();
            for (ColumnSpecification columnSpecification : resultSet.metadata())
            {
                values.add(row.getBytes(columnSpecification.name.toString()));
            }
            rows.add(values);
        }

        return makeRowStrings(rows, resultSet.metadata());
    }

    private static List<String> makeRowStrings(Iterable<List<ByteBuffer>> rows, List<ColumnSpecification> meta)
    {
        List<String> strings = new ArrayList<>();
        for (List<ByteBuffer> row : rows)
        {
            StringBuilder sb = new StringBuilder("row(");
            for (int j = 0; j < row.size(); j++)
            {
                ColumnSpecification column = meta.get(j);
                sb.append(column.name.toString()).append("=").append(formatValue(row.get(j), column.type));
                if (j < (row.size() - 1))
                    sb.append(", ");
            }
            strings.add(sb.append(")").toString());
        }
        return strings;
    }

    protected void assertRowCount(UntypedResultSet result, int numExpectedRows)
    {
        if (result == null)
        {
            if (numExpectedRows > 0)
                fail(String.format("No rows returned by query but %d expected", numExpectedRows));
            return;
        }

        List<ColumnSpecification> meta = result.metadata();
        Iterator<UntypedResultSet.Row> iter = result.iterator();
        int i = 0;
        while (iter.hasNext() && i < numExpectedRows)
        {
            UntypedResultSet.Row actual = iter.next();
            assertNotNull(actual);
            i++;
        }

        if (iter.hasNext())
        {
            while (iter.hasNext())
            {
                iter.next();
                i++;
            }
            fail(String.format("Got less rows than expected. Expected %d but got %d.", numExpectedRows, i));
        }

        assertTrue(String.format("Got %s rows than expected. Expected %d but got %d", numExpectedRows>i ? "less" : "more", numExpectedRows, i), i == numExpectedRows);
    }

    protected static Object[][] getRows(UntypedResultSet result)
    {
        if (result == null)
            return new Object[0][];

        List<Object[]> ret = new ArrayList<>();
        List<ColumnSpecification> meta = result.metadata();

        Iterator<UntypedResultSet.Row> iter = result.iterator();
        while (iter.hasNext())
        {
            UntypedResultSet.Row rowVal = iter.next();
            Object[] row = new Object[meta.size()];
            for (int j = 0; j < meta.size(); j++)
            {
                ColumnSpecification column = meta.get(j);
                ByteBuffer val = rowVal.getBytes(column.name.toString());
                row[j] = val == null ? null : column.type.getSerializer().deserialize(val);
            }

            ret.add(row);
        }

        Object[][] a = new Object[ret.size()][];
        return ret.toArray(a);
    }

    protected void assertColumnNames(UntypedResultSet result, String... expectedColumnNames)
    {
        if (result == null)
        {
            fail("No rows returned by query.");
            return;
        }

        List<ColumnSpecification> metadata = result.metadata();
        Assert.assertEquals("Got less columns than expected.", expectedColumnNames.length, metadata.size());

        for (int i = 0, m = metadata.size(); i < m; i++)
        {
            ColumnSpecification columnSpec = metadata.get(i);
            Assert.assertEquals(expectedColumnNames[i], columnSpec.name.toString());
        }
    }

    protected void assertAllRows(Object[]... rows) throws Throwable
    {
        assertRows(execute("SELECT * FROM %s"), rows);
    }

    public static Object[] row(Object... expected)
    {
        return expected;
    }

    protected void assertEmpty(UntypedResultSet result) throws Throwable
    {
        if (result != null && !result.isEmpty())
            throw new AssertionError(String.format("Expected empty result but got %d rows: %s \n", result.size(), makeRowStrings(result)));
    }

    protected void assertInvalid(String query, Object... values) throws Throwable
    {
        assertInvalidMessage(null, query, values);
    }

    protected void assertInvalidMessage(String errorMessage, String query, Object... values) throws Throwable
    {
        assertInvalidThrowMessage(errorMessage, null, query, values);
    }

    protected void assertInvalidThrow(Class<? extends Throwable> exception, String query, Object... values) throws Throwable
    {
        assertInvalidThrowMessage(null, exception, query, values);
    }

    protected void assertInvalidThrowMessage(String errorMessage, Class<? extends Throwable> exception, String query, Object... values) throws Throwable
    {
        assertInvalidThrowMessage(Optional.empty(), errorMessage, exception, query, values);
    }

    // if a protocol version > Integer.MIN_VALUE is supplied, executes
    // the query via the java driver, mimicking a real client.
    protected void assertInvalidThrowMessage(Optional<ProtocolVersion> protocolVersion,
                                             String errorMessage,
                                             Class<? extends Throwable> exception,
                                             String query,
                                             Object... values) throws Throwable
    {
        try
        {
            if (!protocolVersion.isPresent())
                execute(query, values);
            else
                executeNet(protocolVersion.get(), query, values);

            String q = USE_PREPARED_VALUES
                       ? query + " (values: " + formatAllValues(values) + ")"
                       : replaceValues(query, values);
            fail("Query should be invalid but no error was thrown. Query is: " + q);
        }
        catch (Exception e)
        {
            if (exception != null && !exception.isAssignableFrom(e.getClass()))
            {
                fail("Query should be invalid but wrong error was thrown. " +
                     "Expected: " + exception.getName() + ", got: " + e.getClass().getName() + ". " +
                     "Query is: " + queryInfo(query, values) + ". Stack trace of unexpected exception is:\n" +
                    String.join("\n", Arrays.stream(e.getStackTrace()).map(t -> t.toString()).collect(Collectors.toList())));
            }
            if (errorMessage != null)
            {
                assertMessageContains(errorMessage, e);
            }
        }
    }

    private static String queryInfo(String query, Object[] values)
    {
        return USE_PREPARED_VALUES
               ? query + " (values: " + formatAllValues(values) + ")"
               : replaceValues(query, values);
    }

    protected ParsedStatement assertValidSyntax(String query) throws Throwable
    {
        try
        {
            return QueryProcessor.parseStatement(query);
        }
        catch(SyntaxException e)
        {
            fail(String.format("Expected query syntax to be valid but was invalid. Query is: %s; Error is %s",
                                      query, e.getMessage()));
            return null;
        }
    }

    protected void assertInvalidSyntax(String query, Object... values) throws Throwable
    {
        assertInvalidSyntaxMessage(null, query, values);
    }

    protected void assertInvalidSyntaxMessage(String errorMessage, String query, Object... values) throws Throwable
    {
        try
        {
            execute(query, values);
            fail("Query should have invalid syntax but no error was thrown. Query is: " + queryInfo(query, values));
        }
        catch (SyntaxException e)
        {
            if (errorMessage != null)
            {
                assertMessageContains(errorMessage, e);
            }
        }
    }

    /**
     * Asserts that the message of the specified exception contains the specified text.
     *
     * @param text the text that the exception message must contains
     * @param e the exception to check
     */
    private static void assertMessageContains(String text, Exception e)
    {
        assertTrue("Expected error message to contain '" + text + "', but got '" + e.getMessage() + "'",
                e.getMessage().contains(text));
    }

    /**
     * Sorts a list of int32 keys by their Murmur3Partitioner token order.
     */
    public static List<Integer> partitionerSortedKeys(List<Integer> unsortedKeys)
    {
        List<DecoratedKey> decoratedKeys = unsortedKeys.stream().map(i -> Murmur3Partitioner.instance.decorateKey(Int32Type.instance.getSerializer().serialize(i))).collect(Collectors.toList());
        Collections.sort(decoratedKeys, DecoratedKey.comparator);
        return decoratedKeys.stream().map(dk -> Int32Type.instance.getSerializer().deserialize(dk.getKey())).collect(Collectors.toList());
    }

    @FunctionalInterface
    public interface CheckedFunction {
        void apply() throws Throwable;
    }

    /**
     * Runs the given function before and after a flush of sstables.  This is useful for checking that behavior is
     * the same whether data is in memtables or sstables.
     * @param runnable
     * @throws Throwable
     */
    public void beforeAndAfterFlush(CheckedFunction runnable) throws Throwable
    {
        runnable.apply();
        flush();
        runnable.apply();
    }

    private static String replaceValues(String query, Object[] values)
    {
        StringBuilder sb = new StringBuilder();
        int last = 0;
        int i = 0;
        int idx;
        while ((idx = query.indexOf('?', last)) > 0)
        {
            if (i >= values.length)
                throw new IllegalArgumentException(String.format("Not enough values provided. The query has at least %d variables but only %d values provided", i, values.length));

            sb.append(query.substring(last, idx));

            Object value = values[i++];

            // When we have a .. IN ? .., we use a list for the value because that's what's expected when the value is serialized.
            // When we format as string however, we need to special case to use parenthesis. Hackish but convenient.
            if (idx >= 3 && value instanceof List && query.substring(idx - 3, idx).equalsIgnoreCase("IN "))
            {
                List l = (List)value;
                sb.append("(");
                for (int j = 0; j < l.size(); j++)
                {
                    if (j > 0)
                        sb.append(", ");
                    sb.append(formatForCQL(l.get(j)));
                }
                sb.append(")");
            }
            else
            {
                sb.append(formatForCQL(value));
            }
            last = idx + 1;
        }
        sb.append(query.substring(last));
        return sb.toString();
    }

    // We're rellly only returning ByteBuffers but this make the type system happy
    private static Object[] transformValues(Object[] values)
    {
        // We could partly rely on QueryProcessor.executeOnceInternal doing type conversion for us, but
        // it would complain with ClassCastException if we pass say a string where an int is excepted (since
        // it bases conversion on what the value should be, not what it is). For testing, we sometimes
        // want to pass value of the wrong type and assert that this properly raise an InvalidRequestException
        // and executeOnceInternal goes into way. So instead, we pre-convert everything to bytes here based
        // on the value.
        // Besides, we need to handle things like TupleValue that executeOnceInternal don't know about.

        Object[] buffers = new ByteBuffer[values.length];
        for (int i = 0; i < values.length; i++)
        {
            Object value = values[i];
            if (value == null)
            {
                buffers[i] = null;
                continue;
            }
            else if (value == ByteBufferUtil.UNSET_BYTE_BUFFER)
            {
                buffers[i] = ByteBufferUtil.UNSET_BYTE_BUFFER;
                continue;
            }

            try
            {
                buffers[i] = typeFor(value).decompose(serializeTuples(value));
            }
            catch (Exception ex)
            {
                logger.info("Error serializing query parameter {}:", value, ex);
                throw ex;
            }
        }
        return buffers;
    }

    private static Object serializeTuples(Object value)
    {
        if (value instanceof TupleValue)
        {
            return ((TupleValue)value).toByteBuffer();
        }

        // We need to reach inside collections for TupleValue and transform them to ByteBuffer
        // since otherwise the decompose method of the collection AbstractType won't know what
        // to do with them
        if (value instanceof List)
        {
            List l = (List)value;
            List n = new ArrayList(l.size());
            for (Object o : l)
                n.add(serializeTuples(o));
            return n;
        }

        if (value instanceof Set)
        {
            Set s = (Set)value;
            Set n = new LinkedHashSet(s.size());
            for (Object o : s)
                n.add(serializeTuples(o));
            return n;
        }

        if (value instanceof Map)
        {
            Map m = (Map)value;
            Map n = new LinkedHashMap(m.size());
            for (Object entry : m.entrySet())
                n.put(serializeTuples(((Map.Entry)entry).getKey()), serializeTuples(((Map.Entry)entry).getValue()));
            return n;
        }
        return value;
    }

    private static String formatAllValues(Object[] values)
    {
        StringBuilder sb = new StringBuilder();
        sb.append("[");
        for (int i = 0; i < values.length; i++)
        {
            if (i > 0)
                sb.append(", ");
            sb.append(formatForCQL(values[i]));
        }
        sb.append("]");
        return sb.toString();
    }

    private static String formatForCQL(Object value)
    {
        if (value == null)
            return "null";

        if (value instanceof TupleValue)
            return ((TupleValue)value).toCQLString();

        // We need to reach inside collections for TupleValue. Besides, for some reason the format
        // of collection that CollectionType.getString gives us is not at all 'CQL compatible'
        if (value instanceof Collection || value instanceof Map)
        {
            StringBuilder sb = new StringBuilder();
            if (value instanceof List)
            {
                List l = (List)value;
                sb.append("[");
                for (int i = 0; i < l.size(); i++)
                {
                    if (i > 0)
                        sb.append(", ");
                    sb.append(formatForCQL(l.get(i)));
                }
                sb.append("]");
            }
            else if (value instanceof Set)
            {
                Set s = (Set)value;
                sb.append("{");
                Iterator iter = s.iterator();
                while (iter.hasNext())
                {
                    sb.append(formatForCQL(iter.next()));
                    if (iter.hasNext())
                        sb.append(", ");
                }
                sb.append("}");
            }
            else
            {
                Map m = (Map)value;
                sb.append("{");
                Iterator iter = m.entrySet().iterator();
                while (iter.hasNext())
                {
                    Map.Entry entry = (Map.Entry)iter.next();
                    sb.append(formatForCQL(entry.getKey())).append(": ").append(formatForCQL(entry.getValue()));
                    if (iter.hasNext())
                        sb.append(", ");
                }
                sb.append("}");
            }
            return sb.toString();
        }

        AbstractType type = typeFor(value);
        String s = type.getString(type.decompose(value));

        if (type instanceof InetAddressType || type instanceof TimestampType)
            return String.format("'%s'", s);
        else if (type instanceof UTF8Type)
            return String.format("'%s'", s.replaceAll("'", "''"));
        else if (type instanceof BytesType)
            return "0x" + s;

        return s;
    }

    protected static ByteBuffer makeByteBuffer(Object value, AbstractType type)
    {
        if (value == null)
            return null;

        if (value instanceof TupleValue)
            return ((TupleValue)value).toByteBuffer();

        if (value instanceof ByteBuffer)
            return (ByteBuffer)value;

        return type.decompose(serializeTuples(value));
    }

    protected static String formatValue(ByteBuffer bb, AbstractType<?> type)
    {
        if (bb == null)
            return "null";

        if (type instanceof CollectionType)
        {
            // CollectionType override getString() to use hexToBytes. We can't change that
            // without breaking SSTable2json, but the serializer for collection have the
            // right getString so using it directly instead.
            TypeSerializer ser = type.getSerializer();
            return ser.toString(ser.deserialize(bb));
        }

        return type.getString(bb);
    }

    protected TupleValue tuple(Object...values)
    {
        return new TupleValue(values);
    }

    protected Object userType(Object... values)
    {
        if (values.length % 2 != 0)
            throw new IllegalArgumentException("userType() requires an even number of arguments");

        String[] fieldNames = new String[values.length / 2];
        Object[] fieldValues = new Object[values.length / 2];
        int fieldNum = 0;
        for (int i = 0; i < values.length; i += 2)
        {
            fieldNames[fieldNum] = (String) values[i];
            fieldValues[fieldNum] = values[i + 1];
            fieldNum++;
        }
        return new UserTypeValue(fieldNames, fieldValues);
    }

    protected Object list(Object...values)
    {
        return Arrays.asList(values);
    }

    protected Set set(Object...values)
    {
        return ImmutableSet.copyOf(values);
    }

    protected Map map(Object...values)
    {
        if (values.length % 2 != 0)
            throw new IllegalArgumentException("Invalid number of arguments, got " + values.length);

        int size = values.length / 2;
        Map m = new LinkedHashMap(size);
        for (int i = 0; i < size; i++)
            m.put(values[2 * i], values[(2 * i) + 1]);
        return m;
    }

    protected com.datastax.driver.core.TupleType tupleTypeOf(ProtocolVersion protocolVersion, DataType...types)
    {
        requireNetwork();
        return clusters.get(protocolVersion).getMetadata().newTupleType(types);
    }

    // Attempt to find an AbstracType from a value (for serialization/printing sake).
    // Will work as long as we use types we know of, which is good enough for testing
    private static AbstractType typeFor(Object value)
    {
        if (value instanceof ByteBuffer || value instanceof TupleValue || value == null)
            return BytesType.instance;

        if (value instanceof Byte)
            return ByteType.instance;

        if (value instanceof Short)
            return ShortType.instance;

        if (value instanceof Integer)
            return Int32Type.instance;

        if (value instanceof Long)
            return LongType.instance;

        if (value instanceof Float)
            return FloatType.instance;

        if (value instanceof Duration)
            return DurationType.instance;

        if (value instanceof Double)
            return DoubleType.instance;

        if (value instanceof BigInteger)
            return IntegerType.instance;

        if (value instanceof BigDecimal)
            return DecimalType.instance;

        if (value instanceof String)
            return UTF8Type.instance;

        if (value instanceof Boolean)
            return BooleanType.instance;

        if (value instanceof InetAddress)
            return InetAddressType.instance;

        if (value instanceof Date)
            return TimestampType.instance;

        if (value instanceof UUID)
            return UUIDType.instance;

        if (value instanceof List)
        {
            List l = (List)value;
            AbstractType elt = l.isEmpty() ? BytesType.instance : typeFor(l.get(0));
            return ListType.getInstance(elt, true);
        }

        if (value instanceof Set)
        {
            Set s = (Set)value;
            AbstractType elt = s.isEmpty() ? BytesType.instance : typeFor(s.iterator().next());
            return SetType.getInstance(elt, true);
        }

        if (value instanceof Map)
        {
            Map m = (Map)value;
            AbstractType keys, values;
            if (m.isEmpty())
            {
                keys = BytesType.instance;
                values = BytesType.instance;
            }
            else
            {
                Map.Entry entry = (Map.Entry)m.entrySet().iterator().next();
                keys = typeFor(entry.getKey());
                values = typeFor(entry.getValue());
            }
            return MapType.getInstance(keys, values, true);
        }

        throw new IllegalArgumentException("Unsupported value type (value is " + value + ")");
    }

    private static class TupleValue
    {
        protected final Object[] values;

        TupleValue(Object[] values)
        {
            this.values = values;
        }

        public ByteBuffer toByteBuffer()
        {
            ByteBuffer[] bbs = new ByteBuffer[values.length];
            for (int i = 0; i < values.length; i++)
                bbs[i] = makeByteBuffer(values[i], typeFor(values[i]));
            return TupleType.buildValue(bbs);
        }

        public String toCQLString()
        {
            StringBuilder sb = new StringBuilder();
            sb.append("(");
            for (int i = 0; i < values.length; i++)
            {
                if (i > 0)
                    sb.append(", ");
                sb.append(formatForCQL(values[i]));
            }
            sb.append(")");
            return sb.toString();
        }

        public String toString()
        {
            return "TupleValue" + toCQLString();
        }
    }

    private static class UserTypeValue extends TupleValue
    {
        private final String[] fieldNames;

        UserTypeValue(String[] fieldNames, Object[] fieldValues)
        {
            super(fieldValues);
            this.fieldNames = fieldNames;
        }

        @Override
        public String toCQLString()
        {
            StringBuilder sb = new StringBuilder();
            sb.append("{");
            boolean haveEntry = false;
            for (int i = 0; i < values.length; i++)
            {
                if (values[i] != null)
                {
                    if (haveEntry)
                        sb.append(", ");
                    sb.append(ColumnIdentifier.maybeQuote(fieldNames[i]));
                    sb.append(": ");
                    sb.append(formatForCQL(values[i]));
                    haveEntry = true;
                }
            }
            assert haveEntry;
            sb.append("}");
            return sb.toString();
        }

        public String toString()
        {
            return "UserTypeValue" + toCQLString();
        }
    }
}<|MERGE_RESOLUTION|>--- conflicted
+++ resolved
@@ -63,12 +63,9 @@
 import org.apache.cassandra.exceptions.SyntaxException;
 import org.apache.cassandra.gms.Gossiper;
 import org.apache.cassandra.io.util.FileUtils;
-<<<<<<< HEAD
 import org.apache.cassandra.locator.AbstractEndpointSnitch;
 import org.apache.cassandra.schema.TableMetadata;
-=======
 import org.apache.cassandra.serializers.MarshalException;
->>>>>>> d6612fe8
 import org.apache.cassandra.serializers.TypeSerializer;
 import org.apache.cassandra.service.ClientState;
 import org.apache.cassandra.service.NativeTransportService;
@@ -82,11 +79,8 @@
 import org.apache.cassandra.utils.JVMStabilityInspector;
 
 import static junit.framework.Assert.assertNotNull;
-<<<<<<< HEAD
 import static org.junit.Assert.assertTrue;
 import static org.junit.Assert.fail;
-=======
->>>>>>> d6612fe8
 
 /**
  * Base class for CQL tests.
@@ -1270,16 +1264,10 @@
                 Object actualValueDecoded = decodeValue(column, actualValue);
                 if (!Objects.equal(expected[j], actualValueDecoded))
                 {
-<<<<<<< HEAD
-                    Object actualValueDecoded = actualValue == null ? null : column.type.getSerializer().deserialize(actualValue);
-                    if (!Objects.equal(expected[j], actualValueDecoded))
-                        fail(String.format("Invalid value for row %d column %d (%s of type %s), expected <%s> but got <%s>",
-=======
                     ByteBuffer expectedByteValue = makeByteBuffer(expected[j], column.type);
                     if (!Objects.equal(expectedByteValue, actualValue))
                     {
-                        Assert.fail(String.format("Invalid value for row %d column %d (%s of type %s), expected <%s> but got <%s>",
->>>>>>> d6612fe8
+                        fail(String.format("Invalid value for row %d column %d (%s of type %s), expected <%s> but got <%s>",
                                                   i,
                                                   j,
                                                   column.name,
