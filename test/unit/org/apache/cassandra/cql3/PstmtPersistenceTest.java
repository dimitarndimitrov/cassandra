/*
 * Licensed to the Apache Software Foundation (ASF) under one
 * or more contributor license agreements.  See the NOTICE file
 * distributed with this work for additional information
 * regarding copyright ownership.  The ASF licenses this file
 * to you under the Apache License, Version 2.0 (the
 * "License"); you may not use this file except in compliance
 * with the License.  You may obtain a copy of the License at
 *
 *     http://www.apache.org/licenses/LICENSE-2.0
 *
 * Unless required by applicable law or agreed to in writing, software
 * distributed under the License is distributed on an "AS IS" BASIS,
 * WITHOUT WARRANTIES OR CONDITIONS OF ANY KIND, either express or implied.
 * See the License for the specific language governing permissions and
 * limitations under the License.
 */
package org.apache.cassandra.cql3;

import java.net.InetSocketAddress;
import java.util.ArrayList;
import java.util.Collections;
import java.util.List;

import org.junit.Test;

import junit.framework.Assert;
import org.apache.cassandra.config.SchemaConstants;
import org.apache.cassandra.cql3.statements.ParsedStatement;
import org.apache.cassandra.db.SystemKeyspace;
import org.apache.cassandra.db.marshal.Int32Type;
import org.apache.cassandra.db.marshal.UTF8Type;
import org.apache.cassandra.schema.SchemaKeyspace;
import org.apache.cassandra.service.ClientState;
import org.apache.cassandra.service.QueryState;
import org.apache.cassandra.utils.ByteBufferUtil;
import org.apache.cassandra.utils.MD5Digest;

public class PstmtPersistenceTest extends CQLTester
{
    @Test
    public void testCachedPreparedStatements() throws Throwable
    {
        // need this for pstmt execution/validation tests
        requireNetwork();

        int rows = QueryProcessor.executeOnceInternal("SELECT * FROM " + SchemaConstants.SYSTEM_KEYSPACE_NAME + '.' + SystemKeyspace.PREPARED_STATEMENTS).blockingGet().size();
        Assert.assertEquals(0, rows);

        execute("CREATE KEYSPACE IF NOT EXISTS foo WITH replication = {'class': 'SimpleStrategy', 'replication_factor': '1'}");
        execute("CREATE TABLE foo.bar (key text PRIMARY KEY, val int)");

        ClientState clientState = ClientState.forInternalCalls();

        createTable("CREATE TABLE %s (pk int PRIMARY KEY, val text)");

        List<MD5Digest> stmtIds = new ArrayList<>();
        // #0
<<<<<<< HEAD
        stmtIds.add(QueryProcessor.prepare("SELECT * FROM " + SchemaConstants.SCHEMA_KEYSPACE_NAME + '.' + SchemaKeyspace.TABLES + " WHERE keyspace_name = ?", clientState, false).blockingGet().statementId);
        // #1
        stmtIds.add(QueryProcessor.prepare("SELECT * FROM " + KEYSPACE + '.' + currentTable() + " WHERE pk = ?", clientState, false).blockingGet().statementId);
        // #2
        stmtIds.add(QueryProcessor.prepare("SELECT * FROM foo.bar WHERE key = ?", clientState, false).blockingGet().statementId);
        clientState.setKeyspace("foo");
        // #3
        stmtIds.add(QueryProcessor.prepare("SELECT * FROM " + KEYSPACE + '.' + currentTable() + " WHERE pk = ?", clientState, false).blockingGet().statementId);
        // #4
        stmtIds.add(QueryProcessor.prepare("SELECT * FROM foo.bar WHERE key = ?", clientState, false).blockingGet().statementId);
=======
        stmtIds.add(QueryProcessor.prepare("SELECT * FROM " + SchemaConstants.SCHEMA_KEYSPACE_NAME + '.' + SchemaKeyspace.TABLES + " WHERE keyspace_name = ?", clientState).statementId);
        // #1
        stmtIds.add(QueryProcessor.prepare("SELECT * FROM " + KEYSPACE + '.' + currentTable() + " WHERE pk = ?", clientState).statementId);
        // #2
        stmtIds.add(QueryProcessor.prepare("SELECT * FROM foo.bar WHERE key = ?", clientState).statementId);
        clientState.setKeyspace("foo");
        // #3
        stmtIds.add(QueryProcessor.prepare("SELECT * FROM " + KEYSPACE + '.' + currentTable() + " WHERE pk = ?", clientState).statementId);
        // #4
        stmtIds.add(QueryProcessor.prepare("SELECT * FROM foo.bar WHERE key = ?", clientState).statementId);
>>>>>>> 75a88c59

        Assert.assertEquals(5, stmtIds.size());
        Assert.assertEquals(5, QueryProcessor.preparedStatementsCount());

        String queryAll = "SELECT * FROM " + SchemaConstants.SYSTEM_KEYSPACE_NAME + '.' + SystemKeyspace.PREPARED_STATEMENTS;

        rows = QueryProcessor.executeOnceInternal(queryAll).blockingGet().size();
        Assert.assertEquals(5, rows);

        QueryHandler handler = ClientState.getCQLQueryHandler();
        validatePstmts(stmtIds, handler);

        // clear prepared statements cache
        QueryProcessor.clearPrepraredStatements();
        Assert.assertEquals(0, QueryProcessor.preparedStatementsCount());
        for (MD5Digest stmtId : stmtIds)
            Assert.assertNull(handler.getPrepared(stmtId));

        // load prepared statements and validate that these still execute fine
        QueryProcessor.preloadPreparedStatement();
        validatePstmts(stmtIds, handler);

        // validate that the prepared statements are in the system table
        for (UntypedResultSet.Row row : QueryProcessor.executeOnceInternal(queryAll).blockingGet())
        {
            MD5Digest digest = MD5Digest.wrap(ByteBufferUtil.getArray(row.getBytes("prepared_id")));
            ParsedStatement.Prepared prepared = QueryProcessor.instance.getPrepared(digest);
            Assert.assertNotNull(prepared);
        }

        // add anther prepared statement and sync it to table
        QueryProcessor.prepare("SELECT * FROM bar WHERE key = ?", clientState);
        Assert.assertEquals(6, QueryProcessor.preparedStatementsCount());
        rows = QueryProcessor.executeOnceInternal(queryAll).blockingGet().size();
        Assert.assertEquals(6, rows);

        // drop a keyspace (prepared statements are removed - syncPreparedStatements() remove should the rows, too)
        execute("DROP KEYSPACE foo");
        Assert.assertEquals(3, QueryProcessor.preparedStatementsCount());
        rows = QueryProcessor.executeOnceInternal(queryAll).blockingGet().size();
        Assert.assertEquals(3, rows);

    }

    private void validatePstmts(List<MD5Digest> stmtIds, QueryHandler handler)
    {
        Assert.assertEquals(5, QueryProcessor.preparedStatementsCount());
        QueryOptions optionsStr = QueryOptions.forInternalCalls(Collections.singletonList(UTF8Type.instance.fromString("foobar")));
        QueryOptions optionsInt = QueryOptions.forInternalCalls(Collections.singletonList(Int32Type.instance.decompose(42)));
        validatePstmt(handler, stmtIds.get(0), optionsStr);
        validatePstmt(handler, stmtIds.get(1), optionsInt);
        validatePstmt(handler, stmtIds.get(2), optionsStr);
        validatePstmt(handler, stmtIds.get(3), optionsInt);
        validatePstmt(handler, stmtIds.get(4), optionsStr);
    }

    private static void validatePstmt(QueryHandler handler, MD5Digest stmtId, QueryOptions options)
    {
        ParsedStatement.Prepared prepared = handler.getPrepared(stmtId);
        Assert.assertNotNull(prepared);
        handler.processPrepared(prepared.statement, QueryState.forInternalCalls(), options, Collections.emptyMap(), System.nanoTime());
    }
}<|MERGE_RESOLUTION|>--- conflicted
+++ resolved
@@ -56,29 +56,16 @@
 
         List<MD5Digest> stmtIds = new ArrayList<>();
         // #0
-<<<<<<< HEAD
-        stmtIds.add(QueryProcessor.prepare("SELECT * FROM " + SchemaConstants.SCHEMA_KEYSPACE_NAME + '.' + SchemaKeyspace.TABLES + " WHERE keyspace_name = ?", clientState, false).blockingGet().statementId);
+        stmtIds.add(QueryProcessor.prepare("SELECT * FROM " + SchemaConstants.SCHEMA_KEYSPACE_NAME + '.' + SchemaKeyspace.TABLES + " WHERE keyspace_name = ?", clientState).blockingGet().statementId);
         // #1
-        stmtIds.add(QueryProcessor.prepare("SELECT * FROM " + KEYSPACE + '.' + currentTable() + " WHERE pk = ?", clientState, false).blockingGet().statementId);
+        stmtIds.add(QueryProcessor.prepare("SELECT * FROM " + KEYSPACE + '.' + currentTable() + " WHERE pk = ?", clientState).blockingGet().statementId);
         // #2
-        stmtIds.add(QueryProcessor.prepare("SELECT * FROM foo.bar WHERE key = ?", clientState, false).blockingGet().statementId);
+        stmtIds.add(QueryProcessor.prepare("SELECT * FROM foo.bar WHERE key = ?", clientState).blockingGet().statementId);
         clientState.setKeyspace("foo");
         // #3
-        stmtIds.add(QueryProcessor.prepare("SELECT * FROM " + KEYSPACE + '.' + currentTable() + " WHERE pk = ?", clientState, false).blockingGet().statementId);
+        stmtIds.add(QueryProcessor.prepare("SELECT * FROM " + KEYSPACE + '.' + currentTable() + " WHERE pk = ?", clientState).blockingGet().statementId);
         // #4
-        stmtIds.add(QueryProcessor.prepare("SELECT * FROM foo.bar WHERE key = ?", clientState, false).blockingGet().statementId);
-=======
-        stmtIds.add(QueryProcessor.prepare("SELECT * FROM " + SchemaConstants.SCHEMA_KEYSPACE_NAME + '.' + SchemaKeyspace.TABLES + " WHERE keyspace_name = ?", clientState).statementId);
-        // #1
-        stmtIds.add(QueryProcessor.prepare("SELECT * FROM " + KEYSPACE + '.' + currentTable() + " WHERE pk = ?", clientState).statementId);
-        // #2
-        stmtIds.add(QueryProcessor.prepare("SELECT * FROM foo.bar WHERE key = ?", clientState).statementId);
-        clientState.setKeyspace("foo");
-        // #3
-        stmtIds.add(QueryProcessor.prepare("SELECT * FROM " + KEYSPACE + '.' + currentTable() + " WHERE pk = ?", clientState).statementId);
-        // #4
-        stmtIds.add(QueryProcessor.prepare("SELECT * FROM foo.bar WHERE key = ?", clientState).statementId);
->>>>>>> 75a88c59
+        stmtIds.add(QueryProcessor.prepare("SELECT * FROM foo.bar WHERE key = ?", clientState).blockingGet().statementId);
 
         Assert.assertEquals(5, stmtIds.size());
         Assert.assertEquals(5, QueryProcessor.preparedStatementsCount());
