/*
 * Licensed to the Apache Software Foundation (ASF) under one
 * or more contributor license agreements.  See the NOTICE file
 * distributed with this work for additional information
 * regarding copyright ownership.  The ASF licenses this file
 * to you under the Apache License, Version 2.0 (the
 * "License"); you may not use this file except in compliance
 * with the License.  You may obtain a copy of the License at
 *
 *     http://www.apache.org/licenses/LICENSE-2.0
 *
 * Unless required by applicable law or agreed to in writing, software
 * distributed under the License is distributed on an "AS IS" BASIS,
 * WITHOUT WARRANTIES OR CONDITIONS OF ANY KIND, either express or implied.
 * See the License for the specific language governing permissions and
 * limitations under the License.
 */
package org.apache.cassandra.cql3.validation.entities;

import org.apache.cassandra.cql3.Json;
import org.apache.cassandra.cql3.CQLTester;
import org.apache.cassandra.cql3.Duration;
import org.apache.cassandra.dht.ByteOrderedPartitioner;

import org.apache.cassandra.serializers.SimpleDateSerializer;
import org.apache.cassandra.serializers.TimeSerializer;
import org.apache.cassandra.service.StorageService;
import org.apache.cassandra.utils.ByteBufferUtil;

import org.junit.Assert;
import org.junit.BeforeClass;
import org.junit.Test;

import java.math.BigDecimal;
import java.math.BigInteger;
import java.net.InetAddress;
import java.text.SimpleDateFormat;
import java.util.*;
import java.util.concurrent.*;
import static org.junit.Assert.fail;

public class JsonTest extends CQLTester
{
    @BeforeClass
    public static void setUp()
    {
        StorageService.instance.setPartitionerUnsafe(ByteOrderedPartitioner.instance);
    }

    @Test
    public void testSelectJsonWithPagingWithFrozenTuple() throws Throwable
    {
        final UUID uuid = UUID.fromString("2dd2cd62-6af3-4cf6-96fc-91b9ab62eedc");
        final Object partitionKey = tuple(uuid, 2);

        createTable("CREATE TABLE %s (k1 FROZEN<TUPLE<uuid, int>>, c1 frozen<tuple<uuid, int>>, value int, PRIMARY KEY (k1, c1))");

        // prepare data
        for (int i = 1; i < 5; i++)
            execute("INSERT INTO %s (k1, c1, value) VALUES (?, ?, ?)", partitionKey, tuple(uuid, i), i);

        for (int pageSize = 1; pageSize < 6; pageSize++)
        {
            // SELECT JSON
            assertRowsNet(executeNetWithPaging("SELECT JSON * FROM %s", pageSize),
                           row("{\"k1\": [\"" + uuid + "\", 2], \"c1\": [\"" + uuid + "\", 1], \"value\": 1}"),
                           row("{\"k1\": [\"" + uuid + "\", 2], \"c1\": [\"" + uuid + "\", 2], \"value\": 2}"),
                           row("{\"k1\": [\"" + uuid + "\", 2], \"c1\": [\"" + uuid + "\", 3], \"value\": 3}"),
                           row("{\"k1\": [\"" + uuid + "\", 2], \"c1\": [\"" + uuid + "\", 4], \"value\": 4}"));

            // SELECT toJson(column)
            assertRowsNet(executeNetWithPaging("SELECT toJson(k1), toJson(c1), toJson(value) FROM %s", pageSize),
                          row("[\"" + uuid + "\", 2]", "[\"" + uuid + "\", 1]", "1"),
                          row("[\"" + uuid + "\", 2]", "[\"" + uuid + "\", 2]", "2"),
                          row("[\"" + uuid + "\", 2]", "[\"" + uuid + "\", 3]", "3"),
                          row("[\"" + uuid + "\", 2]", "[\"" + uuid + "\", 4]", "4"));
        }
    }

    @Test
    public void testSelectJsonWithPagingWithFrozenMap() throws Throwable
    {
        final UUID uuid = UUID.fromString("2dd2cd62-6af3-4cf6-96fc-91b9ab62eedc");
        final Object partitionKey = map(1, tuple(uuid, 1), 2, tuple(uuid, 2));

        createTable("CREATE TABLE %s (k1 FROZEN<map<int, tuple<uuid, int>>>, c1 frozen<tuple<uuid, int>>, value int, PRIMARY KEY (k1, c1))");

        // prepare data
        for (int i = 1; i < 5; i++)
            execute("INSERT INTO %s (k1, c1, value) VALUES (?, ?, ?)", partitionKey, tuple(uuid, i), i);

        for (int pageSize = 1; pageSize < 6; pageSize++)
        {
            // SELECT JSON
            assertRowsNet(executeNetWithPaging("SELECT JSON * FROM %s", pageSize),
                          row("{\"k1\": {\"1\": [\"" + uuid + "\", 1], \"2\": [\"" + uuid + "\", 2]}, \"c1\": [\"" + uuid + "\", 1], \"value\": 1}"),
                          row("{\"k1\": {\"1\": [\"" + uuid + "\", 1], \"2\": [\"" + uuid + "\", 2]}, \"c1\": [\"" + uuid + "\", 2], \"value\": 2}"),
                          row("{\"k1\": {\"1\": [\"" + uuid + "\", 1], \"2\": [\"" + uuid + "\", 2]}, \"c1\": [\"" + uuid + "\", 3], \"value\": 3}"),
                          row("{\"k1\": {\"1\": [\"" + uuid + "\", 1], \"2\": [\"" + uuid + "\", 2]}, \"c1\": [\"" + uuid + "\", 4], \"value\": 4}"));

            // SELECT toJson(column)
            assertRowsNet(executeNetWithPaging("SELECT toJson(k1), toJson(c1), toJson(value) FROM %s", pageSize),
                          row("{\"1\": [\"" + uuid + "\", 1], \"2\": [\"" + uuid + "\", 2]}", "[\"" + uuid + "\", 1]", "1"),
                          row("{\"1\": [\"" + uuid + "\", 1], \"2\": [\"" + uuid + "\", 2]}", "[\"" + uuid + "\", 2]", "2"),
                          row("{\"1\": [\"" + uuid + "\", 1], \"2\": [\"" + uuid + "\", 2]}", "[\"" + uuid + "\", 3]", "3"),
                          row("{\"1\": [\"" + uuid + "\", 1], \"2\": [\"" + uuid + "\", 2]}", "[\"" + uuid + "\", 4]", "4"));
        }
    }

    @Test
    public void testSelectJsonWithPagingWithFrozenSet() throws Throwable
    {
        final UUID uuid = UUID.fromString("2dd2cd62-6af3-4cf6-96fc-91b9ab62eedc");
        final Object partitionKey = set(tuple(list(1, 2), 1), tuple(list(2, 3), 2));

        createTable("CREATE TABLE %s (k1 frozen<set<tuple<list<int>, int>>>, c1 frozen<tuple<uuid, int>>, value int, PRIMARY KEY (k1, c1))");

        // prepare data
        for (int i = 1; i < 5; i++)
            execute("INSERT INTO %s (k1, c1, value) VALUES (?, ?, ?)", partitionKey, tuple(uuid, i), i);

        for (int pageSize = 1; pageSize < 6; pageSize++)
        {
            // SELECT JSON
            assertRowsNet(executeNetWithPaging("SELECT JSON * FROM %s", pageSize),
                          row("{\"k1\": [[[1, 2], 1], [[2, 3], 2]], \"c1\": [\"" + uuid + "\", 1], \"value\": 1}"),
                          row("{\"k1\": [[[1, 2], 1], [[2, 3], 2]], \"c1\": [\"" + uuid + "\", 2], \"value\": 2}"),
                          row("{\"k1\": [[[1, 2], 1], [[2, 3], 2]], \"c1\": [\"" + uuid + "\", 3], \"value\": 3}"),
                          row("{\"k1\": [[[1, 2], 1], [[2, 3], 2]], \"c1\": [\"" + uuid + "\", 4], \"value\": 4}"));

            // SELECT toJson(column)
            assertRowsNet(executeNetWithPaging("SELECT toJson(k1), toJson(c1), toJson(value) FROM %s", pageSize),
                          row("[[[1, 2], 1], [[2, 3], 2]]", "[\"" + uuid + "\", 1]", "1"),
                          row("[[[1, 2], 1], [[2, 3], 2]]", "[\"" + uuid + "\", 2]", "2"),
                          row("[[[1, 2], 1], [[2, 3], 2]]", "[\"" + uuid + "\", 3]", "3"),
                          row("[[[1, 2], 1], [[2, 3], 2]]", "[\"" + uuid + "\", 4]", "4"));
        }
    }

    @Test
    public void testSelectJsonWithPagingWithFrozenList() throws Throwable
    {
        final UUID uuid = UUID.fromString("2dd2cd62-6af3-4cf6-96fc-91b9ab62eedc");
        final Object partitionKey = list(tuple(uuid, 2), tuple(uuid, 3));

        createTable("CREATE TABLE %s (k1 frozen<list<tuple<uuid, int>>>, c1 frozen<tuple<uuid, int>>, value int, PRIMARY KEY (k1, c1))");

        // prepare data
        for (int i = 1; i < 5; i++)
            execute("INSERT INTO %s (k1, c1, value) VALUES (?, ?, ?)", partitionKey, tuple(uuid, i), i);

        for (int pageSize = 1; pageSize < 6; pageSize++)
        {
        // SELECT JSON
        assertRowsNet(executeNetWithPaging("SELECT JSON * FROM %s", pageSize),
                      row("{\"k1\": [[\"" + uuid + "\", 2], [\"" + uuid + "\", 3]], \"c1\": [\"" + uuid + "\", 1], \"value\": 1}"),
                      row("{\"k1\": [[\"" + uuid + "\", 2], [\"" + uuid + "\", 3]], \"c1\": [\"" + uuid + "\", 2], \"value\": 2}"),
                      row("{\"k1\": [[\"" + uuid + "\", 2], [\"" + uuid + "\", 3]], \"c1\": [\"" + uuid + "\", 3], \"value\": 3}"),
                      row("{\"k1\": [[\"" + uuid + "\", 2], [\"" + uuid + "\", 3]], \"c1\": [\"" + uuid + "\", 4], \"value\": 4}"));

        // SELECT toJson(column)
        assertRowsNet(executeNetWithPaging("SELECT toJson(k1), toJson(c1), toJson(value) FROM %s", pageSize),
                      row("[[\"" + uuid + "\", 2], [\"" + uuid + "\", 3]]", "[\"" + uuid + "\", 1]", "1"),
                      row("[[\"" + uuid + "\", 2], [\"" + uuid + "\", 3]]", "[\"" + uuid + "\", 2]", "2"),
                      row("[[\"" + uuid + "\", 2], [\"" + uuid + "\", 3]]", "[\"" + uuid + "\", 3]", "3"),
                      row("[[\"" + uuid + "\", 2], [\"" + uuid + "\", 3]]", "[\"" + uuid + "\", 4]", "4"));
        }
    }

    @Test
    public void testSelectJsonWithPagingWithFrozenUDT() throws Throwable
    {
        final UUID uuid = UUID.fromString("2dd2cd62-6af3-4cf6-96fc-91b9ab62eedc");

        String typeName = createType("CREATE TYPE %s (a int, b int, c list<text>)");
        createTable("CREATE TABLE %s (k1 frozen<" + typeName + ">, c1 frozen<tuple<uuid, int>>, value int, PRIMARY KEY (k1, c1))");

        final Object partitionKey = userType("a", 1, "b", 2, "c", list("1", "2"));

        // prepare data
        for (int i = 1; i < 5; i++)
        execute("INSERT INTO %s (k1, c1, value) VALUES (?, ?, ?)", partitionKey, tuple(uuid, i), i);

        for (int pageSize = 1; pageSize < 6; pageSize++)
        {
            // SELECT JSON
            assertRowsNet(executeNetWithPaging("SELECT JSON * FROM %s", pageSize),
                          row("{\"k1\": {\"a\": 1, \"b\": 2, \"c\": [\"1\", \"2\"]}, \"c1\": [\"" + uuid + "\", 1], \"value\": 1}"),
                          row("{\"k1\": {\"a\": 1, \"b\": 2, \"c\": [\"1\", \"2\"]}, \"c1\": [\"" + uuid + "\", 2], \"value\": 2}"),
                          row("{\"k1\": {\"a\": 1, \"b\": 2, \"c\": [\"1\", \"2\"]}, \"c1\": [\"" + uuid + "\", 3], \"value\": 3}"),
                          row("{\"k1\": {\"a\": 1, \"b\": 2, \"c\": [\"1\", \"2\"]}, \"c1\": [\"" + uuid + "\", 4], \"value\": 4}"));

            // SELECT toJson(column)
            assertRowsNet(executeNetWithPaging("SELECT toJson(k1), toJson(c1), toJson(value) FROM %s", pageSize),
                          row("{\"a\": 1, \"b\": 2, \"c\": [\"1\", \"2\"]}", "[\"" + uuid + "\", 1]", "1"),
                          row("{\"a\": 1, \"b\": 2, \"c\": [\"1\", \"2\"]}", "[\"" + uuid + "\", 2]", "2"),
                          row("{\"a\": 1, \"b\": 2, \"c\": [\"1\", \"2\"]}", "[\"" + uuid + "\", 3]", "3"),
                          row("{\"a\": 1, \"b\": 2, \"c\": [\"1\", \"2\"]}", "[\"" + uuid + "\", 4]", "4"));
        }
    }

    @Test
    public void testFromJsonFct() throws Throwable
    {
        String typeName = createType("CREATE TYPE %s (a int, b uuid, c set<text>)");
        createTable("CREATE TABLE %s (" +
                "k int PRIMARY KEY, " +
                "asciival ascii, " +
                "bigintval bigint, " +
                "blobval blob, " +
                "booleanval boolean, " +
                "dateval date, " +
                "decimalval decimal, " +
                "doubleval double, " +
                "floatval float, " +
                "inetval inet, " +
                "intval int, " +
                "smallintval smallint, " +
                "textval text, " +
                "timeval time, " +
                "timestampval timestamp, " +
                "timeuuidval timeuuid, " +
                "tinyintval tinyint, " +
                "uuidval uuid," +
                "varcharval varchar, " +
                "varintval varint, " +
                "listval list<int>, " +
                "frozenlistval frozen<list<int>>, " +
                "setval set<uuid>, " +
                "frozensetval frozen<set<uuid>>, " +
                "mapval map<ascii, int>," +
                "frozenmapval frozen<map<ascii, int>>," +
                "tupleval frozen<tuple<int, ascii, uuid>>," +
                "udtval frozen<" + typeName + ">," +
                "durationval duration)");

        // fromJson() can only be used when the receiver type is known
        assertInvalidMessage("fromJson() cannot be used in the selection clause", "SELECT fromJson(asciival) FROM %s", 0, 0);

        String func1 = createFunction(KEYSPACE, "int", "CREATE FUNCTION %s (a int) CALLED ON NULL INPUT RETURNS text LANGUAGE java AS $$ return a.toString(); $$");
        createFunctionOverload(func1, "int", "CREATE FUNCTION %s (a text) CALLED ON NULL INPUT RETURNS text LANGUAGE java AS $$ return new String(a); $$");

        assertInvalidMessage("Ambiguous call to function",
                "INSERT INTO %s (k, textval) VALUES (?, " + func1 + "(fromJson(?)))", 0, "123");

        // fails JSON parsing
        assertInvalidMessage("Could not decode JSON string '\u038E\u0394\u03B4\u03E0'",
                "INSERT INTO %s (k, asciival) VALUES (?, fromJson(?))", 0, "\u038E\u0394\u03B4\u03E0");

        // handle nulls
        execute("INSERT INTO %s (k, asciival) VALUES (?, fromJson(?))", 0, null);
        assertRows(execute("SELECT k, asciival FROM %s WHERE k = ?", 0), row(0, null));

        execute("INSERT INTO %s (k, frozenmapval) VALUES (?, fromJson(?))", 0, null);
        assertRows(execute("SELECT k, frozenmapval FROM %s WHERE k = ?", 0), row(0, null));

        execute("INSERT INTO %s (k, udtval) VALUES (?, fromJson(?))", 0, null);
        assertRows(execute("SELECT k, udtval FROM %s WHERE k = ?", 0), row(0, null));

        // ================ ascii ================
        execute("INSERT INTO %s (k, asciival) VALUES (?, fromJson(?))", 0, "\"ascii text\"");
        assertRows(execute("SELECT k, asciival FROM %s WHERE k = ?", 0), row(0, "ascii text"));

        execute("INSERT INTO %s (k, asciival) VALUES (?, fromJson(?))", 0, "\"ascii \\\" text\"");
        assertRows(execute("SELECT k, asciival FROM %s WHERE k = ?", 0), row(0, "ascii \" text"));

        assertInvalidMessage("Invalid ASCII character in string literal",
                "INSERT INTO %s (k, asciival) VALUES (?, fromJson(?))", 0, "\"\\u1fff\\u2013\\u33B4\\u2014\"");

        assertInvalidMessage("Expected an ascii string, but got a Integer",
                "INSERT INTO %s (k, asciival) VALUES (?, fromJson(?))", 0, "123");

        // test that we can use fromJson() in other valid places in queries
        assertRows(execute("SELECT asciival FROM %s WHERE k = fromJson(?)", "0"), row("ascii \" text"));
        execute("UPDATE %s SET asciival = fromJson(?) WHERE k = fromJson(?)", "\"ascii \\\" text\"", "0");
        execute("DELETE FROM %s WHERE k = fromJson(?)", "0");

        // ================ bigint ================
        execute("INSERT INTO %s (k, bigintval) VALUES (?, fromJson(?))", 0, "123123123123");
        assertRows(execute("SELECT k, bigintval FROM %s WHERE k = ?", 0), row(0, 123123123123L));

        // strings are also accepted
        execute("INSERT INTO %s (k, bigintval) VALUES (?, fromJson(?))", 0, "\"123123123123\"");
        assertRows(execute("SELECT k, bigintval FROM %s WHERE k = ?", 0), row(0, 123123123123L));

        // overflow (Long.MAX_VALUE + 1)
        assertInvalidMessage("Expected a bigint value, but got a",
                "INSERT INTO %s (k, bigintval) VALUES (?, fromJson(?))", 0, "9223372036854775808");

        assertInvalidMessage("Expected a bigint value, but got a",
                "INSERT INTO %s (k, bigintval) VALUES (?, fromJson(?))", 0, "123.456");

        assertInvalidMessage("Unable to make long from",
                "INSERT INTO %s (k, bigintval) VALUES (?, fromJson(?))", 0, "\"abc\"");

        assertInvalidMessage("Expected a bigint value, but got a",
                "INSERT INTO %s (k, bigintval) VALUES (?, fromJson(?))", 0, "[\"abc\"]");

        // ================ blob ================
        execute("INSERT INTO %s (k, blobval) VALUES (?, fromJson(?))", 0, "\"0x00000001\"");
        assertRows(execute("SELECT k, blobval FROM %s WHERE k = ?", 0), row(0, ByteBufferUtil.bytes(1)));

        assertInvalidMessage("Value 'xyzz' is not a valid blob representation",
            "INSERT INTO %s (k, blobval) VALUES (?, fromJson(?))", 0, "\"xyzz\"");

        assertInvalidMessage("String representation of blob is missing 0x prefix: 123",
                "INSERT INTO %s (k, blobval) VALUES (?, fromJson(?))", 0, "\"123\"");

        assertInvalidMessage("Value '0x123' is not a valid blob representation",
                "INSERT INTO %s (k, blobval) VALUES (?, fromJson(?))", 0, "\"0x123\"");

        assertInvalidMessage("Value '123' is not a valid blob representation",
                "INSERT INTO %s (k, blobval) VALUES (?, fromJson(?))", 0, "123");

        // ================ boolean ================
        execute("INSERT INTO %s (k, booleanval) VALUES (?, fromJson(?))", 0, "true");
        assertRows(execute("SELECT k, booleanval FROM %s WHERE k = ?", 0), row(0, true));

        execute("INSERT INTO %s (k, booleanval) VALUES (?, fromJson(?))", 0, "false");
        assertRows(execute("SELECT k, booleanval FROM %s WHERE k = ?", 0), row(0, false));

        // strings are also accepted
        execute("INSERT INTO %s (k, booleanval) VALUES (?, fromJson(?))", 0, "\"false\"");
        assertRows(execute("SELECT k, booleanval FROM %s WHERE k = ?", 0), row(0, false));

        assertInvalidMessage("Unable to make boolean from",
                "INSERT INTO %s (k, booleanval) VALUES (?, fromJson(?))", 0, "\"abc\"");

        assertInvalidMessage("Expected a boolean value, but got a Integer",
                "INSERT INTO %s (k, booleanval) VALUES (?, fromJson(?))", 0, "123");

        // ================ date ================
        execute("INSERT INTO %s (k, dateval) VALUES (?, fromJson(?))", 0, "\"1987-03-23\"");
        assertRows(execute("SELECT k, dateval FROM %s WHERE k = ?", 0), row(0, SimpleDateSerializer.dateStringToDays("1987-03-23")));

        assertInvalidMessage("Expected a string representation of a date",
                "INSERT INTO %s (k, dateval) VALUES (?, fromJson(?))", 0, "123");

        assertInvalidMessage("Unable to coerce 'xyz' to a formatted date",
                "INSERT INTO %s (k, dateval) VALUES (?, fromJson(?))", 0, "\"xyz\"");

        // ================ decimal ================
        execute("INSERT INTO %s (k, decimalval) VALUES (?, fromJson(?))", 0, "123123.123123");
        assertRows(execute("SELECT k, decimalval FROM %s WHERE k = ?", 0), row(0, new BigDecimal("123123.123123")));

        execute("INSERT INTO %s (k, decimalval) VALUES (?, fromJson(?))", 0, "123123");
        assertRows(execute("SELECT k, decimalval FROM %s WHERE k = ?", 0), row(0, new BigDecimal("123123")));

        // accept strings for numbers that cannot be represented as doubles
        execute("INSERT INTO %s (k, decimalval) VALUES (?, fromJson(?))", 0, "\"123123.123123\"");
        assertRows(execute("SELECT k, decimalval FROM %s WHERE k = ?", 0), row(0, new BigDecimal("123123.123123")));

        execute("INSERT INTO %s (k, decimalval) VALUES (?, fromJson(?))", 0, "\"-1.23E-12\"");
        assertRows(execute("SELECT k, decimalval FROM %s WHERE k = ?", 0), row(0, new BigDecimal("-1.23E-12")));

        assertInvalidMessage("Value 'xyzz' is not a valid representation of a decimal value",
                "INSERT INTO %s (k, decimalval) VALUES (?, fromJson(?))", 0, "\"xyzz\"");

        assertInvalidMessage("Value 'true' is not a valid representation of a decimal value",
                "INSERT INTO %s (k, decimalval) VALUES (?, fromJson(?))", 0, "true");

        // ================ double ================
        execute("INSERT INTO %s (k, doubleval) VALUES (?, fromJson(?))", 0, "123123.123123");
        assertRows(execute("SELECT k, doubleval FROM %s WHERE k = ?", 0), row(0, 123123.123123d));

        execute("INSERT INTO %s (k, doubleval) VALUES (?, fromJson(?))", 0, "123123");
        assertRows(execute("SELECT k, doubleval FROM %s WHERE k = ?", 0), row(0, 123123.0d));

        // strings are also accepted
        execute("INSERT INTO %s (k, doubleval) VALUES (?, fromJson(?))", 0, "\"123123\"");
        assertRows(execute("SELECT k, doubleval FROM %s WHERE k = ?", 0), row(0, 123123.0d));

        assertInvalidMessage("Unable to make double from",
                "INSERT INTO %s (k, doubleval) VALUES (?, fromJson(?))", 0, "\"xyzz\"");

        assertInvalidMessage("Expected a double value, but got",
                "INSERT INTO %s (k, doubleval) VALUES (?, fromJson(?))", 0, "true");

        // ================ float ================
        execute("INSERT INTO %s (k, floatval) VALUES (?, fromJson(?))", 0, "123123.123123");
        assertRows(execute("SELECT k, floatval FROM %s WHERE k = ?", 0), row(0, 123123.123123f));

        execute("INSERT INTO %s (k, floatval) VALUES (?, fromJson(?))", 0, "123123");
        assertRows(execute("SELECT k, floatval FROM %s WHERE k = ?", 0), row(0, 123123.0f));

        // strings are also accepted
        execute("INSERT INTO %s (k, floatval) VALUES (?, fromJson(?))", 0, "\"123123.0\"");
        assertRows(execute("SELECT k, floatval FROM %s WHERE k = ?", 0), row(0, 123123.0f));

        assertInvalidMessage("Unable to make float from",
                "INSERT INTO %s (k, floatval) VALUES (?, fromJson(?))", 0, "\"xyzz\"");

        assertInvalidMessage("Expected a float value, but got a",
                "INSERT INTO %s (k, floatval) VALUES (?, fromJson(?))", 0, "true");

        // ================ inet ================
        execute("INSERT INTO %s (k, inetval) VALUES (?, fromJson(?))", 0, "\"127.0.0.1\"");
        assertRows(execute("SELECT k, inetval FROM %s WHERE k = ?", 0), row(0, InetAddress.getByName("127.0.0.1")));

        execute("INSERT INTO %s (k, inetval) VALUES (?, fromJson(?))", 0, "\"::1\"");
        assertRows(execute("SELECT k, inetval FROM %s WHERE k = ?", 0), row(0, InetAddress.getByName("::1")));

        assertInvalidMessage("Unable to make inet address from 'xyzz'",
                "INSERT INTO %s (k, inetval) VALUES (?, fromJson(?))", 0, "\"xyzz\"");

        assertInvalidMessage("Expected a string representation of an inet value, but got a Integer",
                "INSERT INTO %s (k, inetval) VALUES (?, fromJson(?))", 0, "123");

        // ================ int ================
        execute("INSERT INTO %s (k, intval) VALUES (?, fromJson(?))", 0, "123123");
        assertRows(execute("SELECT k, intval FROM %s WHERE k = ?", 0), row(0, 123123));

        // strings are also accepted
        execute("INSERT INTO %s (k, intval) VALUES (?, fromJson(?))", 0, "\"123123\"");
        assertRows(execute("SELECT k, intval FROM %s WHERE k = ?", 0), row(0, 123123));

        // int overflow (2 ^ 32, or Integer.MAX_INT + 1)
        assertInvalidMessage("Expected an int value, but got a",
                "INSERT INTO %s (k, intval) VALUES (?, fromJson(?))", 0, "2147483648");

        assertInvalidMessage("Expected an int value, but got a",
                "INSERT INTO %s (k, intval) VALUES (?, fromJson(?))", 0, "123.456");

        assertInvalidMessage("Unable to make int from",
                "INSERT INTO %s (k, intval) VALUES (?, fromJson(?))", 0, "\"xyzz\"");

        assertInvalidMessage("Expected an int value, but got a",
                "INSERT INTO %s (k, intval) VALUES (?, fromJson(?))", 0, "true");

        // ================ smallint ================
        execute("INSERT INTO %s (k, smallintval) VALUES (?, fromJson(?))", 0, "32767");
        assertRows(execute("SELECT k, smallintval FROM %s WHERE k = ?", 0), row(0, (short) 32767));

        // strings are also accepted
        execute("INSERT INTO %s (k, smallintval) VALUES (?, fromJson(?))", 0, "\"32767\"");
        assertRows(execute("SELECT k, smallintval FROM %s WHERE k = ?", 0), row(0, (short) 32767));

        // smallint overflow (Short.MAX_VALUE + 1)
        assertInvalidMessage("Unable to make short from",
                "INSERT INTO %s (k, smallintval) VALUES (?, fromJson(?))", 0, "32768");

        assertInvalidMessage("Unable to make short from",
                "INSERT INTO %s (k, smallintval) VALUES (?, fromJson(?))", 0, "123.456");

        assertInvalidMessage("Unable to make short from",
                "INSERT INTO %s (k, smallintval) VALUES (?, fromJson(?))", 0, "\"xyzz\"");

        assertInvalidMessage("Expected a short value, but got a Boolean",
                "INSERT INTO %s (k, smallintval) VALUES (?, fromJson(?))", 0, "true");

        // ================ tinyint ================
        execute("INSERT INTO %s (k, tinyintval) VALUES (?, fromJson(?))", 0, "127");
        assertRows(execute("SELECT k, tinyintval FROM %s WHERE k = ?", 0), row(0, (byte) 127));

        // strings are also accepted
        execute("INSERT INTO %s (k, tinyintval) VALUES (?, fromJson(?))", 0, "\"127\"");
        assertRows(execute("SELECT k, tinyintval FROM %s WHERE k = ?", 0), row(0, (byte) 127));

        // tinyint overflow (Byte.MAX_VALUE + 1)
        assertInvalidMessage("Unable to make byte from",
                "INSERT INTO %s (k, tinyintval) VALUES (?, fromJson(?))", 0, "128");

        assertInvalidMessage("Unable to make byte from",
                "INSERT INTO %s (k, tinyintval) VALUES (?, fromJson(?))", 0, "123.456");

        assertInvalidMessage("Unable to make byte from",
                "INSERT INTO %s (k, tinyintval) VALUES (?, fromJson(?))", 0, "\"xyzz\"");

        assertInvalidMessage("Expected a byte value, but got a Boolean",
                "INSERT INTO %s (k, tinyintval) VALUES (?, fromJson(?))", 0, "true");

        // ================ text (varchar) ================
        execute("INSERT INTO %s (k, textval) VALUES (?, fromJson(?))", 0, "\"\"");
        assertRows(execute("SELECT k, textval FROM %s WHERE k = ?", 0), row(0, ""));

        execute("INSERT INTO %s (k, textval) VALUES (?, fromJson(?))", 0, "\"abcd\"");
        assertRows(execute("SELECT k, textval FROM %s WHERE k = ?", 0), row(0, "abcd"));

        execute("INSERT INTO %s (k, textval) VALUES (?, fromJson(?))", 0, "\"some \\\" text\"");
        assertRows(execute("SELECT k, textval FROM %s WHERE k = ?", 0), row(0, "some \" text"));

        execute("INSERT INTO %s (k, textval) VALUES (?, fromJson(?))", 0, "\"\\u2013\"");
        assertRows(execute("SELECT k, textval FROM %s WHERE k = ?", 0), row(0, "\u2013"));

        assertInvalidMessage("Expected a UTF-8 string, but got a Integer",
                "INSERT INTO %s (k, textval) VALUES (?, fromJson(?))", 0, "123");

        // ================ time ================
        execute("INSERT INTO %s (k, timeval) VALUES (?, fromJson(?))", 0, "\"07:35:07.000111222\"");
        assertRows(execute("SELECT k, timeval FROM %s WHERE k = ?", 0), row(0, TimeSerializer.timeStringToLong("07:35:07.000111222")));

        assertInvalidMessage("Expected a string representation of a time value",
                "INSERT INTO %s (k, timeval) VALUES (?, fromJson(?))", 0, "123456");

        assertInvalidMessage("Unable to coerce 'xyz' to a formatted time",
                "INSERT INTO %s (k, timeval) VALUES (?, fromJson(?))", 0, "\"xyz\"");

        // ================ timestamp ================
        execute("INSERT INTO %s (k, timestampval) VALUES (?, fromJson(?))", 0, "123123123123");
        assertRows(execute("SELECT k, timestampval FROM %s WHERE k = ?", 0), row(0, new Date(123123123123L)));

        execute("INSERT INTO %s (k, timestampval) VALUES (?, fromJson(?))", 0, "\"2014-01-01\"");
        assertRows(execute("SELECT k, timestampval FROM %s WHERE k = ?", 0), row(0, new SimpleDateFormat("y-M-d").parse("2014-01-01")));

        assertInvalidMessage("Expected a long or a datestring representation of a timestamp value, but got a Double",
                "INSERT INTO %s (k, timestampval) VALUES (?, fromJson(?))", 0, "123.456");

        assertInvalidMessage("Unable to coerce 'abcd' to a formatted date",
                "INSERT INTO %s (k, timestampval) VALUES (?, fromJson(?))", 0, "\"abcd\"");

        // ================ timeuuid ================
        execute("INSERT INTO %s (k, timeuuidval) VALUES (?, fromJson(?))", 0, "\"6bddc89a-5644-11e4-97fc-56847afe9799\"");
        assertRows(execute("SELECT k, timeuuidval FROM %s WHERE k = ?", 0), row(0, UUID.fromString("6bddc89a-5644-11e4-97fc-56847afe9799")));

        execute("INSERT INTO %s (k, timeuuidval) VALUES (?, fromJson(?))", 0, "\"6BDDC89A-5644-11E4-97FC-56847AFE9799\"");
        assertRows(execute("SELECT k, timeuuidval FROM %s WHERE k = ?", 0), row(0, UUID.fromString("6bddc89a-5644-11e4-97fc-56847afe9799")));

        assertInvalidMessage("TimeUUID supports only version 1 UUIDs",
                "INSERT INTO %s (k, timeuuidval) VALUES (?, fromJson(?))", 0, "\"00000000-0000-0000-0000-000000000000\"");

        assertInvalidMessage("Expected a string representation of a timeuuid, but got a Integer",
                "INSERT INTO %s (k, timeuuidval) VALUES (?, fromJson(?))", 0, "123");

         // ================ uuidval ================
        execute("INSERT INTO %s (k, uuidval) VALUES (?, fromJson(?))", 0, "\"6bddc89a-5644-11e4-97fc-56847afe9799\"");
        assertRows(execute("SELECT k, uuidval FROM %s WHERE k = ?", 0), row(0, UUID.fromString("6bddc89a-5644-11e4-97fc-56847afe9799")));

        execute("INSERT INTO %s (k, uuidval) VALUES (?, fromJson(?))", 0, "\"6BDDC89A-5644-11E4-97FC-56847AFE9799\"");
        assertRows(execute("SELECT k, uuidval FROM %s WHERE k = ?", 0), row(0, UUID.fromString("6bddc89a-5644-11e4-97fc-56847afe9799")));

        assertInvalidMessage("Unable to make UUID from",
                "INSERT INTO %s (k, uuidval) VALUES (?, fromJson(?))", 0, "\"00000000-0000-0000-zzzz-000000000000\"");

        assertInvalidMessage("Expected a string representation of a uuid, but got a Integer",
                "INSERT INTO %s (k, uuidval) VALUES (?, fromJson(?))", 0, "123");

        // ================ varint ================
        execute("INSERT INTO %s (k, varintval) VALUES (?, fromJson(?))", 0, "123123123123");
        assertRows(execute("SELECT k, varintval FROM %s WHERE k = ?", 0), row(0, new BigInteger("123123123123")));

        // accept strings for numbers that cannot be represented as longs
        execute("INSERT INTO %s (k, varintval) VALUES (?, fromJson(?))", 0, "\"1234567890123456789012345678901234567890\"");
        assertRows(execute("SELECT k, varintval FROM %s WHERE k = ?", 0), row(0, new BigInteger("1234567890123456789012345678901234567890")));

        assertInvalidMessage("Value '123123.123' is not a valid representation of a varint value",
                "INSERT INTO %s (k, varintval) VALUES (?, fromJson(?))", 0, "123123.123");

        assertInvalidMessage("Value 'xyzz' is not a valid representation of a varint value",
                "INSERT INTO %s (k, varintval) VALUES (?, fromJson(?))", 0, "\"xyzz\"");

        assertInvalidMessage("Value '' is not a valid representation of a varint value",
                "INSERT INTO %s (k, varintval) VALUES (?, fromJson(?))", 0, "\"\"");

        assertInvalidMessage("Value 'true' is not a valid representation of a varint value",
                "INSERT INTO %s (k, varintval) VALUES (?, fromJson(?))", 0, "true");

        // ================ lists ================
        execute("INSERT INTO %s (k, listval) VALUES (?, fromJson(?))", 0, "[1, 2, 3]");
        assertRows(execute("SELECT k, listval FROM %s WHERE k = ?", 0), row(0, list(1, 2, 3)));

        execute("INSERT INTO %s (k, listval) VALUES (?, fromJson(?))", 0, "[]");
        assertRows(execute("SELECT k, listval FROM %s WHERE k = ?", 0), row(0, null));

        assertInvalidMessage("Expected a list, but got a Integer",
                "INSERT INTO %s (k, listval) VALUES (?, fromJson(?))", 0, "123");

        assertInvalidMessage("Unable to make int from",
                "INSERT INTO %s (k, listval) VALUES (?, fromJson(?))", 0, "[\"abc\"]");

        assertInvalidMessage("Invalid null element in list",
                "INSERT INTO %s (k, listval) VALUES (?, fromJson(?))", 0, "[null]");

        // frozen
        execute("INSERT INTO %s (k, frozenlistval) VALUES (?, fromJson(?))", 0, "[1, 2, 3]");
        assertRows(execute("SELECT k, frozenlistval FROM %s WHERE k = ?", 0), row(0, list(1, 2, 3)));

        // ================ sets ================
        execute("INSERT INTO %s (k, setval) VALUES (?, fromJson(?))",
                0, "[\"6bddc89a-5644-11e4-97fc-56847afe9798\", \"6bddc89a-5644-11e4-97fc-56847afe9799\"]");
        assertRows(execute("SELECT k, setval FROM %s WHERE k = ?", 0),
                row(0, set(UUID.fromString("6bddc89a-5644-11e4-97fc-56847afe9798"), (UUID.fromString("6bddc89a-5644-11e4-97fc-56847afe9799"))))
        );

        // duplicates are okay, just like in CQL
        execute("INSERT INTO %s (k, setval) VALUES (?, fromJson(?))",
                0, "[\"6bddc89a-5644-11e4-97fc-56847afe9798\", \"6bddc89a-5644-11e4-97fc-56847afe9798\", \"6bddc89a-5644-11e4-97fc-56847afe9799\"]");
        assertRows(execute("SELECT k, setval FROM %s WHERE k = ?", 0),
                row(0, set(UUID.fromString("6bddc89a-5644-11e4-97fc-56847afe9798"), (UUID.fromString("6bddc89a-5644-11e4-97fc-56847afe9799"))))
        );

        execute("INSERT INTO %s (k, setval) VALUES (?, fromJson(?))", 0, "[]");
        assertRows(execute("SELECT k, setval FROM %s WHERE k = ?", 0), row(0, null));

        assertInvalidMessage("Expected a list (representing a set), but got a Integer",
                "INSERT INTO %s (k, setval) VALUES (?, fromJson(?))", 0, "123");

        assertInvalidMessage("Unable to make UUID from",
                "INSERT INTO %s (k, setval) VALUES (?, fromJson(?))", 0, "[\"abc\"]");

        assertInvalidMessage("Invalid null element in set",
                "INSERT INTO %s (k, setval) VALUES (?, fromJson(?))", 0, "[null]");

        // frozen
        execute("INSERT INTO %s (k, frozensetval) VALUES (?, fromJson(?))",
                0, "[\"6bddc89a-5644-11e4-97fc-56847afe9798\", \"6bddc89a-5644-11e4-97fc-56847afe9799\"]");
        assertRows(execute("SELECT k, frozensetval FROM %s WHERE k = ?", 0),
                row(0, set(UUID.fromString("6bddc89a-5644-11e4-97fc-56847afe9798"), (UUID.fromString("6bddc89a-5644-11e4-97fc-56847afe9799"))))
        );

        execute("INSERT INTO %s (k, frozensetval) VALUES (?, fromJson(?))",
                0, "[\"6bddc89a-5644-11e4-97fc-56847afe9799\", \"6bddc89a-5644-11e4-97fc-56847afe9798\"]");
        assertRows(execute("SELECT k, frozensetval FROM %s WHERE k = ?", 0),
                row(0, set(UUID.fromString("6bddc89a-5644-11e4-97fc-56847afe9798"), (UUID.fromString("6bddc89a-5644-11e4-97fc-56847afe9799"))))
        );

        // ================ maps ================
        execute("INSERT INTO %s (k, mapval) VALUES (?, fromJson(?))", 0, "{\"a\": 1, \"b\": 2}");
        assertRows(execute("SELECT k, mapval FROM %s WHERE k = ?", 0), row(0, map("a", 1, "b", 2)));

        execute("INSERT INTO %s (k, mapval) VALUES (?, fromJson(?))", 0, "{}");
        assertRows(execute("SELECT k, mapval FROM %s WHERE k = ?", 0), row(0, null));

        assertInvalidMessage("Expected a map, but got a Integer",
                "INSERT INTO %s (k, mapval) VALUES (?, fromJson(?))", 0, "123");

        assertInvalidMessage("Invalid ASCII character in string literal",
                "INSERT INTO %s (k, mapval) VALUES (?, fromJson(?))", 0, "{\"\\u1fff\\u2013\\u33B4\\u2014\": 1}");

        assertInvalidMessage("Invalid null value in map",
                "INSERT INTO %s (k, mapval) VALUES (?, fromJson(?))", 0, "{\"a\": null}");

        // frozen
        execute("INSERT INTO %s (k, frozenmapval) VALUES (?, fromJson(?))", 0, "{\"a\": 1, \"b\": 2}");
        assertRows(execute("SELECT k, frozenmapval FROM %s WHERE k = ?", 0), row(0, map("a", 1, "b", 2)));

        execute("INSERT INTO %s (k, frozenmapval) VALUES (?, fromJson(?))", 0, "{\"b\": 2, \"a\": 1}");
        assertRows(execute("SELECT k, frozenmapval FROM %s WHERE k = ?", 0), row(0, map("a", 1, "b", 2)));

        // ================ tuples ================
        execute("INSERT INTO %s (k, tupleval) VALUES (?, fromJson(?))", 0, "[1, \"foobar\", \"6bddc89a-5644-11e4-97fc-56847afe9799\"]");
        assertRows(execute("SELECT k, tupleval FROM %s WHERE k = ?", 0),
            row(0, tuple(1, "foobar", UUID.fromString("6bddc89a-5644-11e4-97fc-56847afe9799")))
        );

        execute("INSERT INTO %s (k, tupleval) VALUES (?, fromJson(?))", 0, "[1, null, \"6bddc89a-5644-11e4-97fc-56847afe9799\"]");
        assertRows(execute("SELECT k, tupleval FROM %s WHERE k = ?", 0),
                row(0, tuple(1, null, UUID.fromString("6bddc89a-5644-11e4-97fc-56847afe9799")))
        );

        assertInvalidMessage("Tuple contains extra items",
                "INSERT INTO %s (k, tupleval) VALUES (?, fromJson(?))",
                0, "[1, \"foobar\", \"6bddc89a-5644-11e4-97fc-56847afe9799\", 1, 2, 3]");

        assertInvalidMessage("Tuple is missing items",
                "INSERT INTO %s (k, tupleval) VALUES (?, fromJson(?))",
                0, "[1, \"foobar\"]");

        assertInvalidMessage("Unable to make int from",
                "INSERT INTO %s (k, tupleval) VALUES (?, fromJson(?))",
                0, "[\"not an int\", \"foobar\", \"6bddc89a-5644-11e4-97fc-56847afe9799\"]");

        // ================ UDTs ================
        execute("INSERT INTO %s (k, udtval) VALUES (?, fromJson(?))", 0, "{\"a\": 1, \"b\": \"6bddc89a-5644-11e4-97fc-56847afe9799\", \"c\": [\"foo\", \"bar\"]}");
        assertRows(execute("SELECT k, udtval.a, udtval.b, udtval.c FROM %s WHERE k = ?", 0),
                row(0, 1, UUID.fromString("6bddc89a-5644-11e4-97fc-56847afe9799"), set("bar", "foo"))
        );

        // ================ duration ================
        execute("INSERT INTO %s (k, durationval) VALUES (?, fromJson(?))", 0, "\"53us\"");
        assertRows(execute("SELECT k, durationval FROM %s WHERE k = ?", 0), row(0, Duration.newInstance(0, 0, 53000L)));

        execute("INSERT INTO %s (k, durationval) VALUES (?, fromJson(?))", 0, "\"P2W\"");
        assertRows(execute("SELECT k, durationval FROM %s WHERE k = ?", 0), row(0, Duration.newInstance(0, 14, 0)));

        assertInvalidMessage("Unable to convert 'xyz' to a duration",
                             "INSERT INTO %s (k, durationval) VALUES (?, fromJson(?))", 0, "\"xyz\"");

        // order of fields shouldn't matter
        execute("INSERT INTO %s (k, udtval) VALUES (?, fromJson(?))", 0, "{\"b\": \"6bddc89a-5644-11e4-97fc-56847afe9799\", \"a\": 1, \"c\": [\"foo\", \"bar\"]}");
        assertRows(execute("SELECT k, udtval.a, udtval.b, udtval.c FROM %s WHERE k = ?", 0),
                row(0, 1, UUID.fromString("6bddc89a-5644-11e4-97fc-56847afe9799"), set("bar", "foo"))
        );

        // test nulls
        execute("INSERT INTO %s (k, udtval) VALUES (?, fromJson(?))", 0, "{\"a\": null, \"b\": \"6bddc89a-5644-11e4-97fc-56847afe9799\", \"c\": [\"foo\", \"bar\"]}");
        assertRows(execute("SELECT k, udtval.a, udtval.b, udtval.c FROM %s WHERE k = ?", 0),
                row(0, null, UUID.fromString("6bddc89a-5644-11e4-97fc-56847afe9799"), set("bar", "foo"))
        );

        // test missing fields
        execute("INSERT INTO %s (k, udtval) VALUES (?, fromJson(?))", 0, "{\"a\": 1, \"b\": \"6bddc89a-5644-11e4-97fc-56847afe9799\"}");
        assertRows(execute("SELECT k, udtval.a, udtval.b, udtval.c FROM %s WHERE k = ?", 0),
                row(0, 1, UUID.fromString("6bddc89a-5644-11e4-97fc-56847afe9799"), null)
        );

        assertInvalidMessage("Unknown field", "INSERT INTO %s (k, udtval) VALUES (?, fromJson(?))", 0, "{\"xxx\": 1}");
        assertInvalidMessage("Unable to make int from",
                "INSERT INTO %s (k, udtval) VALUES (?, fromJson(?))", 0, "{\"a\": \"foobar\"}");
    }

    @Test
    public void testToJsonFct() throws Throwable
    {
        String typeName = createType("CREATE TYPE %s (a int, b uuid, c set<text>)");
        createTable("CREATE TABLE %s (" +
                "k int PRIMARY KEY, " +
                "asciival ascii, " +
                "bigintval bigint, " +
                "blobval blob, " +
                "booleanval boolean, " +
                "dateval date, " +
                "decimalval decimal, " +
                "doubleval double, " +
                "floatval float, " +
                "inetval inet, " +
                "intval int, " +
                "smallintval smallint, " +
                "textval text, " +
                "timeval time, " +
                "timestampval timestamp, " +
                "timeuuidval timeuuid, " +
                "tinyintval tinyint, " +
                "uuidval uuid," +
                "varcharval varchar, " +
                "varintval varint, " +
                "listval list<int>, " +
                "frozenlistval frozen<list<int>>, " +
                "setval set<uuid>, " +
                "frozensetval frozen<set<uuid>>, " +
                "mapval map<ascii, int>, " +
                "frozenmapval frozen<map<ascii, int>>, " +
                "tupleval frozen<tuple<int, ascii, uuid>>," +
                "udtval frozen<" + typeName + ">," +
                "durationval duration)");

        // toJson() can only be used in selections
        assertInvalidMessage("toJson() may only be used within the selection clause",
                "INSERT INTO %s (k, asciival) VALUES (?, toJson(?))", 0, 0);
        assertInvalidMessage("toJson() may only be used within the selection clause",
                "UPDATE %s SET asciival = toJson(?) WHERE k = ?", 0, 0);
        assertInvalidMessage("toJson() may only be used within the selection clause",
                "DELETE FROM %s WHERE k = fromJson(toJson(?))", 0);

        // ================ ascii ================
        execute("INSERT INTO %s (k, asciival) VALUES (?, ?)", 0, "ascii text");
        assertRows(execute("SELECT k, toJson(asciival) FROM %s WHERE k = ?", 0), row(0, "\"ascii text\""));

        execute("INSERT INTO %s (k, asciival) VALUES (?, ?)", 0, "");
        assertRows(execute("SELECT k, toJson(asciival) FROM %s WHERE k = ?", 0), row(0, "\"\""));

        // ================ bigint ================
        execute("INSERT INTO %s (k, bigintval) VALUES (?, ?)", 0, 123123123123L);
        assertRows(execute("SELECT k, toJson(bigintval) FROM %s WHERE k = ?", 0), row(0, "123123123123"));

        execute("INSERT INTO %s (k, bigintval) VALUES (?, ?)", 0, 0L);
        assertRows(execute("SELECT k, toJson(bigintval) FROM %s WHERE k = ?", 0), row(0, "0"));

        execute("INSERT INTO %s (k, bigintval) VALUES (?, ?)", 0, -123123123123L);
        assertRows(execute("SELECT k, toJson(bigintval) FROM %s WHERE k = ?", 0), row(0, "-123123123123"));

        // ================ blob ================
        execute("INSERT INTO %s (k, blobval) VALUES (?, ?)", 0, ByteBufferUtil.bytes(1));
        assertRows(execute("SELECT k, toJson(blobval) FROM %s WHERE k = ?", 0), row(0, "\"0x00000001\""));

        execute("INSERT INTO %s (k, blobval) VALUES (?, ?)", 0, ByteBufferUtil.EMPTY_BYTE_BUFFER);
        assertRows(execute("SELECT k, toJson(blobval) FROM %s WHERE k = ?", 0), row(0, "\"0x\""));

        // ================ boolean ================
        execute("INSERT INTO %s (k, booleanval) VALUES (?, ?)", 0, true);
        assertRows(execute("SELECT k, toJson(booleanval) FROM %s WHERE k = ?", 0), row(0, "true"));

        execute("INSERT INTO %s (k, booleanval) VALUES (?, ?)", 0, false);
        assertRows(execute("SELECT k, toJson(booleanval) FROM %s WHERE k = ?", 0), row(0, "false"));

        // ================ date ================
        execute("INSERT INTO %s (k, dateval) VALUES (?, ?)", 0, SimpleDateSerializer.dateStringToDays("1987-03-23"));
        assertRows(execute("SELECT k, toJson(dateval) FROM %s WHERE k = ?", 0), row(0, "\"1987-03-23\""));

        // ================ decimal ================
        execute("INSERT INTO %s (k, decimalval) VALUES (?, ?)", 0, new BigDecimal("123123.123123"));
        assertRows(execute("SELECT k, toJson(decimalval) FROM %s WHERE k = ?", 0), row(0, "123123.123123"));

        execute("INSERT INTO %s (k, decimalval) VALUES (?, ?)", 0, new BigDecimal("-1.23E-12"));
        assertRows(execute("SELECT k, toJson(decimalval) FROM %s WHERE k = ?", 0), row(0, "-1.23E-12"));

        // ================ double ================
        execute("INSERT INTO %s (k, doubleval) VALUES (?, ?)", 0, 123123.123123d);
        assertRows(execute("SELECT k, toJson(doubleval) FROM %s WHERE k = ?", 0), row(0, "123123.123123"));

        execute("INSERT INTO %s (k, doubleval) VALUES (?, ?)", 0, 123123d);
        assertRows(execute("SELECT k, toJson(doubleval) FROM %s WHERE k = ?", 0), row(0, "123123.0"));

        // ================ float ================
        execute("INSERT INTO %s (k, floatval) VALUES (?, ?)", 0, 123.123f);
        assertRows(execute("SELECT k, toJson(floatval) FROM %s WHERE k = ?", 0), row(0, "123.123"));

        execute("INSERT INTO %s (k, floatval) VALUES (?, ?)", 0, 123123f);
        assertRows(execute("SELECT k, toJson(floatval) FROM %s WHERE k = ?", 0), row(0, "123123.0"));

        // ================ inet ================
        execute("INSERT INTO %s (k, inetval) VALUES (?, ?)", 0, InetAddress.getByName("127.0.0.1"));
        assertRows(execute("SELECT k, toJson(inetval) FROM %s WHERE k = ?", 0), row(0, "\"127.0.0.1\""));

        execute("INSERT INTO %s (k, inetval) VALUES (?, ?)", 0, InetAddress.getByName("::1"));
        assertRows(execute("SELECT k, toJson(inetval) FROM %s WHERE k = ?", 0), row(0, "\"0:0:0:0:0:0:0:1\""));

        // ================ int ================
        execute("INSERT INTO %s (k, intval) VALUES (?, ?)", 0, 123123);
        assertRows(execute("SELECT k, toJson(intval) FROM %s WHERE k = ?", 0), row(0, "123123"));

        execute("INSERT INTO %s (k, intval) VALUES (?, ?)", 0, 0);
        assertRows(execute("SELECT k, toJson(intval) FROM %s WHERE k = ?", 0), row(0, "0"));

        execute("INSERT INTO %s (k, intval) VALUES (?, ?)", 0, -123123);
        assertRows(execute("SELECT k, toJson(intval) FROM %s WHERE k = ?", 0), row(0, "-123123"));

        // ================ smallint ================
        execute("INSERT INTO %s (k, smallintval) VALUES (?, ?)", 0, (short) 32767);
        assertRows(execute("SELECT k, toJson(smallintval) FROM %s WHERE k = ?", 0), row(0, "32767"));

        execute("INSERT INTO %s (k, smallintval) VALUES (?, ?)", 0, (short) 0);
        assertRows(execute("SELECT k, toJson(smallintval) FROM %s WHERE k = ?", 0), row(0, "0"));

        execute("INSERT INTO %s (k, smallintval) VALUES (?, ?)", 0, (short) -32768);
        assertRows(execute("SELECT k, toJson(smallintval) FROM %s WHERE k = ?", 0), row(0, "-32768"));

        // ================ tinyint ================
        execute("INSERT INTO %s (k, tinyintval) VALUES (?, ?)", 0, (byte) 127);
        assertRows(execute("SELECT k, toJson(tinyintval) FROM %s WHERE k = ?", 0), row(0, "127"));

        execute("INSERT INTO %s (k, tinyintval) VALUES (?, ?)", 0, (byte) 0);
        assertRows(execute("SELECT k, toJson(tinyintval) FROM %s WHERE k = ?", 0), row(0, "0"));

        execute("INSERT INTO %s (k, tinyintval) VALUES (?, ?)", 0, (byte) -128);
        assertRows(execute("SELECT k, toJson(tinyintval) FROM %s WHERE k = ?", 0), row(0, "-128"));

        // ================ text (varchar) ================
        execute("INSERT INTO %s (k, textval) VALUES (?, ?)", 0, "");
        assertRows(execute("SELECT k, toJson(textval) FROM %s WHERE k = ?", 0), row(0, "\"\""));

        execute("INSERT INTO %s (k, textval) VALUES (?, ?)", 0, "abcd");
        assertRows(execute("SELECT k, toJson(textval) FROM %s WHERE k = ?", 0), row(0, "\"abcd\""));

        execute("INSERT INTO %s (k, textval) VALUES (?, ?)", 0, "\u8422");
        assertRows(execute("SELECT k, toJson(textval) FROM %s WHERE k = ?", 0), row(0, "\"\u8422\""));

        execute("INSERT INTO %s (k, textval) VALUES (?, ?)", 0, "\u0000");
        assertRows(execute("SELECT k, toJson(textval) FROM %s WHERE k = ?", 0), row(0, "\"\\u0000\""));

        // ================ time ================
        execute("INSERT INTO %s (k, timeval) VALUES (?, ?)", 0, 123L);
        assertRows(execute("SELECT k, toJson(timeval) FROM %s WHERE k = ?", 0), row(0, "\"00:00:00.000000123\""));

        execute("INSERT INTO %s (k, timeval) VALUES (?, fromJson(?))", 0, "\"07:35:07.000111222\"");
        assertRows(execute("SELECT k, toJson(timeval) FROM %s WHERE k = ?", 0), row(0, "\"07:35:07.000111222\""));

        // ================ timestamp ================
        SimpleDateFormat sdf = new SimpleDateFormat("y-M-d");
        sdf.setTimeZone(TimeZone.getTimeZone("UDT"));
        execute("INSERT INTO %s (k, timestampval) VALUES (?, ?)", 0, sdf.parse("2014-01-01"));
        assertRows(execute("SELECT k, toJson(timestampval) FROM %s WHERE k = ?", 0), row(0, "\"2014-01-01 00:00:00.000Z\""));

        // ================ timeuuid ================
        execute("INSERT INTO %s (k, timeuuidval) VALUES (?, ?)", 0, UUID.fromString("6bddc89a-5644-11e4-97fc-56847afe9799"));
        assertRows(execute("SELECT k, toJson(timeuuidval) FROM %s WHERE k = ?", 0), row(0, "\"6bddc89a-5644-11e4-97fc-56847afe9799\""));

         // ================ uuidval ================
        execute("INSERT INTO %s (k, uuidval) VALUES (?, ?)", 0, UUID.fromString("6bddc89a-5644-11e4-97fc-56847afe9799"));
        assertRows(execute("SELECT k, toJson(uuidval) FROM %s WHERE k = ?", 0), row(0, "\"6bddc89a-5644-11e4-97fc-56847afe9799\""));

        // ================ varint ================
        execute("INSERT INTO %s (k, varintval) VALUES (?, ?)", 0, new BigInteger("123123123123123123123"));
        assertRows(execute("SELECT k, toJson(varintval) FROM %s WHERE k = ?", 0), row(0, "123123123123123123123"));

        // ================ lists ================
        execute("INSERT INTO %s (k, listval) VALUES (?, ?)", 0, list(1, 2, 3));
        assertRows(execute("SELECT k, toJson(listval) FROM %s WHERE k = ?", 0), row(0, "[1, 2, 3]"));

        execute("INSERT INTO %s (k, listval) VALUES (?, ?)", 0, list());
        assertRows(execute("SELECT k, toJson(listval) FROM %s WHERE k = ?", 0), row(0, "null"));

        // frozen
        execute("INSERT INTO %s (k, frozenlistval) VALUES (?, ?)", 0, list(1, 2, 3));
        assertRows(execute("SELECT k, toJson(frozenlistval) FROM %s WHERE k = ?", 0), row(0, "[1, 2, 3]"));

        // ================ sets ================
        execute("INSERT INTO %s (k, setval) VALUES (?, ?)",
                0, set(UUID.fromString("6bddc89a-5644-11e4-97fc-56847afe9798"), (UUID.fromString("6bddc89a-5644-11e4-97fc-56847afe9799"))));
        assertRows(execute("SELECT k, toJson(setval) FROM %s WHERE k = ?", 0),
                row(0, "[\"6bddc89a-5644-11e4-97fc-56847afe9798\", \"6bddc89a-5644-11e4-97fc-56847afe9799\"]")
        );

        execute("INSERT INTO %s (k, setval) VALUES (?, ?)", 0, set());
        assertRows(execute("SELECT k, toJson(setval) FROM %s WHERE k = ?", 0), row(0, "null"));

        // frozen
        execute("INSERT INTO %s (k, frozensetval) VALUES (?, ?)",
                0, set(UUID.fromString("6bddc89a-5644-11e4-97fc-56847afe9798"), (UUID.fromString("6bddc89a-5644-11e4-97fc-56847afe9799"))));
        assertRows(execute("SELECT k, toJson(frozensetval) FROM %s WHERE k = ?", 0),
                row(0, "[\"6bddc89a-5644-11e4-97fc-56847afe9798\", \"6bddc89a-5644-11e4-97fc-56847afe9799\"]")
        );

        // ================ maps ================
        execute("INSERT INTO %s (k, mapval) VALUES (?, ?)", 0, map("a", 1, "b", 2));
        assertRows(execute("SELECT k, toJson(mapval) FROM %s WHERE k = ?", 0), row(0, "{\"a\": 1, \"b\": 2}"));

        execute("INSERT INTO %s (k, mapval) VALUES (?, ?)", 0, map());
        assertRows(execute("SELECT k, toJson(mapval) FROM %s WHERE k = ?", 0), row(0, "null"));

        // frozen
        execute("INSERT INTO %s (k, frozenmapval) VALUES (?, ?)", 0, map("a", 1, "b", 2));
        assertRows(execute("SELECT k, toJson(frozenmapval) FROM %s WHERE k = ?", 0), row(0, "{\"a\": 1, \"b\": 2}"));

        // ================ tuples ================
        execute("INSERT INTO %s (k, tupleval) VALUES (?, ?)", 0, tuple(1, "foobar", UUID.fromString("6bddc89a-5644-11e4-97fc-56847afe9799")));
        assertRows(execute("SELECT k, toJson(tupleval) FROM %s WHERE k = ?", 0),
            row(0, "[1, \"foobar\", \"6bddc89a-5644-11e4-97fc-56847afe9799\"]")
        );

        execute("INSERT INTO %s (k, tupleval) VALUES (?, ?)", 0, tuple(1, "foobar", null));
        assertRows(execute("SELECT k, toJson(tupleval) FROM %s WHERE k = ?", 0),
                row(0, "[1, \"foobar\", null]")
        );

        // ================ UDTs ================
        execute("INSERT INTO %s (k, udtval) VALUES (?, {a: ?, b: ?, c: ?})", 0, 1, UUID.fromString("6bddc89a-5644-11e4-97fc-56847afe9799"), set("foo", "bar"));
        assertRows(execute("SELECT k, toJson(udtval) FROM %s WHERE k = ?", 0),
                row(0, "{\"a\": 1, \"b\": \"6bddc89a-5644-11e4-97fc-56847afe9799\", \"c\": [\"bar\", \"foo\"]}")
        );

        execute("INSERT INTO %s (k, udtval) VALUES (?, {a: ?, b: ?})", 0, 1, UUID.fromString("6bddc89a-5644-11e4-97fc-56847afe9799"));
        assertRows(execute("SELECT k, toJson(udtval) FROM %s WHERE k = ?", 0),
                row(0, "{\"a\": 1, \"b\": \"6bddc89a-5644-11e4-97fc-56847afe9799\", \"c\": null}")
        );

        // ================ duration ================
        execute("INSERT INTO %s (k, durationval) VALUES (?, 12µs)", 0);
        assertRows(execute("SELECT k, toJson(durationval) FROM %s WHERE k = ?", 0), row(0, "12us"));

        execute("INSERT INTO %s (k, durationval) VALUES (?, P1Y1M2DT10H5M)", 0);
        assertRows(execute("SELECT k, toJson(durationval) FROM %s WHERE k = ?", 0), row(0, "1y1mo2d10h5m"));
    }

    @Test
    public void testJsonWithGroupBy() throws Throwable
    {
        // tests SELECT JSON statements
        createTable("CREATE TABLE %s (k int, c int, v int, PRIMARY KEY (k, c))");
        execute("INSERT INTO %s (k, c, v) VALUES (0, 0, 0)");
        execute("INSERT INTO %s (k, c, v) VALUES (0, 1, 1)");
        execute("INSERT INTO %s (k, c, v) VALUES (1, 0, 1)");

        assertRows(execute("SELECT JSON * FROM %s GROUP BY k"),
                   row("{\"k\": 0, \"c\": 0, \"v\": 0}"),
                   row("{\"k\": 1, \"c\": 0, \"v\": 1}")
        );

        assertRows(execute("SELECT JSON k, c, v FROM %s GROUP BY k"),
                   row("{\"k\": 0, \"c\": 0, \"v\": 0}"),
                   row("{\"k\": 1, \"c\": 0, \"v\": 1}")
        );

        assertRows(execute("SELECT JSON count(*) FROM %s GROUP BY k"),
                row("{\"count\": 2}"),
                row("{\"count\": 1}")
        );
    }

    @Test
    public void testSelectJsonSyntax() throws Throwable
    {
        // tests SELECT JSON statements
        createTable("CREATE TABLE %s (k int primary key, v int)");
        execute("INSERT INTO %s (k, v) VALUES (0, 0)");
        execute("INSERT INTO %s (k, v) VALUES (1, 1)");

        assertRows(execute("SELECT JSON * FROM %s"),
                row("{\"k\": 0, \"v\": 0}"),
                row("{\"k\": 1, \"v\": 1}")
        );

        assertRows(execute("SELECT JSON k, v FROM %s"),
                row("{\"k\": 0, \"v\": 0}"),
                row("{\"k\": 1, \"v\": 1}")
        );

        assertRows(execute("SELECT JSON v, k FROM %s"),
                row("{\"v\": 0, \"k\": 0}"),
                row("{\"v\": 1, \"k\": 1}")
        );

        assertRows(execute("SELECT JSON v as foo, k as bar FROM %s"),
                row("{\"foo\": 0, \"bar\": 0}"),
                row("{\"foo\": 1, \"bar\": 1}")
        );

        assertRows(execute("SELECT JSON ttl(v), k FROM %s"),
                row("{\"ttl(v)\": null, \"k\": 0}"),
                row("{\"ttl(v)\": null, \"k\": 1}")
        );

        assertRows(execute("SELECT JSON ttl(v) as foo, k FROM %s"),
                row("{\"foo\": null, \"k\": 0}"),
                row("{\"foo\": null, \"k\": 1}")
        );

        assertRows(execute("SELECT JSON count(*) FROM %s"),
                row("{\"count\": 2}")
        );

        assertRows(execute("SELECT JSON count(*) as foo FROM %s"),
                row("{\"foo\": 2}")
        );

        assertRows(execute("SELECT JSON toJson(blobAsInt(intAsBlob(v))) FROM %s LIMIT 1"),
                row("{\"system.tojson(system.blobasint(system.intasblob(v)))\": \"0\"}")
        );
    }

    @Test
    public void testInsertJsonSyntax() throws Throwable
    {
        createTable("CREATE TABLE %s (k int primary key, v int)");
        execute("INSERT INTO %s JSON ?", "{\"k\": 0, \"v\": 0}");
        assertRows(execute("SELECT * FROM %s"),
                row(0, 0)
        );

        // without specifying column names
        execute("INSERT INTO %s JSON ?", "{\"k\": 0, \"v\": 0}");
        assertRows(execute("SELECT * FROM %s"),
                row(0, 0)
        );

        execute("INSERT INTO %s JSON ?", "{\"k\": 0, \"v\": null}");
        assertRows(execute("SELECT * FROM %s"),
                row(0, null)
        );

        execute("INSERT INTO %s JSON ?", "{\"v\": 1, \"k\": 0}");
        assertRows(execute("SELECT * FROM %s"),
                row(0, 1)
        );

        execute("INSERT INTO %s JSON ?", "{\"k\": 0}");
        assertRows(execute("SELECT * FROM %s"),
                row(0, null)
        );

        if (USE_PREPARED_VALUES)
            assertInvalidMessage("Got null for INSERT JSON values", "INSERT INTO %s JSON ?", new Object[]{null});

        assertInvalidMessage("Got null for INSERT JSON values", "INSERT INTO %s JSON ?", "null");
        assertInvalidMessage("Could not decode JSON string as a map", "INSERT INTO %s JSON ?", "\"notamap\"");
        assertInvalidMessage("Could not decode JSON string as a map", "INSERT INTO %s JSON ?", "12.34");
        assertInvalidMessage("JSON values map contains unrecognized column",
                "INSERT INTO %s JSON ?",
                "{\"k\": 0, \"v\": 0, \"zzz\": 0}");

        assertInvalidMessage("Unable to make int from",
                "INSERT INTO %s JSON ?",
                "{\"k\": 0, \"v\": \"notanint\"}");
    }

    @Test
    public void testInsertJsonSyntaxDefaultUnset() throws Throwable
    {
        createTable("CREATE TABLE %s (k int primary key, v1 int, v2 int)");
        execute("INSERT INTO %s JSON ?", "{\"k\": 0, \"v1\": 0, \"v2\": 0}");

        // leave v1 unset
        execute("INSERT INTO %s JSON ? DEFAULT UNSET", "{\"k\": 0, \"v2\": 2}");
        assertRows(execute("SELECT * FROM %s"),
                row(0, 0, 2)
        );

        // explicit specification DEFAULT NULL
        execute("INSERT INTO %s JSON ? DEFAULT NULL", "{\"k\": 0, \"v2\": 2}");
        assertRows(execute("SELECT * FROM %s"),
                row(0, null, 2)
        );

        // implicitly setting v2 to null
        execute("INSERT INTO %s JSON ? DEFAULT NULL", "{\"k\": 0}");
        assertRows(execute("SELECT * FROM %s"),
                row(0, null, null)
        );

        // mix setting null explicitly with default unset:
        // set values for all fields
        execute("INSERT INTO %s JSON ?", "{\"k\": 1, \"v1\": 1, \"v2\": 1}");
        // explicitly set v1 to null while leaving v2 unset which retains its value
        execute("INSERT INTO %s JSON ? DEFAULT UNSET", "{\"k\": 1, \"v1\": null}");
        assertRows(execute("SELECT * FROM %s WHERE k=1"),
                row(1, null, 1)
        );

        // test string literal instead of bind marker
        execute("INSERT INTO %s JSON '{\"k\": 2, \"v1\": 2, \"v2\": 2}'");
        // explicitly set v1 to null while leaving v2 unset which retains its value
        execute("INSERT INTO %s JSON '{\"k\": 2, \"v1\": null}' DEFAULT UNSET");
        assertRows(execute("SELECT * FROM %s WHERE k=2"),
                row(2, null, 2)
        );
        execute("INSERT INTO %s JSON '{\"k\": 2}' DEFAULT NULL");
        assertRows(execute("SELECT * FROM %s WHERE k=2"),
                row(2, null, null)
        );
    }

    @Test
    public void testCaseSensitivity() throws Throwable
    {
        createTable("CREATE TABLE %s (k int primary key, \"Foo\" int)");
        execute("INSERT INTO %s JSON ?", "{\"k\": 0, \"\\\"Foo\\\"\": 0}");
        execute("INSERT INTO %s JSON ?", "{\"K\": 0, \"\\\"Foo\\\"\": 0}");
        execute("INSERT INTO %s JSON ?", "{\"\\\"k\\\"\": 0, \"\\\"Foo\\\"\": 0}");

        // results should preserve and quote case-sensitive identifiers
        assertRows(execute("SELECT JSON * FROM %s"), row("{\"k\": 0, \"\\\"Foo\\\"\": 0}"));
        assertRows(execute("SELECT JSON k, \"Foo\" as foo FROM %s"), row("{\"k\": 0, \"foo\": 0}"));
        assertRows(execute("SELECT JSON k, \"Foo\" as \"Bar\" FROM %s"), row("{\"k\": 0, \"\\\"Bar\\\"\": 0}"));

        assertInvalid("INSERT INTO %s JSON ?", "{\"k\": 0, \"foo\": 0}");
        assertInvalid("INSERT INTO %s JSON ?", "{\"k\": 0, \"\\\"foo\\\"\": 0}");

        // user-defined types also need to handle case-sensitivity
        String typeName = createType("CREATE TYPE %s (a int, \"Foo\" int)");
        createTable("CREATE TABLE %s (k int primary key, v frozen<" + typeName + ">)");

        execute("INSERT INTO %s JSON ?", "{\"k\": 0, \"v\": {\"a\": 0, \"\\\"Foo\\\"\": 0}}");
        assertRows(execute("SELECT JSON k, v FROM %s"), row("{\"k\": 0, \"v\": {\"a\": 0, \"\\\"Foo\\\"\": 0}}"));

        execute("INSERT INTO %s JSON ?", "{\"k\": 0, \"v\": {\"A\": 0, \"\\\"Foo\\\"\": 0}}");
        assertRows(execute("SELECT JSON k, v FROM %s"), row("{\"k\": 0, \"v\": {\"a\": 0, \"\\\"Foo\\\"\": 0}}"));
    }

    @Test
    public void testInsertJsonSyntaxWithCollections() throws Throwable
    {
        createTable("CREATE TABLE %s (" +
                "k int PRIMARY KEY, " +
                "m map<text, boolean>, " +
                "mf frozen<map<text, boolean>>, " +
                "s set<int>, " +
                "sf frozen<set<int>>, " +
                "l list<int>, " +
                "lf frozen<list<int>>)");

        // map
        execute("INSERT INTO %s JSON ?", "{\"k\": 0, \"m\": {\"a\": true, \"b\": false}}");
        assertRows(execute("SELECT k, m FROM %s"), row(0, map("a", true, "b", false)));

        // frozen map
        execute("INSERT INTO %s JSON ?", "{\"k\": 0, \"mf\": {\"a\": true, \"b\": false}}");
        assertRows(execute("SELECT k, mf FROM %s"), row(0, map("a", true, "b", false)));

        // set
        execute("INSERT INTO %s JSON ?", "{\"k\": 0, \"s\": [3, 1, 2]}");
        assertRows(execute("SELECT k, s FROM %s"), row(0, set(1, 2, 3)));

        // frozen set
        execute("INSERT INTO %s JSON ?", "{\"k\": 0, \"sf\": [3, 1, 2]}");
        assertRows(execute("SELECT k, sf FROM %s"), row(0, set(1, 2, 3)));

        // list
        execute("INSERT INTO %s JSON ?", "{\"k\": 0, \"l\": [1, 2, 3]}");
        assertRows(execute("SELECT k, l FROM %s"), row(0, list(1, 2, 3)));

        // frozen list
        execute("INSERT INTO %s JSON ?", "{\"k\": 0, \"lf\": [1, 2, 3]}");
        assertRows(execute("SELECT k, lf FROM %s"), row(0, list(1, 2, 3)));
    }

    @Test
    public void testInsertJsonSyntaxWithNonNativeMapKeys() throws Throwable
    {
        // JSON doesn't allow non-string keys, so we accept string representations of any type as map keys and
        // return maps with string keys when necessary.

        String typeName = createType("CREATE TYPE %s (a int)");
        createTable("CREATE TABLE %s (" +
                "k int PRIMARY KEY, " +
                "intmap map<int, boolean>, " +
                "bigintmap map<bigint, boolean>, " +
                "varintmap map<varint, boolean>, " +
                "smallintmap map<smallint, boolean>, " +
                "tinyintmap map<tinyint, boolean>, " +
                "booleanmap map<boolean, boolean>, " +
                "floatmap map<float, boolean>, " +
                "doublemap map<double, boolean>, " +
                "decimalmap map<decimal, boolean>, " +
                "tuplemap map<frozen<tuple<int, text>>, boolean>, " +
                "udtmap map<frozen<" + typeName + ">, boolean>, " +
                "setmap map<frozen<set<int>>, boolean>, " +
                "listmap map<frozen<list<int>>, boolean>, " +
                "textsetmap map<frozen<set<text>>, boolean>, " +
                "nestedsetmap map<frozen<map<set<text>, text>>, boolean>, " +
                "frozensetmap frozen<map<set<int>, boolean>>)");

        // int keys
        execute("INSERT INTO %s JSON ?", "{\"k\": 0, \"intmap\": {\"0\": true, \"1\": false}}");
        assertRows(execute("SELECT JSON k, intmap FROM %s"), row("{\"k\": 0, \"intmap\": {\"0\": true, \"1\": false}}"));

        // bigint keys
        execute("INSERT INTO %s JSON ?", "{\"k\": 0, \"bigintmap\": {\"0\": true, \"1\": false}}");
        assertRows(execute("SELECT JSON k, bigintmap FROM %s"), row("{\"k\": 0, \"bigintmap\": {\"0\": true, \"1\": false}}"));

        // varint keys
        execute("INSERT INTO %s JSON ?", "{\"k\": 0, \"varintmap\": {\"0\": true, \"1\": false}}");
        assertRows(execute("SELECT JSON k, varintmap FROM %s"), row("{\"k\": 0, \"varintmap\": {\"0\": true, \"1\": false}}"));

        // smallint keys
        execute("INSERT INTO %s JSON ?", "{\"k\": 0, \"smallintmap\": {\"0\": true, \"1\": false}}");
        assertRows(execute("SELECT JSON k, smallintmap FROM %s"), row("{\"k\": 0, \"smallintmap\": {\"0\": true, \"1\": false}}"));

        // tinyint keys
        execute("INSERT INTO %s JSON ?", "{\"k\": 0, \"tinyintmap\": {\"0\": true, \"1\": false}}");
        assertRows(execute("SELECT JSON k, tinyintmap FROM %s"), row("{\"k\": 0, \"tinyintmap\": {\"0\": true, \"1\": false}}"));

        // boolean keys
        execute("INSERT INTO %s JSON ?", "{\"k\": 0, \"booleanmap\": {\"true\": true, \"false\": false}}");
        assertRows(execute("SELECT JSON k, booleanmap FROM %s"), row("{\"k\": 0, \"booleanmap\": {\"false\": false, \"true\": true}}"));

        // float keys
        execute("INSERT INTO %s JSON ?", "{\"k\": 0, \"floatmap\": {\"1.23\": true, \"4.56\": false}}");
        assertRows(execute("SELECT JSON k, floatmap FROM %s"), row("{\"k\": 0, \"floatmap\": {\"1.23\": true, \"4.56\": false}}"));

        // double keys
        execute("INSERT INTO %s JSON ?", "{\"k\": 0, \"doublemap\": {\"1.23\": true, \"4.56\": false}}");
        assertRows(execute("SELECT JSON k, doublemap FROM %s"), row("{\"k\": 0, \"doublemap\": {\"1.23\": true, \"4.56\": false}}"));

        // decimal keys
        execute("INSERT INTO %s JSON ?", "{\"k\": 0, \"decimalmap\": {\"1.23\": true, \"4.56\": false}}");
        assertRows(execute("SELECT JSON k, decimalmap FROM %s"), row("{\"k\": 0, \"decimalmap\": {\"1.23\": true, \"4.56\": false}}"));

        // tuple<int, text> keys
        execute("INSERT INTO %s JSON ?", "{\"k\": 0, \"tuplemap\": {\"[0, \\\"a\\\"]\": true, \"[1, \\\"b\\\"]\": false}}");
        assertRows(execute("SELECT JSON k, tuplemap FROM %s"), row("{\"k\": 0, \"tuplemap\": {\"[0, \\\"a\\\"]\": true, \"[1, \\\"b\\\"]\": false}}"));

        // UDT keys
        execute("INSERT INTO %s JSON ?", "{\"k\": 0, \"udtmap\": {\"{\\\"a\\\": 0}\": true, \"{\\\"a\\\": 1}\": false}}");
        assertRows(execute("SELECT JSON k, udtmap FROM %s"), row("{\"k\": 0, \"udtmap\": {\"{\\\"a\\\": 0}\": true, \"{\\\"a\\\": 1}\": false}}"));

        // set<int> keys
        execute("INSERT INTO %s JSON ?", "{\"k\": 0, \"setmap\": {\"[0, 1, 2]\": true, \"[3, 4, 5]\": false}}");
        assertRows(execute("SELECT JSON k, setmap FROM %s"), row("{\"k\": 0, \"setmap\": {\"[0, 1, 2]\": true, \"[3, 4, 5]\": false}}"));

        // list<int> keys
        execute("INSERT INTO %s JSON ?", "{\"k\": 0, \"listmap\": {\"[0, 1, 2]\": true, \"[3, 4, 5]\": false}}");
        assertRows(execute("SELECT JSON k, listmap FROM %s"), row("{\"k\": 0, \"listmap\": {\"[0, 1, 2]\": true, \"[3, 4, 5]\": false}}"));

        // set<text> keys
        execute("INSERT INTO %s JSON ?", "{\"k\": 0, \"textsetmap\": {\"[\\\"0\\\", \\\"1\\\"]\": true, \"[\\\"3\\\", \\\"4\\\"]\": false}}");
        assertRows(execute("SELECT JSON k, textsetmap FROM %s"), row("{\"k\": 0, \"textsetmap\": {\"[\\\"0\\\", \\\"1\\\"]\": true, \"[\\\"3\\\", \\\"4\\\"]\": false}}"));

        // map<set<text>, text> keys
        String innerKey1 = "[\"0\", \"1\"]";
        String fullKey1 = String.format("{\"%s\": \"%s\"}", Json.quoteAsJsonString(innerKey1), "a");
        String stringKey1 = Json.quoteAsJsonString(fullKey1);
        String innerKey2 = "[\"3\", \"4\"]";
        String fullKey2 = String.format("{\"%s\": \"%s\"}", Json.quoteAsJsonString(innerKey2), "b");
        String stringKey2 = Json.quoteAsJsonString(fullKey2);
        execute("INSERT INTO %s JSON ?", "{\"k\": 0, \"nestedsetmap\": {\"" + stringKey1 + "\": true, \"" + stringKey2 + "\": false}}");
        assertRows(execute("SELECT JSON k, nestedsetmap FROM %s"), row("{\"k\": 0, \"nestedsetmap\": {\"" + stringKey1 + "\": true, \"" + stringKey2 + "\": false}}"));

        // set<int> keys in a frozen map
        execute("INSERT INTO %s JSON ?", "{\"k\": 0, \"frozensetmap\": {\"[0, 1, 2]\": true, \"[3, 4, 5]\": false}}");
        assertRows(execute("SELECT JSON k, frozensetmap FROM %s"), row("{\"k\": 0, \"frozensetmap\": {\"[0, 1, 2]\": true, \"[3, 4, 5]\": false}}"));
    }

    @Test
    public void testInsertJsonSyntaxWithTuplesAndUDTs() throws Throwable
    {
        String typeName = createType("CREATE TYPE %s (a int, b frozen<set<int>>, c tuple<int, int>)");
        createTable("CREATE TABLE %s (" +
                "k int PRIMARY KEY, " +
                "a frozen<" + typeName + ">, " +
                "b tuple<int, boolean>)");

        execute("INSERT INTO %s JSON ?", "{\"k\": 0, \"a\": {\"a\": 0, \"b\": [1, 2, 3], \"c\": [0, 1]}, \"b\": [0, true]}");
        assertRows(execute("SELECT k, a.a, a.b, a.c, b FROM %s"), row(0, 0, set(1, 2, 3), tuple(0, 1), tuple(0, true)));

        execute("INSERT INTO %s JSON ?", "{\"k\": 0, \"a\": {\"a\": 0, \"b\": [1, 2, 3], \"c\": null}, \"b\": null}");
        assertRows(execute("SELECT k, a.a, a.b, a.c, b FROM %s"), row(0, 0, set(1, 2, 3), null, null));
    }

    // done for CASSANDRA-11146
    @Test
    public void testAlterUDT() throws Throwable
    {
        String typeName = createType("CREATE TYPE %s (a int)");
        createTable("CREATE TABLE %s (" +
                "k int PRIMARY KEY, " +
                "a frozen<" + typeName + ">)");

        execute("INSERT INTO %s JSON ?", "{\"k\": 0, \"a\": {\"a\": 0}}");
        assertRows(execute("SELECT JSON * FROM %s"), row("{\"k\": 0, \"a\": {\"a\": 0}}"));

        schemaChange("ALTER TYPE " + KEYSPACE + "." + typeName + " ADD b boolean");
        assertRows(execute("SELECT JSON * FROM %s"), row("{\"k\": 0, \"a\": {\"a\": 0, \"b\": null}}"));

        execute("INSERT INTO %s JSON ?", "{\"k\": 0, \"a\": {\"a\": 0, \"b\": true}}");
        assertRows(execute("SELECT JSON * FROM %s"), row("{\"k\": 0, \"a\": {\"a\": 0, \"b\": true}}"));
    }

    // done for CASSANDRA-11048
    @Test
    public void testJsonThreadSafety() throws Throwable
    {
        int numThreads = 10;
        final int numRows = 5000;

        createTable("CREATE TABLE %s (" +
                "k text PRIMARY KEY, " +
                "v text)");

        for (int i = 0; i < numRows; i++)
            execute("INSERT INTO %s (k, v) VALUES (?, ?)", "" + i, "" + i);

        long seed = System.nanoTime();
        System.out.println("Seed " + seed);
        final Random rand = new Random(seed);

        final Runnable worker = new Runnable()
        {
            @Override
            public void run()
            {
                try
                {
                    for (int i = 0; i < numRows; i++)
                    {
                        String key = "" + rand.nextInt(numRows);
                        assertRows(execute("SELECT JSON * FROM %s WHERE k = ?", key),
                                row(String.format("{\"k\": \"%s\", \"v\": \"%s\"}", key, key)));
                    }
                }
                catch (Throwable exc)
                {
                    exc.printStackTrace();
                    fail(exc.getMessage());
                }
            }
        };

        ExecutorService executor = Executors.newFixedThreadPool(numThreads);
        List<Future> futures = new ArrayList<>();
        for (int i = 0; i < numThreads; i++)
            futures.add(executor.submit(worker));

        for (Future future : futures)
            future.get(30, TimeUnit.SECONDS);

        executor.shutdown();
        Assert.assertTrue(executor.awaitTermination(30, TimeUnit.SECONDS));
    }

<<<<<<< HEAD
    @Test
    public void emptyStringJsonSerializationTest() throws Throwable
    {
        createTable("create table %s(id INT, name TEXT, PRIMARY KEY(id));");
        execute("insert into %s(id, name) VALUES (0, 'Foo');");
        execute("insert into %s(id, name) VALUES (2, '');");
        execute("insert into %s(id, name) VALUES (3, null);");

        assertRows(execute("SELECT JSON * FROM %s"),
                   row("{\"id\": 0, \"name\": \"Foo\"}"),
                   row("{\"id\": 2, \"name\": \"\"}"),
                   row("{\"id\": 3, \"name\": null}"));
=======
    // CASSANDRA-14286
    @Test
    public void testJsonOrdering() throws Throwable
    {
        createTable("CREATE TABLE %s( PRIMARY KEY (a, b), a INT, b INT);");
        execute("INSERT INTO %s(a, b) VALUES (20, 30);");
        execute("INSERT INTO %s(a, b) VALUES (100, 200);");

        assertRows(execute("SELECT JSON a, b FROM %s WHERE a IN (20, 100) ORDER BY b"),
                   row("{\"a\": 20, \"b\": 30}"),
                   row("{\"a\": 100, \"b\": 200}"));

        assertRows(execute("SELECT JSON a, b FROM %s WHERE a IN (20, 100) ORDER BY b DESC"),
                   row("{\"a\": 100, \"b\": 200}"),
                   row("{\"a\": 20, \"b\": 30}"));

        assertRows(execute("SELECT JSON a FROM %s WHERE a IN (20, 100) ORDER BY b DESC"),
                   row("{\"a\": 100}"),
                   row("{\"a\": 20}"));
>>>>>>> 598008d4
    }
}<|MERGE_RESOLUTION|>--- conflicted
+++ resolved
@@ -1356,8 +1356,7 @@
         Assert.assertTrue(executor.awaitTermination(30, TimeUnit.SECONDS));
     }
 
-<<<<<<< HEAD
-    @Test
+   @Test
     public void emptyStringJsonSerializationTest() throws Throwable
     {
         createTable("create table %s(id INT, name TEXT, PRIMARY KEY(id));");
@@ -1369,7 +1368,8 @@
                    row("{\"id\": 0, \"name\": \"Foo\"}"),
                    row("{\"id\": 2, \"name\": \"\"}"),
                    row("{\"id\": 3, \"name\": null}"));
-=======
+    }
+
     // CASSANDRA-14286
     @Test
     public void testJsonOrdering() throws Throwable
@@ -1389,6 +1389,23 @@
         assertRows(execute("SELECT JSON a FROM %s WHERE a IN (20, 100) ORDER BY b DESC"),
                    row("{\"a\": 100}"),
                    row("{\"a\": 20}"));
->>>>>>> 598008d4
+
+        // Check ordering with alias 
+        assertRows(execute("SELECT JSON a, b as c FROM %s WHERE a IN (20, 100) ORDER BY b"),
+                   row("{\"a\": 20, \"c\": 30}"),
+                   row("{\"a\": 100, \"c\": 200}"));
+
+        assertRows(execute("SELECT JSON a, b as c FROM %s WHERE a IN (20, 100) ORDER BY b DESC"),
+                   row("{\"a\": 100, \"c\": 200}"),
+                   row("{\"a\": 20, \"c\": 30}"));
+
+        // Check ordering with CAST 
+        assertRows(execute("SELECT JSON a, CAST(b AS FLOAT) FROM %s WHERE a IN (20, 100) ORDER BY b"),
+                   row("{\"a\": 20, \"cast(b as float)\": 30.0}"),
+                   row("{\"a\": 100, \"cast(b as float)\": 200.0}"));
+
+        assertRows(execute("SELECT JSON a, CAST(b AS FLOAT) FROM %s WHERE a IN (20, 100) ORDER BY b DESC"),
+                   row("{\"a\": 100, \"cast(b as float)\": 200.0}"),
+                   row("{\"a\": 20, \"cast(b as float)\": 30.0}"));
     }
 }