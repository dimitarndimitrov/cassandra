/*
 * Licensed to the Apache Software Foundation (ASF) under one
 * or more contributor license agreements.  See the NOTICE file
 * distributed with this work for additional information
 * regarding copyright ownership.  The ASF licenses this file
 * to you under the Apache License, Version 2.0 (the
 * "License"); you may not use this file except in compliance
 * with the License.  You may obtain a copy of the License at
 * <p/>
 * http://www.apache.org/licenses/LICENSE-2.0
 * <p/>
 * Unless required by applicable law or agreed to in writing, software
 * distributed under the License is distributed on an "AS IS" BASIS,
 * WITHOUT WARRANTIES OR CONDITIONS OF ANY KIND, either express or implied.
 * See the License for the specific language governing permissions and
 * limitations under the License.
 */
package org.apache.cassandra;

import java.io.File;
import java.io.IOException;
import java.util.*;

import org.apache.cassandra.cql3.statements.CreateTableStatement;
import org.apache.cassandra.dht.Murmur3Partitioner;
import org.apache.cassandra.index.sasi.SASIIndex;
import org.apache.cassandra.index.sasi.disk.OnDiskIndexBuilder;
import org.junit.After;
import org.junit.BeforeClass;

import org.apache.cassandra.config.*;
import org.apache.cassandra.cql3.CQLTester;
import org.apache.cassandra.cql3.ColumnIdentifier;
import org.apache.cassandra.cql3.statements.IndexTarget;
import org.apache.cassandra.db.RowUpdateBuilder;
import org.apache.cassandra.db.commitlog.CommitLog;
import org.apache.cassandra.db.marshal.*;
import org.apache.cassandra.exceptions.ConfigurationException;
import org.apache.cassandra.gms.Gossiper;
import org.apache.cassandra.index.StubIndex;
import org.apache.cassandra.io.util.FileUtils;
import org.apache.cassandra.schema.*;
import org.apache.cassandra.schema.MigrationManager;
import org.apache.cassandra.utils.ByteBufferUtil;
import org.apache.cassandra.utils.FBUtilities;

public class SchemaLoader
{
    @BeforeClass
    public static void loadSchema() throws ConfigurationException
    {
        prepareServer();

        // Migrations aren't happy if gossiper is not started.  Even if we don't use migrations though,
        // some tests now expect us to start gossip for them.
        startGossiper();
    }

    @After
    public void leakDetect() throws InterruptedException
    {
        System.gc();
        System.gc();
        System.gc();
        Thread.sleep(10);
    }

    public static void prepareServer()
    {
       CQLTester.prepareServer();
    }

    public static void startGossiper()
    {
        // skip shadow round and endpoint collision check in tests
        System.setProperty("cassandra.allow_unsafe_join", "true");
        if (!Gossiper.instance.isEnabled())
            Gossiper.instance.start((int) (System.currentTimeMillis() / 1000));
    }

    public static void schemaDefinition(String testName) throws ConfigurationException
    {
        List<KeyspaceMetadata> schema = new ArrayList<KeyspaceMetadata>();

        // A whole bucket of shorthand
        String ks1 = testName + "Keyspace1";
        String ks2 = testName + "Keyspace2";
        String ks3 = testName + "Keyspace3";
        String ks4 = testName + "Keyspace4";
        String ks5 = testName + "Keyspace5";
        String ks6 = testName + "Keyspace6";
        String ks7 = testName + "Keyspace7";
        String ks_kcs = testName + "KeyCacheSpace";
        String ks_rcs = testName + "RowCacheSpace";
        String ks_ccs = testName + "CounterCacheSpace";
        String ks_nocommit = testName + "NoCommitlogSpace";
        String ks_prsi = testName + "PerRowSecondaryIndex";
        String ks_cql = testName + "cql_keyspace";

        AbstractType bytes = BytesType.instance;

        AbstractType<?> composite = CompositeType.getInstance(Arrays.asList(new AbstractType<?>[]{BytesType.instance, TimeUUIDType.instance, IntegerType.instance}));
        AbstractType<?> compositeMaxMin = CompositeType.getInstance(Arrays.asList(new AbstractType<?>[]{BytesType.instance, IntegerType.instance}));
        Map<Byte, AbstractType<?>> aliases = new HashMap<Byte, AbstractType<?>>();
        aliases.put((byte)'b', BytesType.instance);
        aliases.put((byte)'t', TimeUUIDType.instance);
        aliases.put((byte)'B', ReversedType.getInstance(BytesType.instance));
        aliases.put((byte)'T', ReversedType.getInstance(TimeUUIDType.instance));
        AbstractType<?> dynamicComposite = DynamicCompositeType.getInstance(aliases);

        // Make it easy to test compaction
        Map<String, String> compactionOptions = new HashMap<String, String>();
        compactionOptions.put("tombstone_compaction_interval", "1");
        Map<String, String> leveledOptions = new HashMap<String, String>();
        leveledOptions.put("sstable_size_in_mb", "1");
        leveledOptions.put("fanout_size", "5");

        // Keyspace 1
        schema.add(KeyspaceMetadata.create(ks1,
                KeyspaceParams.simple(1),
                Tables.of(
                // Column Families
                standardCFMD(ks1, "Standard1").compaction(CompactionParams.scts(compactionOptions)).build(),
                standardCFMD(ks1, "Standard2").build(),
                standardCFMD(ks1, "Standard3").build(),
                standardCFMD(ks1, "Standard4").build(),
                standardCFMD(ks1, "StandardGCGS0").gcGraceSeconds(0).build(),
                standardCFMD(ks1, "StandardLong1").build(),
                standardCFMD(ks1, "StandardLong2").build(),
                superCFMD(ks1, "Super1", LongType.instance).build(),
                superCFMD(ks1, "Super2", LongType.instance).build(),
                superCFMD(ks1, "Super3", LongType.instance).build(),
                superCFMD(ks1, "Super4", UTF8Type.instance).build(),
                superCFMD(ks1, "Super5", bytes).build(),
                superCFMD(ks1, "Super6", LexicalUUIDType.instance, UTF8Type.instance).build(),
                keysIndexCFMD(ks1, "Indexed1", true).build(),
                keysIndexCFMD(ks1, "Indexed2", false).build(),
                superCFMD(ks1, "SuperDirectGC", BytesType.instance).gcGraceSeconds(0).build(),
                jdbcCFMD(ks1, "JdbcUtf8", UTF8Type.instance).addColumn(utf8Column(ks1, "JdbcUtf8")).build(),
                jdbcCFMD(ks1, "JdbcLong", LongType.instance).build(),
                jdbcCFMD(ks1, "JdbcBytes", bytes).build(),
                jdbcCFMD(ks1, "JdbcAscii", AsciiType.instance).build(),
                standardCFMD(ks1, "StandardLeveled").compaction(CompactionParams.lcs(leveledOptions)).build(),
                standardCFMD(ks1, "legacyleveled").compaction(CompactionParams.lcs(leveledOptions)).build(),
                standardCFMD(ks1, "StandardLowIndexInterval").minIndexInterval(8)
                                                             .maxIndexInterval(256)
                                                             .caching(CachingParams.CACHE_NOTHING).build()
        )));

        // Keyspace 2
        schema.add(KeyspaceMetadata.create(ks2,
                KeyspaceParams.simple(1),
                Tables.of(
                // Column Families
                standardCFMD(ks2, "Standard1").build(),
                standardCFMD(ks2, "Standard3").build(),
                superCFMD(ks2, "Super3", bytes).build(),
                superCFMD(ks2, "Super4", TimeUUIDType.instance).build(),
                keysIndexCFMD(ks2, "Indexed1", true).build(),
                compositeIndexCFMD(ks2, "Indexed2", true).build(),
                compositeIndexCFMD(ks2, "Indexed3", true).gcGraceSeconds(0).build())));

        // Keyspace 3
        schema.add(KeyspaceMetadata.create(ks3,
                KeyspaceParams.simple(5),
                Tables.of(
                standardCFMD(ks3, "Standard1").build(),
                keysIndexCFMD(ks3, "Indexed1", true).build())));

        // Keyspace 4
        schema.add(KeyspaceMetadata.create(ks4,
                KeyspaceParams.simple(3),
                Tables.of(
                standardCFMD(ks4, "Standard1").build(),
                standardCFMD(ks4, "Standard3").build(),
                superCFMD(ks4, "Super3", bytes).build(),
                superCFMD(ks4, "Super4", TimeUUIDType.instance).build(),
                superCFMD(ks4, "Super5", TimeUUIDType.instance, BytesType.instance).build())));

        // Keyspace 5
        schema.add(KeyspaceMetadata.create(ks5,
                KeyspaceParams.simple(2),
                Tables.of(standardCFMD(ks5, "Standard1").build())));

        // Keyspace 6
        schema.add(KeyspaceMetadata.create(ks6,
                KeyspaceParams.simple(1),
                Tables.of(keysIndexCFMD(ks6, "Indexed1", true).build())));

        // Keyspace 7
        schema.add(KeyspaceMetadata.create(ks7,
                KeyspaceParams.simple(1),
                Tables.of(customIndexCFMD(ks7, "Indexed1").build())));

        // KeyCacheSpace
        schema.add(KeyspaceMetadata.create(ks_kcs,
                KeyspaceParams.simple(1),
                Tables.of(
                standardCFMD(ks_kcs, "Standard1").build(),
                standardCFMD(ks_kcs, "Standard2").build(),
                standardCFMD(ks_kcs, "Standard3").build())));

        // RowCacheSpace
        schema.add(KeyspaceMetadata.create(ks_rcs,
                KeyspaceParams.simple(1),
                Tables.of(
                standardCFMD(ks_rcs, "CFWithoutCache").caching(CachingParams.CACHE_NOTHING).build(),
                standardCFMD(ks_rcs, "CachedCF").caching(CachingParams.CACHE_EVERYTHING).build(),
                standardCFMD(ks_rcs, "CachedNoClustering", 1, IntegerType.instance, IntegerType.instance, null).caching(CachingParams.CACHE_EVERYTHING).build(),
                standardCFMD(ks_rcs, "CachedIntCF").caching(new CachingParams(true, 100)).build())));

        schema.add(KeyspaceMetadata.create(ks_nocommit, KeyspaceParams.simpleTransient(1), Tables.of(
                standardCFMD(ks_nocommit, "Standard1").build())));

        // CQLKeyspace
        schema.add(KeyspaceMetadata.create(ks_cql, KeyspaceParams.simple(1), Tables.of(

        // Column Families
        CreateTableStatement.parse("CREATE TABLE table1 ("
                                   + "k int PRIMARY KEY,"
                                   + "v1 text,"
                                   + "v2 int"
                                   + ")", ks_cql)
                            .build(),

        CreateTableStatement.parse("CREATE TABLE table2 ("
                                   + "k text,"
                                   + "c text,"
                                   + "v text,"
                                   + "PRIMARY KEY (k, c))", ks_cql)
                            .build(),

        CreateTableStatement.parse("CREATE TABLE foo ("
                                   + "bar text, "
                                   + "baz text, "
                                   + "qux text, "
                                   + "PRIMARY KEY(bar, baz) ) "
                                   + "WITH COMPACT STORAGE", ks_cql)
                            .build(),

        CreateTableStatement.parse("CREATE TABLE foofoo ("
                                   + "bar text, "
                                   + "baz text, "
                                   + "qux text, "
                                   + "quz text, "
                                   + "foo text, "
                                   + "PRIMARY KEY((bar, baz), qux, quz) ) "
                                   + "WITH COMPACT STORAGE", ks_cql)
                            .build()
        )));

        if (DatabaseDescriptor.getPartitioner() instanceof Murmur3Partitioner)
        {
            schema.add(KeyspaceMetadata.create("sasi",
                                               KeyspaceParams.simpleTransient(1),
                                               Tables.of(sasiCFMD("sasi", "test_cf").build(),
                                                         clusteringSASICFMD("sasi", "clustering_test_cf").build())));
        }

        // if you're messing with low-level sstable stuff, it can be useful to inject the schema directly
        // Schema.instance.load(schemaDefinition());
        for (KeyspaceMetadata ksm : schema)
<<<<<<< HEAD
            MigrationManager.announceNewKeyspace(ksm, false).blockingAwait();
=======
            MigrationManager.announceNewKeyspace(ksm, false);

        if (Boolean.parseBoolean(System.getProperty("cassandra.test.compression", "false")))
            useCompression(schema);
    }

    public static void createKeyspace(String name, KeyspaceParams params)
    {
        MigrationManager.announceNewKeyspace(KeyspaceMetadata.create(name, params, Tables.of()), true);
    }

    public static void createKeyspace(String name, KeyspaceParams params, TableMetadata.Builder... builders)
    {
        Tables.Builder tables = Tables.builder();
        for (TableMetadata.Builder builder : builders)
            tables.add(builder.build());

        MigrationManager.announceNewKeyspace(KeyspaceMetadata.create(name, params, tables.build()), true);
>>>>>>> ec536dc0
    }

    public static void createKeyspace(String name, KeyspaceParams params, TableMetadata... tables)
    {
        MigrationManager.announceNewKeyspace(KeyspaceMetadata.create(name, params, Tables.of(tables)), true).blockingAwait();
    }

    public static void createKeyspace(String name, KeyspaceParams params, Tables tables, Types types)
    {
        MigrationManager.announceNewKeyspace(KeyspaceMetadata.create(name, params, tables, Views.none(), types, Functions.none()), true).blockingAwait();
    }

    public static ColumnMetadata integerColumn(String ksName, String cfName)
    {
        return new ColumnMetadata(ksName,
                                  cfName,
                                  ColumnIdentifier.getInterned(IntegerType.instance.fromString("42"), IntegerType.instance),
                                  UTF8Type.instance,
                                  ColumnMetadata.NO_POSITION,
                                  ColumnMetadata.Kind.REGULAR);
    }

    public static ColumnMetadata utf8Column(String ksName, String cfName)
    {
        return new ColumnMetadata(ksName,
                                  cfName,
                                  ColumnIdentifier.getInterned("fortytwo", true),
                                  UTF8Type.instance,
                                  ColumnMetadata.NO_POSITION,
                                  ColumnMetadata.Kind.REGULAR);
    }

    public static TableMetadata perRowIndexedCFMD(String ksName, String cfName)
    {
        ColumnMetadata indexedColumn = ColumnMetadata.regularColumn(ksName, cfName, "indexed", AsciiType.instance);

        TableMetadata.Builder builder =
            TableMetadata.builder(ksName, cfName)
                         .addPartitionKeyColumn("key", AsciiType.instance)
                         .addColumn(indexedColumn);

        final Map<String, String> indexOptions = Collections.singletonMap(IndexTarget.CUSTOM_INDEX_OPTION_NAME, StubIndex.class.getName());
        builder.indexes(Indexes.of(IndexMetadata.fromIndexTargets(
        Collections.singletonList(new IndexTarget(indexedColumn.name,
                                                                                                            IndexTarget.Type.VALUES)),
                                                                  "indexe1",
                                                                  IndexMetadata.Kind.CUSTOM,
                                                                  indexOptions)));

        return builder.build();
    }

    private static void useCompression(List<KeyspaceMetadata> schema)
    {
        for (KeyspaceMetadata ksm : schema)
            for (TableMetadata cfm : ksm.tablesAndViews())
                MigrationManager.announceTableUpdate(cfm.unbuild().compression(CompressionParams.snappy()).build(), true);
    }

    public static TableMetadata.Builder counterCFMD(String ksName, String cfName)
    {
        return TableMetadata.builder(ksName, cfName)
                            .isCounter(true)
                            .addPartitionKeyColumn("key", AsciiType.instance)
                            .addClusteringColumn("name", AsciiType.instance)
                            .addRegularColumn("val", CounterColumnType.instance)
                            .addRegularColumn("val2", CounterColumnType.instance)
                            .compression(getCompressionParameters());
    }

    public static TableMetadata.Builder standardCFMD(String ksName, String cfName)
    {
        return standardCFMD(ksName, cfName, 1, AsciiType.instance);
    }

    public static TableMetadata.Builder standardCFMD(String ksName, String cfName, int columnCount, AbstractType<?> keyType)
    {
        return standardCFMD(ksName, cfName, columnCount, keyType, AsciiType.instance);
    }

    public static TableMetadata.Builder standardCFMD(String ksName, String cfName, int columnCount, AbstractType<?> keyType, AbstractType<?> valType)
    {
        return standardCFMD(ksName, cfName, columnCount, keyType, valType, AsciiType.instance);
    }

    public static TableMetadata.Builder standardCFMD(String ksName, String cfName, int columnCount, AbstractType<?> keyType, AbstractType<?> valType, AbstractType<?> clusteringType)
    {
        TableMetadata.Builder builder =
            TableMetadata.builder(ksName, cfName)
                         .addPartitionKeyColumn("key", keyType)
                         .addRegularColumn("val", valType)
                         .compression(getCompressionParameters());

        if (clusteringType != null)
            builder.addClusteringColumn("name", clusteringType);

        for (int i = 0; i < columnCount; i++)
            builder.addRegularColumn("val" + i, AsciiType.instance);

        return builder;
    }


    public static TableMetadata.Builder denseCFMD(String ksName, String cfName)
    {
        return denseCFMD(ksName, cfName, AsciiType.instance);
    }
    public static TableMetadata.Builder denseCFMD(String ksName, String cfName, AbstractType cc)
    {
        return denseCFMD(ksName, cfName, cc, null);
    }
    public static TableMetadata.Builder denseCFMD(String ksName, String cfName, AbstractType cc, AbstractType subcc)
    {
        AbstractType comp = cc;
        if (subcc != null)
            comp = CompositeType.getInstance(Arrays.asList(new AbstractType<?>[]{cc, subcc}));

        return TableMetadata.builder(ksName, cfName)
                            .isDense(true)
                            .isCompound(subcc != null)
                            .addPartitionKeyColumn("key", AsciiType.instance)
                            .addClusteringColumn("cols", comp)
                            .addRegularColumn("val", AsciiType.instance)
                            .compression(getCompressionParameters());
    }

    // TODO: Fix superCFMD failing on legacy table creation. Seems to be applying composite comparator to partition key
    public static TableMetadata.Builder superCFMD(String ksName, String cfName, AbstractType subcc)
    {
        return superCFMD(ksName, cfName, BytesType.instance, subcc);
    }
    public static TableMetadata.Builder superCFMD(String ksName, String cfName, AbstractType cc, AbstractType subcc)
    {
        return superCFMD(ksName, cfName, "cols", cc, subcc);
    }
    public static TableMetadata.Builder superCFMD(String ksName, String cfName, String ccName, AbstractType cc, AbstractType subcc)
    {
        return standardCFMD(ksName, cfName);

    }
    public static TableMetadata.Builder compositeIndexCFMD(String ksName, String cfName, boolean withRegularIndex) throws ConfigurationException
    {
        return compositeIndexCFMD(ksName, cfName, withRegularIndex, false);
    }

    public static TableMetadata.Builder compositeIndexCFMD(String ksName, String cfName, boolean withRegularIndex, boolean withStaticIndex) throws ConfigurationException
    {
        // the withIndex flag exists to allow tests index creation
        // on existing columns
        TableMetadata.Builder builder =
            TableMetadata.builder(ksName, cfName)
                         .addPartitionKeyColumn("key", AsciiType.instance)
                         .addClusteringColumn("c1", AsciiType.instance)
                         .addRegularColumn("birthdate", LongType.instance)
                         .addRegularColumn("notbirthdate", LongType.instance)
                         .addStaticColumn("static", LongType.instance)
                         .compression(getCompressionParameters());

        Indexes.Builder indexes = Indexes.builder();

        if (withRegularIndex)
        {
            indexes.add(IndexMetadata.fromIndexTargets(
            Collections.singletonList(
                                                           new IndexTarget(new ColumnIdentifier("birthdate", true),
                                                                           IndexTarget.Type.VALUES)),
                                                       cfName + "_birthdate_key_index",
                                                       IndexMetadata.Kind.COMPOSITES,
                                                       Collections.EMPTY_MAP));
        }

        if (withStaticIndex)
        {
            indexes.add(IndexMetadata.fromIndexTargets(
            Collections.singletonList(
                                                           new IndexTarget(new ColumnIdentifier("static", true),
                                                                           IndexTarget.Type.VALUES)),
                                                       cfName + "_static_index",
                                                       IndexMetadata.Kind.COMPOSITES,
                                                       Collections.EMPTY_MAP));
        }

        return builder.indexes(indexes.build());
    }

    public static TableMetadata.Builder keysIndexCFMD(String ksName, String cfName, boolean withIndex)
    {
        TableMetadata.Builder builder =
            TableMetadata.builder(ksName, cfName)
                         .isCompound(false)
                         .isDense(true)
                         .addPartitionKeyColumn("key", AsciiType.instance)
                         .addClusteringColumn("c1", AsciiType.instance)
                         .addStaticColumn("birthdate", LongType.instance)
                         .addStaticColumn("notbirthdate", LongType.instance)
                         .addRegularColumn("value", LongType.instance)
                         .compression(getCompressionParameters());

        if (withIndex)
        {
            IndexMetadata index =
                IndexMetadata.fromIndexTargets(
                Collections.singletonList(new IndexTarget(new ColumnIdentifier("birthdate", true),
                                                                                         IndexTarget.Type.VALUES)),
                                                                                         cfName + "_birthdate_composite_index",
                                                                                         IndexMetadata.Kind.KEYS,
                                                                                         Collections.EMPTY_MAP);
            builder.indexes(Indexes.builder().add(index).build());
        }

        return builder;
    }

    public static TableMetadata.Builder customIndexCFMD(String ksName, String cfName)
    {
        TableMetadata.Builder builder  =
            TableMetadata.builder(ksName, cfName)
                         .isCompound(false)
                         .isDense(true)
                         .addPartitionKeyColumn("key", AsciiType.instance)
                         .addClusteringColumn("c1", AsciiType.instance)
                         .addRegularColumn("value", LongType.instance)
                         .compression(getCompressionParameters());

        IndexMetadata index =
            IndexMetadata.fromIndexTargets(
            Collections.singletonList(new IndexTarget(new ColumnIdentifier("value", true), IndexTarget.Type.VALUES)),
                                           cfName + "_value_index",
                                           IndexMetadata.Kind.CUSTOM,
                                           Collections.singletonMap(IndexTarget.CUSTOM_INDEX_OPTION_NAME, StubIndex.class.getName()));

        builder.indexes(Indexes.of(index));

        return builder;
    }

    public static TableMetadata.Builder jdbcCFMD(String ksName, String cfName, AbstractType comp)
    {
        return TableMetadata.builder(ksName, cfName)
                            .addPartitionKeyColumn("key", BytesType.instance)
                            .compression(getCompressionParameters());
    }

    public static TableMetadata.Builder sasiCFMD(String ksName, String cfName)
    {
        TableMetadata.Builder builder =
            TableMetadata.builder(ksName, cfName)
                         .addPartitionKeyColumn("id", UTF8Type.instance)
                         .addRegularColumn("first_name", UTF8Type.instance)
                         .addRegularColumn("last_name", UTF8Type.instance)
                         .addRegularColumn("age", Int32Type.instance)
                         .addRegularColumn("height", Int32Type.instance)
                         .addRegularColumn("timestamp", LongType.instance)
                         .addRegularColumn("address", UTF8Type.instance)
                         .addRegularColumn("score", DoubleType.instance)
                         .addRegularColumn("comment", UTF8Type.instance)
                         .addRegularColumn("comment_suffix_split", UTF8Type.instance)
                         .addRegularColumn("/output/full-name/", UTF8Type.instance)
                         .addRegularColumn("/data/output/id", UTF8Type.instance)
                         .addRegularColumn("first_name_prefix", UTF8Type.instance);

        Indexes.Builder indexes = Indexes.builder();

        indexes.add(IndexMetadata.fromSchemaMetadata(cfName + "_first_name", IndexMetadata.Kind.CUSTOM, new HashMap<String, String>()
                    {{
                        put(IndexTarget.CUSTOM_INDEX_OPTION_NAME, SASIIndex.class.getName());
                        put(IndexTarget.TARGET_OPTION_NAME, "first_name");
                        put("mode", OnDiskIndexBuilder.Mode.CONTAINS.toString());
                    }}))
               .add(IndexMetadata.fromSchemaMetadata(cfName + "_last_name", IndexMetadata.Kind.CUSTOM, new HashMap<String, String>()
                    {{
                        put(IndexTarget.CUSTOM_INDEX_OPTION_NAME, SASIIndex.class.getName());
                        put(IndexTarget.TARGET_OPTION_NAME, "last_name");
                        put("mode", OnDiskIndexBuilder.Mode.CONTAINS.toString());
                    }}))
               .add(IndexMetadata.fromSchemaMetadata(cfName + "_age", IndexMetadata.Kind.CUSTOM, new HashMap<String, String>()
                    {{
                        put(IndexTarget.CUSTOM_INDEX_OPTION_NAME, SASIIndex.class.getName());
                        put(IndexTarget.TARGET_OPTION_NAME, "age");
                    }}))
               .add(IndexMetadata.fromSchemaMetadata(cfName + "_timestamp", IndexMetadata.Kind.CUSTOM, new HashMap<String, String>()
                    {{
                        put(IndexTarget.CUSTOM_INDEX_OPTION_NAME, SASIIndex.class.getName());
                        put(IndexTarget.TARGET_OPTION_NAME, "timestamp");
                        put("mode", OnDiskIndexBuilder.Mode.SPARSE.toString());

                    }}))
               .add(IndexMetadata.fromSchemaMetadata(cfName + "_address", IndexMetadata.Kind.CUSTOM, new HashMap<String, String>()
                    {{
                        put("analyzer_class", "org.apache.cassandra.index.sasi.analyzer.NonTokenizingAnalyzer");
                        put(IndexTarget.CUSTOM_INDEX_OPTION_NAME, SASIIndex.class.getName());
                        put(IndexTarget.TARGET_OPTION_NAME, "address");
                        put("mode", OnDiskIndexBuilder.Mode.PREFIX.toString());
                        put("case_sensitive", "false");
                    }}))
               .add(IndexMetadata.fromSchemaMetadata(cfName + "_score", IndexMetadata.Kind.CUSTOM, new HashMap<String, String>()
                    {{
                        put(IndexTarget.CUSTOM_INDEX_OPTION_NAME, SASIIndex.class.getName());
                        put(IndexTarget.TARGET_OPTION_NAME, "score");
                    }}))
               .add(IndexMetadata.fromSchemaMetadata(cfName + "_comment", IndexMetadata.Kind.CUSTOM, new HashMap<String, String>()
                    {{
                        put(IndexTarget.CUSTOM_INDEX_OPTION_NAME, SASIIndex.class.getName());
                        put(IndexTarget.TARGET_OPTION_NAME, "comment");
                        put("mode", OnDiskIndexBuilder.Mode.CONTAINS.toString());
                        put("analyzed", "true");
                    }}))
               .add(IndexMetadata.fromSchemaMetadata(cfName + "_comment_suffix_split", IndexMetadata.Kind.CUSTOM, new HashMap<String, String>()
                    {{
                        put(IndexTarget.CUSTOM_INDEX_OPTION_NAME, SASIIndex.class.getName());
                        put(IndexTarget.TARGET_OPTION_NAME, "comment_suffix_split");
                        put("mode", OnDiskIndexBuilder.Mode.CONTAINS.toString());
                        put("analyzed", "false");
                    }}))
               .add(IndexMetadata.fromSchemaMetadata(cfName + "_output_full_name", IndexMetadata.Kind.CUSTOM, new HashMap<String, String>()
                    {{
                        put(IndexTarget.CUSTOM_INDEX_OPTION_NAME, SASIIndex.class.getName());
                        put(IndexTarget.TARGET_OPTION_NAME, "/output/full-name/");
                        put("analyzed", "true");
                        put("analyzer_class", "org.apache.cassandra.index.sasi.analyzer.NonTokenizingAnalyzer");
                        put("case_sensitive", "false");
                    }}))
               .add(IndexMetadata.fromSchemaMetadata(cfName + "_data_output_id", IndexMetadata.Kind.CUSTOM, new HashMap<String, String>()
                    {{
                        put(IndexTarget.CUSTOM_INDEX_OPTION_NAME, SASIIndex.class.getName());
                        put(IndexTarget.TARGET_OPTION_NAME, "/data/output/id");
                        put("mode", OnDiskIndexBuilder.Mode.CONTAINS.toString());
                    }}))
               .add(IndexMetadata.fromSchemaMetadata(cfName + "_first_name_prefix", IndexMetadata.Kind.CUSTOM, new HashMap<String, String>()
                    {{
                        put(IndexTarget.CUSTOM_INDEX_OPTION_NAME, SASIIndex.class.getName());
                        put(IndexTarget.TARGET_OPTION_NAME, "first_name_prefix");
                        put("analyzed", "true");
                        put("tokenization_normalize_lowercase", "true");
                    }}));

    return builder.indexes(indexes.build());
}

public static TableMetadata.Builder clusteringSASICFMD(String ksName, String cfName)
{
    return clusteringSASICFMD(ksName, cfName, "location", "age", "height", "score");
}

    public static TableMetadata.Builder clusteringSASICFMD(String ksName, String cfName, String...indexedColumns)
    {
        Indexes.Builder indexes = Indexes.builder();
        for (String indexedColumn : indexedColumns)
        {
            indexes.add(IndexMetadata.fromSchemaMetadata(cfName + "_" + indexedColumn, IndexMetadata.Kind.CUSTOM, new HashMap<String, String>()
            {{
                put(IndexTarget.CUSTOM_INDEX_OPTION_NAME, SASIIndex.class.getName());
                put(IndexTarget.TARGET_OPTION_NAME, indexedColumn);
                put("mode", OnDiskIndexBuilder.Mode.PREFIX.toString());
            }}));
        }

        return TableMetadata.builder(ksName, cfName)
                            .addPartitionKeyColumn("name", UTF8Type.instance)
                            .addClusteringColumn("location", UTF8Type.instance)
                            .addClusteringColumn("age", Int32Type.instance)
                            .addRegularColumn("height", Int32Type.instance)
                            .addRegularColumn("score", DoubleType.instance)
                            .addStaticColumn("nickname", UTF8Type.instance)
                            .indexes(indexes.build());
    }

    public static TableMetadata.Builder staticSASICFMD(String ksName, String cfName)
    {
        TableMetadata.Builder builder =
            TableMetadata.builder(ksName, cfName)
                         .addPartitionKeyColumn("sensor_id", Int32Type.instance)
                         .addStaticColumn("sensor_type", UTF8Type.instance)
                         .addClusteringColumn("date", LongType.instance)
                         .addRegularColumn("value", DoubleType.instance)
                         .addRegularColumn("variance", Int32Type.instance);

        Indexes.Builder indexes = Indexes.builder();

        indexes.add(IndexMetadata.fromSchemaMetadata(cfName + "_sensor_type", IndexMetadata.Kind.CUSTOM, new HashMap<String, String>()
        {{
            put(IndexTarget.CUSTOM_INDEX_OPTION_NAME, SASIIndex.class.getName());
            put(IndexTarget.TARGET_OPTION_NAME, "sensor_type");
            put("mode", OnDiskIndexBuilder.Mode.PREFIX.toString());
            put("analyzer_class", "org.apache.cassandra.index.sasi.analyzer.NonTokenizingAnalyzer");
            put("case_sensitive", "false");
        }}));

        indexes.add(IndexMetadata.fromSchemaMetadata(cfName + "_value", IndexMetadata.Kind.CUSTOM, new HashMap<String, String>()
        {{
            put(IndexTarget.CUSTOM_INDEX_OPTION_NAME, SASIIndex.class.getName());
            put(IndexTarget.TARGET_OPTION_NAME, "value");
            put("mode", OnDiskIndexBuilder.Mode.PREFIX.toString());
        }}));

        indexes.add(IndexMetadata.fromSchemaMetadata(cfName + "_variance", IndexMetadata.Kind.CUSTOM, new HashMap<String, String>()
        {{
            put(IndexTarget.CUSTOM_INDEX_OPTION_NAME, SASIIndex.class.getName());
            put(IndexTarget.TARGET_OPTION_NAME, "variance");
            put("mode", OnDiskIndexBuilder.Mode.PREFIX.toString());
        }}));

        return builder.indexes(indexes.build());
    }

    public static TableMetadata.Builder fullTextSearchSASICFMD(String ksName, String cfName)
    {
        TableMetadata.Builder builder =
            TableMetadata.builder(ksName, cfName)
                         .addPartitionKeyColumn("song_id", UUIDType.instance)
                         .addRegularColumn("title", UTF8Type.instance)
                         .addRegularColumn("artist", UTF8Type.instance);

        Indexes.Builder indexes = Indexes.builder();

        indexes.add(IndexMetadata.fromSchemaMetadata(cfName + "_title", IndexMetadata.Kind.CUSTOM, new HashMap<String, String>()
        {{
            put(IndexTarget.CUSTOM_INDEX_OPTION_NAME, SASIIndex.class.getName());
            put(IndexTarget.TARGET_OPTION_NAME, "title");
            put("mode", OnDiskIndexBuilder.Mode.CONTAINS.toString());
            put("analyzer_class", "org.apache.cassandra.index.sasi.analyzer.StandardAnalyzer");
            put("tokenization_enable_stemming", "true");
            put("tokenization_locale", "en");
            put("tokenization_skip_stop_words", "true");
            put("tokenization_normalize_lowercase", "true");
        }}));

        indexes.add(IndexMetadata.fromSchemaMetadata(cfName + "_artist", IndexMetadata.Kind.CUSTOM, new HashMap<String, String>()
        {{
            put(IndexTarget.CUSTOM_INDEX_OPTION_NAME, SASIIndex.class.getName());
            put(IndexTarget.TARGET_OPTION_NAME, "artist");
            put("mode", OnDiskIndexBuilder.Mode.CONTAINS.toString());
            put("analyzer_class", "org.apache.cassandra.index.sasi.analyzer.NonTokenizingAnalyzer");
            put("case_sensitive", "false");

        }}));

        return builder.indexes(indexes.build());
    }

    public static CompressionParams getCompressionParameters()
    {
        return getCompressionParameters(null);
    }

    public static CompressionParams getCompressionParameters(Integer chunkSize)
    {
        if (Boolean.parseBoolean(System.getProperty("cassandra.test.compression", "false")))
            return chunkSize != null ? CompressionParams.snappy(chunkSize) : CompressionParams.snappy();

        return CompressionParams.noCompression();
    }

    public static void cleanupAndLeaveDirs() throws IOException
    {
        // We need to stop and unmap all CLS instances prior to cleanup() or we'll get failures on Windows.
        CommitLog.instance.stopUnsafe(true);
        mkdirs();
        cleanup();
        mkdirs();
        CommitLog.instance.restartUnsafe();
    }

    public static void cleanup()
    {
        // clean up commitlog
        String[] directoryNames = { DatabaseDescriptor.getCommitLogLocation(), };
        for (String dirName : directoryNames)
        {
            File dir = new File(dirName);
            if (!dir.exists())
                throw new RuntimeException("No such directory: " + dir.getAbsolutePath());

            // Leave the folder around as Windows will complain about directory deletion w/handles open to children files
            String[] children = dir.list();
            for (String child : children)
                FileUtils.deleteRecursive(new File(dir, child));
        }

        cleanupSavedCaches();

        // clean up data directory which are stored as data directory/keyspace/data files
        for (String dirName : DatabaseDescriptor.getAllDataFileLocations())
        {
            File dir = new File(dirName);
            if (!dir.exists())
                throw new RuntimeException("No such directory: " + dir.getAbsolutePath());
            String[] children = dir.list();
            for (String child : children)
                FileUtils.deleteRecursive(new File(dir, child));
        }
    }

    public static void mkdirs()
    {
        DatabaseDescriptor.createAllDirectories();
    }

    public static void insertData(String keyspace, String columnFamily, int offset, int numberOfRows)
    {
        TableMetadata cfm = Schema.instance.getTableMetadata(keyspace, columnFamily);

        for (int i = offset; i < offset + numberOfRows; i++)
        {
            RowUpdateBuilder builder = new RowUpdateBuilder(cfm, FBUtilities.timestampMicros(), ByteBufferUtil.bytes("key"+i));
            if (cfm.clusteringColumns() != null && !cfm.clusteringColumns().isEmpty())
                builder.clustering(ByteBufferUtil.bytes("col"+ i)).add("val", ByteBufferUtil.bytes("val" + i));
            else
                builder.add("val", ByteBufferUtil.bytes("val"+i));
            builder.build().apply();
        }
    }


    public static void cleanupSavedCaches()
    {
        File cachesDir = new File(DatabaseDescriptor.getSavedCachesLocation());

        if (!cachesDir.exists() || !cachesDir.isDirectory())
            return;

        FileUtils.delete(cachesDir.listFiles());
    }
}<|MERGE_RESOLUTION|>--- conflicted
+++ resolved
@@ -260,10 +260,7 @@
         // if you're messing with low-level sstable stuff, it can be useful to inject the schema directly
         // Schema.instance.load(schemaDefinition());
         for (KeyspaceMetadata ksm : schema)
-<<<<<<< HEAD
             MigrationManager.announceNewKeyspace(ksm, false).blockingAwait();
-=======
-            MigrationManager.announceNewKeyspace(ksm, false);
 
         if (Boolean.parseBoolean(System.getProperty("cassandra.test.compression", "false")))
             useCompression(schema);
@@ -271,7 +268,7 @@
 
     public static void createKeyspace(String name, KeyspaceParams params)
     {
-        MigrationManager.announceNewKeyspace(KeyspaceMetadata.create(name, params, Tables.of()), true);
+        MigrationManager.announceNewKeyspace(KeyspaceMetadata.create(name, params, Tables.of()), true).blockingAwait();
     }
 
     public static void createKeyspace(String name, KeyspaceParams params, TableMetadata.Builder... builders)
@@ -280,8 +277,7 @@
         for (TableMetadata.Builder builder : builders)
             tables.add(builder.build());
 
-        MigrationManager.announceNewKeyspace(KeyspaceMetadata.create(name, params, tables.build()), true);
->>>>>>> ec536dc0
+        MigrationManager.announceNewKeyspace(KeyspaceMetadata.create(name, params, tables.build()), true).blockingAwait();
     }
 
     public static void createKeyspace(String name, KeyspaceParams params, TableMetadata... tables)
