--- conflicted
+++ resolved
@@ -250,11 +250,7 @@
             if (columnValues.length == 0)
             {
                 if (iterator.hasNext())
-<<<<<<< HEAD
-                    fail("Didn't expect any results, but got rows starting with: " + iterator.next().blockingGet().next().toString(cfs.metadata));
-=======
-                    fail("Didn't expect any results, but got rows starting with: " + iterator.next().next().toString(cfs.metadata()));
->>>>>>> ec536dc0
+                    fail("Didn't expect any results, but got rows starting with: " + iterator.next().blockingGet().next().toString(cfs.metadata()));
                 return;
             }
 
