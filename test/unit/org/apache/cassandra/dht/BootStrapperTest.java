--- conflicted
+++ resolved
@@ -97,10 +97,6 @@
         InetAddress myEndpoint = InetAddress.getByName("127.0.0.1");
 
         assertEquals(numOldNodes, tmd.sortedTokens().size());
-<<<<<<< HEAD
-        RangeStreamer s = new RangeStreamer(tmd, null, myEndpoint, "Bootstrap", true, DatabaseDescriptor.getEndpointSnitch(), new StreamStateStore(), false);
-=======
->>>>>>> 955b1e91
         IFailureDetector mockFailureDetector = new IFailureDetector()
         {
             public boolean isAlive(InetAddress ep)
