/*
 * Licensed to the Apache Software Foundation (ASF) under one
 * or more contributor license agreements.  See the NOTICE file
 * distributed with this work for additional information
 * regarding copyright ownership.  The ASF licenses this file
 * to you under the Apache License, Version 2.0 (the
 * "License"); you may not use this file except in compliance
 * with the License.  You may obtain a copy of the License at
 *
 *     http://www.apache.org/licenses/LICENSE-2.0
 *
 * Unless required by applicable law or agreed to in writing, software
 * distributed under the License is distributed on an "AS IS" BASIS,
 * WITHOUT WARRANTIES OR CONDITIONS OF ANY KIND, either express or implied.
 * See the License for the specific language governing permissions and
 * limitations under the License.
 */

package org.apache.cassandra.dht;

import java.net.InetAddress;
import java.net.UnknownHostException;
import java.util.ArrayList;
import java.util.Arrays;
import java.util.Collection;
import java.util.Collections;
import java.util.Map;

import com.google.common.collect.HashMultimap;
import com.google.common.collect.Multimap;
import org.junit.Assert;
import org.junit.BeforeClass;
import org.junit.Test;

import org.apache.cassandra.config.DatabaseDescriptor;
import org.apache.cassandra.locator.AbstractNetworkTopologySnitch;

import static org.junit.Assert.assertFalse;
import static org.junit.Assert.assertTrue;

public class RangeFetchMapCalculatorTest
{
    @BeforeClass
    public static void setupUpSnitch()
    {
        DatabaseDescriptor.daemonInitialization();
        DatabaseDescriptor.setPartitionerUnsafe(RandomPartitioner.instance);
        DatabaseDescriptor.setEndpointSnitch(new AbstractNetworkTopologySnitch()
        {
            //Odd IPs are in DC1 and Even are in DC2. Endpoints upto .14 will have unique racks and
            // then will be same for a set of three.
            @Override
            public String getRack(InetAddress endpoint)
            {
                return "RAC1";
            }

            @Override
            public String getDatacenter(InetAddress endpoint)
            {
                if (getIPLastPart(endpoint) <= 50 || getIPLastPart(endpoint) % 2 == 0)
                    return DatabaseDescriptor.getLocalDataCenter();
                else
                    return DatabaseDescriptor.getLocalDataCenter() + "Remote";
            }

            private int getIPLastPart(InetAddress endpoint)
            {
                String str = endpoint.toString();
                int index = str.lastIndexOf(".");
                return Integer.parseInt(str.substring(index + 1).trim());
            }
        });
    }

    @Test
    public void testWithSingleSource() throws Exception
    {
        Multimap<Range<Token>, InetAddress> rangesWithSources = HashMultimap.create();
        addNonTrivialRangeAndSources(rangesWithSources, 1, 10, "127.0.0.1");
        addNonTrivialRangeAndSources(rangesWithSources, 11, 20, "127.0.0.2");
        addNonTrivialRangeAndSources(rangesWithSources, 21, 30, "127.0.0.3");
        addNonTrivialRangeAndSources(rangesWithSources, 31, 40, "127.0.0.4");
        addNonTrivialRangeAndSources(rangesWithSources, 41, 50, "127.0.0.5");

        RangeFetchMapCalculator calculator = new RangeFetchMapCalculator(rangesWithSources, SourceFilters.excludeLocalNode(), "Test");
        Multimap<InetAddress, Range<Token>> map = calculator.getRangeFetchMap(false);
        validateRange(rangesWithSources, map);

        Assert.assertEquals(4, map.asMap().keySet().size());
    }

    @Test
    public void testWithNonOverlappingSource() throws Exception
    {
        Multimap<Range<Token>, InetAddress> rangesWithSources = HashMultimap.create();
        addNonTrivialRangeAndSources(rangesWithSources, 1, 10, "127.0.0.1", "127.0.0.2");
        addNonTrivialRangeAndSources(rangesWithSources, 11, 20, "127.0.0.3", "127.0.0.4");
        addNonTrivialRangeAndSources(rangesWithSources, 21, 30, "127.0.0.5", "127.0.0.6");
        addNonTrivialRangeAndSources(rangesWithSources, 31, 40, "127.0.0.7", "127.0.0.8");
        addNonTrivialRangeAndSources(rangesWithSources, 41, 50, "127.0.0.9", "127.0.0.10");

        RangeFetchMapCalculator calculator = new RangeFetchMapCalculator(rangesWithSources, SourceFilters.excludeLocalNode(), "Test");
        Multimap<InetAddress, Range<Token>> map = calculator.getRangeFetchMap(true);
        validateRange(rangesWithSources, map);

        Assert.assertEquals(5, map.asMap().keySet().size());
    }

    @Test
    public void testWithRFThreeReplacement() throws Exception
    {
        Multimap<Range<Token>, InetAddress> rangesWithSources = HashMultimap.create();
        addNonTrivialRangeAndSources(rangesWithSources, 1, 10, "127.0.0.1", "127.0.0.2");
        addNonTrivialRangeAndSources(rangesWithSources, 11, 20, "127.0.0.2", "127.0.0.3");
        addNonTrivialRangeAndSources(rangesWithSources, 21, 30, "127.0.0.3", "127.0.0.4");

        RangeFetchMapCalculator calculator = new RangeFetchMapCalculator(rangesWithSources, SourceFilters.excludeLocalNode(), "Test");
        Multimap<InetAddress, Range<Token>> map = calculator.getRangeFetchMap(true);
        validateRange(rangesWithSources, map);

        //We should validate that it streamed from 3 unique sources
        Assert.assertEquals(3, map.asMap().keySet().size());
    }

    @Test
    public void testForMultipleRoundsComputation() throws Exception
    {
        Multimap<Range<Token>, InetAddress> rangesWithSources = HashMultimap.create();
        addNonTrivialRangeAndSources(rangesWithSources, 1, 10, "127.0.0.3");
        addNonTrivialRangeAndSources(rangesWithSources, 11, 20, "127.0.0.3");
        addNonTrivialRangeAndSources(rangesWithSources, 21, 30, "127.0.0.3");
        addNonTrivialRangeAndSources(rangesWithSources, 31, 40, "127.0.0.3");
        addNonTrivialRangeAndSources(rangesWithSources, 41, 50, "127.0.0.3", "127.0.0.2");

        RangeFetchMapCalculator calculator = new RangeFetchMapCalculator(rangesWithSources, SourceFilters.excludeLocalNode(), "Test");
        Multimap<InetAddress, Range<Token>> map = calculator.getRangeFetchMap(true);
        validateRange(rangesWithSources, map);

        //We should validate that it streamed from 2 unique sources
        Assert.assertEquals(2, map.asMap().keySet().size());

        assertArrays(Arrays.asList(generateNonTrivialRange(1, 10), generateNonTrivialRange(11, 20), generateNonTrivialRange(21, 30), generateNonTrivialRange(31, 40)),
                map.asMap().get(InetAddress.getByName("127.0.0.3")));
        assertArrays(Arrays.asList(generateNonTrivialRange(41, 50)), map.asMap().get(InetAddress.getByName("127.0.0.2")));
    }

    @Test
    public void testForMultipleRoundsComputationWithLocalHost() throws Exception
    {
        Multimap<Range<Token>, InetAddress> rangesWithSources = HashMultimap.create();
        addNonTrivialRangeAndSources(rangesWithSources, 1, 10, "127.0.0.1");
        addNonTrivialRangeAndSources(rangesWithSources, 11, 20, "127.0.0.1");
        addNonTrivialRangeAndSources(rangesWithSources, 21, 30, "127.0.0.1");
        addNonTrivialRangeAndSources(rangesWithSources, 31, 40, "127.0.0.1");
        addNonTrivialRangeAndSources(rangesWithSources, 41, 50, "127.0.0.1", "127.0.0.2");

        RangeFetchMapCalculator calculator = new RangeFetchMapCalculator(rangesWithSources, SourceFilters.excludeLocalNode(), "Test");
        Multimap<InetAddress, Range<Token>> map = calculator.getRangeFetchMap(false);
        validateRange(rangesWithSources, map);

        //We should validate that it streamed from only non local host and only one range
        Assert.assertEquals(1, map.asMap().keySet().size());

        assertArrays(Arrays.asList(generateNonTrivialRange(41, 50)), map.asMap().get(InetAddress.getByName("127.0.0.2")));
    }

    @Test
    public void testForEmptyGraph() throws Exception
    {
        Multimap<Range<Token>, InetAddress> rangesWithSources = HashMultimap.create();
        addNonTrivialRangeAndSources(rangesWithSources, 1, 10, "127.0.0.1");
        addNonTrivialRangeAndSources(rangesWithSources, 11, 20, "127.0.0.1");
        addNonTrivialRangeAndSources(rangesWithSources, 21, 30, "127.0.0.1");
        addNonTrivialRangeAndSources(rangesWithSources, 31, 40, "127.0.0.1");
        addNonTrivialRangeAndSources(rangesWithSources, 41, 50, "127.0.0.1");

        RangeFetchMapCalculator calculator = new RangeFetchMapCalculator(rangesWithSources, SourceFilters.excludeLocalNode(), "Test");
        Multimap<InetAddress, Range<Token>> map = calculator.getRangeFetchMap(false);
        //All ranges map to local host so we will not stream anything.
        assertTrue(map.isEmpty());
    }

    @Test
    public void testWithNoSourceWithLocal() throws Exception
    {
        Multimap<Range<Token>, InetAddress> rangesWithSources = HashMultimap.create();
        addNonTrivialRangeAndSources(rangesWithSources, 1, 10, "127.0.0.1", "127.0.0.5");
        addNonTrivialRangeAndSources(rangesWithSources, 11, 20, "127.0.0.2");
        addNonTrivialRangeAndSources(rangesWithSources, 21, 30, "127.0.0.3");

        //Return false for all except 127.0.0.5
        RangeStreamer.ISourceFilter filter = SourceFilters.composite(SourceFilters.excludeLocalNode(),
                                                                     endpoint ->
                                                                     {
                                                                         try
                                                                         {
                                                                             return !endpoint.equals(InetAddress.getByName("127.0.0.5"));
                                                                         }
                                                                         catch (UnknownHostException e)
                                                                         {
                                                                             return true;
                                                                         }
                                                                     });

        RangeFetchMapCalculator calculator = new RangeFetchMapCalculator(rangesWithSources, filter, "Test");
        Multimap<InetAddress, Range<Token>> map = calculator.getRangeFetchMap(false);

        validateRange(rangesWithSources, map);

        //We should validate that it streamed from only non local host and only one range
        Assert.assertEquals(2, map.asMap().keySet().size());

        assertArrays(Arrays.asList(generateNonTrivialRange(11, 20)), map.asMap().get(InetAddress.getByName("127.0.0.2")));
        assertArrays(Arrays.asList(generateNonTrivialRange(21, 30)), map.asMap().get(InetAddress.getByName("127.0.0.3")));
    }

    @Test (expected = IllegalStateException.class)
    public void testWithNoLiveSource() throws Exception
    {
        Multimap<Range<Token>, InetAddress> rangesWithSources = HashMultimap.create();
        addNonTrivialRangeAndSources(rangesWithSources, 1, 10, "127.0.0.5");
        addNonTrivialRangeAndSources(rangesWithSources, 11, 20, "127.0.0.2");
        addNonTrivialRangeAndSources(rangesWithSources, 21, 30, "127.0.0.3");

        final RangeStreamer.ISourceFilter allDeadFilter = endpoint -> false;

        RangeFetchMapCalculator calculator = new RangeFetchMapCalculator(rangesWithSources, allDeadFilter, "Test");
        calculator.getRangeFetchMap(true);
    }

    @Test
    public void testForLocalDC() throws Exception
    {
        Multimap<Range<Token>, InetAddress> rangesWithSources = HashMultimap.create();
        addNonTrivialRangeAndSources(rangesWithSources, 1, 10, "127.0.0.1", "127.0.0.3", "127.0.0.53");
        addNonTrivialRangeAndSources(rangesWithSources, 11, 20, "127.0.0.1", "127.0.0.3", "127.0.0.57");
        addNonTrivialRangeAndSources(rangesWithSources, 21, 30, "127.0.0.2", "127.0.0.59", "127.0.0.61");

        RangeFetchMapCalculator calculator = new RangeFetchMapCalculator(rangesWithSources, SourceFilters.excludeLocalNode(), "Test");
        Multimap<InetAddress, Range<Token>> map = calculator.getRangeFetchMap(true);
        validateRange(rangesWithSources, map);
        Assert.assertEquals(2, map.asMap().size());

        //Should have streamed from local DC endpoints
        assertArrays(Arrays.asList(generateNonTrivialRange(21, 30)), map.asMap().get(InetAddress.getByName("127.0.0.2")));
        assertArrays(Arrays.asList(generateNonTrivialRange(1, 10), generateNonTrivialRange(11, 20)), map.asMap().get(InetAddress.getByName("127.0.0.3")));
    }

    @Test
    public void testForRemoteDC() throws Exception
    {
        Multimap<Range<Token>, InetAddress> rangesWithSources = HashMultimap.create();
        addNonTrivialRangeAndSources(rangesWithSources, 1, 10, "127.0.0.3", "127.0.0.51");
        addNonTrivialRangeAndSources(rangesWithSources, 11, 20, "127.0.0.3", "127.0.0.55");
        addNonTrivialRangeAndSources(rangesWithSources, 21, 30, "127.0.0.2", "127.0.0.59");

        //Reject only 127.0.0.3 and accept everyone else
        final RangeStreamer.ISourceFilter localHostFilter = endpoint ->
        {
            try
            {
                return !endpoint.equals(InetAddress.getByName("127.0.0.3"));
            }
            catch (UnknownHostException e)
            {
                return true;
            }
        };

        RangeFetchMapCalculator calculator = new RangeFetchMapCalculator(rangesWithSources, localHostFilter, "Test");
        Multimap<InetAddress, Range<Token>> map = calculator.getRangeFetchMap(true);
        validateRange(rangesWithSources, map);
        Assert.assertEquals(3, map.asMap().size());

        //Should have streamed from remote DC endpoint
        assertArrays(Arrays.asList(generateNonTrivialRange(1, 10)), map.asMap().get(InetAddress.getByName("127.0.0.51")));
        assertArrays(Arrays.asList(generateNonTrivialRange(11, 20)), map.asMap().get(InetAddress.getByName("127.0.0.55")));
        assertArrays(Arrays.asList(generateNonTrivialRange(21, 30)), map.asMap().get(InetAddress.getByName("127.0.0.2")));
    }

    @Test
    public void testTrivialRanges() throws UnknownHostException
    {
        Multimap<Range<Token>, InetAddress> rangesWithSources = HashMultimap.create();
        // add non-trivial ranges
        addNonTrivialRangeAndSources(rangesWithSources, 1, 10, "127.0.0.3", "127.0.0.51");
        addNonTrivialRangeAndSources(rangesWithSources, 11, 20, "127.0.0.3", "127.0.0.55");
        addNonTrivialRangeAndSources(rangesWithSources, 21, 30, "127.0.0.2", "127.0.0.59");
        // and a trivial one:
        addTrivialRangeAndSources(rangesWithSources, 1, 10, "127.0.0.3", "127.0.0.51");
        RangeFetchMapCalculator calculator = new RangeFetchMapCalculator(rangesWithSources, Collections.emptyList(), "Test");
        Multimap<InetAddress, Range<Token>> optMap = calculator.getRangeFetchMapForNonTrivialRanges();
        Multimap<InetAddress, Range<Token>> trivialMap = calculator.getRangeFetchMapForTrivialRanges(optMap);
        assertTrue(trivialMap.get(InetAddress.getByName("127.0.0.3")).contains(generateTrivialRange(1,10)) ^
                   trivialMap.get(InetAddress.getByName("127.0.0.51")).contains(generateTrivialRange(1,10)));
        assertFalse(optMap.containsKey(generateTrivialRange(1, 10)));
    }

    @Test(expected = IllegalStateException.class)
    public void testNotEnoughEndpointsForTrivialRange() throws UnknownHostException
    {
        Multimap<Range<Token>, InetAddress> rangesWithSources = HashMultimap.create();
        // add non-trivial ranges
        addNonTrivialRangeAndSources(rangesWithSources, 1, 10, "127.0.0.3", "127.0.0.51");
        addNonTrivialRangeAndSources(rangesWithSources, 11, 20, "127.0.0.3", "127.0.0.55");
        addNonTrivialRangeAndSources(rangesWithSources, 21, 30, "127.0.0.2", "127.0.0.59");
        // and a trivial one:
        addTrivialRangeAndSources(rangesWithSources, 1, 10, "127.0.0.3");

        RangeStreamer.ISourceFilter filter = new RangeStreamer.ISourceFilter()
        {
            public boolean shouldInclude(InetAddress endpoint)
            {
                try
                {
                    if (endpoint.equals(InetAddress.getByName("127.0.0.3")))
                        return false;
                }
                catch (UnknownHostException e)
                {
                    throw new RuntimeException(e);
                }
                return true;
            }
        };
        RangeFetchMapCalculator calculator = new RangeFetchMapCalculator(rangesWithSources, Collections.singleton(filter), "Test");
        Multimap<InetAddress, Range<Token>> optMap = calculator.getRangeFetchMapForNonTrivialRanges();
        Multimap<InetAddress, Range<Token>> trivialMap = calculator.getRangeFetchMapForTrivialRanges(optMap);

    }

    private void assertArrays(Collection<Range<Token>> expected, Collection<Range<Token>> result)
    {
        Assert.assertEquals(expected.size(), result.size());
        assertTrue(result.containsAll(expected));
    }

    private void validateRange(Multimap<Range<Token>, InetAddress> rangesWithSources, Multimap<InetAddress, Range<Token>> result)
    {
        for (Map.Entry<InetAddress, Range<Token>> entry : result.entries())
        {
            assertTrue(rangesWithSources.get(entry.getValue()).contains(entry.getKey()));
        }
    }

    private void addNonTrivialRangeAndSources(Multimap<Range<Token>, InetAddress> rangesWithSources, int left, int right, String... hosts) throws UnknownHostException
    {
        for (InetAddress endpoint : makeAddrs(hosts))
        {
            rangesWithSources.put(generateNonTrivialRange(left, right), endpoint);
        }
    }

    private void addTrivialRangeAndSources(Multimap<Range<Token>, InetAddress> rangesWithSources, int left, int right, String... hosts) throws UnknownHostException
    {
        for (InetAddress endpoint : makeAddrs(hosts))
        {
            rangesWithSources.put(generateTrivialRange(left, right), endpoint);
        }
    }

    private Collection<InetAddress> makeAddrs(String... hosts) throws UnknownHostException
    {
        ArrayList<InetAddress> addrs = new ArrayList<>(hosts.length);
        for (String host : hosts)
            addrs.add(InetAddress.getByName(host));
        return addrs;
    }

    private Range<Token> generateNonTrivialRange(int left, int right)
    {
        // * 1000 to make sure we dont filter away any trivial ranges:
        return new Range<>(new RandomPartitioner.BigIntegerToken(String.valueOf(left * 10000)), new RandomPartitioner.BigIntegerToken(String.valueOf(right * 10000)));
    }

    private Range<Token> generateTrivialRange(int left, int right)
    {
<<<<<<< HEAD
        return new Range<>(new RandomPartitioner.BigIntegerToken(String.valueOf(left)), new RandomPartitioner.BigIntegerToken(String.valueOf(right)));
=======
        Range<Token> r = new Range<>(new RandomPartitioner.BigIntegerToken(String.valueOf(left)), new RandomPartitioner.BigIntegerToken(String.valueOf(right)));
        assertTrue(RangeFetchMapCalculator.isTrivial(r));
        return r;
>>>>>>> ff06424f
    }
}<|MERGE_RESOLUTION|>--- conflicted
+++ resolved
@@ -20,11 +20,7 @@
 
 import java.net.InetAddress;
 import java.net.UnknownHostException;
-import java.util.ArrayList;
-import java.util.Arrays;
-import java.util.Collection;
-import java.util.Collections;
-import java.util.Map;
+import java.util.*;
 
 import com.google.common.collect.HashMultimap;
 import com.google.common.collect.Multimap;
@@ -289,8 +285,8 @@
         addNonTrivialRangeAndSources(rangesWithSources, 21, 30, "127.0.0.2", "127.0.0.59");
         // and a trivial one:
         addTrivialRangeAndSources(rangesWithSources, 1, 10, "127.0.0.3", "127.0.0.51");
-        RangeFetchMapCalculator calculator = new RangeFetchMapCalculator(rangesWithSources, Collections.emptyList(), "Test");
-        Multimap<InetAddress, Range<Token>> optMap = calculator.getRangeFetchMapForNonTrivialRanges();
+        RangeFetchMapCalculator calculator = new RangeFetchMapCalculator(rangesWithSources, SourceFilters.excludeLocalNode(), "Test");
+        Multimap<InetAddress, Range<Token>> optMap = calculator.getRangeFetchMapForNonTrivialRanges(false);
         Multimap<InetAddress, Range<Token>> trivialMap = calculator.getRangeFetchMapForTrivialRanges(optMap);
         assertTrue(trivialMap.get(InetAddress.getByName("127.0.0.3")).contains(generateTrivialRange(1,10)) ^
                    trivialMap.get(InetAddress.getByName("127.0.0.51")).contains(generateTrivialRange(1,10)));
@@ -324,8 +320,8 @@
                 return true;
             }
         };
-        RangeFetchMapCalculator calculator = new RangeFetchMapCalculator(rangesWithSources, Collections.singleton(filter), "Test");
-        Multimap<InetAddress, Range<Token>> optMap = calculator.getRangeFetchMapForNonTrivialRanges();
+        RangeFetchMapCalculator calculator = new RangeFetchMapCalculator(rangesWithSources, SourceFilters.excludeLocalNode(), "Test");
+        Multimap<InetAddress, Range<Token>> optMap = calculator.getRangeFetchMapForNonTrivialRanges(true);
         Multimap<InetAddress, Range<Token>> trivialMap = calculator.getRangeFetchMapForTrivialRanges(optMap);
 
     }
@@ -376,12 +372,8 @@
 
     private Range<Token> generateTrivialRange(int left, int right)
     {
-<<<<<<< HEAD
-        return new Range<>(new RandomPartitioner.BigIntegerToken(String.valueOf(left)), new RandomPartitioner.BigIntegerToken(String.valueOf(right)));
-=======
         Range<Token> r = new Range<>(new RandomPartitioner.BigIntegerToken(String.valueOf(left)), new RandomPartitioner.BigIntegerToken(String.valueOf(right)));
         assertTrue(RangeFetchMapCalculator.isTrivial(r));
         return r;
->>>>>>> ff06424f
     }
 }