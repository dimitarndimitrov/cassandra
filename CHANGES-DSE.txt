<<<<<<< HEAD
dse 6.0.0s
 * Rename artifacts to "db” (DB-1201)
 * Forbid advancing KeyScanningIterator before either exhausting or closing the current iterator (DB-1199)
 * Add result set metadata to prepared statement MD5 hash calculation (DB-608)
 * Add command line tool for NodeSync (DB-948)
 * Always split local token range based on num of cores (DB-934)
 * Update bundled Python driver to 2.2.0.post0-d075d57 (DB-1152)
 * Rename ITrigger interface method from "augment" to "augmentNonBlocking" (DB-1046)
 * Remove unnecessary options and stages post-TPC (DB-945)
 * Changes Flow to combine subscription with first request (DB-1074)
 * Make incremental repair opt-in (DB-1126)
 * Expose ports (storage, native protocol, JMX) in system local and peers tables (DB-1040)
 * Fix trie file construction bugs (DB-1055)
 * Continuous paging backpressure and integration with TPC (DB-707)
 * SystemKeyspace.snapshotOnVersionChange() never called in production code (DB-797)
 * Internal implementation of paging by bytes (DB-414).
 * Check for mismatched versions when answering schema pulls (DB-1026)
 * Add nodesync as a valid choice to cqlshlib completion tests for table creation (DB-1056)
 * Limit the number of concurrent requests in TPC and retry on EAGAIN (DB-1011)
 * Allow altering nodesync param on distributed system tables (DB-965)
 * Clarify resource clean-up by Flow and flowable partitions (DB-1074)
 * Do not use memory-mapping for the commit log (DB-1061)
 * Introduce new STARTUP message parameters to identify clients (DB-1054)
 * Load mmapped buffer into physical memory after mlocking it for MemoryOnlyStrategy (DB-1052)
 * Change protocol to allow sending key space independent of query string (DB-600)
 * Various optimizations to the Flow infrastructure (DB-970)
 * Prevent multiple serializations of Mutation (DB-370)
 * Allow to grant/revoke multiple permissions in one statement (DB-792)
 * Fix bug in counting iterated sstables for choosing whether or not to defrag in timestamp ordered path (DB-1018)
 * Corrects improper use of Flow.close() for cancellation (DB-1031)
 * TPC counterpart to thread pool statistics (DB-712)
 * Improvements to trie index size (DB-759)
 * Use shaded mobility-rpc jar to fix DSE build issues (DB-839)
 * Better exception handling for counter mutations (DB-576)
 * When "repairing" Paxos commits, only block on nodes being repaired (DB-761)
 * MigrationManager should use toDebugString() when logging TableMetadata (DB-739)
 * Fix LWT asserts for immutable TableMetadata (DB-728)
 * Add DSE columns to system tables (DB-716)
 * Avoid unnecessary deserialization of terminal arguments when executing functions(DB-588)
 * Allow to aggregate by time intervals (DB-75)
 * Port Memory Only Strategy from DSE to internal DB (DB-342)
 * Internode message interceptors for testing (DB-419)
 * Byte-ordered types and trie-based indices (DB-111)
 * Refactor messaging service code (DB-497)
 * Bump default client protocol version from V4 to DSE_V1 (DB-553)
 * Fix build due to "ow2" repository issues (DB-master follow-up of CASSANDRA-13278) (DB-494)
 * For TWCS, flush to separate sstables based on write time (DB-42)
 * Cleanup maven dependencies and download sources on maven ant tasks (DB-302)
Merged from dse5.1:
 * Ensure that the list and set selectors elements are all of the same type (DB-905)
 * Always define execution_profiles in cqlsh.py (DB-1150)
 * Fix stress-tool not outputting row/s (DB-1123)
 * Make o.a.c.metrics extend org.codahale.metrics to fix Metrics Reporter (DB-811)
 * Make sure to handle range queries while filtering (DB-546)
 * Allow mapping a single column to multiple SASI indexes (DB-521)
 * Properly evict pstmts from prepared statements cache (DB-818)
 * Add `nodetool sequence` batch functionality (DB-651)
 * null assertion in MemtablePostFlush (DB-708)
 * Show correct protocol version in cqlsh (DB-616)
 * Update to logback-1.2.3 and redefine default rotation policy (DB-643)
 * Guard mapped memory accesses with an assertion instead of segfaulting JVM (DB-586)
=======
DSE 5.1.6
Merged from dse5.0:
 * Make assassinate more resilient to missing tokens (DB-1283)
 * Add metrics on coordination of read commands (APOLLO-637)


DSE 5.1.4
 * Do not leak body buffer in case of protocol exceptions and upgrade Netty to 4.0.52 (APOLLO-1257)
 * Ensure that the list and set selectors elements are all of the same type (APOLLO-905)
 * Always define execution_profiles in cqlsh.py (APOLLO-1150)
 * Fix stress-tool not outputting row/s (APOLLO-1123)
Merged from dse5.0:
 * Added "-Dcassandra.replace_consistency" to support replace from multiple sources (APOLLO-247)
 * Add cross_dc_rtt_in_ms to cross dc requests, default 0 (APOLLO-854)
 * Backport CASSANDRA-13299, Throttle base partitions during MV repair streaming to prevent OOM (APOLLO-878)
 * Backport CASSANDRA-13079: Warn user to run full repair when increasing replication factor (APOLLO-602)
 * Add anticompaction metrics and warn users when incremental repair is inefficient (APOLLO-689)
 * Make scrub validate the partition key, add validation to schema mutation creation (APOLLO-657)

DSE 5.1.3
Merged from dse5.0:
 * Group multiple view updates within the same base partition to speedup view build process(APOLLO-969)
 * Add nodetool mark_unrepaired command (APOLLO-692)
 * Make full repair default and disallow incremental repair on MV/CDC tables (APOLLO-596)
 * Revert CASSANDRA-11223 behavior in AbstractReadCommandBuilder (APOLLO-1010)
 * Simplify role-permissions handling (APOLLO-796)
 * Prevent marking remote SSTables shadowing compacted data as repaired (APOLLO-688)
 * fix completed rebuild logging always says 0 bytes (APOLLO-810)
 * nodetool rebuild & bootstrap improvements (APOLLO-581)
Merged from DSE 4.8.14:
  * Allow aggressive expiration of fully expired sstables without timestamp/key overlap checks (APOLLO-902)


DSE 5.1.2
 * Make o.a.c.metrics extend org.codahale.metrics to fix Metrics Reporter (APOLLO-811)
 * Make sure to handle range queries while filtering (APOLLO-546)
 * Allow mapping a single column to multiple SASI indexes (APOLLO-521)
 * Properly evict pstmts from prepared statements cache (APOLLO-818)
 * Add `nodetool sequence` batch functionality (APOLLO-651)
 * Show correct protocol version in cqlsh (APOLLO-616)
 * null assertion in MemtablePostFlush (APOLLO-708)
Merged from dse5.0:
 * Skip complex column range tombstones on simple columns (APOLLO-480)
 * Fail remaining ongoing tasks when aborting a repair job (APOLLO-669)
 * On node failure, fail only repair tasks of that node (APOLLO-669)
 * Coerce integer JSON values to timestamp as well as long values (APOLLO-483)
Merged from DSE 4.8.14:
* Integrate top threads command in nodetool (APOLLO-652)


DSE 5.1.1
 * Update to logback-1.2.3 and redefine default rotation policy (APOLLO-643)
 * Guard mapped memory accesses with an assertion instead of segfaulting JVM (APOLLO-586)
>>>>>>> 4119737a
 * Backport follow-up commit to CASSANDRA-12929
 * Fix version check to enable streaming keep-alive (backport CASSANDRA-12929)
 * Only perform drop below RF check on decommission for non-partitioned keyspaces (DB-589)
 * Fix SmallInt and TinyInt serialization (DB-542)
 * Check for null/empty password before calling legacyAuthenticate from CassandraLoginModule (DB-412)
 * Allow registering user expression on SelectStatement (DB-491)
 * Apply request timeout in cqlsh COPY correctly, after upgrading to execution profiles (DB-411)
 * Update java driver to DSE driver version 1.2.0-eap5-SNAPSHOT (DB-357)
 * Fix AssertionError in Continuous Paging Request on select count(*) query (DB-387)
 * Update internal DSE driver and fix formatting for Duration type (DB-417)
 * Replace open source Python driver with Datastax Enterprise driver (DB-349)
 * Fix OutOfSpaceTest broken by DB-227 (DB-350)
 * Allow to add IndexRestrictions to SelectStatement in an immutable way (DB-323)
 * Allow grammar extensions to be added to cqlsh for tab completion (DB-295)
 * Improve compaction performance (DB-123)
 * Add client warning to SASI index (DB-93)
 * Cqlsh copy-from: add support for UNSET values (DB-4)
 * Improve error message for incompatible authn/authz config (DB-226)
 * Continuous paging (DB-3, DB-267, DB-277, DB-291, DB-312, DB-316, DB-432, DB-438, DB-517)
 * Added show-queries, query-log-file and no-progress log options to cassandra-stress (DB-41)
 * Allow large partition generation in cassandra-stress user mode (DB-35)
 * Optimize VIntCoding and BufferedDataOutputStreamPlus (DB-49)
 * Improve metrics and reduce overhead under contention (DB-81)
 * Make SinglePartitionReadCommand::queriesMulticellType() faster (DB-117)
 * Accept internal resource name in GRANT/REVOKE statements (DB-113)
 * Improve StatementRestrictions::getPartitionKeys() execution speed (DB-115)
 * Move responsibility for qualifying ks in authz stmts to IResource (DB-76)
 * Insert default superuser role with fixed timestamp (DB-18)
 * Make Permissions extensible (DB-26)
 * Make IResource more easily extensible (DB-26)
 * Add method to IAuthenticator to login by user as well as by role (DB-70)
 * Add private protocol version (DB-2)
 * Backport CASSANDRA-13084: Avoid byte-array copy when key cache is disabled (no internal DB ticket)
 * Backport CASSANDRA-12510: Require forceful decommission if number of nodes is less than replication factor (no internal DB ticket)
 * Backport CASSANDRA-12654: Allow IN restrictions on column families with collections (no internal DB ticket)
 * Backport CASSANDRA-13028: Log message size in trace message in OutboundTcpConnection (no internal DB ticket)
 * Backport CASSANDRA-13029: Add timeUnit Days for cassandra-stress (no internal DB ticket)
 * Backport CASSANDRA-12649: Add mutation size and batch metrics (no internal DB ticket)
 * Backport CASSANDRA-12999: Add method to get size of endpoints to TokenMetadata (no internal DB ticket)
 * Backport CASSANDRA-8398: Expose time spent waiting in thread pool queue (no internal DB ticket)
 * Backport CASSANDRA-12969: Conditionally update index built status to avoid unnecessary flushes (no internal DB ticket)
 * Backport CASSANDRA-12946: cqlsh auto completion: refactor definition of compaction strategy options (no internal DB ticket)
 * Backport CASSANDRA-11935: Add support for arithmetic operators (no internal DB ticket)
Merged from dse5.0:
 * Add metrics on coordination of read commands (DB-637)
 * Added "-Dcassandra.replace_consistency" to support replace from multiple sources (DB-247)
 * Add cross_dc_rtt_in_ms to cross dc requests, default 0 (DB-854)
 * Make scrub validate the partition key, add validation to schema mutation creation (DB-657)
 * Group multiple view updates within the same base partition to speedup view build process(DB-969)
 * Add nodetool mark_unrepaired command (DB-692)
 * Disallow incremental repair on MV/CDC tables (DB-596)
 * Revert CASSANDRA-11223 behavior in AbstractReadCommandBuilder (DB-1010)
 * Simplify role-permissions handling (DB-796)
 * fix completed rebuild logging always says 0 bytes (DB-810)
 * nodetool rebuild & bootstrap improvements (DB-581)
 * Coerce integer JSON values to timestamp as well as long values (DB-483)
 * On node failure, fail only repair tasks of that node (DB-669)
 * Fail remaining ongoing tasks when aborting a repair job (DB-669)
 * Handle missing metadata when opening a keyspace (DB-395)
 * Bounded range splitting token allocation for first RF nodes (DB-121)
 * Backport CASSANDRA-12858: Add the range limit for the split ratio in PartitionerTestCase (DB-121)
 * Partial backport of token splitting from CASSANDRA-12777: Implement the NoReplicationTokenAllocator (DB-121)
 * Log when waiting remaining repair tasks to finish (DB-103)
 * Avoid AssertionError when shutting down finished repair executor (DB-119)
 * Add allocate_tokens_for_local_replication_factor flag (DB-34)
 * Backport CASSANDRA-13080: Use new token allocation for non bootstrap case as well (DB-34)
 * Backport CASSANDRA-12990: More fixes to the TokenAllocator (DB-34)
 * cqlsh SOURCE cmd shouldn't assume PlainTextAuthenticator (DB-492)
 * Skip flush on repair streaming (DB-466)
 * Minor optimization in GPFS, and related snitches (DB-479)
 * Issue CQL native protocol warning that DTCS is deprecated (DB-327)
 * Log message when rebuild has finished (DB-465)
 * Improve repair overstreaming for multi-DCs and large RFs (DB-390)
 * Connection refused should be logged less frequently (DB-455)
 * Always log flush errors (DB-227)
 * Disable preemptive sstable opening if sstable_preemptive_open_interval_in_mb <= 0,
   and warn about high GC pressure for values below 4 (DB-386)
 * Filter out duplicate sstables when performing snapshots to avoid
   duplicate hardlink errors (DB-290)
 * Prevent duplicate SyncUtil.force() in SeqentialWriter on close (DB-351)
 * Perform repair sync sequentially to avoid overloading coordinator (DB-216)
 * Backport CASSANDRA-11503: Add repaired percentage metric (DB-88)
 * Backport CASSANDRA-10134: Always perform collision check before joining ring (DB-232)
 * Backport CASSANDRA-12461: (Add pre- and post-shutdown hooks to Storage Service) (DB-48)
 * Wait for remaining tasks to finish on RepairJob after task failure (DB-87)
 * Exponential backoff when hint delivery fails (DB-17)
Merged from DSE 4.8.14:
 * Allow aggressive expiration of fully expired sstables without timestamp/key overlap checks (DB-902)
 * Integrate top threads command in nodetool (DB-652)
<|MERGE_RESOLUTION|>--- conflicted
+++ resolved
@@ -1,4 +1,3 @@
-<<<<<<< HEAD
 dse 6.0.0s
  * Rename artifacts to "db” (DB-1201)
  * Forbid advancing KeyScanningIterator before either exhausting or closing the current iterator (DB-1199)
@@ -60,61 +59,6 @@
  * Show correct protocol version in cqlsh (DB-616)
  * Update to logback-1.2.3 and redefine default rotation policy (DB-643)
  * Guard mapped memory accesses with an assertion instead of segfaulting JVM (DB-586)
-=======
-DSE 5.1.6
-Merged from dse5.0:
- * Make assassinate more resilient to missing tokens (DB-1283)
- * Add metrics on coordination of read commands (APOLLO-637)
-
-
-DSE 5.1.4
- * Do not leak body buffer in case of protocol exceptions and upgrade Netty to 4.0.52 (APOLLO-1257)
- * Ensure that the list and set selectors elements are all of the same type (APOLLO-905)
- * Always define execution_profiles in cqlsh.py (APOLLO-1150)
- * Fix stress-tool not outputting row/s (APOLLO-1123)
-Merged from dse5.0:
- * Added "-Dcassandra.replace_consistency" to support replace from multiple sources (APOLLO-247)
- * Add cross_dc_rtt_in_ms to cross dc requests, default 0 (APOLLO-854)
- * Backport CASSANDRA-13299, Throttle base partitions during MV repair streaming to prevent OOM (APOLLO-878)
- * Backport CASSANDRA-13079: Warn user to run full repair when increasing replication factor (APOLLO-602)
- * Add anticompaction metrics and warn users when incremental repair is inefficient (APOLLO-689)
- * Make scrub validate the partition key, add validation to schema mutation creation (APOLLO-657)
-
-DSE 5.1.3
-Merged from dse5.0:
- * Group multiple view updates within the same base partition to speedup view build process(APOLLO-969)
- * Add nodetool mark_unrepaired command (APOLLO-692)
- * Make full repair default and disallow incremental repair on MV/CDC tables (APOLLO-596)
- * Revert CASSANDRA-11223 behavior in AbstractReadCommandBuilder (APOLLO-1010)
- * Simplify role-permissions handling (APOLLO-796)
- * Prevent marking remote SSTables shadowing compacted data as repaired (APOLLO-688)
- * fix completed rebuild logging always says 0 bytes (APOLLO-810)
- * nodetool rebuild & bootstrap improvements (APOLLO-581)
-Merged from DSE 4.8.14:
-  * Allow aggressive expiration of fully expired sstables without timestamp/key overlap checks (APOLLO-902)
-
-
-DSE 5.1.2
- * Make o.a.c.metrics extend org.codahale.metrics to fix Metrics Reporter (APOLLO-811)
- * Make sure to handle range queries while filtering (APOLLO-546)
- * Allow mapping a single column to multiple SASI indexes (APOLLO-521)
- * Properly evict pstmts from prepared statements cache (APOLLO-818)
- * Add `nodetool sequence` batch functionality (APOLLO-651)
- * Show correct protocol version in cqlsh (APOLLO-616)
- * null assertion in MemtablePostFlush (APOLLO-708)
-Merged from dse5.0:
- * Skip complex column range tombstones on simple columns (APOLLO-480)
- * Fail remaining ongoing tasks when aborting a repair job (APOLLO-669)
- * On node failure, fail only repair tasks of that node (APOLLO-669)
- * Coerce integer JSON values to timestamp as well as long values (APOLLO-483)
-Merged from DSE 4.8.14:
-* Integrate top threads command in nodetool (APOLLO-652)
-
-
-DSE 5.1.1
- * Update to logback-1.2.3 and redefine default rotation policy (APOLLO-643)
- * Guard mapped memory accesses with an assertion instead of segfaulting JVM (APOLLO-586)
->>>>>>> 4119737a
  * Backport follow-up commit to CASSANDRA-12929
  * Fix version check to enable streaming keep-alive (backport CASSANDRA-12929)
  * Only perform drop below RF check on decommission for non-partitioned keyspaces (DB-589)
@@ -159,6 +103,7 @@
  * Backport CASSANDRA-12946: cqlsh auto completion: refactor definition of compaction strategy options (no internal DB ticket)
  * Backport CASSANDRA-11935: Add support for arithmetic operators (no internal DB ticket)
 Merged from dse5.0:
+ * Make assassinate more resilient to missing tokens (DB-1283)
  * Add metrics on coordination of read commands (DB-637)
  * Added "-Dcassandra.replace_consistency" to support replace from multiple sources (DB-247)
  * Add cross_dc_rtt_in_ms to cross dc requests, default 0 (DB-854)
