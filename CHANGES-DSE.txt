<<<<<<< HEAD
DSE 5.1.4
 * Fix stress-tool not outputting row/s (APOLLO-1123)
Merged from dse5.0:
=======
DSE 5.0.10
 * Add anticompaction metrics and warn users when incremental repair is inefficient (APOLLO-689)
>>>>>>> 3dda467e
 * Make scrub validate the partition key, add validation to schema mutation creation (APOLLO-657)

DSE 5.1.3
Merged from dse5.0:
 * Group multiple view updates within the same base partition to speedup view build process(APOLLO-969)
 * Add nodetool mark_unrepaired command (APOLLO-692)
 * Make full repair default and disallow incremental repair on MV/CDC tables (APOLLO-596)
 * Revert CASSANDRA-11223 behavior in AbstractReadCommandBuilder (APOLLO-1010)
 * Simplify role-permissions handling (APOLLO-796)
 * Prevent marking remote SSTables shadowing compacted data as repaired (APOLLO-688)
 * fix completed rebuild logging always says 0 bytes (APOLLO-810)
 * nodetool rebuild & bootstrap improvements (APOLLO-581)
Merged from DSE 4.8.14:
  * Allow aggressive expiration of fully expired sstables without timestamp/key overlap checks (APOLLO-902)


DSE 5.1.2
 * Make o.a.c.metrics extend org.codahale.metrics to fix Metrics Reporter (APOLLO-811)
 * Make sure to handle range queries while filtering (APOLLO-546)
 * Allow mapping a single column to multiple SASI indexes (APOLLO-521)
 * Properly evict pstmts from prepared statements cache (APOLLO-818)
 * Add `nodetool sequence` batch functionality (APOLLO-651)
 * Show correct protocol version in cqlsh (APOLLO-616)
 * null assertion in MemtablePostFlush (APOLLO-708)
Merged from dse5.0:
 * Skip complex column range tombstones on simple columns (APOLLO-480)
 * Fail remaining ongoing tasks when aborting a repair job (APOLLO-669)
 * On node failure, fail only repair tasks of that node (APOLLO-669)
 * Coerce integer JSON values to timestamp as well as long values (APOLLO-483)
Merged from DSE 4.8.14:
* Integrate top threads command in nodetool (APOLLO-652)


DSE 5.1.1
 * Update to logback-1.2.3 and redefine default rotation policy (APOLLO-643)
 * Guard mapped memory accesses with an assertion instead of segfaulting JVM (APOLLO-586)
 * Backport follow-up commit to CASSANDRA-12929
 * Fix version check to enable streaming keep-alive (backport CASSANDRA-12929)
Merged from dse5.0:
 * Handle missing metadata when opening a keyspace (APOLLO-395)


DSE 5.1.0
 * Only perform drop below RF check on decommission for non-partitioned keyspaces (APOLLO-589)
 * Fix SmallInt and TinyInt serialization (APOLLO-542)
 * Check for null/empty password before calling legacyAuthenticate from CassandraLoginModule (APOLLO-412)
 * Allow registering user expression on SelectStatement (APOLLO-491)
 * Apply request timeout in cqlsh COPY correctly, after upgrading to execution profiles (APOLLO-411)
 * Update java driver to DSE driver version 1.2.0-eap5-SNAPSHOT (APOLLO-357)
 * Fix AssertionError in Continuous Paging Request on select count(*) query (APOLLO-387)
 * Update internal DSE driver and fix formatting for Duration type (APOLLO-417)
 * Replace open source Python driver with Datastax Enterprise driver (APOLLO-349)
 * Fix OutOfSpaceTest broken by APOLLO-227 (APOLLO-350)
 * Allow to add IndexRestrictions to SelectStatement in an immutable way (APOLLO-323)
 * Allow grammar extensions to be added to cqlsh for tab completion (APOLLO-295)
 * Improve compaction performance (APOLLO-123)
 * Add client warning to SASI index (APOLLO-93)
 * Cqlsh copy-from: add support for UNSET values (APOLLO-4)
 * Improve error message for incompatible authn/authz config (APOLLO-226)
 * Continuous paging (APOLLO-3, APOLLO-267, APOLLO-277, APOLLO-291, APOLLO-312, APOLLO-316, APOLLO-432, APOLLO-438, APOLLO-517)
 * Added show-queries, query-log-file and no-progress log options to cassandra-stress (APOLLO-41)
 * Allow large partition generation in cassandra-stress user mode (APOLLO-35)
 * Optimize VIntCoding and BufferedDataOutputStreamPlus (APOLLO-49)
 * Improve metrics and reduce overhead under contention (APOLLO-81)
 * Make SinglePartitionReadCommand::queriesMulticellType() faster (APOLLO-117)
 * Accept internal resource name in GRANT/REVOKE statements (APOLLO-113)
 * Improve StatementRestrictions::getPartitionKeys() execution speed (APOLLO-115)
 * Move responsibility for qualifying ks in authz stmts to IResource (APOLLO-76)
 * Insert default superuser role with fixed timestamp (APOLLO-18)
 * Make Permissions extensible (APOLLO-26)
 * Make IResource more easily extensible (APOLLO-26)
 * Add method to IAuthenticator to login by user as well as by role (APOLLO-70)
 * Add private protocol version (APOLLO-2)
 * Backport CASSANDRA-13084: Avoid byte-array copy when key cache is disabled (no APOLLO ticket)
 * Backport CASSANDRA-12510: Require forceful decommission if number of nodes is less than replication factor (no APOLLO ticket)
 * Backport CASSANDRA-12654: Allow IN restrictions on column families with collections (no APOLLO ticket)
 * Backport CASSANDRA-13028: Log message size in trace message in OutboundTcpConnection (no APOLLO ticket)
 * Backport CASSANDRA-13029: Add timeUnit Days for cassandra-stress (no APOLLO ticket)
 * Backport CASSANDRA-12649: Add mutation size and batch metrics (no APOLLO ticket)
 * Backport CASSANDRA-12999: Add method to get size of endpoints to TokenMetadata (no APOLLO ticket)
 * Backport CASSANDRA-8398: Expose time spent waiting in thread pool queue (no APOLLO ticket)
 * Backport CASSANDRA-12969: Conditionally update index built status to avoid unnecessary flushes (no APOLLO ticket)
 * Backport CASSANDRA-12946: cqlsh auto completion: refactor definition of compaction strategy options (no APOLLO ticket)
 * Backport CASSANDRA-11935: Add support for arithmetic operators (no APOLLO ticket)
Merged from dse5.0:
 * Bounded range splitting token allocation for first RF nodes (APOLLO-121)
 * Backport CASSANDRA-12858: Add the range limit for the split ratio in PartitionerTestCase (APOLLO-121)
 * Partial backport of token splitting from CASSANDRA-12777: Implement the NoReplicationTokenAllocator (APOLLO-121)
 * Log when waiting remaining repair tasks to finish (APOLLO-103)
 * Avoid AssertionError when shutting down finished repair executor (APOLLO-119)
 * Add allocate_tokens_for_local_replication_factor flag (APOLLO-34)
 * Backport CASSANDRA-13080: Use new token allocation for non bootstrap case as well (APOLLO-34)
 * Backport CASSANDRA-12990: More fixes to the TokenAllocator (APOLLO-34)
 * cqlsh SOURCE cmd shouldn't assume PlainTextAuthenticator (APOLLO-492)
 * Skip flush on repair streaming (APOLLO-466)
 * Minor optimization in GPFS, and related snitches (APOLLO-479)
 * Issue CQL native protocol warning that DTCS is deprecated (APOLLO-327)
 * Log message when rebuild has finished (APOLLO-465)
 * Improve repair overstreaming for multi-DCs and large RFs (APOLLO-390)
 * Connection refused should be logged less frequently (APOLLO-455)
 * Always log flush errors (APOLLO-227)
 * Disable preemptive sstable opening if sstable_preemptive_open_interval_in_mb <= 0,
   and warn about high GC pressure for values below 4 (APOLLO-386)
 * Filter out duplicate sstables when performing snapshots to avoid
   duplicate hardlink errors (APOLLO-290)
 * Prevent duplicate SyncUtil.force() in SeqentialWriter on close (APOLLO-351)
 * Perform repair sync sequentially to avoid overloading coordinator (APOLLO-216)
 * Backport CASSANDRA-11503: Add repaired percentage metric (APOLLO-88)
 * Backport CASSANDRA-10134: Always perform collision check before joining ring (APOLLO-232)
 * Backport CASSANDRA-12461: (Add pre- and post-shutdown hooks to Storage Service) (APOLLO-48)
 * Wait for remaining tasks to finish on RepairJob after task failure (APOLLO-87)
 * Exponential backoff when hint delivery fails (APOLLO-17)<|MERGE_RESOLUTION|>--- conflicted
+++ resolved
@@ -1,11 +1,7 @@
-<<<<<<< HEAD
 DSE 5.1.4
  * Fix stress-tool not outputting row/s (APOLLO-1123)
 Merged from dse5.0:
-=======
-DSE 5.0.10
  * Add anticompaction metrics and warn users when incremental repair is inefficient (APOLLO-689)
->>>>>>> 3dda467e
  * Make scrub validate the partition key, add validation to schema mutation creation (APOLLO-657)
 
 DSE 5.1.3
