<<<<<<< HEAD
dse 6.0.0
 * Port Memory Only Strategy from DSE to Apollo (APOLLO-342)
 * Internode message interceptors for testing (APOLLO-419)
 * Byte-ordered types and trie-based indices (APOLLO-111)
 * Refactor messaging service code (APOLLO-497)
 * Bump default client protocol version from V4 to DSE_V1 (APOLLO-553)
 * Fix build due to "ow2" repository issues (apollo-master follow-up of CASSANDRA-13278) (APOLLO-494)
 * For TWCS, flush to separate sstables based on write time (APOLLO-42)
 * Cleanup maven dependencies and download sources on maven ant tasks (APOLLO-302)
Merged from dse5.1:
 * Guard mapped memory accesses with an assertion instead of segfaulting JVM (APOLLO-586)
 * Backport follow-up commit to CASSANDRA-12929
 * Fix version check to enable streaming keep-alive (backport CASSANDRA-12929)
=======
DSE 5.1.1
 * Update to logback-1.2.3 and redefine default rotation policy (APOLLO-643)
 * Guard mapped memory accesses with an assertion instead of segfaulting JVM (APOLLO-586)
 * Backport follow-up commit to CASSANDRA-12929
 * Fix version check to enable streaming keep-alive (backport CASSANDRA-12929)
Merged from dse5.0:
 * Handle missing metadata when opening a keyspace (APOLLO-395)

DSE 5.1.0
>>>>>>> a53c9229
 * Only perform drop below RF check on decommission for non-partitioned keyspaces (APOLLO-589)
 * Fix SmallInt and TinyInt serialization (APOLLO-542)
 * Check for null/empty password before calling legacyAuthenticate from CassandraLoginModule (APOLLO-412)
 * Allow registering user expression on SelectStatement (APOLLO-491)
 * Apply request timeout in cqlsh COPY correctly, after upgrading to execution profiles (APOLLO-411)
 * Update java driver to DSE driver version 1.2.0-eap5-SNAPSHOT (APOLLO-357)
 * Fix AssertionError in Continuous Paging Request on select count(*) query (APOLLO-387)
 * Update internal DSE driver and fix formatting for Duration type (APOLLO-417)
 * Replace open source Python driver with Datastax Enterprise driver (APOLLO-349)
 * Fix OutOfSpaceTest broken by APOLLO-227 (APOLLO-350)
 * Allow to add IndexRestrictions to SelectStatement in an immutable way (APOLLO-323)
 * Allow grammar extensions to be added to cqlsh for tab completion (APOLLO-295)
 * Improve compaction performance (APOLLO-123)
 * Add client warning to SASI index (APOLLO-93)
 * Cqlsh copy-from: add support for UNSET values (APOLLO-4)
 * Improve error message for incompatible authn/authz config (APOLLO-226)
 * Continuous paging (APOLLO-3, APOLLO-267, APOLLO-277, APOLLO-291, APOLLO-312, APOLLO-316, APOLLO-432, APOLLO-438, APOLLO-517)
 * Added show-queries, query-log-file and no-progress log options to cassandra-stress (APOLLO-41)
 * Allow large partition generation in cassandra-stress user mode (APOLLO-35)
 * Optimize VIntCoding and BufferedDataOutputStreamPlus (APOLLO-49)
 * Improve metrics and reduce overhead under contention (APOLLO-81)
 * Make SinglePartitionReadCommand::queriesMulticellType() faster (APOLLO-117)
 * Accept internal resource name in GRANT/REVOKE statements (APOLLO-113)
 * Improve StatementRestrictions::getPartitionKeys() execution speed (APOLLO-115)
 * Move responsibility for qualifying ks in authz stmts to IResource (APOLLO-76)
 * Insert default superuser role with fixed timestamp (APOLLO-18)
 * Make Permissions extensible (APOLLO-26)
 * Make IResource more easily extensible (APOLLO-26)
 * Add method to IAuthenticator to login by user as well as by role (APOLLO-70)
 * Add private protocol version (APOLLO-2)
 * Backport CASSANDRA-13084: Avoid byte-array copy when key cache is disabled (no APOLLO ticket)
 * Backport CASSANDRA-12510: Require forceful decommission if number of nodes is less than replication factor (no APOLLO ticket)
 * Backport CASSANDRA-12654: Allow IN restrictions on column families with collections (no APOLLO ticket)
 * Backport CASSANDRA-13028: Log message size in trace message in OutboundTcpConnection (no APOLLO ticket)
 * Backport CASSANDRA-13029: Add timeUnit Days for cassandra-stress (no APOLLO ticket)
 * Backport CASSANDRA-12649: Add mutation size and batch metrics (no APOLLO ticket)
 * Backport CASSANDRA-12999: Add method to get size of endpoints to TokenMetadata (no APOLLO ticket)
 * Backport CASSANDRA-8398: Expose time spent waiting in thread pool queue (no APOLLO ticket)
 * Backport CASSANDRA-12969: Conditionally update index built status to avoid unnecessary flushes (no APOLLO ticket)
 * Backport CASSANDRA-12946: cqlsh auto completion: refactor definition of compaction strategy options (no APOLLO ticket)
 * Backport CASSANDRA-11935: Add support for arithmetic operators (no APOLLO ticket)
Merged from dse5.0:
 * Handle missing metadata when opening a keyspace (APOLLO-395)
 * Bounded range splitting token allocation for first RF nodes (APOLLO-121)
 * Backport CASSANDRA-12858: Add the range limit for the split ratio in PartitionerTestCase (APOLLO-121)
 * Partial backport of token splitting from CASSANDRA-12777: Implement the NoReplicationTokenAllocator (APOLLO-121)
 * Log when waiting remaining repair tasks to finish (APOLLO-103)
 * Avoid AssertionError when shutting down finished repair executor (APOLLO-119)
 * Add allocate_tokens_for_local_replication_factor flag (APOLLO-34)
 * Backport CASSANDRA-13080: Use new token allocation for non bootstrap case as well (APOLLO-34)
 * Backport CASSANDRA-12990: More fixes to the TokenAllocator (APOLLO-34)
 * cqlsh SOURCE cmd shouldn't assume PlainTextAuthenticator (APOLLO-492)
 * Skip flush on repair streaming (APOLLO-466)
 * Minor optimization in GPFS, and related snitches (APOLLO-479)
 * Issue CQL native protocol warning that DTCS is deprecated (APOLLO-327)
 * Log message when rebuild has finished (APOLLO-465)
 * Improve repair overstreaming for multi-DCs and large RFs (APOLLO-390)
 * Connection refused should be logged less frequently (APOLLO-455)
 * Always log flush errors (APOLLO-227)
 * Disable preemptive sstable opening if sstable_preemptive_open_interval_in_mb <= 0,
   and warn about high GC pressure for values below 4 (APOLLO-386)
 * Filter out duplicate sstables when performing snapshots to avoid
   duplicate hardlink errors (APOLLO-290)
 * Prevent duplicate SyncUtil.force() in SeqentialWriter on close (APOLLO-351)
 * Perform repair sync sequentially to avoid overloading coordinator (APOLLO-216)
 * Backport CASSANDRA-11503: Add repaired percentage metric (APOLLO-88)
 * Backport CASSANDRA-10134: Always perform collision check before joining ring (APOLLO-232)
 * Backport CASSANDRA-12461: (Add pre- and post-shutdown hooks to Storage Service) (APOLLO-48)
 * Wait for remaining tasks to finish on RepairJob after task failure (APOLLO-87)
 * Exponential backoff when hint delivery fails (APOLLO-17)<|MERGE_RESOLUTION|>--- conflicted
+++ resolved
@@ -1,4 +1,3 @@
-<<<<<<< HEAD
 dse 6.0.0
  * Port Memory Only Strategy from DSE to Apollo (APOLLO-342)
  * Internode message interceptors for testing (APOLLO-419)
@@ -9,20 +8,10 @@
  * For TWCS, flush to separate sstables based on write time (APOLLO-42)
  * Cleanup maven dependencies and download sources on maven ant tasks (APOLLO-302)
 Merged from dse5.1:
- * Guard mapped memory accesses with an assertion instead of segfaulting JVM (APOLLO-586)
- * Backport follow-up commit to CASSANDRA-12929
- * Fix version check to enable streaming keep-alive (backport CASSANDRA-12929)
-=======
-DSE 5.1.1
  * Update to logback-1.2.3 and redefine default rotation policy (APOLLO-643)
  * Guard mapped memory accesses with an assertion instead of segfaulting JVM (APOLLO-586)
  * Backport follow-up commit to CASSANDRA-12929
  * Fix version check to enable streaming keep-alive (backport CASSANDRA-12929)
-Merged from dse5.0:
- * Handle missing metadata when opening a keyspace (APOLLO-395)
-
-DSE 5.1.0
->>>>>>> a53c9229
  * Only perform drop below RF check on decommission for non-partitioned keyspaces (APOLLO-589)
  * Fix SmallInt and TinyInt serialization (APOLLO-542)
  * Check for null/empty password before calling legacyAuthenticate from CassandraLoginModule (APOLLO-412)
