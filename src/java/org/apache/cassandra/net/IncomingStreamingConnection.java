--- conflicted
+++ resolved
@@ -77,11 +77,7 @@
             // The receiving side distinguish two connections by looking at StreamInitMessage#isForOutgoing.
             // Note: we cannot use the same socket for incoming and outgoing streams because we want to
             // parallelize said streams and the socket is blocking, so we might deadlock.
-<<<<<<< HEAD
-            StreamResultFuture.initReceivingSide(init.sessionIndex, init.planId, init.description, init.from, this, init.isForOutgoing, streamVersion, init.keepSSTableLevel, init.isIncremental, init.pendingRepair);
-=======
-            StreamResultFuture.initReceivingSide(init.sessionIndex, init.planId, init.streamOperation, init.from, this, init.isForOutgoing, version, init.keepSSTableLevel, init.isIncremental, init.pendingRepair);
->>>>>>> e0f37700
+            StreamResultFuture.initReceivingSide(init.sessionIndex, init.planId, init.streamOperation, init.from, this, init.isForOutgoing, streamVersion, init.keepSSTableLevel, init.isIncremental, init.pendingRepair);
         }
         catch (Throwable t)
         {
