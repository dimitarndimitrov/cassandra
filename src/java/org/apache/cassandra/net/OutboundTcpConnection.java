--- conflicted
+++ resolved
@@ -532,12 +532,9 @@
                                                                             true)); // no async flushing
                     }
                 }
-<<<<<<< HEAD
                 logger.debug("Done connecting to {}", poolReference.endPoint());
-=======
 
                 success = true;
->>>>>>> 63ea1736
                 return true;
             }
             catch (SSLHandshakeException e)
@@ -553,13 +550,8 @@
             }
             catch (IOException e)
             {
-<<<<<<< HEAD
-                socket = null;
-                logger.debug("Unable to connect to {}", poolReference.endPoint(), e);
-=======
-                if (logger.isTraceEnabled())
-                    logger.trace("unable to connect to " + poolReference.endPoint(), e);
->>>>>>> 63ea1736
+
+                logger.debug("unable to connect to " + poolReference.endPoint(), e);
                 Uninterruptibles.sleepUninterruptibly(OPEN_RETRY_DELAY, TimeUnit.MILLISECONDS);
             }
             finally
@@ -573,34 +565,7 @@
 
     private int handshakeVersion(Socket socket, DataInputStream in) throws IOException
     {
-<<<<<<< HEAD
-        final AtomicInteger version = new AtomicInteger(NO_VERSION);
-        final CountDownLatch versionLatch = new CountDownLatch(1);
-        NamedThreadFactory.createThread(() ->
-        {
-            try
-            {
-                logger.info("Handshaking version with {}", poolReference.endPoint());
-                version.set(inputStream.readInt());
-            }
-            catch (IOException ex)
-            {
-                final String msg = "Cannot handshake version with " + poolReference.endPoint();
-                if (logger.isTraceEnabled())
-                    logger.trace(msg, ex);
-                else
-                    logger.info(msg);
-            }
-            finally
-            {
-                //unblock the waiting thread on either success or fail
-                versionLatch.countDown();
-            }
-        }, "HANDSHAKE-" + poolReference.endPoint()).start();
-
-=======
         int oldTimeout = socket.getSoTimeout();
->>>>>>> 63ea1736
         try
         {
             socket.setSoTimeout(WAIT_FOR_VERSION_MAX_TIME);
