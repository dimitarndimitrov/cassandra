--- conflicted
+++ resolved
@@ -215,21 +215,10 @@
 
     public void close()
     {
-<<<<<<< HEAD
         for (OutboundTcpConnection connection : connectionByKind.values())
             connection.closeSocket(true);
 
-        metrics.release();
-=======
-        // these null guards are simply for tests
-        if (largeMessages != null)
-            largeMessages.closeSocket(true);
-        if (smallMessages != null)
-            smallMessages.closeSocket(true);
-        if (gossipMessages != null)
-            gossipMessages.closeSocket(true);
         if (metrics != null)
             metrics.release();
->>>>>>> c86de2a9
     }
 }