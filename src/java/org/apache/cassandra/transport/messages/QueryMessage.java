--- conflicted
+++ resolved
@@ -83,36 +83,8 @@
     {
         try
         {
-<<<<<<< HEAD
             if (state.shouldTraceRequest(isTracingRequested()))
                 setUpTracing(state);
-=======
-            if (options.getPageSize() == 0)
-                throw new ProtocolException("The page size cannot be 0");
-
-            UUID tracingId = null;
-            if (isTracingRequested())
-            {
-                tracingId = UUIDGen.getTimeUUID();
-                state.prepareTracingSession(tracingId);
-            }
-
-            if (state.traceNextQuery())
-            {
-                state.createTracingSession(getCustomPayload());
-
-                ImmutableMap.Builder<String, String> builder = ImmutableMap.builder();
-                builder.put("query", query);
-                if (options.getPageSize() > 0)
-                    builder.put("page_size", Integer.toString(options.getPageSize()));
-                if(options.getConsistency() != null)
-                    builder.put("consistency_level", options.getConsistency().name());
-                if(options.getSerialConsistency() != null)
-                    builder.put("serial_consistency_level", options.getSerialConsistency().name());
-
-                Tracing.instance.begin("Execute CQL3 query", state.getClientAddress(), builder.build());
-            }
->>>>>>> 87169c82
 
             Message.Response response = ClientState.getCQLQueryHandler().process(query, state, options, getCustomPayload(), queryStartNanoTime);
             if (options.skipMetadata() && response instanceof ResultMessage.Rows)
@@ -137,7 +109,7 @@
 
     private void setUpTracing(QueryState state)
     {
-        state.createTracingSession();
+        state.createTracingSession(getCustomPayload());
 
         ImmutableMap.Builder<String, String> builder = ImmutableMap.builder();
         builder.put("query", query);
