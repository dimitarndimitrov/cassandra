/*
 * Licensed to the Apache Software Foundation (ASF) under one
 * or more contributor license agreements.  See the NOTICE file
 * distributed with this work for additional information
 * regarding copyright ownership.  The ASF licenses this file
 * to you under the Apache License, Version 2.0 (the
 * "License"); you may not use this file except in compliance
 * with the License.  You may obtain a copy of the License at
 *
 *     http://www.apache.org/licenses/LICENSE-2.0
 *
 * Unless required by applicable law or agreed to in writing, software
 * distributed under the License is distributed on an "AS IS" BASIS,
 * WITHOUT WARRANTIES OR CONDITIONS OF ANY KIND, either express or implied.
 * See the License for the specific language governing permissions and
 * limitations under the License.
 */
package org.apache.cassandra.transport;

import org.apache.cassandra.exceptions.ExceptionCode;
import org.apache.cassandra.exceptions.TransportException;

/**
 * Exceptions thrown when a client didn't respect the protocol.
 */
public class ProtocolException extends RuntimeException implements TransportException
{
    private final ProtocolVersion forcedProtocolVersion;

    public ProtocolException(String msg)
    {
        this(msg, null);
    }

    public ProtocolException(String msg, ProtocolVersion forcedProtocolVersion)
    {
        super(msg);
<<<<<<< HEAD
        assert attemptedLowProtocolVersion == null || attemptedLowProtocolVersion < Server.MIN_SUPPORTED_VERSION;

        this.attemptedLowProtocolVersion = attemptedLowProtocolVersion;
=======
        this.forcedProtocolVersion = forcedProtocolVersion;
>>>>>>> b4068ef0
    }

    public ExceptionCode code()
    {
        return ExceptionCode.PROTOCOL_ERROR;
    }

    public ProtocolVersion getForcedProtocolVersion()
    {
        return forcedProtocolVersion;
    }
}<|MERGE_RESOLUTION|>--- conflicted
+++ resolved
@@ -35,13 +35,7 @@
     public ProtocolException(String msg, ProtocolVersion forcedProtocolVersion)
     {
         super(msg);
-<<<<<<< HEAD
-        assert attemptedLowProtocolVersion == null || attemptedLowProtocolVersion < Server.MIN_SUPPORTED_VERSION;
-
-        this.attemptedLowProtocolVersion = attemptedLowProtocolVersion;
-=======
         this.forcedProtocolVersion = forcedProtocolVersion;
->>>>>>> b4068ef0
     }
 
     public ExceptionCode code()
