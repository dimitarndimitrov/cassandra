/*
 * Licensed to the Apache Software Foundation (ASF) under one
 * or more contributor license agreements.  See the NOTICE file
 * distributed with this work for additional information
 * regarding copyright ownership.  The ASF licenses this file
 * to you under the Apache License, Version 2.0 (the
 * "License"); you may not use this file except in compliance
 * with the License.  You may obtain a copy of the License at
 *
 *     http://www.apache.org/licenses/LICENSE-2.0
 *
 * Unless required by applicable law or agreed to in writing, software
 * distributed under the License is distributed on an "AS IS" BASIS,
 * WITHOUT WARRANTIES OR CONDITIONS OF ANY KIND, either express or implied.
 * See the License for the specific language governing permissions and
 * limitations under the License.
 */

package org.apache.cassandra.repair.consistent;

import java.net.InetAddress;
import java.util.HashMap;
import java.util.List;
import java.util.Map;
import java.util.concurrent.atomic.AtomicBoolean;
import java.util.function.Supplier;

import javax.annotation.Nullable;

import com.google.common.base.Preconditions;
import com.google.common.collect.Iterables;
import com.google.common.util.concurrent.AsyncFunction;
import com.google.common.util.concurrent.FutureCallback;
import com.google.common.util.concurrent.Futures;
import com.google.common.util.concurrent.ListenableFuture;
import com.google.common.util.concurrent.SettableFuture;
import org.apache.commons.lang3.time.DurationFormatUtils;
import org.slf4j.Logger;
import org.slf4j.LoggerFactory;

import org.apache.cassandra.net.Verbs;
import org.apache.cassandra.net.MessagingService;
import org.apache.cassandra.net.OneWayRequest;
import org.apache.cassandra.repair.RepairSessionResult;
import org.apache.cassandra.repair.messages.*;
import org.apache.cassandra.service.ActiveRepairService;

/**
 * Coordinator side logic and state of a consistent repair session. Like {@link ActiveRepairService.ParentRepairSession},
 * there is only one {@code CoordinatorSession} per user repair command, regardless of the number of tables and token
 * ranges involved.
 */
public class CoordinatorSession extends ConsistentSession
{
    private static final Logger logger = LoggerFactory.getLogger(CoordinatorSession.class);

    private final Map<InetAddress, State> participantStates = new HashMap<>();
    private final SettableFuture<Boolean> prepareFuture = SettableFuture.create();
    private final SettableFuture<Boolean> finalizeProposeFuture = SettableFuture.create();

    private volatile long sessionStart = Long.MIN_VALUE;
    private volatile long repairStart = Long.MIN_VALUE;
    private volatile long finalizeStart = Long.MIN_VALUE;

    public CoordinatorSession(Builder builder)
    {
        super(builder);
        for (InetAddress participant : participants)
        {
            participantStates.put(participant, State.PREPARING);
        }
    }

    public static class Builder extends AbstractBuilder
    {
        public CoordinatorSession build()
        {
            validate();
            return new CoordinatorSession(this);
        }
    }

    public static Builder builder()
    {
        return new Builder();
    }

    public void setState(State state)
    {
        logger.trace("Setting coordinator state to {} for repair {}", state, sessionID);
        super.setState(state);
    }

    public synchronized void setParticipantState(InetAddress participant, State state)
    {
        logger.trace("Setting participant {} to state {} for repair {}", participant, state, sessionID);
        Preconditions.checkArgument(participantStates.containsKey(participant),
                                    "Session %s doesn't include %s",
                                    sessionID, participant);
        Preconditions.checkArgument(participantStates.get(participant).canTransitionTo(state),
                                    "Invalid state transition %s -> %s",
                                    participantStates.get(participant), state);
        participantStates.put(participant, state);

        // update coordinator state if all participants are at the value being set
        if (Iterables.all(participantStates.values(), s -> s == state))
        {
            setState(state);
        }
    }

    synchronized void setAll(State state)
    {
        for (InetAddress participant : participants)
        {
            setParticipantState(participant, state);
        }
    }

    synchronized boolean allStates(State state)
    {
        return getState() == state && Iterables.all(participantStates.values(), v -> v == state);
    }

    synchronized boolean hasFailed()
    {
        return getState() == State.FAILED || Iterables.any(participantStates.values(), v -> v == State.FAILED);
    }

    // Overridden by tests to intercept messages
    // TODO: the test could probably use the messaging service mocking instead
    protected void send(OneWayRequest<? extends RepairMessage<?>> request)
    {
        logger.trace("Sending {} to {}", request.payload(), request.to());
        MessagingService.instance().send(request);
    }

    public ListenableFuture<Boolean> prepare()
    {
        Preconditions.checkArgument(allStates(State.PREPARING));

        logger.debug("Beginning prepare phase of incremental repair session {}", sessionID);
        PrepareConsistentRequest message = new PrepareConsistentRequest(sessionID, coordinator, participants);
        for (final InetAddress participant : participants)
<<<<<<< HEAD
            executor.execute(() -> send(Verbs.REPAIR.CONSISTENT_REQUEST.newRequest(participant, message)));
=======
        {
            sendMessage(participant, message);
        }
>>>>>>> 3234c070
        return prepareFuture;
    }

    public synchronized void handlePrepareResponse(InetAddress participant, boolean success)
    {
        if (getState() == State.FAILED)
        {
            logger.trace("Incremental repair session {} has failed, ignoring prepare response from {}", sessionID, participant);
        }
        else if (!success)
        {
            logger.debug("{} failed the prepare phase for incremental repair session {}. Aborting session", participant, sessionID);
            fail();
            prepareFuture.set(false);
        }
        else
        {
            logger.trace("Successful prepare response received from {} for repair session {}", participant, sessionID);
            setParticipantState(participant, State.PREPARED);
            if (getState() == State.PREPARED)
            {
                logger.debug("Incremental repair session {} successfully prepared.", sessionID);
                prepareFuture.set(true);
            }
        }
    }

    public synchronized void setRepairing()
    {
        setAll(State.REPAIRING);
    }

    public synchronized ListenableFuture<Boolean> finalizePropose()
    {
        Preconditions.checkArgument(allStates(State.REPAIRING));
        logger.debug("Proposing finalization of repair session {}", sessionID);
        FinalizePropose message = new FinalizePropose(sessionID);
        for (final InetAddress participant : participants)
<<<<<<< HEAD
            executor.execute(() -> send(Verbs.REPAIR.FINALIZE_PROPOSE.newRequest(participant, message)));
=======
        {
            sendMessage(participant, message);
        }
>>>>>>> 3234c070
        return finalizeProposeFuture;
    }

    public synchronized void handleFinalizePromise(InetAddress participant, boolean success)
    {
        if (getState() == State.FAILED)
        {
            logger.trace("Incremental repair {} has failed, ignoring finalize promise from {}", sessionID, participant);
        }
        else if (!success)
        {
            logger.debug("Finalization proposal of session {} rejected by {}. Aborting session", sessionID, participant);
            fail();
            finalizeProposeFuture.set(false);
        }
        else
        {
            logger.trace("Successful finalize promise received from {} for repair session {}", participant, sessionID);
            setParticipantState(participant, State.FINALIZE_PROMISED);
            if (getState() == State.FINALIZE_PROMISED)
            {
                logger.debug("Finalization proposal for repair session {} accepted by all participants.", sessionID);
                finalizeProposeFuture.set(true);
            }
        }
    }

    public synchronized void finalizeCommit()
    {
        Preconditions.checkArgument(allStates(State.FINALIZE_PROMISED));
        logger.debug("Committing finalization of repair session {}", sessionID);
        FinalizeCommit message = new FinalizeCommit(sessionID);
        for (final InetAddress participant : participants)
<<<<<<< HEAD
            executor.execute(() -> send(Verbs.REPAIR.FINALIZE_COMMIT.newRequest(participant, message)));
=======
        {
            sendMessage(participant, message);
        }
>>>>>>> 3234c070
        setAll(State.FINALIZED);
        logger.info("Incremental repair session {} completed", sessionID);
    }

    public synchronized void fail()
    {
        logger.info("Incremental repair session {} failed", sessionID);
        FailSession message = new FailSession(sessionID);
        for (final InetAddress participant : participants)
        {
            if (participantStates.get(participant) != State.FAILED)
<<<<<<< HEAD
                executor.execute(() -> send(Verbs.REPAIR.FAILED_SESSION.newRequest(participant, message)));
=======
            {
                sendMessage(participant, message);
            }
>>>>>>> 3234c070
        }
        setAll(State.FAILED);
    }

    private static String formatDuration(long then, long now)
    {
        if (then == Long.MIN_VALUE || now == Long.MIN_VALUE)
        {
            // if neither of the times were initially set, don't return a non-sensical answer
            return "n/a";
        }
        return DurationFormatUtils.formatDurationWords(now - then, true, true);
    }

    /**
     * Runs the asynchronous consistent repair session. Actual repair sessions are scheduled via a submitter to make unit testing easier
     */
    public ListenableFuture execute(Supplier<ListenableFuture<List<RepairSessionResult>>> sessionSubmitter, AtomicBoolean hasFailure)
    {
        logger.info("Beginning coordination of incremental repair session {}", sessionID);

        sessionStart = System.currentTimeMillis();
        ListenableFuture<Boolean> prepareResult = prepare();

        // run repair sessions normally
        ListenableFuture<List<RepairSessionResult>> repairSessionResults = Futures.transform(prepareResult, new AsyncFunction<Boolean, List<RepairSessionResult>>()
        {
            public ListenableFuture<List<RepairSessionResult>> apply(Boolean success) throws Exception
            {
                if (success)
                {
                    repairStart = System.currentTimeMillis();
                    if (logger.isDebugEnabled())
                    {
                        logger.debug("Incremental repair {} prepare phase completed in {}", sessionID, formatDuration(sessionStart, repairStart));
                    }
                    setRepairing();
                    return sessionSubmitter.get();
                }
                else
                {
                    return Futures.immediateFuture(null);
                }

            }
        });

        // mark propose finalization
        ListenableFuture<Boolean> proposeFuture = Futures.transform(repairSessionResults, new AsyncFunction<List<RepairSessionResult>, Boolean>()
        {
            public ListenableFuture<Boolean> apply(List<RepairSessionResult> results) throws Exception
            {
                if (results == null || results.isEmpty() || Iterables.any(results, r -> r == null))
                {
                    finalizeStart = System.currentTimeMillis();
                    if (logger.isDebugEnabled())
                    {
                        logger.debug("Incremental repair {} validation/stream phase completed in {}", sessionID, formatDuration(repairStart, finalizeStart));

                    }
                    return Futures.immediateFailedFuture(new RuntimeException());
                }
                else
                {
                    return finalizePropose();
                }
            }
        });

        // commit repaired data
        Futures.addCallback(proposeFuture, new FutureCallback<Boolean>()
        {
            public void onSuccess(@Nullable Boolean result)
            {
                if (result != null && result)
                {
                    if (logger.isDebugEnabled())
                    {
                        logger.debug("Incremental repair {} finalization phase completed in {}", sessionID, formatDuration(finalizeStart, System.currentTimeMillis()));
                    }
                    finalizeCommit();
                    if (logger.isDebugEnabled())
                    {
                        logger.debug("Incremental repair {} phase completed in {}", sessionID, formatDuration(sessionStart, System.currentTimeMillis()));
                    }
                }
                else
                {
                    hasFailure.set(true);
                    fail();
                }
            }

            public void onFailure(Throwable t)
            {
                if (logger.isDebugEnabled())
                {
                    logger.debug("Incremental repair {} phase failed in {}", sessionID, formatDuration(sessionStart, System.currentTimeMillis()));
                }
                hasFailure.set(true);
                fail();
            }
        });

        return proposeFuture;
    }
}<|MERGE_RESOLUTION|>--- conflicted
+++ resolved
@@ -142,13 +142,7 @@
         logger.debug("Beginning prepare phase of incremental repair session {}", sessionID);
         PrepareConsistentRequest message = new PrepareConsistentRequest(sessionID, coordinator, participants);
         for (final InetAddress participant : participants)
-<<<<<<< HEAD
-            executor.execute(() -> send(Verbs.REPAIR.CONSISTENT_REQUEST.newRequest(participant, message)));
-=======
-        {
-            sendMessage(participant, message);
-        }
->>>>>>> 3234c070
+            send(Verbs.REPAIR.CONSISTENT_REQUEST.newRequest(participant, message));
         return prepareFuture;
     }
 
@@ -187,13 +181,7 @@
         logger.debug("Proposing finalization of repair session {}", sessionID);
         FinalizePropose message = new FinalizePropose(sessionID);
         for (final InetAddress participant : participants)
-<<<<<<< HEAD
-            executor.execute(() -> send(Verbs.REPAIR.FINALIZE_PROPOSE.newRequest(participant, message)));
-=======
-        {
-            sendMessage(participant, message);
-        }
->>>>>>> 3234c070
+            send(Verbs.REPAIR.FINALIZE_PROPOSE.newRequest(participant, message));
         return finalizeProposeFuture;
     }
 
@@ -227,13 +215,7 @@
         logger.debug("Committing finalization of repair session {}", sessionID);
         FinalizeCommit message = new FinalizeCommit(sessionID);
         for (final InetAddress participant : participants)
-<<<<<<< HEAD
-            executor.execute(() -> send(Verbs.REPAIR.FINALIZE_COMMIT.newRequest(participant, message)));
-=======
-        {
-            sendMessage(participant, message);
-        }
->>>>>>> 3234c070
+            send(Verbs.REPAIR.FINALIZE_COMMIT.newRequest(participant, message));
         setAll(State.FINALIZED);
         logger.info("Incremental repair session {} completed", sessionID);
     }
@@ -245,13 +227,7 @@
         for (final InetAddress participant : participants)
         {
             if (participantStates.get(participant) != State.FAILED)
-<<<<<<< HEAD
-                executor.execute(() -> send(Verbs.REPAIR.FAILED_SESSION.newRequest(participant, message)));
-=======
-            {
-                sendMessage(participant, message);
-            }
->>>>>>> 3234c070
+                send(Verbs.REPAIR.FAILED_SESSION.newRequest(participant, message));
         }
         setAll(State.FAILED);
     }
