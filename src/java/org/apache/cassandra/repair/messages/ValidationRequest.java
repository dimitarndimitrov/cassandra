--- conflicted
+++ resolved
@@ -40,7 +40,7 @@
         public void serialize(ValidationRequest message, DataOutputPlus out) throws IOException
         {
             RepairJobDesc.serializers.get(version).serialize(message.desc, out);
-            out.writeInt(message.gcBefore);
+            out.writeInt(message.nowInSec);
         }
 
         public ValidationRequest deserialize(DataInputPlus dis) throws IOException
@@ -52,7 +52,7 @@
         public long serializedSize(ValidationRequest message)
         {
             return RepairJobDesc.serializers.get(version).serializedSize(message.desc)
-                   + TypeSizes.sizeof(message.gcBefore);
+                   + TypeSizes.sizeof(message.nowInSec);
         }
     });
 
@@ -60,13 +60,8 @@
 
     public ValidationRequest(RepairJobDesc desc, int nowInSec)
     {
-<<<<<<< HEAD
         super(desc);
-        this.gcBefore = gcBefore;
-=======
-        super(Type.VALIDATION_REQUEST, desc);
         this.nowInSec = nowInSec;
->>>>>>> 9fdec0a8
     }
 
     @Override
@@ -95,32 +90,11 @@
 
     public MessageSerializer<ValidationRequest> serializer(RepairVersion version)
     {
-<<<<<<< HEAD
         return serializers.get(version);
     }
 
     public Verb<ValidationRequest, ?> verb()
     {
         return Verbs.REPAIR.VALIDATION_REQUEST;
-=======
-        public void serialize(ValidationRequest message, DataOutputPlus out, int version) throws IOException
-        {
-            RepairJobDesc.serializer.serialize(message.desc, out, version);
-            out.writeInt(message.nowInSec);
-        }
-
-        public ValidationRequest deserialize(DataInputPlus dis, int version) throws IOException
-        {
-            RepairJobDesc desc = RepairJobDesc.serializer.deserialize(dis, version);
-            return new ValidationRequest(desc, dis.readInt());
-        }
-
-        public long serializedSize(ValidationRequest message, int version)
-        {
-            long size = RepairJobDesc.serializer.serializedSize(message.desc, version);
-            size += TypeSizes.sizeof(message.nowInSec);
-            return size;
-        }
->>>>>>> 9fdec0a8
     }
 }