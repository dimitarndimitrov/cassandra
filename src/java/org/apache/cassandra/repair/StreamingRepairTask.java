/*
 * Licensed to the Apache Software Foundation (ASF) under one
 * or more contributor license agreements.  See the NOTICE file
 * distributed with this work for additional information
 * regarding copyright ownership.  The ASF licenses this file
 * to you under the Apache License, Version 2.0 (the
 * "License"); you may not use this file except in compliance
 * with the License.  You may obtain a copy of the License at
 *
 *     http://www.apache.org/licenses/LICENSE-2.0
 *
 * Unless required by applicable law or agreed to in writing, software
 * distributed under the License is distributed on an "AS IS" BASIS,
 * WITHOUT WARRANTIES OR CONDITIONS OF ANY KIND, either express or implied.
 * See the License for the specific language governing permissions and
 * limitations under the License.
 */
package org.apache.cassandra.repair;

import java.net.InetAddress;
import java.util.LinkedList;
import java.util.List;
import java.util.UUID;
import java.util.Collections;

import com.google.common.annotations.VisibleForTesting;
import org.slf4j.Logger;
import org.slf4j.LoggerFactory;

import org.apache.cassandra.db.SystemKeyspace;
import org.apache.cassandra.dht.Range;
import org.apache.cassandra.dht.Token;
import org.apache.cassandra.net.Verbs;
import org.apache.cassandra.net.MessagingService;
import org.apache.cassandra.repair.messages.SyncComplete;
import org.apache.cassandra.repair.messages.SyncRequest;
import org.apache.cassandra.streaming.PreviewKind;
import org.apache.cassandra.streaming.StreamEvent;
import org.apache.cassandra.streaming.StreamEventHandler;
import org.apache.cassandra.streaming.StreamPlan;
import org.apache.cassandra.streaming.StreamState;
import org.apache.cassandra.streaming.StreamOperation;

/**
 * StreamingRepairTask performs data streaming between two remote replica which neither is not repair coordinator.
 * Task will send {@link SyncComplete} message back to coordinator upon streaming completion.
 */
public class StreamingRepairTask implements Runnable, StreamEventHandler
{
    private static final Logger logger = LoggerFactory.getLogger(StreamingRepairTask.class);
    public static final String REPAIR_STREAM_PLAN_DESCRIPTION = "Repair";

    private final RepairJobDesc desc;
    private final SyncRequest request;
    private final UUID pendingRepair;
    private final PreviewKind previewKind;

<<<<<<< HEAD
    // Since adding transferToLeft and transferToRight fields to SyncRequest would require
    // a protocol version change, we separate those by an empty range (MIN_VALUE, MIN_VALUE)
    // using the existing ranges field
    public static final Range<Token> RANGE_SEPARATOR = new Range<>(MessagingService.globalPartitioner().getMinimumToken(),
                                                                   MessagingService.globalPartitioner().getMinimumToken());

    public StreamingRepairTask(RepairJobDesc desc, SyncRequest request, UUID pendingRepair)
=======
    public StreamingRepairTask(RepairJobDesc desc, SyncRequest request, UUID pendingRepair, PreviewKind previewKind)
>>>>>>> 2381be31
    {
        this.desc = desc;
        this.request = request;
        this.pendingRepair = pendingRepair;
        this.previewKind = previewKind;
    }

    public void run()
    {
        InetAddress dest = request.dst;
        InetAddress preferred = SystemKeyspace.getPreferredIP(dest);
        logger.info("[streaming task #{}] Performing streaming repair of {} ranges with {}", desc.sessionId, request.ranges.size(), request.dst);
        createStreamPlan(dest, preferred).execute();
    }

    @VisibleForTesting
    StreamPlan createStreamPlan(InetAddress dest, InetAddress preferred)
    {
<<<<<<< HEAD
        List<Range<Token>> toRequest = new LinkedList<>();
        List<Range<Token>> toTransfer = new LinkedList<>();
        boolean head = true;
        for (Range<Token> range : request.ranges)
        {
            if (range.equals(RANGE_SEPARATOR))
            {
                head = false;
            }
            else if (head)
            {
                toRequest.add(range);
            }
            else
            {
                toTransfer.add(range);
            }
        }


        logger.info(String.format("[streaming task #%s] Performing streaming repair of %d ranges to and %d ranges from %s.",
                                  desc.sessionId, toTransfer.size(), toRequest.size(), request.dst));

        return new StreamPlan(StreamOperation.REPAIR, 1, false, false, pendingRepair)
=======
        return new StreamPlan(StreamOperation.REPAIR, 1, false, false, pendingRepair, previewKind)
>>>>>>> 2381be31
               .listeners(this)
               .flushBeforeTransfer(false) // flush is disabled for repair
               .requestRanges(dest, preferred, desc.keyspace, toRequest, desc.columnFamily) // request ranges from the remote node
               .transferRanges(dest, preferred, desc.keyspace, toTransfer, desc.columnFamily); // send ranges to the remote node
    }

    public void handleStreamEvent(StreamEvent event)
    {
        // Nothing to do here, all we care about is the final success or failure and that's handled by
        // onSuccess and onFailure
    }

    /**
     * If we succeeded on both stream in and out, reply back to coordinator
     */
    public void onSuccess(StreamState state)
    {
<<<<<<< HEAD
        logger.info("[repair #{}] streaming task succeed, returning response to {}", desc.sessionId, request.initiator);
        MessagingService.instance().send(Verbs.REPAIR.SYNC_COMPLETE.newRequest(request.initiator, new SyncComplete(desc, request.src, request.dst, true)));
=======
        logger.info("{} streaming task succeed, returning response to {}", previewKind.logPrefix(desc.sessionId), request.initiator);
        MessagingService.instance().sendOneWay(new SyncComplete(desc, request.src, request.dst, true, state.createSummaries()).createMessage(), request.initiator);
>>>>>>> 2381be31
    }

    /**
     * If we failed on either stream in or out, reply fail to coordinator
     */
    public void onFailure(Throwable t)
    {
<<<<<<< HEAD
        MessagingService.instance().send(Verbs.REPAIR.SYNC_COMPLETE.newRequest(request.initiator, new SyncComplete(desc, request.src, request.dst, false)));
=======
        MessagingService.instance().sendOneWay(new SyncComplete(desc, request.src, request.dst, false, Collections.emptyList()).createMessage(), request.initiator);
>>>>>>> 2381be31
    }
}<|MERGE_RESOLUTION|>--- conflicted
+++ resolved
@@ -35,6 +35,7 @@
 import org.apache.cassandra.repair.messages.SyncComplete;
 import org.apache.cassandra.repair.messages.SyncRequest;
 import org.apache.cassandra.streaming.PreviewKind;
+import org.apache.cassandra.service.ActiveRepairService;
 import org.apache.cassandra.streaming.StreamEvent;
 import org.apache.cassandra.streaming.StreamEventHandler;
 import org.apache.cassandra.streaming.StreamPlan;
@@ -55,17 +56,13 @@
     private final UUID pendingRepair;
     private final PreviewKind previewKind;
 
-<<<<<<< HEAD
     // Since adding transferToLeft and transferToRight fields to SyncRequest would require
     // a protocol version change, we separate those by an empty range (MIN_VALUE, MIN_VALUE)
     // using the existing ranges field
     public static final Range<Token> RANGE_SEPARATOR = new Range<>(MessagingService.globalPartitioner().getMinimumToken(),
                                                                    MessagingService.globalPartitioner().getMinimumToken());
 
-    public StreamingRepairTask(RepairJobDesc desc, SyncRequest request, UUID pendingRepair)
-=======
     public StreamingRepairTask(RepairJobDesc desc, SyncRequest request, UUID pendingRepair, PreviewKind previewKind)
->>>>>>> 2381be31
     {
         this.desc = desc;
         this.request = request;
@@ -84,7 +81,6 @@
     @VisibleForTesting
     StreamPlan createStreamPlan(InetAddress dest, InetAddress preferred)
     {
-<<<<<<< HEAD
         List<Range<Token>> toRequest = new LinkedList<>();
         List<Range<Token>> toTransfer = new LinkedList<>();
         boolean head = true;
@@ -108,10 +104,7 @@
         logger.info(String.format("[streaming task #%s] Performing streaming repair of %d ranges to and %d ranges from %s.",
                                   desc.sessionId, toTransfer.size(), toRequest.size(), request.dst));
 
-        return new StreamPlan(StreamOperation.REPAIR, 1, false, false, pendingRepair)
-=======
         return new StreamPlan(StreamOperation.REPAIR, 1, false, false, pendingRepair, previewKind)
->>>>>>> 2381be31
                .listeners(this)
                .flushBeforeTransfer(false) // flush is disabled for repair
                .requestRanges(dest, preferred, desc.keyspace, toRequest, desc.columnFamily) // request ranges from the remote node
@@ -129,13 +122,8 @@
      */
     public void onSuccess(StreamState state)
     {
-<<<<<<< HEAD
-        logger.info("[repair #{}] streaming task succeed, returning response to {}", desc.sessionId, request.initiator);
-        MessagingService.instance().send(Verbs.REPAIR.SYNC_COMPLETE.newRequest(request.initiator, new SyncComplete(desc, request.src, request.dst, true)));
-=======
         logger.info("{} streaming task succeed, returning response to {}", previewKind.logPrefix(desc.sessionId), request.initiator);
-        MessagingService.instance().sendOneWay(new SyncComplete(desc, request.src, request.dst, true, state.createSummaries()).createMessage(), request.initiator);
->>>>>>> 2381be31
+        MessagingService.instance().send(Verbs.REPAIR.SYNC_COMPLETE.newRequest(request.initiator, new SyncComplete(desc, request.src, request.dst, true, state.createSummaries())));
     }
 
     /**
@@ -143,10 +131,6 @@
      */
     public void onFailure(Throwable t)
     {
-<<<<<<< HEAD
-        MessagingService.instance().send(Verbs.REPAIR.SYNC_COMPLETE.newRequest(request.initiator, new SyncComplete(desc, request.src, request.dst, false)));
-=======
-        MessagingService.instance().sendOneWay(new SyncComplete(desc, request.src, request.dst, false, Collections.emptyList()).createMessage(), request.initiator);
->>>>>>> 2381be31
+        MessagingService.instance().send(Verbs.REPAIR.SYNC_COMPLETE.newRequest(request.initiator, new SyncComplete(desc, request.src, request.dst, false, Collections.emptyList())));
     }
 }