/*
 * Licensed to the Apache Software Foundation (ASF) under one
 * or more contributor license agreements.  See the NOTICE file
 * distributed with this work for additional information
 * regarding copyright ownership.  The ASF licenses this file
 * to you under the Apache License, Version 2.0 (the
 * "License"); you may not use this file except in compliance
 * with the License.  You may obtain a copy of the License at
 *
 *     http://www.apache.org/licenses/LICENSE-2.0
 *
 * Unless required by applicable law or agreed to in writing, software
 * distributed under the License is distributed on an "AS IS" BASIS,
 * WITHOUT WARRANTIES OR CONDITIONS OF ANY KIND, either express or implied.
 * See the License for the specific language governing permissions and
 * limitations under the License.
 */
package org.apache.cassandra.auth;

import java.util.*;
<<<<<<< HEAD
import java.util.concurrent.TimeUnit;
import java.util.stream.Collectors;
=======
>>>>>>> 457733bd

import com.google.common.collect.ImmutableSet;
import com.google.common.collect.Iterables;
import com.google.common.collect.Lists;
import org.apache.commons.lang3.StringUtils;
import org.slf4j.Logger;
import org.slf4j.LoggerFactory;

<<<<<<< HEAD
import org.apache.cassandra.auth.permission.Permissions;
import org.apache.cassandra.concurrent.ScheduledExecutors;
import org.apache.cassandra.concurrent.TPCUtils;
=======
>>>>>>> 457733bd
import org.apache.cassandra.config.DatabaseDescriptor;
import org.apache.cassandra.schema.SchemaConstants;
import org.apache.cassandra.cql3.*;
import org.apache.cassandra.cql3.statements.BatchStatement;
import org.apache.cassandra.cql3.statements.ModificationStatement;
import org.apache.cassandra.cql3.statements.SelectStatement;
import org.apache.cassandra.db.ConsistencyLevel;
import org.apache.cassandra.db.marshal.UTF8Type;
import org.apache.cassandra.exceptions.*;
import org.apache.cassandra.service.ClientState;

import org.apache.cassandra.cql3.QueryOptions;
import org.apache.cassandra.cql3.QueryProcessor;
import org.apache.cassandra.cql3.UntypedResultSet;
import org.apache.cassandra.service.QueryState;
import org.apache.cassandra.transport.messages.ResultMessage;
import org.apache.cassandra.utils.ByteBufferUtil;

/**
 * CassandraAuthorizer is an IAuthorizer implementation that keeps
 * user permissions internally in C* using the system_auth.role_permissions
 * table.
 */
public class CassandraAuthorizer implements IAuthorizer
{
    private static final Logger logger = LoggerFactory.getLogger(CassandraAuthorizer.class);

    private static final String ROLE = "role";
    private static final String RESOURCE = "resource";
    private static final String PERMISSIONS = "permissions";

    private SelectStatement authorizeRoleStatement;

    public CassandraAuthorizer()
    {
    }

    // Returns every permission on the resource granted to the user either directly
    // or indirectly via roles granted to the user.
    public Set<Permission> authorize(AuthenticatedUser user, IResource resource)
    {
        if (user.isSuper())
            return applicablePermissions(resource);

        Set<Permission> permissions = Permissions.setOf();
        try
        {
            for (RoleResource role: user.getRoles())
                addPermissionsForRole(permissions, resource, role);
        }
        catch (RequestValidationException e)
        {
            throw new AssertionError(e); // not supposed to happen
        }
        catch (RequestExecutionException e)
        {
            logger.warn("CassandraAuthorizer failed to authorize {} for {}", user, resource);
            throw new RuntimeException(e);
        }

        for (RoleResource role: user.getRoles())
            addPermissionsForRole(permissions, resource, role);

        return permissions;
    }

    public void grant(AuthenticatedUser performer, Set<Permission> permissions, IResource resource, RoleResource grantee)
    throws RequestValidationException, RequestExecutionException
    {
        modifyRolePermissions(permissions, resource, grantee, "+");
        addLookupEntry(resource, grantee);
    }

    public void revoke(AuthenticatedUser performer, Set<Permission> permissions, IResource resource, RoleResource revokee)
    throws RequestValidationException, RequestExecutionException
    {
        modifyRolePermissions(permissions, resource, revokee, "-");
        removeLookupEntry(resource, revokee);
    }

    // Called when deleting a role with DROP ROLE query.
    // Internal hook, so no permission checks are needed here.
    // Executes a logged batch removing the granted premissions
    // for the role as well as the entries from the reverse index
    // table
    public void revokeAllFrom(RoleResource revokee)
    {
        try
        {
            UntypedResultSet rows = process(String.format("SELECT resource FROM %s.%s WHERE role = '%s'",
                                                          SchemaConstants.AUTH_KEYSPACE_NAME,
                                                          AuthKeyspace.ROLE_PERMISSIONS,
                                                          escape(revokee.getRoleName())));

            List<CQLStatement> statements = new ArrayList<>();
            for (UntypedResultSet.Row row : rows)
            {
                statements.add(
                    QueryProcessor.getStatement(String.format("DELETE FROM %s.%s WHERE resource = '%s' AND role = '%s'",
                                                              SchemaConstants.AUTH_KEYSPACE_NAME,
                                                              AuthKeyspace.RESOURCE_ROLE_INDEX,
                                                              escape(row.getString("resource")),
                                                              escape(revokee.getRoleName())),
                                                ClientState.forInternalCalls()).statement);

            }

            statements.add(QueryProcessor.getStatement(String.format("DELETE FROM %s.%s WHERE role = '%s'",
                                                                     SchemaConstants.AUTH_KEYSPACE_NAME,
                                                                     AuthKeyspace.ROLE_PERMISSIONS,
                                                                     escape(revokee.getRoleName())),
                                                       ClientState.forInternalCalls()).statement);

            executeLoggedBatch(statements);
        }
        catch (RequestExecutionException | RequestValidationException e)
        {
            logger.warn("CassandraAuthorizer failed to revoke all permissions of {}: {}",  revokee.getRoleName(), e);
        }
    }

    // Called after a resource is removed (DROP KEYSPACE, DROP TABLE, etc.).
    // Execute a logged batch removing all the permissions for the resource
    // as well as the index table entry
    public void revokeAllOn(IResource droppedResource)
    {
        try
        {
            UntypedResultSet rows = process(String.format("SELECT role FROM %s.%s WHERE resource = '%s'",
                                                          SchemaConstants.AUTH_KEYSPACE_NAME,
                                                          AuthKeyspace.RESOURCE_ROLE_INDEX,
                                                          escape(droppedResource.getName())));

            List<CQLStatement> statements = new ArrayList<>();
            for (UntypedResultSet.Row row : rows)
            {
                statements.add(QueryProcessor.getStatement(String.format("DELETE FROM %s.%s WHERE role = '%s' AND resource = '%s'",
                                                                         SchemaConstants.AUTH_KEYSPACE_NAME,
                                                                         AuthKeyspace.ROLE_PERMISSIONS,
                                                                         escape(row.getString("role")),
                                                                         escape(droppedResource.getName())),
                                                           ClientState.forInternalCalls()).statement);
            }

            statements.add(QueryProcessor.getStatement(String.format("DELETE FROM %s.%s WHERE resource = '%s'",
                                                                     SchemaConstants.AUTH_KEYSPACE_NAME,
                                                                     AuthKeyspace.RESOURCE_ROLE_INDEX,
                                                                     escape(droppedResource.getName())),
                                                                               ClientState.forInternalCalls()).statement);

            executeLoggedBatch(statements);
        }
        catch (RequestExecutionException | RequestValidationException e)
        {
            logger.warn("CassandraAuthorizer failed to revoke all permissions on {}: {}", droppedResource, e);
            return;
        }
    }

    private void executeLoggedBatch(List<CQLStatement> statements)
    throws RequestExecutionException, RequestValidationException
    {
        BatchStatement batch = new BatchStatement(0,
                                                  BatchStatement.Type.LOGGED,
                                                  Lists.newArrayList(Iterables.filter(statements, ModificationStatement.class)),
                                                  Attributes.none());
        TPCUtils.blockingGet(QueryProcessor.instance.processBatch(batch,
                                                                  QueryState.forInternalCalls(),
                                                                  BatchQueryOptions.withoutPerStatementVariables(QueryOptions.DEFAULT),
                                                                  System.nanoTime()));

    }

    // Add every permission on the resource granted to the role
    private void addPermissionsForRole(Set<Permission> permissions, IResource resource, RoleResource role)
    throws RequestExecutionException, RequestValidationException
    {
        QueryOptions options = QueryOptions.forInternalCalls(ConsistencyLevel.LOCAL_ONE,
                                                             Lists.newArrayList(ByteBufferUtil.bytes(role.getRoleName()),
                                                                                ByteBufferUtil.bytes(resource.getName())));

<<<<<<< HEAD
        SelectStatement statement;
        // If it exists, read from the legacy user permissions table to handle the case where the cluster
        // is being upgraded and so is running with mixed versions of the authz schema
        if (Schema.instance.getTableMetadata(SchemaConstants.AUTH_KEYSPACE_NAME, USER_PERMISSIONS) == null)
            statement = authorizeRoleStatement;
        else
        {
            // If the permissions table was initialised only after the statement got prepared, re-prepare (CASSANDRA-12813)
            if (legacyAuthorizeRoleStatement == null)
                legacyAuthorizeRoleStatement = prepare(USERNAME, USER_PERMISSIONS);
            statement = legacyAuthorizeRoleStatement;
        }
        ResultMessage.Rows rows = TPCUtils.blockingGet(statement.execute(QueryState.forInternalCalls(), options, System.nanoTime()));
=======
        ResultMessage.Rows rows = authorizeRoleStatement.execute(QueryState.forInternalCalls(), options, System.nanoTime());
>>>>>>> 457733bd
        UntypedResultSet result = UntypedResultSet.create(rows.result);

        if (!result.isEmpty() && result.one().has(PERMISSIONS))
        {
            for (String perm : result.one().getSet(PERMISSIONS, UTF8Type.instance))
            {
                permissions.add(Permissions.permission(perm));
            }
        }
    }

    // Adds or removes permissions from a role_permissions table (adds if op is "+", removes if op is "-")
    private void modifyRolePermissions(Set<Permission> permissions, IResource resource, RoleResource role, String op)
            throws RequestExecutionException
    {
        process(String.format("UPDATE %s.%s SET permissions = permissions %s {%s} WHERE role = '%s' AND resource = '%s'",
                              SchemaConstants.AUTH_KEYSPACE_NAME,
                              AuthKeyspace.ROLE_PERMISSIONS,
                              op,
                              permissions.stream().map(Permission::getFullName).collect(Collectors.joining("','", "'", "'")),
                              escape(role.getRoleName()),
                              escape(resource.getName())));
    }

    // Removes an entry from the inverted index table (from resource -> role with defined permissions)
    private void removeLookupEntry(IResource resource, RoleResource role) throws RequestExecutionException
    {
        process(String.format("DELETE FROM %s.%s WHERE resource = '%s' and role = '%s'",
                              SchemaConstants.AUTH_KEYSPACE_NAME,
                              AuthKeyspace.RESOURCE_ROLE_INDEX,
                              escape(resource.getName()),
                              escape(role.getRoleName())));
    }

    // Adds an entry to the inverted index table (from resource -> role with defined permissions)
    private void addLookupEntry(IResource resource, RoleResource role) throws RequestExecutionException
    {
        process(String.format("INSERT INTO %s.%s (resource, role) VALUES ('%s','%s')",
                              SchemaConstants.AUTH_KEYSPACE_NAME,
                              AuthKeyspace.RESOURCE_ROLE_INDEX,
                              escape(resource.getName()),
                              escape(role.getRoleName())));
    }

    // 'of' can be null - in that case everyone's permissions have been requested. Otherwise only single user's.
    // If the user requesting 'LIST PERMISSIONS' is not a superuser OR their username doesn't match 'of', we
    // throw UnauthorizedException. So only a superuser can view everybody's permissions. Regular users are only
    // allowed to see their own permissions.
    public Set<PermissionDetails> list(AuthenticatedUser performer,
                                       Set<Permission> permissions,
                                       IResource resource,
                                       RoleResource grantee)
    throws RequestValidationException, RequestExecutionException
    {
        if (!(performer.isSuper() || performer.isSystem()) && !performer.getRoles().contains(grantee))
            throw new UnauthorizedException(String.format("You are not authorized to view %s's permissions",
                                                          grantee == null ? "everyone" : grantee.getRoleName()));

        if (null == grantee)
            return listPermissionsForRole(permissions, resource, grantee);

        Set<RoleResource> roles = DatabaseDescriptor.getRoleManager().getRoles(grantee, true);
        Set<PermissionDetails> details = new HashSet<>();
        for (RoleResource role : roles)
            details.addAll(listPermissionsForRole(permissions, resource, role));

        return details;
    }

    private Set<PermissionDetails> listPermissionsForRole(Set<Permission> permissions,
                                                          IResource resource,
                                                          RoleResource role)
    throws RequestExecutionException
    {
        Set<PermissionDetails> details = new HashSet<>();
        for (UntypedResultSet.Row row : process(buildListQuery(resource, role)))
        {
            if (row.has(PERMISSIONS))
            {
                for (String p : row.getSet(PERMISSIONS, UTF8Type.instance))
                {
                    Permission permission = Permissions.permission(p);
                    if (permissions.contains(permission))
                        details.add(new PermissionDetails(row.getString(ROLE),
                                                          Resources.fromName(row.getString(RESOURCE)),
                                                          permission));
                }
            }
        }
        return details;
    }

    private String buildListQuery(IResource resource, RoleResource grantee)
    {
        List<String> vars = Lists.newArrayList(SchemaConstants.AUTH_KEYSPACE_NAME, AuthKeyspace.ROLE_PERMISSIONS);
        List<String> conditions = new ArrayList<>();

        if (resource != null)
        {
            conditions.add("resource = '%s'");
            vars.add(escape(resource.getName()));
        }

        if (grantee != null)
        {
            conditions.add(ROLE + " = '%s'");
            vars.add(escape(grantee.getRoleName()));
        }

        String query = "SELECT " + ROLE + ", resource, permissions FROM %s.%s";

        if (!conditions.isEmpty())
            query += " WHERE " + StringUtils.join(conditions, " AND ");

        if (resource != null && grantee == null)
            query += " ALLOW FILTERING";

        return String.format(query, vars.toArray());
    }


    public Set<DataResource> protectedResources()
    {
        return ImmutableSet.of(DataResource.table(SchemaConstants.AUTH_KEYSPACE_NAME, AuthKeyspace.ROLE_PERMISSIONS));
    }

    public void validateConfiguration() throws ConfigurationException
    {
    }

    public void setup()
    {
        authorizeRoleStatement = prepare(ROLE, AuthKeyspace.ROLE_PERMISSIONS);
    }

    private SelectStatement prepare(String entityname, String permissionsTable)
    {
        String query = String.format("SELECT permissions FROM %s.%s WHERE %s = ? AND resource = ?",
                                     SchemaConstants.AUTH_KEYSPACE_NAME,
                                     permissionsTable,
                                     entityname);
        return (SelectStatement) QueryProcessor.getStatement(query, ClientState.forInternalCalls()).statement;
    }

<<<<<<< HEAD
    /**
     * Copy legacy authz data from the system_auth.permissions table to the new system_auth.role_permissions table and
     * also insert entries into the reverse lookup table.
     * In theory, we could simply rename the existing table as the schema is structurally the same, but this would
     * break mixed clusters during a rolling upgrade.
     * This setup is not performed if AllowAllAuthenticator is configured (see Auth#setup).
     */
    private void convertLegacyData()
    {
        try
        {
            if (Schema.instance.getTableMetadata("system_auth", "permissions") != null)
            {
                logger.info("Converting legacy permissions data");
                CQLStatement insertStatement =
                    QueryProcessor.getStatement(String.format("INSERT INTO %s.%s (role, resource, permissions) " +
                                                              "VALUES (?, ?, ?)",
                                                              SchemaConstants.AUTH_KEYSPACE_NAME,
                                                              AuthKeyspace.ROLE_PERMISSIONS),
                                                ClientState.forInternalCalls()).statement;
                CQLStatement indexStatement =
                    QueryProcessor.getStatement(String.format("INSERT INTO %s.%s (resource, role) VALUES (?,?)",
                                                              SchemaConstants.AUTH_KEYSPACE_NAME,
                                                              AuthKeyspace.RESOURCE_ROLE_INDEX),
                                                ClientState.forInternalCalls()).statement;

                UntypedResultSet permissions = process("SELECT * FROM system_auth.permissions");
                for (UntypedResultSet.Row row : permissions)
                {
                    final IResource resource = Resources.fromName(row.getString("resource"));
                    Predicate<String> isApplicable = new Predicate<String>()
                    {
                        public boolean apply(String s)
                        {
                            return resource.applicablePermissions().contains(Permissions.permission(s));
                        }
                    };
                    SetSerializer<String> serializer = SetSerializer.getInstance(UTF8Serializer.instance, UTF8Type.instance);
                    Set<String> originalPerms = serializer.deserialize(row.getBytes("permissions"));
                    Set<String> filteredPerms = ImmutableSet.copyOf(Iterables.filter(originalPerms, isApplicable));
                    insertStatement.execute(QueryState.forInternalCalls(),
                                            QueryOptions.forInternalCalls(ConsistencyLevel.ONE,
                                                                          Lists.newArrayList(row.getBytes("username"),
                                                                                             row.getBytes("resource"),
                                                                                             serializer.serialize(filteredPerms))),
                                            System.nanoTime());

                    indexStatement.execute(QueryState.forInternalCalls(),
                                           QueryOptions.forInternalCalls(ConsistencyLevel.ONE,
                                                                         Lists.newArrayList(row.getBytes("resource"),
                                                                                            row.getBytes("username"))),
                                           System.nanoTime());

                }
                logger.info("Completed conversion of legacy permissions");
            }
        }
        catch (Exception e)
        {
            logger.info("Unable to complete conversion of legacy permissions data (perhaps not enough nodes are upgraded yet). " +
                        "Conversion should not be considered complete");
            logger.trace("Conversion error", e);
        }
    }

=======
>>>>>>> 457733bd
    // We only worry about one character ('). Make sure it's properly escaped.
    private String escape(String name)
    {
        return StringUtils.replace(name, "'", "''");
    }

    private UntypedResultSet process(String query) throws RequestExecutionException
    {
        return QueryProcessor.processBlocking(query, ConsistencyLevel.LOCAL_ONE);
    }
}<|MERGE_RESOLUTION|>--- conflicted
+++ resolved
@@ -18,11 +18,7 @@
 package org.apache.cassandra.auth;
 
 import java.util.*;
-<<<<<<< HEAD
-import java.util.concurrent.TimeUnit;
 import java.util.stream.Collectors;
-=======
->>>>>>> 457733bd
 
 import com.google.common.collect.ImmutableSet;
 import com.google.common.collect.Iterables;
@@ -31,12 +27,8 @@
 import org.slf4j.Logger;
 import org.slf4j.LoggerFactory;
 
-<<<<<<< HEAD
 import org.apache.cassandra.auth.permission.Permissions;
-import org.apache.cassandra.concurrent.ScheduledExecutors;
 import org.apache.cassandra.concurrent.TPCUtils;
-=======
->>>>>>> 457733bd
 import org.apache.cassandra.config.DatabaseDescriptor;
 import org.apache.cassandra.schema.SchemaConstants;
 import org.apache.cassandra.cql3.*;
@@ -218,23 +210,7 @@
                                                              Lists.newArrayList(ByteBufferUtil.bytes(role.getRoleName()),
                                                                                 ByteBufferUtil.bytes(resource.getName())));
 
-<<<<<<< HEAD
-        SelectStatement statement;
-        // If it exists, read from the legacy user permissions table to handle the case where the cluster
-        // is being upgraded and so is running with mixed versions of the authz schema
-        if (Schema.instance.getTableMetadata(SchemaConstants.AUTH_KEYSPACE_NAME, USER_PERMISSIONS) == null)
-            statement = authorizeRoleStatement;
-        else
-        {
-            // If the permissions table was initialised only after the statement got prepared, re-prepare (CASSANDRA-12813)
-            if (legacyAuthorizeRoleStatement == null)
-                legacyAuthorizeRoleStatement = prepare(USERNAME, USER_PERMISSIONS);
-            statement = legacyAuthorizeRoleStatement;
-        }
-        ResultMessage.Rows rows = TPCUtils.blockingGet(statement.execute(QueryState.forInternalCalls(), options, System.nanoTime()));
-=======
-        ResultMessage.Rows rows = authorizeRoleStatement.execute(QueryState.forInternalCalls(), options, System.nanoTime());
->>>>>>> 457733bd
+        ResultMessage.Rows rows = TPCUtils.blockingGet(authorizeRoleStatement.execute(QueryState.forInternalCalls(), options, System.nanoTime()));
         UntypedResultSet result = UntypedResultSet.create(rows.result);
 
         if (!result.isEmpty() && result.one().has(PERMISSIONS))
@@ -379,74 +355,7 @@
         return (SelectStatement) QueryProcessor.getStatement(query, ClientState.forInternalCalls()).statement;
     }
 
-<<<<<<< HEAD
-    /**
-     * Copy legacy authz data from the system_auth.permissions table to the new system_auth.role_permissions table and
-     * also insert entries into the reverse lookup table.
-     * In theory, we could simply rename the existing table as the schema is structurally the same, but this would
-     * break mixed clusters during a rolling upgrade.
-     * This setup is not performed if AllowAllAuthenticator is configured (see Auth#setup).
-     */
-    private void convertLegacyData()
-    {
-        try
-        {
-            if (Schema.instance.getTableMetadata("system_auth", "permissions") != null)
-            {
-                logger.info("Converting legacy permissions data");
-                CQLStatement insertStatement =
-                    QueryProcessor.getStatement(String.format("INSERT INTO %s.%s (role, resource, permissions) " +
-                                                              "VALUES (?, ?, ?)",
-                                                              SchemaConstants.AUTH_KEYSPACE_NAME,
-                                                              AuthKeyspace.ROLE_PERMISSIONS),
-                                                ClientState.forInternalCalls()).statement;
-                CQLStatement indexStatement =
-                    QueryProcessor.getStatement(String.format("INSERT INTO %s.%s (resource, role) VALUES (?,?)",
-                                                              SchemaConstants.AUTH_KEYSPACE_NAME,
-                                                              AuthKeyspace.RESOURCE_ROLE_INDEX),
-                                                ClientState.forInternalCalls()).statement;
-
-                UntypedResultSet permissions = process("SELECT * FROM system_auth.permissions");
-                for (UntypedResultSet.Row row : permissions)
-                {
-                    final IResource resource = Resources.fromName(row.getString("resource"));
-                    Predicate<String> isApplicable = new Predicate<String>()
-                    {
-                        public boolean apply(String s)
-                        {
-                            return resource.applicablePermissions().contains(Permissions.permission(s));
-                        }
-                    };
-                    SetSerializer<String> serializer = SetSerializer.getInstance(UTF8Serializer.instance, UTF8Type.instance);
-                    Set<String> originalPerms = serializer.deserialize(row.getBytes("permissions"));
-                    Set<String> filteredPerms = ImmutableSet.copyOf(Iterables.filter(originalPerms, isApplicable));
-                    insertStatement.execute(QueryState.forInternalCalls(),
-                                            QueryOptions.forInternalCalls(ConsistencyLevel.ONE,
-                                                                          Lists.newArrayList(row.getBytes("username"),
-                                                                                             row.getBytes("resource"),
-                                                                                             serializer.serialize(filteredPerms))),
-                                            System.nanoTime());
-
-                    indexStatement.execute(QueryState.forInternalCalls(),
-                                           QueryOptions.forInternalCalls(ConsistencyLevel.ONE,
-                                                                         Lists.newArrayList(row.getBytes("resource"),
-                                                                                            row.getBytes("username"))),
-                                           System.nanoTime());
-
-                }
-                logger.info("Completed conversion of legacy permissions");
-            }
-        }
-        catch (Exception e)
-        {
-            logger.info("Unable to complete conversion of legacy permissions data (perhaps not enough nodes are upgraded yet). " +
-                        "Conversion should not be considered complete");
-            logger.trace("Conversion error", e);
-        }
-    }
-
-=======
->>>>>>> 457733bd
+
     // We only worry about one character ('). Make sure it's properly escaped.
     private String escape(String name)
     {
