--- conflicted
+++ resolved
@@ -75,10 +75,6 @@
 
     public static KeyspaceMetadata metadata()
     {
-<<<<<<< HEAD
-        return KeyspaceMetadata.create(SchemaConstants.AUTH_KEYSPACE_NAME, KeyspaceParams.simple(1), Tables.of(Roles, RoleMembers, RolePermissions, ResourceRoleIndex));
-=======
-        return KeyspaceMetadata.create(NAME, KeyspaceParams.simple(1), Tables.of(Roles, RoleMembers, RolePermissions));
->>>>>>> d16b3ab9
+        return KeyspaceMetadata.create(SchemaConstants.AUTH_KEYSPACE_NAME, KeyspaceParams.simple(1), Tables.of(Roles, RoleMembers, RolePermissions));
     }
 }