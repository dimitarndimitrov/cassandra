--- conflicted
+++ resolved
@@ -56,15 +56,10 @@
     private static volatile boolean hasLoggedCrcCheckChanceWarning;
 
     public static final int DEFAULT_CHUNK_LENGTH = 65536;
-<<<<<<< HEAD
-    public static final double DEFAULT_MIN_COMPRESS_RATIO = 1.1;
-    public static final Versioned<StreamVersion, Serializer<CompressionParams>> serializers = StreamVersion.versioned(CompressionParmsSerializer::new);
-=======
     public static final double DEFAULT_MIN_COMPRESS_RATIO = 0.0;        // Since pre-4.0 versions do not understand the
                                                                         // new compression parameter we can't use a
                                                                         // different default value.
-    public static final IVersionedSerializer<CompressionParams> serializer = new Serializer();
->>>>>>> b953f9eb
+    public static final Versioned<StreamVersion, Serializer<CompressionParams>> serializers = StreamVersion.versioned(CompressionParmsSerializer::new);
 
     public static final String CLASS = "class";
     public static final String CHUNK_LENGTH_IN_KB = "chunk_length_in_kb";
