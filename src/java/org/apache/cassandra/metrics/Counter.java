/*
 * Licensed to the Apache Software Foundation (ASF) under one
 * or more contributor license agreements.  See the NOTICE file
 * distributed with this work for additional information
 * regarding copyright ownership.  The ASF licenses this file
 * to you under the Apache License, Version 2.0 (the
 * "License"); you may not use this file except in compliance
 * with the License.  You may obtain a copy of the License at
 *
 *     http://www.apache.org/licenses/LICENSE-2.0
 *
 * Unless required by applicable law or agreed to in writing, software
 * distributed under the License is distributed on an "AS IS" BASIS,
 * WITHOUT WARRANTIES OR CONDITIONS OF ANY KIND, either express or implied.
 * See the License for the specific language governing permissions and
 * limitations under the License.
 */

package org.apache.cassandra.metrics;

import com.codahale.metrics.Counting;
import com.codahale.metrics.Metric;
import com.codahale.metrics.MetricRegistry;
import com.codahale.metrics.ScheduledReporter;

/**
 * An incrementing and decrementing counter metric.
<<<<<<< HEAD
 */
public abstract class Counter implements Metric, Counting, Composable<Counter>
=======
 *
 * This class is identical to {@link com.codahale.metrics.Counter}, except
 * that uses {@link LongAdder} instead of {@link com.codahale.metrics.LongAdder}
 * for a modest performance improvement.
 *
 * This class needs to extend {@link com.codahale.metrics.Counter} to allow this metric
 * to be retrieved by {@link MetricRegistry#getCounters()} (used by {@link ScheduledReporter}).
 */
public class Counter extends com.codahale.metrics.Counter implements Metric, Counting
>>>>>>> 80af094a
{
    /**
     * Increment the counter by one.
     */
    public void inc()
    {
        inc(1);
    }

    /**
     * Increment the counter by {@code n}.
     *
     * @param n the amount by which the counter will be increased
     */
    public abstract void inc(long n);

    /**
     * Decrement the counter by one.
     */
    public void dec()
    {
        dec(1);
    }

    /**
     * Decrement the counter by {@code n}.
     *
     * @param n the amount by which the counter will be decreased
     */
    public abstract void dec(long n);

    public static Counter make(boolean isComposite)
    {
        return isComposite ? new CompositeCounter() : new SingleCounter();
    }
}<|MERGE_RESOLUTION|>--- conflicted
+++ resolved
@@ -25,20 +25,11 @@
 
 /**
  * An incrementing and decrementing counter metric.
-<<<<<<< HEAD
- */
-public abstract class Counter implements Metric, Counting, Composable<Counter>
-=======
- *
- * This class is identical to {@link com.codahale.metrics.Counter}, except
- * that uses {@link LongAdder} instead of {@link com.codahale.metrics.LongAdder}
- * for a modest performance improvement.
  *
  * This class needs to extend {@link com.codahale.metrics.Counter} to allow this metric
  * to be retrieved by {@link MetricRegistry#getCounters()} (used by {@link ScheduledReporter}).
  */
-public class Counter extends com.codahale.metrics.Counter implements Metric, Counting
->>>>>>> 80af094a
+public abstract class Counter extends com.codahale.metrics.Counter implements Metric, Counting, Composable<Counter>
 {
     /**
      * Increment the counter by one.
