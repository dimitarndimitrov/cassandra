--- conflicted
+++ resolved
@@ -766,23 +766,12 @@
     {
         for(Map.Entry<String, String> entry : all.entrySet())
         {
-<<<<<<< HEAD
-            CassandraMetricsRegistry.MetricName name = factory.createMetricName(entry.getKey());
-            CassandraMetricsRegistry.MetricName alias = aliasFactory.createMetricName(entry.getValue());
-            String metricName = name.getMetricName();
-
-            if (Metrics.getMetrics().containsKey(metricName))
-            {   // not all metrics in the all map have necessarily been created, for example views do not create
-                // "ViewReadTime" or "ViewLockAcquireTime"
-                allTableMetrics.get(entry.getKey()).remove(Metrics.getMetrics().get(metricName));
-=======
             final CassandraMetricsRegistry.MetricName name = factory.createMetricName(entry.getKey());
             final Metric metric = Metrics.getMetrics().get(name.getMetricName());
             if (metric != null)
             {  // Metric will be null if it's a view metric we are releasing. Views have null for ViewLockAcquireTime and ViewLockReadTime
                 final CassandraMetricsRegistry.MetricName alias = aliasFactory.createMetricName(entry.getValue());
                 allTableMetrics.get(entry.getKey()).remove(metric);
->>>>>>> 80af094a
                 Metrics.remove(name, alias);
             }
         }
