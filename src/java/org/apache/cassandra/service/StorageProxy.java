--- conflicted
+++ resolved
@@ -1382,7 +1382,6 @@
     throws UnavailableException, ReadFailureException, ReadTimeoutException
     {
         long start = System.nanoTime();
-<<<<<<< HEAD
         Single<PartitionIterator> result = fetchRows(group.commands, consistencyLevel, queryStartNanoTime);
         // If we have more than one command, then despite each read command honoring the limit, the total result
         // might not honor it and so we should enforce it; For continuous paging however, we know we enforce this
@@ -1390,7 +1389,7 @@
         return result.map(r ->
                           {
                               if (!forContinuousPaging && group.commands.size() > 1)
-                                  return group.limits().filter(r, group.nowInSec());
+                                  return group.limits().filter(r, group.nowInSec(), group.selectsFullPartition());
 
                               return r;
                           })
@@ -1422,51 +1421,6 @@
                                     if (!forContinuousPaging)
                                         recordLatency(group, consistencyLevel, start);
                                 });
-=======
-        try
-        {
-            PartitionIterator result = fetchRows(group.commands, consistencyLevel, queryStartNanoTime);
-            // If we have more than one command, then despite each read command honoring the limit, the total result
-            // might not honor it and so we should enforce it; For continuous paging however, we know we enforce this
-            // later (by always wrapping in a pager) so don't bother
-            if (!forContinuousPaging && group.commands.size() > 1)
-                result = group.limits().filter(result, group.nowInSec(), group.selectsFullPartition());
-            return result;
-        }
-        catch (UnavailableException e)
-        {
-            /** continuous paging requests use different metrics, see {@link ContinuousPagingMetrics}. */
-            if (!forContinuousPaging)
-            {
-                readMetrics.unavailables.mark();
-                readMetricsMap.get(consistencyLevel).unavailables.mark();
-            }
-            throw e;
-        }
-        catch (ReadTimeoutException e)
-        {
-            if (!forContinuousPaging)
-            {
-                readMetrics.timeouts.mark();
-                readMetricsMap.get(consistencyLevel).timeouts.mark();
-            }
-            throw e;
-        }
-        catch (ReadFailureException e)
-        {
-            if (!forContinuousPaging)
-            {
-                readMetrics.failures.mark();
-                readMetricsMap.get(consistencyLevel).failures.mark();
-            }
-            throw e;
-        }
-        finally
-        {
-            if (!forContinuousPaging)
-                recordLatency(group, consistencyLevel, start);
-        }
->>>>>>> 1b8a634d
     }
 
     /**
@@ -1934,13 +1888,8 @@
             Tracing.trace("Submitted {} concurrent range requests", concurrentQueries.size());
             // We want to count the results for the sake of updating the concurrency factor (see updateConcurrencyFactor) but we don't want to
             // enforce any particular limit at this point (this could break code than rely on postReconciliationProcessing), hence the DataLimits.NONE.
-<<<<<<< HEAD
-            counter = DataLimits.NONE.newCounter(command.nowInSec(), true);
+            counter = DataLimits.NONE.newCounter(command.nowInSec(), true, command.selectsFullPartition());
             return Transformation.apply(PartitionIterators.concat(concurrentQueries), counter.asTransformation());
-=======
-            counter = DataLimits.NONE.newCounter(command.nowInSec(), true, command.selectsFullPartition());
-            return counter.applyTo(PartitionIterators.concat(concurrentQueries));
->>>>>>> 1b8a634d
         }
 
         public void close()
