--- conflicted
+++ resolved
@@ -1815,16 +1815,10 @@
             // they applied.
             boolean enforceStrictLiveness = group.commands.get(0).metadata().enforceStrictLiveness();
             // If we have more than one command, then despite each read command honoring the limit, the total result
-<<<<<<< HEAD
             // might not honor it and so we should enforce it; For continuous paging however, we know we enforce this
             // later (by always wrapping in a pager) so don't bother
             if (!forContinuousPaging && group.commands.size() > 1)
-                result = group.limits().filter(result, group.nowInSec(), group.selectsFullPartition());
-=======
-            // might not honor it and so we should enforce it
-            if (group.commands.size() > 1)
                 result = group.limits().filter(result, group.nowInSec(), group.selectsFullPartition(), enforceStrictLiveness);
->>>>>>> 3e3d56ec
             return result;
         }
         catch (UnavailableException e)
@@ -2306,11 +2300,8 @@
             this.consistency = consistency;
             this.keyspace = keyspace;
             this.queryStartNanoTime = queryStartNanoTime;
-<<<<<<< HEAD
             this.forContinuousPaging = forContinuousPaging;
-=======
             this.enforceStrictLiveness = command.metadata().enforceStrictLiveness();
->>>>>>> 3e3d56ec
         }
 
         public RowIterator computeNext()
@@ -2504,15 +2495,7 @@
         Tracing.trace("Submitting range requests on {} ranges with a concurrency of {} ({} rows per range expected)", ranges.rangeCount(), concurrencyFactor, resultsPerRange);
 
         // Note that in general, a RangeCommandIterator will honor the command limit for each range, but will not enforce it globally.
-
-<<<<<<< HEAD
         return command.withLimitsAndPostReconciliation(new RangeCommandIterator(ranges, command, concurrencyFactor, keyspace, consistencyLevel, queryStartNanoTime, forContinuousPaging));
-=======
-        return command.limits().filter(command.postReconciliationProcessing(new RangeCommandIterator(ranges, command, concurrencyFactor, keyspace, consistencyLevel, queryStartNanoTime)),
-                                       command.nowInSec(),
-                                       command.selectsFullPartition(),
-                                       command.metadata().enforceStrictLiveness());
->>>>>>> 3e3d56ec
     }
 
     /**
