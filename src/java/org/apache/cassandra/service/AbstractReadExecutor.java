/*
 * Licensed to the Apache Software Foundation (ASF) under one
 * or more contributor license agreements.  See the NOTICE file
 * distributed with this work for additional information
 * regarding copyright ownership.  The ASF licenses this file
 * to you under the Apache License, Version 2.0 (the
 * "License"); you may not use this file except in compliance
 * with the License.  You may obtain a copy of the License at
 *
 *     http://www.apache.org/licenses/LICENSE-2.0
 *
 * Unless required by applicable law or agreed to in writing, software
 * distributed under the License is distributed on an "AS IS" BASIS,
 * WITHOUT WARRANTIES OR CONDITIONS OF ANY KIND, either express or implied.
 * See the License for the specific language governing permissions and
 * limitations under the License.
 */
package org.apache.cassandra.service;

import java.net.InetAddress;
import java.util.List;
import java.util.concurrent.ThreadLocalRandom;
import java.util.concurrent.TimeUnit;

import com.google.common.collect.Iterables;

import io.reactivex.Completable;
import io.reactivex.CompletableObserver;
import io.reactivex.Single;
import org.slf4j.Logger;
import org.slf4j.LoggerFactory;

import org.apache.cassandra.concurrent.NettyRxScheduler;
import org.apache.cassandra.db.ColumnFamilyStore;
import org.apache.cassandra.db.ConsistencyLevel;
import org.apache.cassandra.db.DigestVersion;
import org.apache.cassandra.db.ReadCommand;
import org.apache.cassandra.db.ReadVerbs;
import org.apache.cassandra.db.SinglePartitionReadCommand;
import org.apache.cassandra.db.Keyspace;
import org.apache.cassandra.db.partitions.PartitionIterator;
import org.apache.cassandra.exceptions.UnavailableException;
import org.apache.cassandra.metrics.ReadRepairMetrics;
import org.apache.cassandra.net.Verbs;
import org.apache.cassandra.net.MessagingService;
import org.apache.cassandra.net.MessagingVersion;
import org.apache.cassandra.schema.SpeculativeRetryParam;
import org.apache.cassandra.schema.TableMetadata;
import org.apache.cassandra.tracing.Tracing;

/**
 * Sends a read request to the replicas needed to satisfy a given ConsistencyLevel.
 *
 * Optionally, may perform additional requests to provide redundancy against replica failure:
 * AlwaysSpeculatingReadExecutor will always send a request to one extra replica, while
 * SpeculatingReadExecutor will wait until it looks like the original request is in danger
 * of timing out before performing extra reads.
 */
public abstract class AbstractReadExecutor
{
    private static final Logger logger = LoggerFactory.getLogger(AbstractReadExecutor.class);

    protected final ReadCommand command;
    protected final List<InetAddress> targetReplicas;
    protected final ReadCallback handler;
    protected final DigestVersion digestVersion;
    protected final ColumnFamilyStore cfs;

    AbstractReadExecutor(Keyspace keyspace, ColumnFamilyStore cfs, ReadCommand command, ConsistencyLevel consistencyLevel, List<InetAddress> targetReplicas, long queryStartNanoTime)
    {
        this.command = command;
        this.targetReplicas = targetReplicas;
        this.handler = new ReadCallback(new DigestResolver(keyspace, command, consistencyLevel, targetReplicas.size()), consistencyLevel, command, targetReplicas, queryStartNanoTime);
        this.cfs = cfs;

        // Set the digest version (if we request some digests). This is the smallest version amongst all our target replicas since new nodes
        // knows how to produce older digest but the reverse is not true.
        MessagingVersion minVersion = MessagingService.current_version;
        for (InetAddress replica : targetReplicas)
            minVersion = MessagingVersion.min(minVersion, MessagingService.instance().getVersion(replica));
        this.digestVersion = minVersion.<ReadVerbs.ReadVersion>groupVersion(Verbs.Group.READS).digestVersion;
    }

    protected Completable makeDataRequests(List<InetAddress> endpoints)
    {
        assert !endpoints.isEmpty();
        Tracing.trace("Reading data from {}", endpoints);
        logger.trace("Reading data from {}", endpoints);
        return makeRequests(command, endpoints);
    }

    protected Completable makeDigestRequests(List<InetAddress> endpoints)
    {
        assert !endpoints.isEmpty();
        Tracing.trace("Reading digests from {}", endpoints);
        logger.trace("Reading digests from {}", endpoints);
        return makeRequests(command.createDigestCommand(digestVersion), endpoints);
    }

    private Completable makeRequests(ReadCommand readCommand, List<InetAddress> endpoints)
    {
        MessagingService.instance().send(Verbs.READS.READ.newDispatcher(endpoints, readCommand), handler);
        return Completable.complete();
    }

    /**
     * Perform additional requests if it looks like the original will time out.  May block while it waits
     * to see if the original requests are answered first.
     */
    public abstract Completable maybeTryAdditionalReplicas();

    /**
     * Get the replicas involved in the [finished] request.
     *
     * @return target replicas + the extra replica, *IF* we speculated.
     */
    public abstract List<InetAddress> getContactedReplicas();

    /**
     * send the initial set of requests
     */
    public abstract Completable executeAsync();

    /**
     * wait for an answer.  Blocks until success or timeout, so it is caller's
     * responsibility to call maybeTryAdditionalReplicas first.
     */
    public Single<PartitionIterator> get()
    {
        try
        {
            return handler.get();
        }
        catch (ReadTimeoutException e)
        {
            try
            {
                onReadTimeout();
            }
            finally
            {
                throw e;
            }
        }
    }

    private static ReadRepairDecision newReadRepairDecision(TableMetadata metadata)
    {
        if (metadata.params.readRepairChance > 0d ||
            metadata.params.dcLocalReadRepairChance > 0)
        {
            double chance = ThreadLocalRandom.current().nextDouble();
            if (metadata.params.readRepairChance > chance)
                return ReadRepairDecision.GLOBAL;

            if (metadata.params.dcLocalReadRepairChance > chance)
                return ReadRepairDecision.DC_LOCAL;
        }

        return ReadRepairDecision.NONE;
    }

    /**
     * @return an executor appropriate for the configured speculative read policy
     */
    public static AbstractReadExecutor getReadExecutor(SinglePartitionReadCommand command, ConsistencyLevel consistencyLevel, long queryStartNanoTime) throws UnavailableException
    {
        Keyspace keyspace = Keyspace.open(command.metadata().keyspace);
        List<InetAddress> allReplicas = StorageProxy.getLiveSortedEndpoints(keyspace, command.partitionKey());
        // 11980: Excluding EACH_QUORUM reads from potential RR, so that we do not miscount DC responses
        ReadRepairDecision repairDecision = consistencyLevel == ConsistencyLevel.EACH_QUORUM
                                            ? ReadRepairDecision.NONE
                                            : newReadRepairDecision(command.metadata());
        List<InetAddress> targetReplicas = consistencyLevel.filterForQuery(keyspace, allReplicas, repairDecision);

        // Throw UAE early if we don't have enough replicas.
        consistencyLevel.assureSufficientLiveNodes(keyspace, targetReplicas);

        if (repairDecision != ReadRepairDecision.NONE)
        {
            Tracing.trace("Read-repair {}", repairDecision);
            ReadRepairMetrics.attempted.mark();
        }

        ColumnFamilyStore cfs = keyspace.getColumnFamilyStore(command.metadata().id);
        SpeculativeRetryParam retry = cfs.metadata().params.speculativeRetry;

        // Speculative retry is disabled *OR*
        // 11980: Disable speculative retry if using EACH_QUORUM in order to prevent miscounting DC responses
        if (retry.equals(SpeculativeRetryParam.NONE)
            | consistencyLevel == ConsistencyLevel.EACH_QUORUM)
            return new NeverSpeculatingReadExecutor(keyspace, cfs, command, consistencyLevel, targetReplicas, queryStartNanoTime, false);

        // There are simply no extra replicas to speculate.
        // Handle this separately so it can log failed attempts to speculate due to lack of replicas
        if (consistencyLevel.blockFor(keyspace) == allReplicas.size())
            return new NeverSpeculatingReadExecutor(keyspace, cfs, command, consistencyLevel, targetReplicas, queryStartNanoTime, true);

        if (targetReplicas.size() == allReplicas.size())
        {
            // CL.ALL, RRD.GLOBAL or RRD.DC_LOCAL and a single-DC.
            // We are going to contact every node anyway, so ask for 2 full data requests instead of 1, for redundancy
            // (same amount of requests in total, but we turn 1 digest request into a full blown data request).
            return new AlwaysSpeculatingReadExecutor(keyspace, cfs, command, consistencyLevel, targetReplicas, queryStartNanoTime);
        }

        // RRD.NONE or RRD.DC_LOCAL w/ multiple DCs.
        InetAddress extraReplica = allReplicas.get(targetReplicas.size());
        // With repair decision DC_LOCAL all replicas/target replicas may be in different order, so
        // we might have to find a replacement that's not already in targetReplicas.
        if (repairDecision == ReadRepairDecision.DC_LOCAL && targetReplicas.contains(extraReplica))
        {
            for (InetAddress address : allReplicas)
            {
                if (!targetReplicas.contains(address))
                {
                    extraReplica = address;
                    break;
                }
            }
        }
        targetReplicas.add(extraReplica);

        if (retry.equals(SpeculativeRetryParam.ALWAYS))
            return new AlwaysSpeculatingReadExecutor(keyspace, cfs, command, consistencyLevel, targetReplicas, queryStartNanoTime);
        else // PERCENTILE or CUSTOM.
            return new SpeculatingReadExecutor(keyspace, cfs, command, consistencyLevel, targetReplicas, queryStartNanoTime);
    }

    /**
     *  Returns true if speculation should occur and if it should then block until it is time to
     *  send the speculative reads
     */
    boolean shouldSpeculateAndMaybeWait()
    {
        // no latency information, or we're overloaded
        if (cfs.sampleLatencyNanos > TimeUnit.MILLISECONDS.toNanos(command.getTimeout()))
            return false;

        return !handler.await(cfs.sampleLatencyNanos, TimeUnit.NANOSECONDS);
    }

    void onReadTimeout() {}

    public static class NeverSpeculatingReadExecutor extends AbstractReadExecutor
    {
        /**
         * If never speculating due to lack of replicas
         * log it is as a failure if it should have happened
         * but couldn't due to lack of replicas
         */
        private final boolean logFailedSpeculation;

        public NeverSpeculatingReadExecutor(Keyspace keyspace, ColumnFamilyStore cfs, ReadCommand command, ConsistencyLevel consistencyLevel, List<InetAddress> targetReplicas, long queryStartNanoTime, boolean logFailedSpeculation)
        {
            super(keyspace, cfs, command, consistencyLevel, targetReplicas, queryStartNanoTime);
            this.logFailedSpeculation = logFailedSpeculation;
        }

        public Completable executeAsync()
        {
            Completable result = makeDataRequests(targetReplicas.subList(0, 1));
            if (targetReplicas.size() > 1)
                result = result.concatWith(makeDigestRequests(targetReplicas.subList(1, targetReplicas.size())));

            return result;
        }

        public Completable maybeTryAdditionalReplicas()
        {
<<<<<<< HEAD
            // no-op
            return Completable.complete();
=======
            if (shouldSpeculateAndMaybeWait() && logFailedSpeculation)
            {
                cfs.metric.speculativeInsufficientReplicas.inc();
            }
>>>>>>> 143c8aba
        }

        public List<InetAddress> getContactedReplicas()
        {
            return targetReplicas;
        }
    }

    static class SpeculatingReadExecutor extends AbstractReadExecutor
    {
        private volatile boolean speculated = false;

        public SpeculatingReadExecutor(Keyspace keyspace,
                                       ColumnFamilyStore cfs,
                                       ReadCommand command,
                                       ConsistencyLevel consistencyLevel,
                                       List<InetAddress> targetReplicas,
                                       long queryStartNanoTime)
        {
            super(keyspace, cfs, command, consistencyLevel, targetReplicas, queryStartNanoTime);
        }

        public Completable executeAsync()
        {
            // if CL + RR result in covering all replicas, getReadExecutor forces AlwaysSpeculating.  So we know
            // that the last replica in our list is "extra."
            List<InetAddress> initialReplicas = targetReplicas.subList(0, targetReplicas.size() - 1);

            Completable result;
            if (handler.blockFor() < initialReplicas.size())
            {
                // We're hitting additional targets for read repair.  Since our "extra" replica is the least-
                // preferred by the snitch, we do an extra data read to start with against a replica more
                // likely to reply; better to let RR fail than the entire query.
                result = makeDataRequests(initialReplicas.subList(0, 2));
                if (initialReplicas.size() > 2)
                    result = result.concatWith(makeDigestRequests(initialReplicas.subList(2, initialReplicas.size())));
            }
            else
            {
                // not doing read repair; all replies are important, so it doesn't matter which nodes we
                // perform data reads against vs digest.
                result = makeDataRequests(initialReplicas.subList(0, 1));
                if (initialReplicas.size() > 1)
                    result = result.concatWith(makeDigestRequests(initialReplicas.subList(1, initialReplicas.size())));
            }

            return result;
        }

        public Completable maybeTryAdditionalReplicas()
        {
<<<<<<< HEAD
            return Completable.defer(
            () ->
            {
                // no latency information, or we're overloaded
                if (cfs.keyspace.getReplicationStrategy().getReplicationFactor() == 1 ||
                    cfs.sampleLatencyNanos > TimeUnit.MILLISECONDS.toNanos(command.getTimeout()))
                    return CompletableObserver::onComplete;

                NettyRxScheduler.instance().scheduleDirect(() ->
                   {
                       if (handler.hasValue())
                           return;

                       // Could be waiting on the data, or on enough digests.
                       ReadCommand retryCommand = command;
                       if (handler.resolver.isDataPresent())
                           retryCommand = command.createDigestCommand(digestVersion);

                       InetAddress extraReplica = Iterables.getLast(targetReplicas);
                       Tracing.trace("Speculating read retry on {}", extraReplica);
                       logger.trace("Speculating read retry on {}", extraReplica);
                       MessagingService.instance().send(Verbs.READS.READ.newRequest(extraReplica, retryCommand), handler);
                       speculated = true;

                       cfs.metric.speculativeRetries.inc();
                   }, cfs.sampleLatencyNanos, TimeUnit.NANOSECONDS);

                return CompletableObserver::onComplete;
            });
=======
            if (shouldSpeculateAndMaybeWait())
            {
                //Handle speculation stats first in case the callback fires immediately
                speculated = true;
                cfs.metric.speculativeRetries.inc();
                // Could be waiting on the data, or on enough digests.
                ReadCommand retryCommand = command;
                if (handler.resolver.isDataPresent())
                    retryCommand = command.createDigestCommand(digestVersion);

                InetAddress extraReplica = Iterables.getLast(targetReplicas);
                Tracing.trace("Speculating read retry on {}", extraReplica);
                logger.trace("Speculating read retry on {}", extraReplica);
                MessagingService.instance().send(Verbs.READS.READ.newRequest(extraReplica, retryCommand), handler);
            }
>>>>>>> 143c8aba
        }

        public List<InetAddress> getContactedReplicas()
        {
            return speculated
                 ? targetReplicas
                 : targetReplicas.subList(0, targetReplicas.size() - 1);
        }

        @Override
        void onReadTimeout()
        {
            //Shouldn't be possible to get here without first attempting to speculate even if the
            //timing is bad
            assert speculated;
            cfs.metric.speculativeFailedRetries.inc();
        }
    }

    private static class AlwaysSpeculatingReadExecutor extends AbstractReadExecutor
    {
        public AlwaysSpeculatingReadExecutor(Keyspace keyspace,
                                             ColumnFamilyStore cfs,
                                             ReadCommand command,
                                             ConsistencyLevel consistencyLevel,
                                             List<InetAddress> targetReplicas,
                                             long queryStartNanoTime)
        {
            super(keyspace, cfs, command, consistencyLevel, targetReplicas, queryStartNanoTime);
        }

        public Completable maybeTryAdditionalReplicas()
        {
            // no-op
            return Completable.complete();
        }

        public List<InetAddress> getContactedReplicas()
        {
            return targetReplicas;
        }

        @Override
        public Completable executeAsync()
        {
            Completable result = makeDataRequests(targetReplicas.subList(0, targetReplicas.size() > 1 ? 2 : 1));
            if (targetReplicas.size() > 2)
                result = result.concatWith(makeDigestRequests(targetReplicas.subList(2, targetReplicas.size())));

            cfs.metric.speculativeRetries.inc();
            return result;
        }

        @Override
        void onReadTimeout()
        {
            cfs.metric.speculativeFailedRetries.inc();
        }
    }
}<|MERGE_RESOLUTION|>--- conflicted
+++ resolved
@@ -27,6 +27,7 @@
 import io.reactivex.Completable;
 import io.reactivex.CompletableObserver;
 import io.reactivex.Single;
+
 import org.slf4j.Logger;
 import org.slf4j.LoggerFactory;
 
@@ -39,6 +40,7 @@
 import org.apache.cassandra.db.SinglePartitionReadCommand;
 import org.apache.cassandra.db.Keyspace;
 import org.apache.cassandra.db.partitions.PartitionIterator;
+import org.apache.cassandra.exceptions.ReadTimeoutException;
 import org.apache.cassandra.exceptions.UnavailableException;
 import org.apache.cassandra.metrics.ReadRepairMetrics;
 import org.apache.cassandra.net.Verbs;
@@ -47,6 +49,7 @@
 import org.apache.cassandra.schema.SpeculativeRetryParam;
 import org.apache.cassandra.schema.TableMetadata;
 import org.apache.cassandra.tracing.Tracing;
+import org.apache.cassandra.utils.Throwables;
 
 /**
  * Sends a read request to the replicas needed to satisfy a given ConsistencyLevel.
@@ -127,21 +130,11 @@
      */
     public Single<PartitionIterator> get()
     {
-        try
-        {
-            return handler.get();
-        }
-        catch (ReadTimeoutException e)
-        {
-            try
-            {
-                onReadTimeout();
-            }
-            finally
-            {
-                throw e;
-            }
-        }
+            return handler.get().doOnError(e -> {
+                if (e instanceof ReadTimeoutException)
+                    Throwables.perform((Throwable)null, this::onReadTimeout);
+            });
+
     }
 
     private static ReadRepairDecision newReadRepairDecision(TableMetadata metadata)
@@ -228,16 +221,16 @@
     }
 
     /**
-     *  Returns true if speculation should occur and if it should then block until it is time to
-     *  send the speculative reads
-     */
-    boolean shouldSpeculateAndMaybeWait()
+     *  Returns true if speculation should occur.
+     */
+    boolean shouldSpeculate()
     {
         // no latency information, or we're overloaded
-        if (cfs.sampleLatencyNanos > TimeUnit.MILLISECONDS.toNanos(command.getTimeout()))
+        if (cfs.keyspace.getReplicationStrategy().getReplicationFactor() == 1 ||
+            cfs.sampleLatencyNanos > TimeUnit.MILLISECONDS.toNanos(command.getTimeout()))
             return false;
 
-        return !handler.await(cfs.sampleLatencyNanos, TimeUnit.NANOSECONDS);
+        return true;
     }
 
     void onReadTimeout() {}
@@ -268,15 +261,21 @@
 
         public Completable maybeTryAdditionalReplicas()
         {
-<<<<<<< HEAD
-            // no-op
-            return Completable.complete();
-=======
-            if (shouldSpeculateAndMaybeWait() && logFailedSpeculation)
-            {
-                cfs.metric.speculativeInsufficientReplicas.inc();
-            }
->>>>>>> 143c8aba
+            return Completable.defer(() -> {
+
+                if (!shouldSpeculate() || !logFailedSpeculation)
+                    return Completable.complete();
+
+                NettyRxScheduler.instance().scheduleDirect(() ->
+                                                           {
+                                                               if (!handler.hasValue())
+                                                               {
+                                                                   cfs.metric.speculativeInsufficientReplicas.inc();
+                                                               }
+                                                           }, cfs.sampleLatencyNanos, TimeUnit.NANOSECONDS);
+
+                return CompletableObserver::onComplete;
+            });
         }
 
         public List<InetAddress> getContactedReplicas()
@@ -329,53 +328,32 @@
 
         public Completable maybeTryAdditionalReplicas()
         {
-<<<<<<< HEAD
             return Completable.defer(
-            () ->
-            {
-                // no latency information, or we're overloaded
-                if (cfs.keyspace.getReplicationStrategy().getReplicationFactor() == 1 ||
-                    cfs.sampleLatencyNanos > TimeUnit.MILLISECONDS.toNanos(command.getTimeout()))
-                    return CompletableObserver::onComplete;
-
-                NettyRxScheduler.instance().scheduleDirect(() ->
-                   {
-                       if (handler.hasValue())
-                           return;
-
-                       // Could be waiting on the data, or on enough digests.
-                       ReadCommand retryCommand = command;
-                       if (handler.resolver.isDataPresent())
-                           retryCommand = command.createDigestCommand(digestVersion);
-
-                       InetAddress extraReplica = Iterables.getLast(targetReplicas);
-                       Tracing.trace("Speculating read retry on {}", extraReplica);
-                       logger.trace("Speculating read retry on {}", extraReplica);
-                       MessagingService.instance().send(Verbs.READS.READ.newRequest(extraReplica, retryCommand), handler);
-                       speculated = true;
-
-                       cfs.metric.speculativeRetries.inc();
+            () -> {
+
+                if (!shouldSpeculate())
+                    return Completable.complete();
+
+                NettyRxScheduler.instance().scheduleDirect(() -> {
+                       if (!handler.hasValue())
+                       {
+                           //Handle speculation stats first in case the callback fires immediately
+                           speculated = true;
+                           cfs.metric.speculativeRetries.inc();
+                           // Could be waiting on the data, or on enough digests.
+                           ReadCommand retryCommand = command;
+                           if (handler.resolver.isDataPresent())
+                               retryCommand = command.createDigestCommand(digestVersion);
+
+                           InetAddress extraReplica = Iterables.getLast(targetReplicas);
+                           Tracing.trace("Speculating read retry on {}", extraReplica);
+                           logger.trace("Speculating read retry on {}", extraReplica);
+                           MessagingService.instance().send(Verbs.READS.READ.newRequest(extraReplica, retryCommand), handler);
+                       }
                    }, cfs.sampleLatencyNanos, TimeUnit.NANOSECONDS);
 
                 return CompletableObserver::onComplete;
             });
-=======
-            if (shouldSpeculateAndMaybeWait())
-            {
-                //Handle speculation stats first in case the callback fires immediately
-                speculated = true;
-                cfs.metric.speculativeRetries.inc();
-                // Could be waiting on the data, or on enough digests.
-                ReadCommand retryCommand = command;
-                if (handler.resolver.isDataPresent())
-                    retryCommand = command.createDigestCommand(digestVersion);
-
-                InetAddress extraReplica = Iterables.getLast(targetReplicas);
-                Tracing.trace("Speculating read retry on {}", extraReplica);
-                logger.trace("Speculating read retry on {}", extraReplica);
-                MessagingService.instance().send(Verbs.READS.READ.newRequest(extraReplica, retryCommand), handler);
-            }
->>>>>>> 143c8aba
         }
 
         public List<InetAddress> getContactedReplicas()
