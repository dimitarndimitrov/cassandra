/*
 * Licensed to the Apache Software Foundation (ASF) under one
 * or more contributor license agreements.  See the NOTICE file
 * distributed with this work for additional information
 * regarding copyright ownership.  The ASF licenses this file
 * to you under the Apache License, Version 2.0 (the
 * "License"); you may not use this file except in compliance
 * with the License.  You may obtain a copy of the License at
 *
 *     http://www.apache.org/licenses/LICENSE-2.0
 *
 * Unless required by applicable law or agreed to in writing, software
 * distributed under the License is distributed on an "AS IS" BASIS,
 * WITHOUT WARRANTIES OR CONDITIONS OF ANY KIND, either express or implied.
 * See the License for the specific language governing permissions and
 * limitations under the License.
 */
package org.apache.cassandra.service;

import java.net.InetAddress;
import java.util.Arrays;
import java.util.Collections;
import java.util.List;
import java.util.Map;
import java.util.concurrent.ConcurrentHashMap;
import java.util.concurrent.TimeUnit;
import java.util.concurrent.TimeoutException;
import java.util.concurrent.atomic.AtomicIntegerFieldUpdater;
import java.util.stream.Collectors;

import io.reactivex.Single;
import org.apache.cassandra.db.*;
import org.apache.commons.lang3.StringUtils;
import org.slf4j.Logger;
import org.slf4j.LoggerFactory;

import io.reactivex.subjects.BehaviorSubject;
import org.apache.cassandra.concurrent.NettyRxScheduler;
import org.apache.cassandra.concurrent.Stage;
import org.apache.cassandra.concurrent.StageManager;
import org.apache.cassandra.config.DatabaseDescriptor;
import org.apache.cassandra.db.partitions.PartitionIterator;
import org.apache.cassandra.exceptions.RequestFailureReason;
import org.apache.cassandra.exceptions.ReadFailureException;
import org.apache.cassandra.exceptions.ReadTimeoutException;
import org.apache.cassandra.exceptions.UnavailableException;
import org.apache.cassandra.metrics.ReadRepairMetrics;
import org.apache.cassandra.net.IAsyncCallbackWithFailure;
import org.apache.cassandra.net.MessageIn;
import org.apache.cassandra.net.MessagingService;
import org.apache.cassandra.tracing.TraceState;
import org.apache.cassandra.tracing.Tracing;
import org.apache.cassandra.utils.FBUtilities;


public class ReadCallback implements IAsyncCallbackWithFailure<ReadResponse>
{
    protected static final Logger logger = LoggerFactory.getLogger( ReadCallback.class );

    public final ResponseResolver resolver;
    private final long queryStartNanoTime;
    final int blockfor;
    final List<InetAddress> endpoints;
    private final ReadCommand command;
    private final ConsistencyLevel consistencyLevel;
    private volatile int received = 0;
    private volatile int failures = 0;
    private final Map<InetAddress, RequestFailureReason> failureReasonByEndpoint;

    private final Keyspace keyspace; // TODO push this into ConsistencyLevel?

    final BehaviorSubject<PartitionIterator> publishSubject = BehaviorSubject.create();
    final Single<PartitionIterator> observable;

    // the core on which a local request is scheduled, if any
    private Integer localCoreId = null;

    /**
     * Constructor when response count has to be calculated and blocked for.
     */
    public ReadCallback(ResponseResolver resolver, ConsistencyLevel consistencyLevel, ReadCommand command, List<InetAddress> filteredEndpoints, long queryStartNanoTime)
    {
        this(resolver,
             consistencyLevel,
             consistencyLevel.blockFor(Keyspace.open(command.metadata().ksName)),
             command,
             Keyspace.open(command.metadata().ksName),
             filteredEndpoints,
             queryStartNanoTime);
    }

    public ReadCallback(ResponseResolver resolver, ConsistencyLevel consistencyLevel, int blockfor, ReadCommand command, Keyspace keyspace, List<InetAddress> endpoints, long queryStartNanoTime)
    {
        this.command = command;
        this.keyspace = keyspace;
        this.blockfor = blockfor;
        this.consistencyLevel = consistencyLevel;
        this.resolver = resolver;
        this.queryStartNanoTime = queryStartNanoTime;
        this.endpoints = endpoints;
        this.failureReasonByEndpoint = new ConcurrentHashMap<>();
        this.observable = makeObservable();
        // we don't support read repair (or rapid read protection) for range scans yet (CASSANDRA-6897)
        assert !(command instanceof PartitionRangeReadCommand) || blockfor >= endpoints.size();

        if (logger.isTraceEnabled())
            logger.trace("Blockfor is {}; setting up requests to {}", blockfor, StringUtils.join(this.endpoints, ","));
    }


    private Single<PartitionIterator> makeObservable()
    {
        return publishSubject
               //.timeout(command.getTimeout(), TimeUnit.MILLISECONDS)
               .first(EmptyIterators.partition())
<<<<<<< HEAD
               .onErrorResumeNext(exc ->
                                  {
                                      if (Tracing.isTracing())
                                      {
                                          String gotData = received > 0 ? (resolver.isDataPresent() ? " (including data)" : " (only digests)") : "";
                                          Tracing.trace("{}; received {} of {} responses{}", new Object[]{ (exc instanceof TimeoutException ? "Timed out" : "Failed"), received, blockfor, gotData });
                                      }
                                      else if (logger.isDebugEnabled())
                                      {
                                          String gotData = received > 0 ? (resolver.isDataPresent() ? " (including data)" : " (only digests)") : "";
                                          logger.debug("{}; received {} of {} responses{}", new Object[]{ (exc instanceof TimeoutException ? "Timed out" : "Failed"), received, blockfor, gotData });
                                      }

                                      if (exc instanceof TimeoutException)
                                          return Single.error(new ReadTimeoutException(consistencyLevel, received, blockfor, resolver.isDataPresent()));

                                      return Single.error(exc);
                                  });
=======
               .onErrorResumeNext(exc -> {
                   if (Tracing.isTracing())
                   {
                       String gotData = received > 0 ? (resolver.isDataPresent() ? " (including data)" : " (only digests)") : "";
                       Tracing.trace("{}; received {} of {} responses{}", new Object[]{ ( exc instanceof TimeoutException ? "Timed out" : "Failed"), received, blockfor, gotData });
                   }
                   else if (logger.isDebugEnabled())
                   {
                       String gotData = received > 0 ? (resolver.isDataPresent() ? " (including data)" : " (only digests)") : "";
                       logger.debug("{}; received {} of {} responses{}", new Object[]{ ( exc instanceof TimeoutException ? "Timed out" : "Failed"), received, blockfor, gotData });
                   }

                   if (exc instanceof TimeoutException)
                   {
                       if (NettyRxScheduler.isValidCoreId(localCoreId))
                       {
                           logger.info("Local request was running on core {}, thread stack:\n{}",
                                       localCoreId,
                                       Arrays.stream(NettyRxScheduler.maybeGetForCore(localCoreId).cpuThread.getStackTrace())
                                             .map(e -> String.format("\tat %s\n", e))
                                             .collect(Collectors.toList()));
                       }
                       else
                       {
                           logger.debug("Local request was running on unassigned or invalid core ({})", localCoreId);
                       }

                       return Single.error(new ReadTimeoutException(consistencyLevel, received, blockfor, resolver.isDataPresent()));
                   }

                   return Single.error(exc);
               });
>>>>>>> f77e154f
    }

    /**
     * Store the information of which core a local request is running on, if any. This is helpful
     * for debugging local query timeouts.
     *
     * @param localCoreId - the core id of the local read request, null if running on a scheduler with unassinged core
     */
    public void setLocalCoreId(Integer localCoreId)
    {
        this.localCoreId = localCoreId;
    }

    public Single<PartitionIterator> get()
    {
        return observable;
    }

    public boolean hasValue()
    {
        return publishSubject.hasValue();
    }

    public int blockFor()
    {
        return blockfor;
    }

    public void response(MessageIn<ReadResponse> message)
    {
        resolver.preprocess(message);
        int n = waitingFor(message.from)
              ? ++received
              : received;

        if (n >= blockfor && resolver.isDataPresent())
        {
            PartitionIterator result;

            try
            {
                result = blockfor == 1 ? resolver.getData() : resolver.resolve();
            }
            catch (DigestMismatchException e)
            {
                publishSubject.onError(e);
                return;
            }

            publishSubject.onNext(result);

            if (logger.isTraceEnabled())
                logger.trace("Read: {} ms.", TimeUnit.NANOSECONDS.toMillis(System.nanoTime() - queryStartNanoTime));

            // kick off a background digest comparison if this is a result that (may have) arrived after
            // the original resolve that get() kicks off as soon as the condition is signaled
            if (blockfor < endpoints.size() && n == endpoints.size())
            {
                TraceState traceState = Tracing.instance.get();
                if (traceState != null)
                    traceState.trace("Initiating read-repair");
                StageManager.getStage(Stage.READ_REPAIR).execute(new AsyncRepairRunner(traceState, queryStartNanoTime));
            }
        }
    }

    /**
     * @return true if the message counts towards the blockfor threshold
     */
    private boolean waitingFor(InetAddress from)
    {
        return consistencyLevel.isDatacenterLocal()
             ? DatabaseDescriptor.getLocalDataCenter().equals(DatabaseDescriptor.getEndpointSnitch().getDatacenter(from))
             : true;
    }

    /**
     * @return the current number of received responses
     */
    public int getReceivedCount()
    {
        return received;
    }

    public void response(ReadResponse result)
    {
        MessageIn<ReadResponse> message = MessageIn.create(FBUtilities.getBroadcastAddress(),
                                                           result,
                                                           Collections.<String, byte[]>emptyMap(),
                                                           MessagingService.Verb.INTERNAL_RESPONSE,
                                                           MessagingService.current_version);
        response(message);
    }

    public void assureSufficientLiveNodes() throws UnavailableException
    {
        consistencyLevel.assureSufficientLiveNodes(keyspace, endpoints);
    }

    public boolean isLatencyForSnitch()
    {
        return true;
    }

    private class AsyncRepairRunner implements Runnable
    {
        private final TraceState traceState;
        private final long queryStartNanoTime;

        public AsyncRepairRunner(TraceState traceState, long queryStartNanoTime)
        {
            this.traceState = traceState;
            this.queryStartNanoTime = queryStartNanoTime;
        }

        public void run()
        {
            // If the resolver is a DigestResolver, we need to do a full data read if there is a mismatch.
            // Otherwise, resolve will send the repairs directly if needs be (and in that case we should never
            // get a digest mismatch)
            try
            {
                resolver.resolve();
            }
            catch (DigestMismatchException e)
            {
                assert resolver instanceof DigestResolver;

                if (traceState != null)
                    traceState.trace("Digest mismatch: {}", e.toString());
                if (logger.isDebugEnabled())
                    logger.debug("Digest mismatch:", e);

                ReadRepairMetrics.repairedBackground.mark();

                final DataResolver repairResolver = new DataResolver(keyspace, command, consistencyLevel, endpoints.size(), queryStartNanoTime);
                AsyncRepairCallback repairHandler = new AsyncRepairCallback(repairResolver, endpoints.size());

                for (InetAddress endpoint : endpoints)
                    MessagingService.instance().sendRR(command.createMessage(), endpoint, repairHandler);
            }
        }
    }

    @Override
    public void onFailure(InetAddress from, RequestFailureReason failureReason)
    {
        int n = waitingFor(from)
              ? ++failures
              : failures;

        failureReasonByEndpoint.put(from, failureReason);

        if (blockfor + n > endpoints.size())
            publishSubject.onError(new ReadFailureException(consistencyLevel, received, blockfor, resolver.isDataPresent(), failureReasonByEndpoint));
    }
}<|MERGE_RESOLUTION|>--- conflicted
+++ resolved
@@ -113,7 +113,6 @@
         return publishSubject
                //.timeout(command.getTimeout(), TimeUnit.MILLISECONDS)
                .first(EmptyIterators.partition())
-<<<<<<< HEAD
                .onErrorResumeNext(exc ->
                                   {
                                       if (Tracing.isTracing())
@@ -126,24 +125,6 @@
                                           String gotData = received > 0 ? (resolver.isDataPresent() ? " (including data)" : " (only digests)") : "";
                                           logger.debug("{}; received {} of {} responses{}", new Object[]{ (exc instanceof TimeoutException ? "Timed out" : "Failed"), received, blockfor, gotData });
                                       }
-
-                                      if (exc instanceof TimeoutException)
-                                          return Single.error(new ReadTimeoutException(consistencyLevel, received, blockfor, resolver.isDataPresent()));
-
-                                      return Single.error(exc);
-                                  });
-=======
-               .onErrorResumeNext(exc -> {
-                   if (Tracing.isTracing())
-                   {
-                       String gotData = received > 0 ? (resolver.isDataPresent() ? " (including data)" : " (only digests)") : "";
-                       Tracing.trace("{}; received {} of {} responses{}", new Object[]{ ( exc instanceof TimeoutException ? "Timed out" : "Failed"), received, blockfor, gotData });
-                   }
-                   else if (logger.isDebugEnabled())
-                   {
-                       String gotData = received > 0 ? (resolver.isDataPresent() ? " (including data)" : " (only digests)") : "";
-                       logger.debug("{}; received {} of {} responses{}", new Object[]{ ( exc instanceof TimeoutException ? "Timed out" : "Failed"), received, blockfor, gotData });
-                   }
 
                    if (exc instanceof TimeoutException)
                    {
@@ -163,9 +144,8 @@
                        return Single.error(new ReadTimeoutException(consistencyLevel, received, blockfor, resolver.isDataPresent()));
                    }
 
-                   return Single.error(exc);
-               });
->>>>>>> f77e154f
+                                      return Single.error(exc);
+                                  });
     }
 
     /**
