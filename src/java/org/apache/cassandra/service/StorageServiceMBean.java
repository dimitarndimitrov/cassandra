--- conflicted
+++ resolved
@@ -471,17 +471,6 @@
     public Map<String, String> getViewBuildStatuses(String keyspace, String view);
 
     /**
-<<<<<<< HEAD
-     * Change endpointsnitch class and dynamic-ness (and dynamic attributes) at runtime.
-     *
-     * This method is used to change the snitch implementation and/or dynamic snitch parameters.
-     * If {@code epSnitchClassName} is specified, it will configure a new snitch instance and make it a
-     * 'dynamic snitch' if {@code dynamic} is specified and {@code true}.
-     *
-     * The parameters {@code dynamicUpdateInterval}, {@code dynamicResetInterval} and {@code dynamicBadnessThreshold}
-     * can be specified individually to update the parameters of the dynamic snitch during runtime.
-     *
-=======
      * Retrieves information about a subset or all tables of a keyspace
      * @param keyspace the keyspace to retrieve table info from
      * @param tables an optional list of tables to retrieve info from. if these parameter is not passed, information
@@ -491,8 +480,15 @@
     public Map<String, Map<String, String>> getTableInfos(String keyspace, String... tables);
 
     /**
-     * Change endpointsnitch class and dynamic-ness (and dynamic attributes) at runtime
->>>>>>> 9fa82c85
+     * Change endpointsnitch class and dynamic-ness (and dynamic attributes) at runtime.
+     *
+     * This method is used to change the snitch implementation and/or dynamic snitch parameters.
+     * If {@code epSnitchClassName} is specified, it will configure a new snitch instance and make it a
+     * 'dynamic snitch' if {@code dynamic} is specified and {@code true}.
+     *
+     * The parameters {@code dynamicUpdateInterval}, {@code dynamicResetInterval} and {@code dynamicBadnessThreshold}
+     * can be specified individually to update the parameters of the dynamic snitch during runtime.
+     *
      * @param epSnitchClassName        the canonical path name for a class implementing IEndpointSnitch
      * @param dynamic                  boolean that decides whether dynamicsnitch is used or not - only valid, if {@code epSnitchClassName} is specified
      * @param dynamicUpdateInterval    integer, in ms (defaults to the value configured in cassandra.yaml, which defaults to 100)
