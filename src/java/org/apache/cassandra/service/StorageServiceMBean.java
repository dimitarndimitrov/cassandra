--- conflicted
+++ resolved
@@ -591,16 +591,14 @@
     /** Sets the hinted handoff throttle in kb per second, per delivery thread. */
     public void setHintedHandoffThrottleInKB(int throttleInKB);
 
-<<<<<<< HEAD
-    /**
-     * Resume bootstrap streaming when there is failed data streaming.
-     *
-     *
-     * @return true if the node successfully starts resuming. (this does not mean bootstrap streaming was success.)
-     */
-    public boolean resumeBootstrap();
-=======
     /** Return the PID of the process */
     long getPid();
->>>>>>> e4c3fd9a
+
+    /**
+     * Resume bootstrap streaming when there is failed data streaming.
+     *
+     *
+     * @return true if the node successfully starts resuming. (this does not mean bootstrap streaming was success.)
+     */
+    public boolean resumeBootstrap();
 }