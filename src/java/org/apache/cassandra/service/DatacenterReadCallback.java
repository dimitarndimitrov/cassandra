--- conflicted
+++ resolved
@@ -50,41 +50,17 @@
     @Override
     protected boolean waitingFor(Message message)
     {
-<<<<<<< HEAD
-        resolver.preprocess(message);
-
-        int n = localdc.equals(snitch.getDatacenter(message.getFrom()))
-              ? received.incrementAndGet()
-              : received.get();
-
-        if (n == blockfor && resolver.isDataPresent())
-        {
-            condition.signal();
-        }
-=======
         return localdc.equals(snitch.getDatacenter(message.getFrom()));
->>>>>>> 0251a8f0
     }
 
     @Override
     protected boolean waitingFor(ReadResponse response)
     {
-<<<<<<< HEAD
-        ((RowDigestResolver) resolver).injectPreProcessed(result);
-
-        if (received.incrementAndGet() == blockfor && resolver.isDataPresent())
-        {
-            condition.signal();
-        }
-
-        maybeResolveForRepair();
-=======
         // cheat and leverage our knowledge that a local read is the only way the ReadResponse
         // version of this method gets called
         return true;
->>>>>>> 0251a8f0
     }
-    
+        
     @Override
     public int determineBlockFor(ConsistencyLevel consistency_level, String table)
 	{
