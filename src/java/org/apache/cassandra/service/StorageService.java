--- conflicted
+++ resolved
@@ -1081,6 +1081,7 @@
         rebuild(keyspace != null ? Collections.singletonList(keyspace) : Collections.emptyList(),
                 tokens,
                 RebuildMode.NORMAL,
+                0,
                 StreamingOptions.forRebuild(tokenMetadata.cloneOnlyTokenMap(),
                                             sourceDc, specificSources));
     }
@@ -1093,9 +1094,23 @@
                           List<String> specifiedSources,
                           List<String> excludeSources)
     {
+        return rebuild(keyspaces, tokens, mode, 0,
+                       srcDcNames, excludeDcNames, specifiedSources, excludeSources);
+    }
+
+    public String rebuild(List<String> keyspaces,
+                          String tokens,
+                          String mode,
+                          int streamingConnectionsPerHost,
+                          List<String> srcDcNames,
+                          List<String> excludeDcNames,
+                          List<String> specifiedSources,
+                          List<String> excludeSources)
+    {
         return rebuild(keyspaces != null ? keyspaces : Collections.emptyList(),
                        tokens,
                        RebuildMode.getMode(mode),
+                       streamingConnectionsPerHost,
                        StreamingOptions.forRebuild(tokenMetadata.cloneOnlyTokenMap(),
                                                    srcDcNames, excludeDcNames, specifiedSources, excludeSources));
     }
@@ -1103,6 +1118,7 @@
     private String rebuild(List<String> keyspaces,
                            String tokens,
                            RebuildMode mode,
+                           int streamingConnectionsPerHost,
                            StreamingOptions options)
     {
         // check ongoing rebuild
@@ -1119,11 +1135,15 @@
             throw new IllegalArgumentException("Cannot specify tokens without keyspace.");
         }
 
-
-        String msg = String.format("%s, %s, %s, %s",
+        if (streamingConnectionsPerHost <= 0)
+        {
+            streamingConnectionsPerHost = DatabaseDescriptor.getStreamingConnectionsPerHost();
+        }
+
+        String msg = String.format("%s, %s, %d streaming connections, %s, %s",
                                    !keyspaces.isEmpty() ? keyspaces : "(All keyspaces)",
                                    tokens == null ? "(All tokens)" : tokens,
-                                   mode, options);
+                                   streamingConnectionsPerHost, mode, options);
 
         logger.info("starting rebuild for {}", msg);
         long t0 = System.currentTimeMillis();
@@ -1138,15 +1158,9 @@
                                                        DatabaseDescriptor.getEndpointSnitch(),
                                                        streamStateStore,
                                                        false,
-<<<<<<< HEAD
-                                                       DatabaseDescriptor.getStreamingConnectionsPerHost());
-            streamer.addSourceFilter(new RangeStreamer.FailureDetectorSourceFilter(FailureDetector.instance));
-            if (sourceDc != null)
-                streamer.addSourceFilter(new RangeStreamer.SingleDatacenterFilter(DatabaseDescriptor.getEndpointSnitch(), sourceDc));
-=======
+                                                       streamingConnectionsPerHost,
                                                        options.toSourceFilter(DatabaseDescriptor.getEndpointSnitch(),
                                                                               FailureDetector.instance));
->>>>>>> 0ed1297e
 
             if (keyspaces.isEmpty())
             {
@@ -1347,6 +1361,16 @@
     public int getStreamThroughputMbPerSec()
     {
         return DatabaseDescriptor.getStreamThroughputOutboundMegabitsPerSec();
+    }
+
+    public void setStreamingConnectionsPerHost(int value)
+    {
+        DatabaseDescriptor.setStreamingConnectionsPerHost(value);
+    }
+
+    public int getStreamingConnectionsPerHost()
+    {
+        return DatabaseDescriptor.getStreamingConnectionsPerHost();
     }
 
     public void setInterDCStreamThroughputMbPerSec(int value)
