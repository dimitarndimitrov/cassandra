--- conflicted
+++ resolved
@@ -588,16 +588,11 @@
 
             start();
 
-<<<<<<< HEAD
-            // as long as the process is running, keep the main thread around so we don't exist prematurely, e.g. on DRAIN
-            Uninterruptibles.awaitUninterruptibly(isRunning);
-=======
             if (wait)
             {
                 // as long as the process is running, keep the main thread around so we don't exist prematurely, e.g. on DRAIN
                 Uninterruptibles.awaitUninterruptibly(isRunning);
             }
->>>>>>> 3a2e4d8c
         }
         catch (Throwable e)
         {
