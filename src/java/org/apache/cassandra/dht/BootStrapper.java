--- conflicted
+++ resolved
@@ -175,13 +175,8 @@
         if (numTokens < 1)
             throw new ConfigurationException("num_tokens must be >= 1");
 
-<<<<<<< HEAD
-        if (allocationKeyspace != null)
-            return allocateTokens(metadata, address, allocationKeyspace, numTokens, schemaWaitDelay);
-=======
         if (allocationKeyspace != null || allocationReplicas != null)
             return allocateTokens(metadata, address, allocationKeyspace, allocationReplicas, numTokens, schemaWaitDelay);
->>>>>>> 91fa5bb6
 
         if (numTokens == 1)
             logger.warn("Picking random token for a single vnode.  You should probably add more vnodes and/or use the automatic token allocation mechanism.");
@@ -207,23 +202,11 @@
     static Collection<Token> allocateTokens(final TokenMetadata metadata,
                                             InetAddress address,
                                             String allocationKeyspace,
-<<<<<<< HEAD
-=======
                                             Integer localReplicationFactor,
->>>>>>> 91fa5bb6
                                             int numTokens,
                                             int schemaWaitDelay)
     {
         StorageService.instance.waitForSchema(schemaWaitDelay);
-<<<<<<< HEAD
-        if (!FBUtilities.getBroadcastAddress().equals(InetAddress.getLoopbackAddress()))
-            Gossiper.waitToSettle();
-
-        Keyspace ks = Keyspace.open(allocationKeyspace);
-        if (ks == null)
-            throw new ConfigurationException("Problem opening token allocation keyspace " + allocationKeyspace);
-        AbstractReplicationStrategy rs = ks.getReplicationStrategy();
-=======
         Gossiper.waitToSettle("allocating tokens");
 
         if (allocationKeyspace != null)
@@ -238,7 +221,6 @@
         {
             return TokenAllocation.allocateTokens(metadata, localReplicationFactor, DatabaseDescriptor.getEndpointSnitch(), address, numTokens);
         }
->>>>>>> 91fa5bb6
 
         throw new IllegalArgumentException();
     }
