/*
 * Licensed to the Apache Software Foundation (ASF) under one
 * or more contributor license agreements.  See the NOTICE file
 * distributed with this work for additional information
 * regarding copyright ownership.  The ASF licenses this file
 * to you under the Apache License, Version 2.0 (the
 * "License"); you may not use this file except in compliance
 * with the License.  You may obtain a copy of the License at
 *
 *     http://www.apache.org/licenses/LICENSE-2.0
 *
 * Unless required by applicable law or agreed to in writing, software
 * distributed under the License is distributed on an "AS IS" BASIS,
 * WITHOUT WARRANTIES OR CONDITIONS OF ANY KIND, either express or implied.
 * See the License for the specific language governing permissions and
 * limitations under the License.
 */
package org.apache.cassandra.dht;

import java.net.InetAddress;
import java.util.*;

import com.google.common.annotations.VisibleForTesting;
import com.google.common.collect.*;

import org.apache.cassandra.locator.LocalStrategy;
import org.apache.commons.lang3.StringUtils;
import org.slf4j.Logger;
import org.slf4j.LoggerFactory;

import org.apache.cassandra.db.Keyspace;
import org.apache.cassandra.db.SystemKeyspace;
import org.apache.cassandra.gms.EndpointState;
import org.apache.cassandra.gms.Gossiper;
import org.apache.cassandra.gms.IFailureDetector;
import org.apache.cassandra.locator.AbstractReplicationStrategy;
import org.apache.cassandra.locator.IEndpointSnitch;
import org.apache.cassandra.locator.TokenMetadata;
import org.apache.cassandra.service.StorageService;
import org.apache.cassandra.streaming.*;
import org.apache.cassandra.utils.FBUtilities;

import static org.apache.cassandra.dht.SourceFilters.*;

/**
 * Assists in streaming ranges to a node.
 */
public class RangeStreamer
{
    private static final Logger logger = LoggerFactory.getLogger(RangeStreamer.class);

    /* bootstrap tokens. can be null if replacing the node. */
    private final Collection<Token> tokens;
    /* current token ring */
    private final TokenMetadata metadata;
    /* address of this node */
    private final InetAddress address;
    /* streaming description */
    private final String description;
    private final Multimap<String, Map.Entry<InetAddress, Collection<Range<Token>>>> toFetch = HashMultimap.create();
    private final ISourceFilter sourceFilter;
    private final StreamPlan streamPlan;
    private final boolean useStrictConsistency;
    private final IEndpointSnitch snitch;
    private final StreamStateStore stateStore;

    /**
     * A filter applied to sources to stream from when constructing a fetch map.
     */
    public static interface ISourceFilter
    {
        public boolean shouldInclude(InetAddress endpoint);
    }

    public RangeStreamer(TokenMetadata metadata,
                         Collection<Token> tokens,
                         InetAddress address,
                         StreamOperation streamOperation,
                         boolean useStrictConsistency,
                         IEndpointSnitch snitch,
                         StreamStateStore stateStore,
                         boolean connectSequentially,
                         int connectionsPerHost,
                         ISourceFilter sourceFilter)
    {
        this.metadata = metadata;
        this.tokens = tokens;
        this.address = address;
        this.description = streamOperation.getDescription();
        this.streamPlan = new StreamPlan(streamOperation, connectionsPerHost, true, connectSequentially, null, PreviewKind.NONE);
        this.useStrictConsistency = useStrictConsistency;
        this.snitch = snitch;
        this.stateStore = stateStore;
        streamPlan.listeners(this.stateStore);
        this.sourceFilter = sourceFilter;
    }

    /**
     * Add ranges to be streamed for given keyspace.
     *
     * @param keyspaceName keyspace name
     * @param ranges ranges to be streamed
     */
    public void addRanges(String keyspaceName, Collection<Range<Token>> ranges)
    {
        if (Keyspace.open(keyspaceName).getReplicationStrategy() instanceof LocalStrategy)
        {
            logger.info("Not adding ranges for Local Strategy keyspace={}", keyspaceName);
            return;
        }

        boolean useStrictSource = useStrictSourcesForRanges(keyspaceName);
        Multimap<Range<Token>, InetAddress> rangesForKeyspace = useStrictSource
                                                                ? getAllRangesWithStrictSourcesFor(keyspaceName, ranges)
                                                                : getAllRangesWithSourcesFor(keyspaceName, ranges);

        logger.info("Adding keyspace '{}'{} for ranges {}",
                    keyspaceName,
                    useStrictSource ? " with strict sources" : "",
                    rangesForKeyspace.keySet());

        for (Map.Entry<Range<Token>, InetAddress> entry : rangesForKeyspace.entries())
            logger.info("{}: range {} exists on {} for keyspace {}", description, entry.getKey(), entry.getValue(), keyspaceName);

        Multimap<InetAddress, Range<Token>> rangeFetchMap = useStrictSource
                                                            ? getRangeFetchMap(rangesForKeyspace, sourceFilter, keyspaceName, useStrictConsistency)
                                                            : getOptimizedRangeFetchMap(rangesForKeyspace, sourceFilter, keyspaceName, useStrictConsistency);

        for (Map.Entry<InetAddress, Collection<Range<Token>>> entry : rangeFetchMap.asMap().entrySet())
        {
            if (logger.isTraceEnabled())
            {
                for (Range<Token> r : entry.getValue())
                    logger.trace("{}: range {} from source {} for keyspace {}", description, r, entry.getKey(), keyspaceName);
            }
            toFetch.put(keyspaceName, entry);
        }
    }

    /**
     * @param keyspaceName keyspace name to check
     * @return true when the node is bootstrapping, useStrictConsistency is true and # of nodes in the cluster is more than # of replica
     */
    private boolean useStrictSourcesForRanges(String keyspaceName)
    {
        AbstractReplicationStrategy strat = Keyspace.open(keyspaceName).getReplicationStrategy();
        return useStrictConsistency
                && tokens != null
                && metadata.getSizeOfAllEndpoints() != strat.getReplicationFactor();
    }

    /**
     * Get a map of all ranges and their respective sources that are candidates for streaming the given ranges
     * to us. For each range, the list of sources is sorted by proximity relative to the given destAddress.
     *
     * @throws java.lang.IllegalStateException when there is no source to get data streamed
     */
    private Multimap<Range<Token>, InetAddress> getAllRangesWithSourcesFor(String keyspaceName, Collection<Range<Token>> desiredRanges)
    {
        AbstractReplicationStrategy strat = Keyspace.open(keyspaceName).getReplicationStrategy();
        Multimap<Range<Token>, InetAddress> rangeAddresses = strat.getRangeAddresses(metadata.cloneOnlyTokenMap());

        Multimap<Range<Token>, InetAddress> rangeSources = ArrayListMultimap.create();
        for (Range<Token> desiredRange : desiredRanges)
        {
            for (Range<Token> range : rangeAddresses.keySet())
            {
                if (range.contains(desiredRange))
                {
                    List<InetAddress> preferred = snitch.getSortedListByProximity(address, rangeAddresses.get(range));
                    rangeSources.putAll(desiredRange, preferred);
                    break;
                }
            }

            if (!rangeSources.keySet().contains(desiredRange))
                throw new IllegalStateException("No sources found for " + desiredRange);
        }

        return rangeSources;
    }

    /**
     * Get a map of all ranges and the source that will be cleaned up once this bootstrapped node is added for the given ranges.
     * For each range, the list should only contain a single source. This allows us to consistently migrate data without violating
     * consistency.
     *
     * @throws java.lang.IllegalStateException when there is no source to get data streamed, or more than 1 source found.
     */
    private Multimap<Range<Token>, InetAddress> getAllRangesWithStrictSourcesFor(String keyspace, Collection<Range<Token>> desiredRanges)
    {
        assert tokens != null;
        AbstractReplicationStrategy strat = Keyspace.open(keyspace).getReplicationStrategy();

        // Active ranges
        TokenMetadata metadataClone = metadata.cloneOnlyTokenMap();
        Multimap<Range<Token>, InetAddress> addressRanges = strat.getRangeAddresses(metadataClone);

        // Pending ranges
        metadataClone.updateNormalTokens(tokens, address);
        Multimap<Range<Token>, InetAddress> pendingRangeAddresses = strat.getRangeAddresses(metadataClone);

        // Collects the source that will have its range moved to the new node
        Multimap<Range<Token>, InetAddress> rangeSources = ArrayListMultimap.create();

        for (Range<Token> desiredRange : desiredRanges)
        {
            for (Map.Entry<Range<Token>, Collection<InetAddress>> preEntry : addressRanges.asMap().entrySet())
            {
                if (preEntry.getKey().contains(desiredRange))
                {
                    Set<InetAddress> oldEndpoints = Sets.newHashSet(preEntry.getValue());
                    Set<InetAddress> newEndpoints = Sets.newHashSet(pendingRangeAddresses.get(desiredRange));

                    // Due to CASSANDRA-5953 we can have a higher RF then we have endpoints.
                    // So we need to be careful to only be strict when endpoints == RF
                    if (oldEndpoints.size() == strat.getReplicationFactor())
                    {
                        oldEndpoints.removeAll(newEndpoints);
                        assert oldEndpoints.size() == 1 : "Expected 1 endpoint but found " + oldEndpoints.size();
                    }

                    rangeSources.put(desiredRange, oldEndpoints.iterator().next());
                }
            }

            // Validate
            Collection<InetAddress> addressList = rangeSources.get(desiredRange);
            if (addressList == null || addressList.isEmpty())
                throw new IllegalStateException("No sources found for " + desiredRange);

            if (addressList.size() > 1)
                throw new IllegalStateException("Multiple endpoints found for " + desiredRange);

            InetAddress sourceIp = addressList.iterator().next();
            EndpointState sourceState = Gossiper.instance.getEndpointStateForEndpoint(sourceIp);
            if (Gossiper.instance.isEnabled() && (sourceState == null || !sourceState.isAlive()))
                throw new RuntimeException("A node required to move the data consistently is down (" + sourceIp + "). " +
                                           "If you wish to move the data from a potentially inconsistent replica, restart the node with -Dcassandra.consistent.rangemovement=false");
        }

        return rangeSources;
    }

    /**
     * @param rangesWithSources The ranges we want to fetch (key) and their potential sources (value)
     * @param filter A (possibly empty) collection of source filters to apply. In addition to any filters given
     *                      here, we always exclude ourselves.
     * @param keyspace keyspace name
     * @return Map of source endpoint to collection of ranges
     */
    private static Multimap<InetAddress, Range<Token>> getRangeFetchMap(Multimap<Range<Token>, InetAddress> rangesWithSources,
                                                                        ISourceFilter filter,
                                                                        String keyspace,
                                                                        boolean useStrictConsistency)
    {
        Multimap<InetAddress, Range<Token>> rangeFetchMapMap = HashMultimap.create();
        for (Range<Token> range : rangesWithSources.keySet())
        {
            boolean foundSource = false;

            for (InetAddress address : rangesWithSources.get(range))
            {
                if (!filter.shouldInclude(address))
                    continue;

                if (address.equals(FBUtilities.getBroadcastAddress()))
                {
                    // If localhost is a source, we have found one, but we don't add it to the map to avoid
                    // streaming locally. This is used for relocate/move.
                    foundSource = true;
                    continue;
                }

                logger.info("Including {} for streaming range {} in keyspace {}", address, range, keyspace);
                rangeFetchMapMap.put(address, range);
                foundSource = true;
                break; // ensure we only stream from one other node for each range
            }

            if (!foundSource)
            {
                handleSourceNotFound(keyspace, useStrictConsistency, range);
            }
        }

        return rangeFetchMapMap;
    }

    // Do not rename or remove this method without adopting the byteman rules in the utest RangeStreamerBootstrapTest
    static void handleSourceNotFound(String keyspace, boolean useStrictConsistency, Range<Token> range)
    {
        AbstractReplicationStrategy strat = Keyspace.isInitialized() ? Keyspace.open(keyspace).getReplicationStrategy() : null;
        if (strat != null && strat.getReplicationFactor() == 1)
        {
            if (useStrictConsistency)
                throw new IllegalStateException("Unable to find sufficient sources for streaming range " + range + " in keyspace " + keyspace + " with RF=1. " +
                                                "Ensure this keyspace contains replicas in the source datacenter.");
            else
                logger.warn("Unable to find sufficient sources for streaming range {} in keyspace {} with RF=1. " +
                            "Keyspace might be missing data.", range, keyspace);
        }
        else
            throw new IllegalStateException("Unable to find sufficient sources for streaming range " + range + " in keyspace " + keyspace);
    }

<<<<<<< HEAD
    private static Multimap<InetAddress, Range<Token>> getOptimizedRangeFetchMap(Multimap<Range<Token>, InetAddress> rangesWithSources,
                                                                                 ISourceFilter filter,
                                                                                 String keyspace,
                                                                                 boolean useStrictConsistency)
    {
        RangeFetchMapCalculator calculator = new RangeFetchMapCalculator(rangesWithSources, filter, keyspace);
        return calculator.getRangeFetchMap(useStrictConsistency);
    }

    public static Multimap<InetAddress, Range<Token>> getWorkMap(Multimap<Range<Token>, InetAddress> rangesWithSourceTarget, String keyspace,
                                                                 IFailureDetector fd, boolean useStrictConsistency)
=======
    public static Multimap<InetAddress, Range<Token>> getWorkMapForMove(Multimap<Range<Token>, InetAddress> rangesWithSourceTarget, String keyspace,
                                                                        IFailureDetector fd, boolean useStrictConsistency)
>>>>>>> 00d669f1
    {
        return getRangeFetchMap(rangesWithSourceTarget,
                                failureDetectorFilter(fd),
                                keyspace,
                                useStrictConsistency);
    }

    // For testing purposes
    @VisibleForTesting
    Multimap<String, Map.Entry<InetAddress, Collection<Range<Token>>>> toFetch()
    {
        return toFetch;
    }

    public StreamResultFuture fetchAsync()
    {
        for (Map.Entry<String, Map.Entry<InetAddress, Collection<Range<Token>>>> entry : toFetch.entries())
        {
            String keyspace = entry.getKey();
            InetAddress source = entry.getValue().getKey();
            InetAddress preferred = SystemKeyspace.getPreferredIP(source);
            Collection<Range<Token>> ranges = entry.getValue().getValue();

            // filter out already streamed ranges
            Set<Range<Token>> availableRanges = stateStore.getAvailableRanges(keyspace, StorageService.instance.getTokenMetadata().partitioner);
            if (ranges.removeAll(availableRanges))
            {
                logger.info("Some ranges of {} are already available. Skipping streaming those ranges.", availableRanges);
            }

            if (logger.isTraceEnabled())
                logger.trace("{}ing from {} ranges {}", description, source, StringUtils.join(ranges, ", "));
            /* Send messages to respective folks to stream data over to me */
            streamPlan.requestRanges(source, preferred, keyspace, ranges);
        }

        return streamPlan.execute();
    }
}<|MERGE_RESOLUTION|>--- conflicted
+++ resolved
@@ -304,7 +304,6 @@
             throw new IllegalStateException("Unable to find sufficient sources for streaming range " + range + " in keyspace " + keyspace);
     }
 
-<<<<<<< HEAD
     private static Multimap<InetAddress, Range<Token>> getOptimizedRangeFetchMap(Multimap<Range<Token>, InetAddress> rangesWithSources,
                                                                                  ISourceFilter filter,
                                                                                  String keyspace,
@@ -314,12 +313,8 @@
         return calculator.getRangeFetchMap(useStrictConsistency);
     }
 
-    public static Multimap<InetAddress, Range<Token>> getWorkMap(Multimap<Range<Token>, InetAddress> rangesWithSourceTarget, String keyspace,
-                                                                 IFailureDetector fd, boolean useStrictConsistency)
-=======
     public static Multimap<InetAddress, Range<Token>> getWorkMapForMove(Multimap<Range<Token>, InetAddress> rangesWithSourceTarget, String keyspace,
                                                                         IFailureDetector fd, boolean useStrictConsistency)
->>>>>>> 00d669f1
     {
         return getRangeFetchMap(rangesWithSourceTarget,
                                 failureDetectorFilter(fd),
