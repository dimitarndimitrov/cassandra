--- conflicted
+++ resolved
@@ -76,17 +76,10 @@
 
     private static class EmptyBaseRowIterator<U extends Unfiltered> implements BaseRowIterator<U>
     {
-<<<<<<< HEAD
-        final PartitionColumns columns;
-        final CFMetaData metadata;
+        final RegularAndStaticColumns columns;
+        final TableMetadata metadata;
         DecoratedKey partitionKey;
         boolean isReverseOrder;
-=======
-        final RegularAndStaticColumns columns;
-        final TableMetadata metadata;
-        final DecoratedKey partitionKey;
-        final boolean isReverseOrder;
->>>>>>> 03662bb3
         final Row staticRow;
 
         EmptyBaseRowIterator(RegularAndStaticColumns columns, TableMetadata metadata, DecoratedKey partitionKey, boolean isReverseOrder, Row staticRow)
@@ -145,13 +138,9 @@
 
     public static class EmptyUnfilteredRowIterator extends EmptyBaseRowIterator<Unfiltered> implements UnfilteredRowIterator
     {
-<<<<<<< HEAD
         DeletionTime partitionLevelDeletion;
-        public EmptyUnfilteredRowIterator(PartitionColumns columns, CFMetaData metadata, DecoratedKey partitionKey,
-=======
-        final DeletionTime partitionLevelDeletion;
+
         public EmptyUnfilteredRowIterator(RegularAndStaticColumns columns, TableMetadata metadata, DecoratedKey partitionKey,
->>>>>>> 03662bb3
                                           boolean isReverseOrder, Row staticRow, DeletionTime partitionLevelDeletion)
         {
             super(columns, metadata, partitionKey, isReverseOrder, staticRow);
