/*
 * Licensed to the Apache Software Foundation (ASF) under one
 * or more contributor license agreements.  See the NOTICE file
 * distributed with this work for additional information
 * regarding copyright ownership.  The ASF licenses this file
 * to you under the Apache License, Version 2.0 (the
 * "License"); you may not use this file except in compliance
 * with the License.  You may obtain a copy of the License at
 *
 *     http://www.apache.org/licenses/LICENSE-2.0
 *
 * Unless required by applicable law or agreed to in writing, software
 * distributed under the License is distributed on an "AS IS" BASIS,
 * WITHOUT WARRANTIES OR CONDITIONS OF ANY KIND, either express or implied.
 * See the License for the specific language governing permissions and
 * limitations under the License.
 */
package org.apache.cassandra.db;

import java.io.IOException;
import java.util.*;
import java.util.function.Supplier;
import java.util.stream.Collectors;

import javax.annotation.Nullable;

<<<<<<< HEAD
import com.google.common.annotations.VisibleForTesting;
import org.slf4j.Logger;
import org.slf4j.LoggerFactory;

import org.apache.cassandra.utils.flow.CsFlow;
=======
import com.google.common.base.Suppliers;
import org.slf4j.Logger;
import org.slf4j.LoggerFactory;

import io.reactivex.Flowable;
import io.reactivex.Scheduler;
>>>>>>> f922a6c8
import io.reactivex.Single;
import org.apache.cassandra.concurrent.NettyRxScheduler;
import org.apache.cassandra.concurrent.Scheduleable;
import org.apache.cassandra.config.*;
import org.apache.cassandra.cql3.QueryOptions;
import org.apache.cassandra.cql3.selection.ResultBuilder;
import org.apache.cassandra.db.ReadVerbs.ReadVersion;
import org.apache.cassandra.db.filter.*;
import org.apache.cassandra.db.monitoring.Monitor;
import org.apache.cassandra.db.partitions.*;
import org.apache.cassandra.db.rows.*;
import org.apache.cassandra.db.rows.publisher.PartitionsPublisher;
import org.apache.cassandra.db.transform.Transformation;
import org.apache.cassandra.index.Index;
import org.apache.cassandra.index.IndexNotAvailableException;
import org.apache.cassandra.io.util.DataInputPlus;
import org.apache.cassandra.io.util.DataOutputPlus;
import org.apache.cassandra.metrics.TableMetrics;
import org.apache.cassandra.net.Verbs;
import org.apache.cassandra.net.MessagingVersion;
import org.apache.cassandra.schema.IndexMetadata;
import org.apache.cassandra.schema.Schema;
import org.apache.cassandra.schema.SchemaConstants;
import org.apache.cassandra.schema.TableId;
import org.apache.cassandra.schema.TableMetadata;
import org.apache.cassandra.exceptions.UnknownIndexException;
import org.apache.cassandra.service.ClientWarn;
import org.apache.cassandra.tracing.Tracing;
import org.apache.cassandra.utils.Serializer;
import org.apache.cassandra.utils.versioning.VersionDependent;
import org.apache.cassandra.utils.versioning.Versioned;

/**
 * General interface for storage-engine read commands (common to both range and
 * single partition commands).
 * <p>
 * This contains all the information needed to do a local read.
 */
public abstract class ReadCommand implements ReadQuery, Scheduleable
{
    protected static final Logger logger = LoggerFactory.getLogger(ReadCommand.class);

    public static final Versioned<ReadVersion, Serializer<ReadCommand>> serializers = ReadVersion.versioned(ReadCommandSerializer::new);

    private final Kind kind;
    private final TableMetadata metadata;
    private final int nowInSec;

    private final ColumnFilter columnFilter;
    private final RowFilter rowFilter;
    private final DataLimits limits;

    // SecondaryIndexManager will attempt to provide the most selective of any available indexes
    // during execution. Here we also store an the results of that lookup to repeating it over
    // the lifetime of the command.
    protected Optional<IndexMetadata> index = Optional.empty();

    // Flag to indicate whether the index manager has been queried to select an index for this
    // command. This is necessary as the result of that lookup may be null, in which case we
    // still don't want to repeat it.
    private boolean indexManagerQueried = false;

    /** The version of the digest this must generate if it is a digest query, {@code null} if it isn't a digest query */
    @Nullable
    private final DigestVersion digestVersion;

    protected static abstract class SelectionDeserializer
    {
        public abstract ReadCommand deserialize(DataInputPlus in, ReadVersion version, DigestVersion digestVersion, TableMetadata metadata, int nowInSec, ColumnFilter columnFilter, RowFilter rowFilter, DataLimits limits, Optional<IndexMetadata> index) throws IOException;
    }

    protected enum Kind
    {
        SINGLE_PARTITION (SinglePartitionReadCommand.selectionDeserializer),
        PARTITION_RANGE  (PartitionRangeReadCommand.selectionDeserializer);

        private final SelectionDeserializer selectionDeserializer;

        Kind(SelectionDeserializer selectionDeserializer)
        {
            this.selectionDeserializer = selectionDeserializer;
        }
    }

    protected ReadCommand(Kind kind,
                          DigestVersion digestVersion,
                          TableMetadata metadata,
                          int nowInSec,
                          ColumnFilter columnFilter,
                          RowFilter rowFilter,
                          DataLimits limits)
    {
        this.kind = kind;
        this.digestVersion = digestVersion;
        this.metadata = metadata;
        this.nowInSec = nowInSec;
        this.columnFilter = columnFilter;
        this.rowFilter = rowFilter;
        this.limits = limits;
    }

    protected abstract void serializeSelection(DataOutputPlus out, ReadVersion version) throws IOException;
    protected abstract long selectionSerializedSize(ReadVersion version);

    /**
     * Creates a new <code>ReadCommand</code> instance with new limits.
     *
     * @param newLimits the new limits
     * @return a new <code>ReadCommand</code> with the updated limits
     */
    public abstract ReadCommand withUpdatedLimit(DataLimits newLimits);

    /**
     * The metadata for the table queried.
     *
     * @return the metadata for the table queried.
     */
    public TableMetadata metadata()
    {
        return metadata;
    }

    public boolean isEmpty()
    {
        return false;
    }

    /**
     * The time in seconds to use as "now" for this query.
     * <p>
     * We use the same time as "now" for the whole query to avoid considering different
     * values as expired during the query, which would be buggy (would throw of counting amongst other
     * things).
     *
     * @return the time (in seconds) to use as "now".
     */
    public int nowInSec()
    {
        return nowInSec;
    }

    /**
     * The configured timeout for this command.
     *
     * @return the configured timeout for this command.
     */
    public abstract long getTimeout();

    /**
     * A filter on which (non-PK) columns must be returned by the query.
     *
     * @return which columns must be fetched by this query.
     */
    public ColumnFilter columnFilter()
    {
        return columnFilter;
    }

    /**
     * Filters/Resrictions on CQL rows.
     * <p>
     * This contains the restrictions that are not directly handled by the
     * {@code ClusteringIndexFilter}. More specifically, this includes any non-PK column
     * restrictions and can include some PK columns restrictions when those can't be
     * satisfied entirely by the clustering index filter (because not all clustering columns
     * have been restricted for instance). If there is 2ndary indexes on the table,
     * one of this restriction might be handled by a 2ndary index.
     *
     * @return the filter holding the expression that rows must satisfy.
     */
    public RowFilter rowFilter()
    {
        return rowFilter;
    }

    /**
     * The limits set on this query.
     *
     * @return the limits set on this query.
     */
    public DataLimits limits()
    {
        return limits;
    }

    /**
     * Whether this query is a digest one or not.
     *
     * @return Whether this query is a digest query.
     */
    public boolean isDigestQuery()
    {
        return digestVersion != null;
    }

    /**
     * If the query is a digest one, the requested digest version.
     *
     * @return the requested digest version if the query is a digest, {@code null} otherwise.
     */
    @Nullable
    public DigestVersion digestVersion()
    {
        return digestVersion;
    }

    /**
     * Returns a digest command for this command using the provided digest version.
     *
     * @param digestVersion the version of the digest that the new command must generate.
     * @return a newly created digest command, otherwise equivalent to this command.
     */
    public abstract ReadCommand createDigestCommand(DigestVersion digestVersion);

    /**
     * The clustering index filter this command to use for the provided key.
     * <p>
     * Note that that method should only be called on a key actually queried by this command
     * and in practice, this will almost always return the same filter, but for the sake of
     * paging, the filter on the first key of a range command might be slightly different.
     *
     * @param key a partition key queried by this command.
     *
     * @return the {@code ClusteringIndexFilter} to use for the partition of key {@code key}.
     */
    public abstract ClusteringIndexFilter clusteringIndexFilter(DecoratedKey key);

    @VisibleForTesting
    public abstract CsFlow<FlowableUnfilteredPartition> queryStorage(ColumnFamilyStore cfs, ReadExecutionController executionController);

    protected abstract int oldestUnrepairedTombstone();


    /**
     * Whether the underlying {@code ClusteringIndexFilter} is reversed or not.
     *
     * @return whether the underlying {@code ClusteringIndexFilter} is reversed or not.
     */
    public abstract boolean isReversed();

    /**
     * Create a read response and takes care of eventually closing the iterator.
     *
     * Digest responses calculate the digest in the construstor and close the iterator immediately,
     * whilst data responses may keep it open until the iterator is closed by the final handler, e.g.
     * {@link org.apache.cassandra.cql3.statements.SelectStatement#processPartition(RowIterator, QueryOptions, ResultBuilder, int)}
     *
     * @param iterator - the iterator containing the results, the response will take ownership
     * @param forLocalDelivery - if the response is to be delivered locally (optimized path)
     * @return An appropriate response, either of type digest or data.
     */
    public Single<ReadResponse> createResponse(PartitionsPublisher partitions, boolean forLocalDelivery)
    {
        return isDigestQuery()
               ? ReadResponse.createDigestResponse(partitions, this)
               : ReadResponse.createDataResponse(partitions, this, forLocalDelivery);
    }

    public long indexSerializedSize()
    {
        if (index.isPresent())
            return IndexMetadata.serializer.serializedSize(index.get());
        else
            return 0;
    }

    public Index getIndex()
    {
        return getIndex(Keyspace.openAndGetStore(metadata));
    }

    public Index getIndex(ColumnFamilyStore cfs)
    {
        // if we've already consulted the index manager, and it returned a valid index
        // the result should be cached here.
        if(index.isPresent())
            return cfs.indexManager.getIndex(index.get());

        // if no cached index is present, but we've already consulted the index manager
        // then no registered index is suitable for this command, so just return null.
        if (indexManagerQueried)
            return null;

        // do the lookup, set the flag to indicate so and cache the result if not null
        Index selected = cfs.indexManager.getBestIndexFor(this);
        indexManagerQueried = true;

        if (selected == null)
            return null;

        index = Optional.of(selected.getIndexMetadata());
        return selected;
    }

    /**
     * If the index manager for the CFS determines that there's an applicable
     * 2i that can be used to execute this command, call its (optional)
     * validation method to check that nothing in this command's parameters
     * violates the implementation specific validation rules.
     */
    public void maybeValidateIndex()
    {
        Index index = getIndex(Keyspace.openAndGetStore(metadata));
        if (null != index)
            index.validate(this);
    }

    /**
     * Executes this command on the local host.
     *
     * @return an iterator over the result of executing this command locally.
     */
    // The result iterator is closed upon exceptions (we know it's fine to potentially not close the intermediary
    // iterators created inside the try as long as we do close the original resultIterator), or by closing the result.
    @SuppressWarnings("resource")
    @Override
    public PartitionsPublisher executeLocally(Monitor monitor)
    {
        //Easy win: Avoid doing any work when limit is zero
        if (limits().isZero())
            return PartitionsPublisher.empty();

        long startTimeNanos = System.nanoTime();
        ColumnFamilyStore cfs = Keyspace.openAndGetStore(metadata);
        Index index = getIndex(cfs);

        Index.Searcher pickSearcher = null;
        if (index != null)
        {
            if (!cfs.indexManager.isIndexQueryable(index))
                throw new IndexNotAvailableException(index);

            pickSearcher = index.searcherFor(this);
            Tracing.trace("Executing read on {}.{} using index {}", cfs.metadata.keyspace, cfs.metadata.name, index.getIndexMetadata().name);
        }

<<<<<<< HEAD
        final Index.Searcher searcher = pickSearcher;
        final PartitionsPublisher ret = PartitionsPublisher.create(this,
                                                                   controller -> searcher == null
                                                                                 ? queryStorage(cfs, controller)
                                                                                 : searcher.search(controller));

        if (monitor != null)
            ret.transform(monitor.withMonitoring());

        ret.transform(withoutPurgeableTombstones(cfs))
           .transform(withMetricsRecording(cfs.metric, startTimeNanos));

        // If we've used a 2ndary index, we know the result already satisfy the primary expression used, so
        // no point in checking it again.
        RowFilter updatedFilter = searcher == null
                                  ? rowFilter()
                                  : index.getPostIndexQueryFilter(rowFilter());

        // TODO: We'll currently do filtering by the rowFilter here because it's convenient. However,
        // we'll probably want to optimize by pushing it down the layer (like for dropped columns) as it
        // would be more efficient (the sooner we discard stuff we know we don't care, the less useless
        // processing we do on it).
        //boolean log = false; //metadata.keyspace.startsWith("cql_test_keyspace");
        return limits().filter(updatedFilter.filter(ret, cfs.metadata(), nowInSec()), nowInSec());
=======
        Index.Searcher searcher = pickSearcher;
        Flowable<FlowableUnfilteredPartition> flowable = Flowable.using(
            () -> ReadExecutionController.forCommand(this),
            controller ->
            {
                Flowable<FlowableUnfilteredPartition> r = searcher == null
                                                          ? queryStorage(cfs, controller)
                                                          : searcher.search(controller);

                if (monitor != null)
                    r = monitor.withMonitoring(r);

                r = withMetricsRecording(withoutPurgeableTombstones(r, cfs), cfs.metric, startTimeNanos);

                // If we've used a 2ndary index, we know the result already satisfy the primary expression used, so
                // no point in checking it again.
                RowFilter updatedFilter = searcher == null
                                          ? rowFilter()
                                          : index.getPostIndexQueryFilter(rowFilter());

                // TODO: We'll currently do filtering by the rowFilter here because it's convenient. However,
                // we'll probably want to optimize by pushing it down the layer (like for dropped columns) as it
                // would be more efficient (the sooner we discard stuff we know we don't care, the less useless
                // processing we do on it).
                return limits().filter(updatedFilter.filter(r, cfs.metadata(), nowInSec()), nowInSec());
            },
            controller -> controller.close(),
            false
        );

        return flowable;
>>>>>>> f922a6c8
    }

    protected abstract void recordLatency(TableMetrics metric, long latencyNanos);

    public Single<PartitionIterator> executeInternal(Monitor monitor)
    {
<<<<<<< HEAD
        return ImmutableBTreePartition.create(executeLocally(monitor))
                                      .map(partitions -> new ReadResponse.InMemoryPartitionsIterator(partitions, this))
                                      .map(it -> UnfilteredPartitionIterators.filter(it, nowInSec)); // TODO - filter in the publisher
=======
        // tpc TODO: Do filtering on Flowable.
        return Single.defer(() -> executeLocally(monitor)
                               .concatMap(f -> ImmutableBTreePartition.create(f).toFlowable()).toList()
                               .map(p -> UnfilteredPartitionIterators.filter(UnfilteredPartitionIterators.concat(p.stream()
                                                                                                                  .map(l -> new SingletonUnfilteredPartitionIterator(l.unfilteredIterator(columnFilter(), Slices.ALL, isReversed())))
                                                                                                                  .collect(Collectors.toList()), metadata()), nowInSec()))
        );
>>>>>>> f922a6c8
    }

    public ReadExecutionController executionController()
    {
        return ReadExecutionController.forCommand(this);
    }

    /**
     * Wraps the provided iterator so that metrics on what is scanned by the command are recorded.
     * This also log warning/trow TombstoneOverwhelmingException if appropriate.
     */
    private Transformation withMetricsRecording(final TableMetrics metric, final long startTimeNanos)
    {
        class MetricRecording extends Transformation<UnfilteredRowIterator>
        {
            private final int failureThreshold = DatabaseDescriptor.getTombstoneFailureThreshold();
            private final int warningThreshold = DatabaseDescriptor.getTombstoneWarnThreshold();

            private final boolean respectTombstoneThresholds = !SchemaConstants.isSystemKeyspace(ReadCommand.this.metadata().keyspace);

            private int liveRows = 0;
            private int tombstones = 0;

            private DecoratedKey currentKey;

            @Override
            public FlowableUnfilteredPartition applyToPartition(FlowableUnfilteredPartition iter)
            {
                currentKey = iter.header.partitionKey;
                countRow(iter.staticRow);

                return Transformation.apply(iter, this);
            }

            @Override
            public Unfiltered applyToUnfiltered(Unfiltered unfiltered)
            {
                if (unfiltered.isRow())
                    countRow((Row) unfiltered);
                else
                    countTombstone(unfiltered.clustering());

                return unfiltered;
            }

            public void countRow(Row row)
            {
                boolean hasLiveCells = false;
                for (Cell cell : row.cells())
                {
                    if (!cell.isLive(ReadCommand.this.nowInSec()))
                        countTombstone(row.clustering());
                    else if (!hasLiveCells)
                        hasLiveCells = true;
                }

                if (hasLiveCells || row.primaryKeyLivenessInfo().isLive(nowInSec))
                    ++ liveRows;
            }

            private void countTombstone(ClusteringPrefix clustering)
            {
                ++tombstones;
                if (tombstones > failureThreshold && respectTombstoneThresholds)
                {
                    String query = ReadCommand.this.toCQLString();
                    Tracing.trace("Scanned over {} tombstones for query {}; query aborted (see tombstone_failure_threshold)", failureThreshold, query);
                    throw new TombstoneOverwhelmingException(tombstones, query, ReadCommand.this.metadata(), currentKey, clustering);
                }
            }

            @Override
            public void onClose()
            {
                recordLatency(metric, System.nanoTime() - startTimeNanos);

                metric.tombstoneScannedHistogram.update(tombstones);
                metric.liveScannedHistogram.update(liveRows);

                boolean warnTombstones = tombstones > warningThreshold && respectTombstoneThresholds;
                if (warnTombstones)
                {
                    String msg = String.format("Read %d live rows and %d tombstone cells for query %1.512s (see tombstone_warn_threshold)", liveRows, tombstones, ReadCommand.this.toCQLString());
                    ClientWarn.instance.warn(msg);
                    logger.warn(msg);
                }

                Tracing.trace("Read {} live and {} tombstone cells{}", liveRows, tombstones, (warnTombstones ? " (see tombstone_warn_threshold)" : ""));
            }
        };

        return new MetricRecording();
    }

    protected abstract void appendCQLWhereClause(StringBuilder sb);

    static class PurgeOp extends Transformation
    {
        private final DeletionPurger purger;
        private int nowInSec;

        public PurgeOp(int nowInSec, int gcBefore, Supplier<Integer> oldestUnrepairedTombstone, boolean onlyPurgeRepairedTombstones)
        {
            this.nowInSec = nowInSec;
            this.purger = (timestamp, localDeletionTime) ->
                          !(onlyPurgeRepairedTombstones && localDeletionTime >= oldestUnrepairedTombstone.get())
                          && localDeletionTime < gcBefore;
        }

        @Override
        public FlowableUnfilteredPartition applyToPartition(FlowableUnfilteredPartition partition)
        {
            PartitionHeader header = partition.header;
<<<<<<< HEAD
            if (partition.isEmpty() || purger.shouldPurge(header.partitionLevelDeletion))
                return null;
=======
            if (purger.shouldPurge(header.partitionLevelDeletion))
            {
                partition.unused();
                return FlowablePartitions.empty(header.metadata, header.partitionKey, header.isReverseOrder);
            }
>>>>>>> f922a6c8

            FlowableUnfilteredPartition purged = new FlowableUnfilteredPartition(header,
                                                                                 applyToStatic(partition.staticRow),
                                                                                 partition.content,
                                                                                 partition.hasData);
            return purged;
        }

        @Override
        public Unfiltered applyToUnfiltered(Unfiltered next)
        {
            return next.purge(purger, nowInSec);
        }

        @Override
        public Row applyToStatic(Row row)
        {
            Row purged = row.purge(purger, nowInSec);
            return purged != null ? purged : Rows.EMPTY_STATIC_ROW;
        }
    }

    // Skip purgeable tombstones. We do this because it's safe to do (post-merge of the memtable and sstable at least), it
    // can save us some bandwidth, and avoid making us throw a TombstoneOverwhelmingException for purgeable tombstones (which
    // are to some extend an artifact of compaction lagging behind and hence counting them is somewhat unintuitive).
    protected Transformation withoutPurgeableTombstones(ColumnFamilyStore cfs)
    {
//        class WithoutPurgeableTombstones extends PurgeFunction
//        {
//            public WithoutPurgeableTombstones()
//            {
//                super(nowInSec(), cfs.gcBefore(nowInSec()), oldestUnrepairedTombstone(), cfs.getCompactionStrategyManager().onlyPurgeRepairedTombstones());
//            }
//
//            protected Predicate<Long> getPurgeEvaluator()
//            {
//                return time -> true;
//            }
//        }


        return new PurgeOp(nowInSec(),
                           cfs.gcBefore(nowInSec()),
                           this::oldestUnrepairedTombstone,
                           cfs.getCompactionStrategyManager().onlyPurgeRepairedTombstones());
    }

    /**
     * Recreate the CQL string corresponding to this query.
     * <p>
     * Note that in general the returned string will not be exactly the original user string, first
     * because there isn't always a single syntax for a given query,  but also because we don't have
     * all the information needed (we know the non-PK columns queried but not the PK ones as internally
     * we query them all). So this shouldn't be relied too strongly, but this should be good enough for
     * debugging purpose which is what this is for.
     */
    public String toCQLString()
    {
        StringBuilder sb = new StringBuilder();
        sb.append("SELECT ").append(columnFilter());
        sb.append(" FROM ").append(metadata().keyspace).append('.').append(metadata.name);
        appendCQLWhereClause(sb);

        if (limits() != DataLimits.NONE)
            sb.append(' ').append(limits());
        return sb.toString();
    }

    private static class ReadCommandSerializer extends VersionDependent<ReadVersion> implements Serializer<ReadCommand>
    {
        private ReadCommandSerializer(ReadVersion version)
        {
            super(version);
        }

        private static int digestFlag(boolean isDigest)
        {
            return isDigest ? 0x01 : 0;
        }

        private static boolean isDigest(int flags)
        {
            return (flags & 0x01) != 0;
        }

        // We don't set this flag anymore, but still look if we receive a
        // command with it set in case someone is using thrift a mixed 3.0/4.0+
        // cluster (which is unsupported). This is also a reminder for not
        // re-using this flag until we drop 3.0/3.X compatibility (since it's
        // used by these release for thrift and would thus confuse things)
        private static boolean isForThrift(int flags)
        {
            return (flags & 0x02) != 0;
        }

        private static int indexFlag(boolean hasIndex)
        {
            return hasIndex ? 0x04 : 0;
        }

        private static boolean hasIndex(int flags)
        {
            return (flags & 0x04) != 0;
        }

        private int digestVersionInt(DigestVersion digestVersion)
        {
            return version.compareTo(ReadVersion.DSE_60) < 0
                   ? MessagingVersion.OSS_30.protocolVersion().handshakeVersion
                   : digestVersion.ordinal();
        }

        private DigestVersion fromDigestVersionInt(int digestVersion)
        {
            // Before DSE_60, the version is the messagingVersion to use for the digest. After DSE_60, it's directly the
            // ordinal of the digestVersion.
            if (version.compareTo(ReadVersion.DSE_60) >= 0)
                return DigestVersion.values()[digestVersion];

            MessagingVersion ms = MessagingVersion.fromHandshakeVersion(digestVersion);
            return ms.<ReadVersion>groupVersion(Verbs.Group.READS).digestVersion;
        }

        public void serialize(ReadCommand command, DataOutputPlus out) throws IOException
        {
            out.writeByte(command.kind.ordinal());
            out.writeByte(digestFlag(command.isDigestQuery()) | indexFlag(command.index.isPresent()));
            if (command.isDigestQuery())
                out.writeUnsignedVInt(digestVersionInt(command.digestVersion()));
            command.metadata.id.serialize(out);
            out.writeInt(command.nowInSec());
            ColumnFilter.serializers.get(version).serialize(command.columnFilter(), out);
            RowFilter.serializers.get(version).serialize(command.rowFilter(), out);
            DataLimits.serializers.get(version).serialize(command.limits(), out, command.metadata.comparator);
            if (command.index.isPresent())
                IndexMetadata.serializer.serialize(command.index.get(), out);

            command.serializeSelection(out, version);
        }

        public ReadCommand deserialize(DataInputPlus in) throws IOException
        {
            Kind kind = Kind.values()[in.readByte()];
            int flags = in.readByte();
            boolean isDigest = isDigest(flags);
            // Shouldn't happen or it's a user error (see comment above) but
            // better complain loudly than doing the wrong thing.
            if (isForThrift(flags))
                throw new IllegalStateException("Received a command with the thrift flag set. "
                                              + "This means thrift is in use in a mixed 3.0/3.X and 4.0+ cluster, "
                                              + "which is unsupported. Make sure to stop using thrift before "
                                              + "upgrading to 4.0");

            boolean hasIndex = hasIndex(flags);
            DigestVersion digestVersion = isDigest ? fromDigestVersionInt((int)in.readUnsignedVInt()) : null;
            TableMetadata metadata = Schema.instance.getExistingTableMetadata(TableId.deserialize(in));
            int nowInSec = in.readInt();
            ColumnFilter columnFilter = ColumnFilter.serializers.get(version).deserialize(in, metadata);
            RowFilter rowFilter = RowFilter.serializers.get(version).deserialize(in, metadata);
            DataLimits limits = DataLimits.serializers.get(version).deserialize(in, metadata.comparator);
            Optional<IndexMetadata> index = hasIndex
                                          ? deserializeIndexMetadata(in, metadata)
                                          : Optional.empty();

            return kind.selectionDeserializer.deserialize(in, version, digestVersion, metadata, nowInSec, columnFilter, rowFilter, limits, index);
        }

        private Optional<IndexMetadata> deserializeIndexMetadata(DataInputPlus in, TableMetadata metadata) throws IOException
        {
            try
            {
                return Optional.of(IndexMetadata.serializer.deserialize(in, metadata));
            }
            catch (UnknownIndexException e)
            {
                logger.info("Couldn't find a defined index on {}.{} with the id {}. " +
                            "If an index was just created, this is likely due to the schema not " +
                            "being fully propagated. Local read will proceed without using the " +
                            "index. Please wait for schema agreement after index creation.",
                            metadata.keyspace, metadata.name, e.indexId);
                return Optional.empty();
            }
        }

        public long serializedSize(ReadCommand command)
        {
            return 2 // kind + flags
                   + (command.isDigestQuery() ? TypeSizes.sizeofUnsignedVInt(digestVersionInt(command.digestVersion())) : 0)
                   + command.metadata.id.serializedSize()
                   + TypeSizes.sizeof(command.nowInSec())
                   + ColumnFilter.serializers.get(version).serializedSize(command.columnFilter())
                   + RowFilter.serializers.get(version).serializedSize(command.rowFilter())
                   + DataLimits.serializers.get(version).serializedSize(command.limits(), command.metadata.comparator)
                   + command.selectionSerializedSize(version)
                   + command.indexSerializedSize();
        }
    }
}<|MERGE_RESOLUTION|>--- conflicted
+++ resolved
@@ -20,26 +20,15 @@
 import java.io.IOException;
 import java.util.*;
 import java.util.function.Supplier;
-import java.util.stream.Collectors;
 
 import javax.annotation.Nullable;
 
-<<<<<<< HEAD
 import com.google.common.annotations.VisibleForTesting;
 import org.slf4j.Logger;
 import org.slf4j.LoggerFactory;
 
 import org.apache.cassandra.utils.flow.CsFlow;
-=======
-import com.google.common.base.Suppliers;
-import org.slf4j.Logger;
-import org.slf4j.LoggerFactory;
-
-import io.reactivex.Flowable;
-import io.reactivex.Scheduler;
->>>>>>> f922a6c8
 import io.reactivex.Single;
-import org.apache.cassandra.concurrent.NettyRxScheduler;
 import org.apache.cassandra.concurrent.Scheduleable;
 import org.apache.cassandra.config.*;
 import org.apache.cassandra.cql3.QueryOptions;
@@ -374,7 +363,6 @@
             Tracing.trace("Executing read on {}.{} using index {}", cfs.metadata.keyspace, cfs.metadata.name, index.getIndexMetadata().name);
         }
 
-<<<<<<< HEAD
         final Index.Searcher searcher = pickSearcher;
         final PartitionsPublisher ret = PartitionsPublisher.create(this,
                                                                    controller -> searcher == null
@@ -399,58 +387,15 @@
         // processing we do on it).
         //boolean log = false; //metadata.keyspace.startsWith("cql_test_keyspace");
         return limits().filter(updatedFilter.filter(ret, cfs.metadata(), nowInSec()), nowInSec());
-=======
-        Index.Searcher searcher = pickSearcher;
-        Flowable<FlowableUnfilteredPartition> flowable = Flowable.using(
-            () -> ReadExecutionController.forCommand(this),
-            controller ->
-            {
-                Flowable<FlowableUnfilteredPartition> r = searcher == null
-                                                          ? queryStorage(cfs, controller)
-                                                          : searcher.search(controller);
-
-                if (monitor != null)
-                    r = monitor.withMonitoring(r);
-
-                r = withMetricsRecording(withoutPurgeableTombstones(r, cfs), cfs.metric, startTimeNanos);
-
-                // If we've used a 2ndary index, we know the result already satisfy the primary expression used, so
-                // no point in checking it again.
-                RowFilter updatedFilter = searcher == null
-                                          ? rowFilter()
-                                          : index.getPostIndexQueryFilter(rowFilter());
-
-                // TODO: We'll currently do filtering by the rowFilter here because it's convenient. However,
-                // we'll probably want to optimize by pushing it down the layer (like for dropped columns) as it
-                // would be more efficient (the sooner we discard stuff we know we don't care, the less useless
-                // processing we do on it).
-                return limits().filter(updatedFilter.filter(r, cfs.metadata(), nowInSec()), nowInSec());
-            },
-            controller -> controller.close(),
-            false
-        );
-
-        return flowable;
->>>>>>> f922a6c8
     }
 
     protected abstract void recordLatency(TableMetrics metric, long latencyNanos);
 
     public Single<PartitionIterator> executeInternal(Monitor monitor)
     {
-<<<<<<< HEAD
         return ImmutableBTreePartition.create(executeLocally(monitor))
                                       .map(partitions -> new ReadResponse.InMemoryPartitionsIterator(partitions, this))
                                       .map(it -> UnfilteredPartitionIterators.filter(it, nowInSec)); // TODO - filter in the publisher
-=======
-        // tpc TODO: Do filtering on Flowable.
-        return Single.defer(() -> executeLocally(monitor)
-                               .concatMap(f -> ImmutableBTreePartition.create(f).toFlowable()).toList()
-                               .map(p -> UnfilteredPartitionIterators.filter(UnfilteredPartitionIterators.concat(p.stream()
-                                                                                                                  .map(l -> new SingletonUnfilteredPartitionIterator(l.unfilteredIterator(columnFilter(), Slices.ALL, isReversed())))
-                                                                                                                  .collect(Collectors.toList()), metadata()), nowInSec()))
-        );
->>>>>>> f922a6c8
     }
 
     public ReadExecutionController executionController()
@@ -564,16 +509,11 @@
         public FlowableUnfilteredPartition applyToPartition(FlowableUnfilteredPartition partition)
         {
             PartitionHeader header = partition.header;
-<<<<<<< HEAD
             if (partition.isEmpty() || purger.shouldPurge(header.partitionLevelDeletion))
-                return null;
-=======
-            if (purger.shouldPurge(header.partitionLevelDeletion))
             {
                 partition.unused();
-                return FlowablePartitions.empty(header.metadata, header.partitionKey, header.isReverseOrder);
+                return null;
             }
->>>>>>> f922a6c8
 
             FlowableUnfilteredPartition purged = new FlowableUnfilteredPartition(header,
                                                                                  applyToStatic(partition.staticRow),
