--- conflicted
+++ resolved
@@ -255,10 +255,6 @@
         {
             StoppingTransformation s = (StoppingTransformation) transformation;
             s.stopInPartition = new BaseIterator.Stop();
-<<<<<<< HEAD
-            content = content.takeUntil(row -> s.stopInPartition != null && s.stopInPartition.isSignalled);
-=======
->>>>>>> ff86bfc5
         }
 
         return new FlowableUnfilteredPartition(apply(src.header, transformation),
