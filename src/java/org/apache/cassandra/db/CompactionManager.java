/**
 * Licensed to the Apache Software Foundation (ASF) under one
 * or more contributor license agreements.  See the NOTICE file
 * distributed with this work for additional information
 * regarding copyright ownership.  The ASF licenses this file
 * to you under the Apache License, Version 2.0 (the
 * "License"); you may not use this file except in compliance
 * with the License.  You may obtain a copy of the License at
 *
 *     http://www.apache.org/licenses/LICENSE-2.0
 *
 * Unless required by applicable law or agreed to in writing, software
 * distributed under the License is distributed on an "AS IS" BASIS,
 * WITHOUT WARRANTIES OR CONDITIONS OF ANY KIND, either express or implied.
 * See the License for the specific language governing permissions and
 * limitations under the License.
 */

package org.apache.cassandra.db;

import java.io.DataOutput;
import java.io.File;
import java.io.IOError;
import java.io.IOException;
import java.lang.management.ManagementFactory;
import java.nio.ByteBuffer;
import java.security.MessageDigest;
import java.util.*;
import java.util.Map.Entry;
import java.util.concurrent.*;
import java.util.concurrent.locks.Lock;
import java.util.concurrent.locks.ReentrantLock;
import javax.management.MBeanServer;
import javax.management.ObjectName;

import org.apache.commons.collections.PredicateUtils;
import org.apache.commons.collections.iterators.FilterIterator;
import org.apache.commons.lang.StringUtils;
import org.slf4j.Logger;
import org.slf4j.LoggerFactory;

import org.apache.cassandra.cache.AutoSavingCache;
import org.apache.cassandra.concurrent.DebuggableThreadPoolExecutor;
import org.apache.cassandra.config.DatabaseDescriptor;
import org.apache.cassandra.dht.Range;
import org.apache.cassandra.io.*;
import org.apache.cassandra.io.sstable.*;
import org.apache.cassandra.io.util.BufferedRandomAccessFile;
import org.apache.cassandra.io.util.FileUtils;
import org.apache.cassandra.service.AntiEntropyService;
import org.apache.cassandra.service.StorageService;
import org.apache.cassandra.streaming.OperationType;
import org.apache.cassandra.utils.ByteBufferUtil;
import org.apache.cassandra.utils.NodeId;
import org.apache.cassandra.utils.Pair;
import org.apache.cassandra.utils.WrappedRunnable;
import org.cliffc.high_scale_lib.NonBlockingHashMap;

public class CompactionManager implements CompactionManagerMBean
{
    public static final String MBEAN_OBJECT_NAME = "org.apache.cassandra.db:type=CompactionManager";
    private static final Logger logger = LoggerFactory.getLogger(CompactionManager.class);
    public static final CompactionManager instance;
    private final ReentrantLock compactionLock = new ReentrantLock();
    // todo: should provide a way to unlock in mbean?

    static
    {
        instance = new CompactionManager();
        MBeanServer mbs = ManagementFactory.getPlatformMBeanServer();
        try
        {
            mbs.registerMBean(instance, new ObjectName(MBEAN_OBJECT_NAME));
        }
        catch (Exception e)
        {
            throw new RuntimeException(e);
        }
    }

    private CompactionExecutor executor = new CompactionExecutor();
    private Map<ColumnFamilyStore, Integer> estimatedCompactions = new NonBlockingHashMap<ColumnFamilyStore, Integer>();

    public Lock getCompactionLock()
    {
        return compactionLock;
    }

    /**
     * Call this whenever a compaction might be needed on the given columnfamily.
     * It's okay to over-call (within reason) since the compactions are single-threaded,
     * and if a call is unnecessary, it will just be no-oped in the bucketing phase.
     */
    public Future<Integer> submitMinorIfNeeded(final ColumnFamilyStore cfs)
    {
        Callable<Integer> callable = new Callable<Integer>()
        {
            public Integer call() throws IOException
            {
                compactionLock.lock();
                try
                {
                    if (cfs.isInvalid())
                        return 0;
                    Integer minThreshold = cfs.getMinimumCompactionThreshold();
                    Integer maxThreshold = cfs.getMaximumCompactionThreshold();
    
                    if (minThreshold == 0 || maxThreshold == 0)
                    {
                        logger.debug("Compaction is currently disabled.");
                        return 0;
                    }
                    logger.debug("Checking to see if compaction of " + cfs.columnFamily + " would be useful");
                    Set<List<SSTableReader>> buckets = getBuckets(convertSSTablesToPairs(cfs.getSSTables()), 50L * 1024L * 1024L);
                    updateEstimateFor(cfs, buckets);
                    
                    for (List<SSTableReader> sstables : buckets)
                    {
                        if (sstables.size() >= minThreshold)
                        {
                            // if we have too many to compact all at once, compact older ones first -- this avoids
                            // re-compacting files we just created.
                            Collections.sort(sstables);
                            int gcBefore = cfs.isIndex()
                                         ? Integer.MAX_VALUE
                                         : getDefaultGcBefore(cfs);
                            return doCompaction(cfs,
                                                sstables.subList(0, Math.min(sstables.size(), maxThreshold)),
                                                gcBefore);
                        }
                    }
                }
                finally 
                {
                    compactionLock.unlock();
                }
                return 0;
            }
        };
        return executor.submit(callable);
    }

    private void updateEstimateFor(ColumnFamilyStore cfs, Set<List<SSTableReader>> buckets)
    {
        Integer minThreshold = cfs.getMinimumCompactionThreshold();
        Integer maxThreshold = cfs.getMaximumCompactionThreshold();

        if (minThreshold > 0 && maxThreshold > 0)
        {
            int n = 0;
            for (List<SSTableReader> sstables : buckets)
            {
                if (sstables.size() >= minThreshold)
                {
                    n += Math.ceil((double)sstables.size() / maxThreshold);
                }
            }
            estimatedCompactions.put(cfs, n);
        }
        else
        {
            logger.debug("Compaction is currently disabled.");
        }
    }

    public void performCleanup(final ColumnFamilyStore cfStore, final NodeId.OneShotRenewer renewer) throws InterruptedException, ExecutionException
    {
        Callable<Object> runnable = new Callable<Object>()
        {
            public Object call() throws IOException
            {
                compactionLock.lock();
                try 
                {
                    if (!cfStore.isInvalid())
                        doCleanupCompaction(cfStore, renewer);
                    return this;
                }
                finally 
                {
                    compactionLock.unlock();
                }
            }
        };
        executor.submit(runnable).get();
    }

    public void performScrub(final ColumnFamilyStore cfStore) throws InterruptedException, ExecutionException
    {
        Callable<Object> runnable = new Callable<Object>()
        {
            public Object call() throws IOException
            {
                compactionLock.lock();
                try
                {
                    if (!cfStore.isInvalid())
                        doScrub(cfStore);
                    return this;
                }
                finally
                {
                    compactionLock.unlock();
                }
            }
        };
        executor.submit(runnable).get();
    }

    public void performMajor(final ColumnFamilyStore cfStore) throws InterruptedException, ExecutionException
    {
        submitMajor(cfStore, 0, getDefaultGcBefore(cfStore)).get();
    }

    public Future<Object> submitMajor(final ColumnFamilyStore cfStore, final long skip, final int gcBefore)
    {
        Callable<Object> callable = new Callable<Object>()
        {
            public Object call() throws IOException
            {
                compactionLock.lock();
                try
                {
                    if (cfStore.isInvalid())
                        return this;
                    Collection<SSTableReader> sstables;
                    if (skip > 0)
                    {
                        sstables = new ArrayList<SSTableReader>();
                        for (SSTableReader sstable : cfStore.getSSTables())
                        {
                            if (sstable.length() < skip * 1024L * 1024L * 1024L)
                            {
                                sstables.add(sstable);
                            }
                        }
                    }
                    else
                    {
                        sstables = cfStore.getSSTables();
                    }
    
                    doCompaction(cfStore, sstables, gcBefore);
                    return this;
                }
                finally 
                {
                    compactionLock.unlock();
                }
            }
        };
        return executor.submit(callable);
    }

    public void forceUserDefinedCompaction(String ksname, String dataFiles)
    {
        if (!DatabaseDescriptor.getTables().contains(ksname))
            throw new IllegalArgumentException("Unknown keyspace " + ksname);

        File directory = new File(ksname);
        String[] filenames = dataFiles.split(",");
        Collection<Descriptor> descriptors = new ArrayList<Descriptor>(filenames.length);

        String cfname = null;
        for (String filename : filenames)
        {
            Pair<Descriptor, String> p = Descriptor.fromFilename(directory, filename.trim());
            if (!p.right.equals(Component.DATA.name()))
            {
                throw new IllegalArgumentException(filename + " does not appear to be a data file");
            }
            if (cfname == null)
            {
                cfname = p.left.cfname;
            }
            else if (!cfname.equals(p.left.cfname))
            {
                throw new IllegalArgumentException("All provided sstables should be for the same column family");
            }

            descriptors.add(p.left);
        }

        ColumnFamilyStore cfs = Table.open(ksname).getColumnFamilyStore(cfname);
        submitUserDefined(cfs, descriptors, getDefaultGcBefore(cfs));
    }

    private Future<Object> submitUserDefined(final ColumnFamilyStore cfs, final Collection<Descriptor> dataFiles, final int gcBefore)
    {
        Callable<Object> callable = new Callable<Object>()
        {
            public Object call() throws IOException
            {
                compactionLock.lock();
                try
                {
                    if (cfs.isInvalid())
                        return this;

                    // look up the sstables now that we're on the compaction executor, so we don't try to re-compact
                    // something that was already being compacted earlier.
                    Collection<SSTableReader> sstables = new ArrayList<SSTableReader>();
                    for (Descriptor desc : dataFiles)
                    {
                        // inefficient but not in a performance sensitive path
                        SSTableReader sstable = lookupSSTable(cfs, desc);
                        if (sstable == null)
                        {
                            logger.info("Will not compact {}: it is not an active sstable", desc);
                        }
                        else
                        {
                            sstables.add(sstable);
                        }
                    }

                    if (sstables.isEmpty())
                    {
                        logger.error("No file to compact for user defined compaction");
                    }
                    else
                    {
                        doCompaction(cfs, sstables, gcBefore);
                    }

                    return this;
                }
                finally
                {
                    compactionLock.unlock();
                }
            }
        };
        return executor.submit(callable);
    }

    private SSTableReader lookupSSTable(final ColumnFamilyStore cfs, Descriptor descriptor)
    {
        for (SSTableReader sstable : cfs.getSSTables())
        {
            // .equals() with no other changes won't work because in sstable.descriptor, the directory is an absolute path.
            // We could construct descriptor with an absolute path too but I haven't found any satisfying way to do that
            // (DB.getDataFileLocationForTable() may not return the right path if you have multiple volumes). Hence the
            // endsWith.
            if (sstable.descriptor.toString().endsWith(descriptor.toString()))
                return sstable;
        }
        return null;
    }

    public Future<Object> submitValidation(final ColumnFamilyStore cfStore, final AntiEntropyService.Validator validator)
    {
        Callable<Object> callable = new Callable<Object>()
        {
            public Object call() throws IOException
            {
                compactionLock.lock();
                try
                {
                    if (!cfStore.isInvalid())
                        doValidationCompaction(cfStore, validator);
                    return this;
                }
                finally
                {
                    compactionLock.unlock();
                }
            }
        };
        return executor.submit(callable);
    }

    /* Used in tests. */
    public void disableAutoCompaction()
    {
        for (String ksname : DatabaseDescriptor.getNonSystemTables())
        {
            for (ColumnFamilyStore cfs : Table.open(ksname).getColumnFamilyStores())
                cfs.disableAutoCompaction();
        }
    }

    /**
     * For internal use and testing only.  The rest of the system should go through the submit* methods,
     * which are properly serialized.
     */
    int doCompaction(ColumnFamilyStore cfs, Collection<SSTableReader> sstables, int gcBefore) throws IOException
    {
        // The collection of sstables passed may be empty (but not null); even if
        // it is not empty, it may compact down to nothing if all rows are deleted.
        assert sstables != null;

        Table table = cfs.table;
        if (DatabaseDescriptor.isSnapshotBeforeCompaction())
            table.snapshot("compact-" + cfs.columnFamily);

        // sanity check: all sstables must belong to the same cfs
        logger.info("Compacting [" + StringUtils.join(sstables, ",") + "]");
        for (SSTableReader sstable : sstables)
            assert sstable.descriptor.cfname.equals(cfs.columnFamily);

        String compactionFileLocation = table.getDataFileLocation(cfs.getExpectedCompactedFileSize(sstables));
        // If the compaction file path is null that means we have no space left for this compaction.
        // try again w/o the largest one.
        List<SSTableReader> smallerSSTables = new ArrayList<SSTableReader>(sstables);
        while (compactionFileLocation == null && smallerSSTables.size() > 1)
        {
            logger.warn("insufficient space to compact all requested files " + StringUtils.join(smallerSSTables, ", "));
            smallerSSTables.remove(cfs.getMaxSizeFile(smallerSSTables));
            compactionFileLocation = table.getDataFileLocation(cfs.getExpectedCompactedFileSize(smallerSSTables));
        }
        if (compactionFileLocation == null)
        {
            logger.error("insufficient space to compact even the two smallest files, aborting");
            return 0;
        }
        sstables = smallerSSTables;

        // new sstables from flush can be added during a compaction, but only the compaction can remove them,
        // so in our single-threaded compaction world this is a valid way of determining if we're compacting
        // all the sstables (that existed when we started)
        boolean major = cfs.isCompleteSSTables(sstables);

        long startTime = System.currentTimeMillis();
        long totalkeysWritten = 0;

        // TODO the int cast here is potentially buggy
        int expectedBloomFilterSize = Math.max(DatabaseDescriptor.getIndexInterval(), (int)SSTableReader.getApproximateKeyCount(sstables));
        if (logger.isDebugEnabled())
          logger.debug("Expected bloom filter size : " + expectedBloomFilterSize);

        SSTableWriter writer;
        CompactionController controller = new CompactionController(cfs, sstables, major, gcBefore, false);
        CompactionIterator ci = new CompactionIterator(sstables, controller); // retain a handle so we can call close()
        Iterator<AbstractCompactedRow> nni = new FilterIterator(ci, PredicateUtils.notNullPredicate());
        executor.beginCompaction(cfs.columnFamily, ci);

        Map<DecoratedKey, Long> cachedKeys = new HashMap<DecoratedKey, Long>();

        try
        {
            if (!nni.hasNext())
            {
                // don't mark compacted in the finally block, since if there _is_ nondeleted data,
                // we need to sync it (via closeAndOpen) first, so there is no period during which
                // a crash could cause data loss.
                cfs.markCompacted(sstables);
                return 0;
            }

            writer = cfs.createCompactionWriter(expectedBloomFilterSize, compactionFileLocation);
            while (nni.hasNext())
            {
                AbstractCompactedRow row = nni.next();
                long position = writer.append(row);
                totalkeysWritten++;

                if (DatabaseDescriptor.getPreheatKeyCache())
                {
                    for (SSTableReader sstable : sstables)
                    {
                        if (sstable.getCachedPosition(row.key) != null)
                        {
                            cachedKeys.put(row.key, position);
                            break;
                        }
                    }
                }
            }
        }
        finally
        {
            ci.close();
        }

        SSTableReader ssTable = writer.closeAndOpenReader(getMaxDataAge(sstables));
        cfs.replaceCompactedSSTables(sstables, Arrays.asList(ssTable));
        for (Entry<DecoratedKey, Long> entry : cachedKeys.entrySet()) // empty if preheat is off
            ssTable.cacheKey(entry.getKey(), entry.getValue());
        submitMinorIfNeeded(cfs);

        long dTime = System.currentTimeMillis() - startTime;
        long startsize = SSTable.getTotalBytes(sstables);
        long endsize = ssTable.length();
        double ratio = (double)endsize / (double)startsize;
        logger.info(String.format("Compacted to %s.  %,d to %,d (~%d%% of original) bytes for %,d keys.  Time: %,dms.",
                                  writer.getFilename(), startsize, endsize, (int) (ratio * 100), totalkeysWritten, dTime));
        return sstables.size();
    }

    private static long getMaxDataAge(Collection<SSTableReader> sstables)
    {
        long max = 0;
        for (SSTableReader sstable : sstables)
        {
            if (sstable.maxDataAge > max)
                max = sstable.maxDataAge;
        }
        return max;
    }

    /**
     * Deserialize everything in the CFS and re-serialize w/ the newest version.  Also attempts to recover
     * from bogus row keys / sizes using data from the index, and skips rows with garbage columns that resulted
     * from early ByteBuffer bugs.
     *
     * @throws IOException
     */
    private void doScrub(ColumnFamilyStore cfs) throws IOException
    {
        assert !cfs.isIndex();

        for (final SSTableReader sstable : cfs.getSSTables())
        {
            logger.info("Scrubbing " + sstable);

            // Calculate the expected compacted filesize
            String compactionFileLocation = cfs.table.getDataFileLocation(sstable.length());
            if (compactionFileLocation == null)
                throw new IOException("disk full");
            int expectedBloomFilterSize = Math.max(DatabaseDescriptor.getIndexInterval(),
                                                   (int)(SSTableReader.getApproximateKeyCount(Arrays.asList(sstable))));

            // loop through each row, deserializing to check for damage.
            // we'll also loop through the index at the same time, using the position from the index to recover if the
            // row header (key or data size) is corrupt. (This means our position in the index file will be one row
            // "ahead" of the data file.)
            final BufferedRandomAccessFile dataFile = BufferedRandomAccessFile.getUncachingReader(sstable.getFilename());
            String indexFilename = sstable.descriptor.filenameFor(Component.PRIMARY_INDEX);
            BufferedRandomAccessFile indexFile = BufferedRandomAccessFile.getUncachingReader(indexFilename);
            ByteBuffer nextIndexKey = ByteBufferUtil.readWithShortLength(indexFile);
            {
                // throw away variable so we don't have a side effect in the assert
                long firstRowPositionFromIndex = indexFile.readLong();
                assert firstRowPositionFromIndex == 0 : firstRowPositionFromIndex;
            }

            SSTableWriter writer = maybeCreateWriter(cfs, compactionFileLocation, expectedBloomFilterSize, null);
            executor.beginCompaction(cfs.columnFamily, new ScrubInfo(dataFile, sstable));
            int goodRows = 0, badRows = 0, emptyRows = 0;

            while (!dataFile.isEOF())
            {
                long rowStart = dataFile.getFilePointer();
                if (logger.isDebugEnabled())
                    logger.debug("Reading row at " + rowStart);

                DecoratedKey key = null;
                long dataSize = -1;
                try
                {
                    key = SSTableReader.decodeKey(sstable.partitioner, sstable.descriptor, ByteBufferUtil.readWithShortLength(dataFile));
                    dataSize = sstable.descriptor.hasIntRowSize ? dataFile.readInt() : dataFile.readLong();
                    if (logger.isDebugEnabled())
                        logger.debug(String.format("row %s is %s bytes", ByteBufferUtil.bytesToHex(key.key), dataSize));
                }
                catch (Throwable th)
                {
                    throwIfFatal(th);
                    // check for null key below
                }

                ByteBuffer currentIndexKey = nextIndexKey;
                long nextRowPositionFromIndex;
                try
                {
                    nextIndexKey = indexFile.isEOF() ? null : ByteBufferUtil.readWithShortLength(indexFile);
                    nextRowPositionFromIndex = indexFile.isEOF() ? dataFile.length() : indexFile.readLong();
                }
                catch (Throwable th)
                {
                    logger.warn("Error reading index file", th);
                    nextIndexKey = null;
                    nextRowPositionFromIndex = dataFile.length();
                }

                long dataStart = dataFile.getFilePointer();
                long dataStartFromIndex = currentIndexKey == null
                                        ? -1
                                        : rowStart + 2 + currentIndexKey.remaining() + (sstable.descriptor.hasIntRowSize ? 4 : 8);
                long dataSizeFromIndex = nextRowPositionFromIndex - dataStartFromIndex;
                assert currentIndexKey != null || indexFile.isEOF();
                if (logger.isDebugEnabled() && currentIndexKey != null)
                    logger.debug(String.format("Index doublecheck: row %s is %s bytes", ByteBufferUtil.bytesToHex(currentIndexKey),  dataSizeFromIndex));

                writer.mark();
                try
                {
                    if (key == null)
                        throw new IOError(new IOException("Unable to read row key from data file"));
                    if (dataSize > dataFile.length())
                        throw new IOError(new IOException("Impossible row size " + dataSize));
                    SSTableIdentityIterator row = new SSTableIdentityIterator(sstable, dataFile, key, dataStart, dataSize, true);
                    AbstractCompactedRow compactedRow = getCompactedRow(row, sstable.descriptor, true);
                    if (compactedRow.isEmpty())
                    {
                        emptyRows++;
                    }
                    else
                    {
                        writer.append(compactedRow);
                        goodRows++;
                    }
                    if (!key.key.equals(currentIndexKey) || dataStart != dataStartFromIndex)
                        logger.warn("Row scrubbed successfully but index file contains a different key or row size; consider rebuilding the index as described in http://www.mail-archive.com/user@cassandra.apache.org/msg03325.html");
                }
                catch (Throwable th)
                {
                    throwIfFatal(th);
                    logger.warn("Non-fatal error reading row (stacktrace follows)", th);
                    writer.reset();

                    if (currentIndexKey != null
                        && (key == null || !key.key.equals(currentIndexKey) || dataStart != dataStartFromIndex || dataSize != dataSizeFromIndex))
                    {
                        logger.info(String.format("Retrying from row index; data is %s bytes starting at %s",
                                                  dataSizeFromIndex, dataStartFromIndex));
                        key = SSTableReader.decodeKey(sstable.partitioner, sstable.descriptor, currentIndexKey);
                        try
                        {
                            SSTableIdentityIterator row = new SSTableIdentityIterator(sstable, dataFile, key, dataStartFromIndex, dataSizeFromIndex, true);
                            AbstractCompactedRow compactedRow = getCompactedRow(row, sstable.descriptor, true);
                            if (compactedRow.isEmpty())
                            {
                                emptyRows++;
                            }
                            else
                            {
                                writer.append(compactedRow);
                                goodRows++;
                            }
                        }
                        catch (Throwable th2)
                        {
                            throwIfFatal(th2);
                            logger.warn("Retry failed too.  Skipping to next row (retry's stacktrace follows)", th2);
                            writer.reset();
                            dataFile.seek(nextRowPositionFromIndex);
                            badRows++;
                        }
                    }
                    else
                    {
                        logger.warn("Row at " + dataStart + " is unreadable; skipping to next");
                        if (currentIndexKey != null)
                            dataFile.seek(nextRowPositionFromIndex);
                        badRows++;
                    }
                }
            }

            if (writer.getFilePointer() > 0)
            {
                SSTableReader newSstable = writer.closeAndOpenReader(sstable.maxDataAge);
                cfs.replaceCompactedSSTables(Arrays.asList(sstable), Arrays.asList(newSstable));
                logger.info("Scrub of " + sstable + " complete: " + goodRows + " rows in new sstable and " + emptyRows + " empty (tombstoned) rows dropped");
                if (badRows > 0)
                    logger.warn("Unable to recover " + badRows + " rows that were skipped.  You can attempt manual recovery from the pre-scrub snapshot.  You can also run nodetool repair to transfer the data from a healthy replica, if any");
            }
            else
            {
                cfs.markCompacted(Arrays.asList(sstable));
                if (badRows > 0)
                    logger.warn("No valid rows found while scrubbing " + sstable + "; it is marked for deletion now. If you want to attempt manual recovery, you can find a copy in the pre-scrub snapshot");
                else
                    logger.info("Scrub of " + sstable + " complete; looks like all " + emptyRows + " rows were tombstoned");
            }
        }
    }

    private void throwIfFatal(Throwable th)
    {
        if (th instanceof Error && !(th instanceof AssertionError || th instanceof IOError))
            throw (Error) th;
    }

    /**
     * This function goes over each file and removes the keys that the node is not responsible for
     * and only keeps keys that this node is responsible for.
     *
     * @throws IOException
     */
    private void doCleanupCompaction(ColumnFamilyStore cfs, NodeId.OneShotRenewer renewer) throws IOException
    {
        assert !cfs.isIndex();
        Table table = cfs.table;
        Collection<Range> ranges = StorageService.instance.getLocalRanges(table.name);
<<<<<<< HEAD
        boolean isCommutative = cfs.metadata.getDefaultValidator().isCommutative();
=======
        if (ranges.isEmpty())
        {
            logger.info("Cleanup cannot be ran before the node join the ring");
            return;
        }
>>>>>>> be43a7c0

        for (SSTableReader sstable : cfs.getSSTables())
        {
            logger.info("Cleaning up " + sstable);
            // Calculate the expected compacted filesize
            long expectedRangeFileSize = cfs.getExpectedCompactedFileSize(Arrays.asList(sstable)) / 2;
            String compactionFileLocation = table.getDataFileLocation(expectedRangeFileSize);
            if (compactionFileLocation == null)
                throw new IOException("disk full");

            long startTime = System.currentTimeMillis();
            long totalkeysWritten = 0;

            int expectedBloomFilterSize = Math.max(DatabaseDescriptor.getIndexInterval(),
                                                   (int)(SSTableReader.getApproximateKeyCount(Arrays.asList(sstable))));
            if (logger.isDebugEnabled())
              logger.debug("Expected bloom filter size : " + expectedBloomFilterSize);

            SSTableWriter writer = null;
            SSTableScanner scanner = sstable.getDirectScanner(CompactionIterator.FILE_BUFFER_SIZE);
            SortedSet<ByteBuffer> indexedColumns = cfs.getIndexedColumns();
            executor.beginCompaction(cfs.columnFamily, new CleanupInfo(sstable, scanner));
            try
            {
                while (scanner.hasNext())
                {
                    SSTableIdentityIterator row = (SSTableIdentityIterator) scanner.next();
                    if (Range.isTokenInRanges(row.getKey().token, ranges))
                    {
                        writer = maybeCreateWriter(cfs, compactionFileLocation, expectedBloomFilterSize, writer);
                        writer.append(getCompactedRow(row, sstable.descriptor, false));
                        totalkeysWritten++;
                    }
                    else
                    {
                        if (!indexedColumns.isEmpty() || isCommutative)
                        {
                            while (row.hasNext())
                            {
                                IColumn column = row.next();
                                if (column instanceof CounterColumn)
                                    renewer.maybeRenew((CounterColumn)column);
                                if (indexedColumns.contains(column.name()))
                                    Table.cleanupIndexEntry(cfs, row.getKey().key, column);
                            }
                        }
                    }
                }
            }
            finally
            {
                scanner.close();
            }

            List<SSTableReader> results = new ArrayList<SSTableReader>();
            if (writer != null)
            {
                SSTableReader newSstable = writer.closeAndOpenReader(sstable.maxDataAge);
                results.add(newSstable);

                String format = "Cleaned up to %s.  %,d to %,d (~%d%% of original) bytes for %,d keys.  Time: %,dms.";
                long dTime = System.currentTimeMillis() - startTime;
                long startsize = sstable.length();
                long endsize = newSstable.length();
                double ratio = (double)endsize / (double)startsize;
                logger.info(String.format(format, writer.getFilename(), startsize, endsize, (int)(ratio*100), totalkeysWritten, dTime));
            }

            // flush to ensure we don't lose the tombstones on a restart, since they are not commitlog'd
            for (ByteBuffer columnName : cfs.getIndexedColumns())
            {
                try
                {
                    cfs.getIndexedColumnFamilyStore(columnName).forceBlockingFlush();
                }
                catch (ExecutionException e)
                {
                    throw new RuntimeException(e);
                }
                catch (InterruptedException e)
                {
                    throw new AssertionError(e);
                }
            }
            cfs.replaceCompactedSSTables(Arrays.asList(sstable), results);
        }
    }

    /**
     * @return an AbstractCompactedRow implementation to write the row in question.
     * If the data is from a current-version sstable, write it unchanged.  Otherwise,
     * re-serialize it in the latest version. The returned AbstractCompactedRow will not purge data.
     */
    private AbstractCompactedRow getCompactedRow(SSTableIdentityIterator row, Descriptor descriptor, boolean forceDeserialize)
    {
        if (descriptor.isLatestVersion && !forceDeserialize)
            return new EchoedRow(row);

        return row.dataSize > DatabaseDescriptor.getInMemoryCompactionLimit()
               ? new LazilyCompactedRow(CompactionController.getBasicController(forceDeserialize), Arrays.asList(row))
               : new PrecompactedRow(CompactionController.getBasicController(forceDeserialize), Arrays.asList(row));
    }

    private SSTableWriter maybeCreateWriter(ColumnFamilyStore cfs, String compactionFileLocation, int expectedBloomFilterSize, SSTableWriter writer)
            throws IOException
    {
        if (writer == null)
        {
            FileUtils.createDirectory(compactionFileLocation);
            writer = cfs.createCompactionWriter(expectedBloomFilterSize, compactionFileLocation);
        }
        return writer;
    }

    /**
     * Performs a readonly "compaction" of all sstables in order to validate complete rows,
     * but without writing the merge result
     */
    private void doValidationCompaction(ColumnFamilyStore cfs, AntiEntropyService.Validator validator) throws IOException
    {
        // flush first so everyone is validating data that is as similar as possible
        try
        {
            StorageService.instance.forceTableFlush(cfs.table.name, cfs.getColumnFamilyName());
        }
        catch (ExecutionException e)
        {
            throw new IOException(e);
        }
        catch (InterruptedException e)
        {
            throw new AssertionError(e);
        }

        CompactionIterator ci = new ValidationCompactionIterator(cfs);
        executor.beginCompaction(cfs.columnFamily, ci);
        try
        {
            Iterator<AbstractCompactedRow> nni = new FilterIterator(ci, PredicateUtils.notNullPredicate());

            // validate the CF as we iterate over it
            validator.prepare(cfs);
            while (nni.hasNext())
            {
                AbstractCompactedRow row = nni.next();
                validator.add(row);
            }
            validator.complete();
        }
        finally
        {
            ci.close();
        }
    }

    /*
    * Group files of similar size into buckets.
    */
    static <T> Set<List<T>> getBuckets(Collection<Pair<T, Long>> files, long min)
    {
        // Sort the list in order to get deterministic results during the grouping below
        List<Pair<T, Long>> sortedFiles = new ArrayList<Pair<T, Long>>(files);
        Collections.sort(sortedFiles, new Comparator<Pair<T, Long>>()
        {
            public int compare(Pair<T, Long> p1, Pair<T, Long> p2)
            {
                return p1.right.compareTo(p2.right);
            }
        });

        Map<List<T>, Long> buckets = new HashMap<List<T>, Long>();

        for (Pair<T, Long> pair: sortedFiles)
        {
            long size = pair.right;

            boolean bFound = false;
            // look for a bucket containing similar-sized files:
            // group in the same bucket if it's w/in 50% of the average for this bucket,
            // or this file and the bucket are all considered "small" (less than `min`)
            for (Entry<List<T>, Long> entry : buckets.entrySet())
            {
                List<T> bucket = entry.getKey();
                long averageSize = entry.getValue();
                if ((size > (averageSize / 2) && size < (3 * averageSize) / 2)
                    || (size < min && averageSize < min))
                {
                    // remove and re-add because adding changes the hash
                    buckets.remove(bucket);
                    long totalSize = bucket.size() * averageSize;
                    averageSize = (totalSize + size) / (bucket.size() + 1);
                    bucket.add(pair.left);
                    buckets.put(bucket, averageSize);
                    bFound = true;
                    break;
                }
            }
            // no similar bucket found; put it in a new one
            if (!bFound)
            {
                ArrayList<T> bucket = new ArrayList<T>();
                bucket.add(pair.left);
                buckets.put(bucket, size);
            }
        }

        return buckets.keySet();
    }

    private static Collection<Pair<SSTableReader, Long>> convertSSTablesToPairs(Collection<SSTableReader> collection)
    {
        Collection<Pair<SSTableReader, Long>> tablePairs = new ArrayList<Pair<SSTableReader, Long>>();
        for(SSTableReader table: collection)
        {
            tablePairs.add(new Pair<SSTableReader, Long>(table, table.length()));
        }
        return tablePairs;
    }
    
    public Future submitIndexBuild(final ColumnFamilyStore cfs, final Table.IndexBuilder builder)
    {
        Runnable runnable = new Runnable()
        {
            public void run()
            {
                compactionLock.lock();
                try
                {
                    if (cfs.isInvalid())
                        return;
                    executor.beginCompaction(cfs.columnFamily, builder);
                    builder.build();
                }
                finally
                {
                    compactionLock.unlock();
                }
            }
        };
        
        // don't submit to the executor if the compaction lock is held by the current thread. Instead return a simple
        // future that will be immediately immediately get()ed and executed. Happens during a migration, which locks
        // the compaction thread and then reinitializes a ColumnFamilyStore. Under normal circumstances, CFS spawns
        // index jobs to the compaction manager (this) and blocks on them.
        if (compactionLock.isHeldByCurrentThread())
            return new SimpleFuture(runnable);
        else
            return executor.submit(runnable);
    }

    public Future<SSTableReader> submitSSTableBuild(final Descriptor desc, OperationType type)
    {
        // invalid descriptions due to missing or dropped CFS are handled by SSTW and StreamInSession.
        final SSTableWriter.Builder builder = SSTableWriter.createBuilder(desc, type);
        Callable<SSTableReader> callable = new Callable<SSTableReader>()
        {
            public SSTableReader call() throws IOException
            {
                compactionLock.lock();
                try
                {
                    executor.beginCompaction(desc.cfname, builder);
                    return builder.build();
                }
                finally
                {
                    compactionLock.unlock();
                }
            }
        };
        return executor.submit(callable);
    }

    public Future<?> submitCacheWrite(final AutoSavingCache.Writer writer)
    {
        Runnable runnable = new WrappedRunnable()
        {
            public void runMayThrow() throws IOException
            {
                executor.beginCompaction(writer.getColumnFamily(), writer);
                writer.saveCache();
            }
        };
        return executor.submit(runnable);
    }

    private static int getDefaultGcBefore(ColumnFamilyStore cfs)
    {
        return (int) (System.currentTimeMillis() / 1000) - cfs.metadata.getGcGraceSeconds();
    }

    private static class ValidationCompactionIterator extends CompactionIterator
    {
        public ValidationCompactionIterator(ColumnFamilyStore cfs) throws IOException
        {
            super(cfs.getSSTables(), new CompactionController(cfs, cfs.getSSTables(), true, getDefaultGcBefore(cfs), false));
        }

        @Override
        public String getTaskType()
        {
            return "Validation";
        }
    }

    public void checkAllColumnFamilies() throws IOException
    {
        // perform estimates
        for (final ColumnFamilyStore cfs : ColumnFamilyStore.all())
        {
            Runnable runnable = new Runnable()
            {
                public void run ()
                {
                    logger.debug("Estimating compactions for " + cfs.columnFamily);
                    final Set<List<SSTableReader>> buckets = getBuckets(convertSSTablesToPairs(cfs.getSSTables()), 50L * 1024L * 1024L);
                    updateEstimateFor(cfs, buckets);
                }
            };
            executor.submit(runnable);
        }

        // actually schedule compactions.  done in a second pass so all the estimates occur before we
        // bog down the executor in actual compactions.
        for (ColumnFamilyStore cfs : ColumnFamilyStore.all())
        {
            submitMinorIfNeeded(cfs);
        }
    }

    private static class CompactionExecutor extends DebuggableThreadPoolExecutor
    {
        private volatile String columnFamily;
        private volatile ICompactionInfo ci;

        public CompactionExecutor()
        {
            super("CompactionExecutor", DatabaseDescriptor.getCompactionThreadPriority());
        }

        @Override
        public void afterExecute(Runnable r, Throwable t)
        {
            super.afterExecute(r, t);
            columnFamily = null;
            ci = null;
        }

        void beginCompaction(String columnFamily, ICompactionInfo ci)
        {
            this.columnFamily = columnFamily;
            this.ci = ci;
        }

        public String getColumnFamilyName()
        {
            return columnFamily == null ? null : columnFamily;
        }

        public Long getBytesTotal()
        {
            return ci == null ? null : ci.getTotalBytes();
        }

        public Long getBytesCompleted()
        {
            return ci == null ? null : ci.getBytesComplete();
        }

        public String getType()
        {
            return ci == null ? null : ci.getTaskType();
        }
    }

    public String getColumnFamilyInProgress()
    {
        return executor.getColumnFamilyName();
    }

    public Long getBytesTotalInProgress()
    {
        return executor.getBytesTotal();
    }

    public Long getBytesCompacted()
    {
        return executor.getBytesCompleted();
    }

    public String getCompactionType()
    {
        return executor.getType();
    }

    public int getPendingTasks()
    {
        int n = 0;
        for (Integer i : estimatedCompactions.values())
            n += i;
        return (int) (executor.getTaskCount() - executor.getCompletedTaskCount()) + n;
    }

    public long getCompletedTasks()
    {
        return executor.getCompletedTaskCount();
    }
    
    private static class SimpleFuture implements Future
    {
        private Runnable runnable;
        
        private SimpleFuture(Runnable r) 
        {
            runnable = r;
        }
        
        public boolean cancel(boolean mayInterruptIfRunning)
        {
            throw new IllegalStateException("May not call SimpleFuture.cancel()");
        }

        public boolean isCancelled()
        {
            return false;
        }

        public boolean isDone()
        {
            return runnable == null;
        }

        public Object get() throws InterruptedException, ExecutionException
        {
            runnable.run();
            runnable = null;
            return runnable;
        }

        public Object get(long timeout, TimeUnit unit) throws InterruptedException, ExecutionException, TimeoutException
        {
            throw new IllegalStateException("May not call SimpleFuture.get(long, TimeUnit)");
        }
    }

    private static class EchoedRow extends AbstractCompactedRow
    {
        private final SSTableIdentityIterator row;

        public EchoedRow(SSTableIdentityIterator row)
        {
            super(row.getKey());
            this.row = row;
        }

        public void write(DataOutput out) throws IOException
        {
            assert row.dataSize > 0;
            out.writeLong(row.dataSize);
            row.echoData(out);
        }

        public void update(MessageDigest digest)
        {
            // EchoedRow is not used in anti-entropy validation
            throw new UnsupportedOperationException();
        }

        public boolean isEmpty()
        {
            return !row.hasNext();
        }

        public int columnCount()
        {
            return row.columnCount;
        }
    }

    private static class CleanupInfo implements ICompactionInfo
    {
        private final SSTableReader sstable;
        private final SSTableScanner scanner;

        public CleanupInfo(SSTableReader sstable, SSTableScanner scanner)
        {
            this.sstable = sstable;
            this.scanner = scanner;
        }

        public long getTotalBytes()
        {
            return scanner.getFileLength();
        }

        public long getBytesComplete()
        {
            return scanner.getFilePointer();
        }

        public String getTaskType()
        {
            return "Cleanup of " + sstable.getColumnFamilyName();
        }
    }

    private static class ScrubInfo implements ICompactionInfo
    {
        private final BufferedRandomAccessFile dataFile;
        private final SSTableReader sstable;

        public ScrubInfo(BufferedRandomAccessFile dataFile, SSTableReader sstable)
        {
            this.dataFile = dataFile;
            this.sstable = sstable;
        }

        public long getTotalBytes()
        {
            try
            {
                return dataFile.length();
            }
            catch (IOException e)
            {
                throw new RuntimeException(e);
            }
        }

        public long getBytesComplete()
        {
            return dataFile.getFilePointer();
        }

        public String getTaskType()
        {
            return "Scrub " + sstable;
        }
    }
}<|MERGE_RESOLUTION|>--- conflicted
+++ resolved
@@ -685,15 +685,12 @@
         assert !cfs.isIndex();
         Table table = cfs.table;
         Collection<Range> ranges = StorageService.instance.getLocalRanges(table.name);
-<<<<<<< HEAD
         boolean isCommutative = cfs.metadata.getDefaultValidator().isCommutative();
-=======
         if (ranges.isEmpty())
         {
             logger.info("Cleanup cannot be ran before the node join the ring");
             return;
         }
->>>>>>> be43a7c0
 
         for (SSTableReader sstable : cfs.getSSTables())
         {
