--- conflicted
+++ resolved
@@ -325,20 +325,6 @@
             if (super.hasNextInternal())
                 return true;
 
-<<<<<<< HEAD
-            // We have nothing more for our current block, move the next one (so the one before on disk).
-            int nextBlockIdx = indexState.currentBlockIdx() - 1;
-            if (nextBlockIdx < 0 || nextBlockIdx < lastBlockIdx)
-                return false;
-
-            // The slice start can be in
-            indexState.setToBlock(nextBlockIdx);
-            readCurrentBlock(true, nextBlockIdx != lastBlockIdx);
-            // since that new block is within the bounds we've computed in setToSlice(), we know there will
-            // always be something matching the slice unless we're on the lastBlockIdx (in which case there
-            // may or may not be results, but if there isn't, we're done for the slice).
-            return iterator.hasNext();
-=======
             while (true)
             {
                 // We have nothing more for our current block, move the next one (so the one before on disk).
@@ -364,7 +350,6 @@
 
                 return iterator.hasNext();
             }
->>>>>>> 69f8cc7d
         }
 
         /**
