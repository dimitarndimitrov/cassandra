--- conflicted
+++ resolved
@@ -101,10 +101,7 @@
     public static final String VIEWS_BUILDS_IN_PROGRESS = "views_builds_in_progress";
     public static final String BUILT_VIEWS = "built_views";
     public static final String PREPARED_STATEMENTS = "prepared_statements";
-<<<<<<< HEAD
-=======
     public static final String REPAIRS = "repairs";
->>>>>>> bd14400a
 
     public static final TableMetadata Batches =
         parse(BATCHES,
@@ -295,8 +292,6 @@
               + "PRIMARY KEY ((prepared_id)))")
               .build();
 
-<<<<<<< HEAD
-=======
     private static final TableMetadata Repairs =
         parse(REPAIRS,
               "repairs",
@@ -312,7 +307,6 @@
               + "cfids set<uuid>, "
               + "PRIMARY KEY (parent_id))").build();
 
->>>>>>> bd14400a
     private static TableMetadata.Builder parse(String table, String description, String cql)
     {
         return CreateTableStatement.parse(format(cql, table), SchemaConstants.SYSTEM_KEYSPACE_NAME)
@@ -344,12 +338,8 @@
                          TransferredRanges,
                          ViewsBuildsInProgress,
                          BuiltViews,
-<<<<<<< HEAD
-                         PreparedStatements);
-=======
                          PreparedStatements,
                          Repairs);
->>>>>>> bd14400a
     }
 
     private static Functions functions()
