/*
 * Licensed to the Apache Software Foundation (ASF) under one
 * or more contributor license agreements.  See the NOTICE file
 * distributed with this work for additional information
 * regarding copyright ownership.  The ASF licenses this file
 * to you under the Apache License, Version 2.0 (the
 * "License"); you may not use this file except in compliance
 * with the License.  You may obtain a copy of the License at
 *
 *     http://www.apache.org/licenses/LICENSE-2.0
 *
 * Unless required by applicable law or agreed to in writing, software
 * distributed under the License is distributed on an "AS IS" BASIS,
 * WITHOUT WARRANTIES OR CONDITIONS OF ANY KIND, either express or implied.
 * See the License for the specific language governing permissions and
 * limitations under the License.
 */
package org.apache.cassandra.db;

import java.io.DataInputStream;
import java.io.IOException;
import java.net.InetAddress;

import org.apache.cassandra.exceptions.WriteTimeoutException;
import org.apache.cassandra.io.util.FastByteArrayInputStream;
import org.apache.cassandra.net.*;
import org.apache.cassandra.tracing.Tracing;

public class MutationVerbHandler implements IVerbHandler<Mutation>
{
    private void reply(int id, InetAddress replyTo)
    {
        Tracing.trace("Enqueuing response to {}", replyTo);
        MessagingService.instance().sendReply(WriteResponse.createMessage(), id, replyTo);
    }

    private void failed()
    {
        Tracing.trace("Payload application resulted in WriteTimeout, not replying");
    }

    public void doVerb(MessageIn<Mutation> message, int id)  throws IOException
    {
        // Check if there were any forwarding headers in this message
        byte[] from = message.parameters.get(Mutation.FORWARD_FROM);
        InetAddress replyTo;
        if (from == null)
        {
            replyTo = message.from;
            byte[] forwardBytes = message.parameters.get(Mutation.FORWARD_TO);
            if (forwardBytes != null)
                forwardToLocalNodes(message.payload, message.verb, forwardBytes, message.from);
        }
        else
        {
            replyTo = InetAddress.getByAddress(from);
        }

        if (message.version < MessagingService.VERSION_30 && LegacyBatchlogMigrator.isLegacyBatchlogMutation(message.payload))
        {
<<<<<<< HEAD
            try
            {
                LegacyBatchlogMigrator.handleLegacyMutation(message.payload);
                reply(id, replyTo);
                return;
            }
            catch (WriteTimeoutException wto)
            {
                failed();
            }
=======
            message.payload.applyFuture().thenAccept(o -> reply(id, replyTo)).exceptionally(wto -> {
                failed();
                return null;
            });
        }
        catch (WriteTimeoutException wto)
        {
            failed();
>>>>>>> d9641e5c
        }

        message.payload.applyAsync().subscribe(
                // onNext
                v -> reply(id, replyTo),

                // onError
                exc -> failed()
        );
    }

    private static void forwardToLocalNodes(Mutation mutation, MessagingService.Verb verb, byte[] forwardBytes, InetAddress from) throws IOException
    {
        try (DataInputStream in = new DataInputStream(new FastByteArrayInputStream(forwardBytes)))
        {
            int size = in.readInt();

            // tell the recipients who to send their ack to
            MessageOut<Mutation> message = new MessageOut<>(verb, mutation, Mutation.serializer).withParameter(Mutation.FORWARD_FROM, from.getAddress());
            // Send a message to each of the addresses on our Forward List
            for (int i = 0; i < size; i++)
            {
                InetAddress address = CompactEndpointSerializationHelper.deserialize(in);
                int id = in.readInt();
                Tracing.trace("Enqueuing forwarded write to {}", address);
                MessagingService.instance().sendOneWay(message, id, address);
            }
        }
    }
}<|MERGE_RESOLUTION|>--- conflicted
+++ resolved
@@ -56,37 +56,12 @@
             replyTo = InetAddress.getByAddress(from);
         }
 
-        if (message.version < MessagingService.VERSION_30 && LegacyBatchlogMigrator.isLegacyBatchlogMutation(message.payload))
-        {
-<<<<<<< HEAD
-            try
-            {
-                LegacyBatchlogMigrator.handleLegacyMutation(message.payload);
-                reply(id, replyTo);
-                return;
-            }
-            catch (WriteTimeoutException wto)
-            {
-                failed();
-            }
-=======
-            message.payload.applyFuture().thenAccept(o -> reply(id, replyTo)).exceptionally(wto -> {
-                failed();
-                return null;
-            });
-        }
-        catch (WriteTimeoutException wto)
-        {
-            failed();
->>>>>>> d9641e5c
-        }
+        message.payload.applyAsync().subscribe(
+            // onNext
+            v -> reply(id, replyTo),
 
-        message.payload.applyAsync().subscribe(
-                // onNext
-                v -> reply(id, replyTo),
-
-                // onError
-                exc -> failed()
+            // onError
+            exc -> failed()
         );
     }
 
