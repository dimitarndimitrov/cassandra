/*
 * Licensed to the Apache Software Foundation (ASF) under one
 * or more contributor license agreements.  See the NOTICE file
 * distributed with this work for additional information
 * regarding copyright ownership.  The ASF licenses this file
 * to you under the Apache License, Version 2.0 (the
 * "License"); you may not use this file except in compliance
 * with the License.  You may obtain a copy of the License at
 *
 *     http://www.apache.org/licenses/LICENSE-2.0
 *
 * Unless required by applicable law or agreed to in writing, software
 * distributed under the License is distributed on an "AS IS" BASIS,
 * WITHOUT WARRANTIES OR CONDITIONS OF ANY KIND, either express or implied.
 * See the License for the specific language governing permissions and
 * limitations under the License.
 */
package org.apache.cassandra.db.partitions;

import java.io.IOException;

import org.apache.cassandra.db.*;
import org.apache.cassandra.db.filter.DataLimits;
import org.apache.cassandra.db.rows.*;
import org.apache.cassandra.io.ISerializer;
import org.apache.cassandra.io.util.DataInputPlus;
import org.apache.cassandra.io.util.DataOutputPlus;
import org.apache.cassandra.net.MessagingService;
import org.apache.cassandra.schema.Schema;
import org.apache.cassandra.schema.TableId;
import org.apache.cassandra.schema.TableMetadata;
import org.apache.cassandra.utils.btree.BTree;

public class CachedBTreePartition extends ImmutableBTreePartition implements CachedPartition
{
    private final int createdAtInSec;

    private final int cachedLiveRows;
    private final int rowsWithNonExpiringCells;

    private CachedBTreePartition(TableMetadata metadata,
                                 DecoratedKey partitionKey,
                                 Holder holder,
                                 int createdAtInSec,
                                 int cachedLiveRows,
                                 int rowsWithNonExpiringCells)
    {
        super(metadata, partitionKey, holder);
        this.createdAtInSec = createdAtInSec;
        this.cachedLiveRows = cachedLiveRows;
        this.rowsWithNonExpiringCells = rowsWithNonExpiringCells;
    }

    /**
     * Creates an {@code ArrayBackedCachedPartition} holding all the data of the provided iterator.
     *
     * Warning: Note that this method does not close the provided iterator and it is
     * up to the caller to do so.
     *
     * @param iterator the iterator got gather in memory.
     * @param nowInSec the time of the creation in seconds. This is the time at which {@link #cachedLiveRows} applies.
     * @return the created partition.
     */
    public static CachedBTreePartition create(UnfilteredRowIterator iterator, int nowInSec)
    {
        return create(iterator, 16, nowInSec);
    }

    /**
     * Creates an {@code ArrayBackedCachedPartition} holding all the data of the provided iterator.
     *
     * Warning: Note that this method does not close the provided iterator and it is
     * up to the caller to do so.
     *
     * @param iterator the iterator got gather in memory.
     * @param initialRowCapacity sizing hint (in rows) to use for the created partition. It should ideally
     * correspond or be a good estimation of the number or rows in {@code iterator}.
     * @param nowInSec the time of the creation in seconds. This is the time at which {@link #cachedLiveRows} applies.
     * @return the created partition.
     */
    public static CachedBTreePartition create(UnfilteredRowIterator iterator, int initialRowCapacity, int nowInSec)
    {
        Holder holder = ImmutableBTreePartition.build(iterator, initialRowCapacity);

        int cachedLiveRows = 0;
        int rowsWithNonExpiringCells = 0;
<<<<<<< HEAD
=======
        int nonTombstoneCellCount = 0;
        int nonExpiringLiveCells = 0;
        boolean enforceStrictLiveness = iterator.metadata().enforceStrictLiveness();
>>>>>>> 3e3d56ec

        for (Row row : BTree.<Row>iterable(holder.tree))
        {
            if (row.hasLiveData(nowInSec, enforceStrictLiveness))
                ++cachedLiveRows;

            boolean hasNonExpiringLiveCell = false;
            for (Cell cell : row.cells())
            {
                if (!cell.isTombstone() && !cell.isExpiring())
                {
                    hasNonExpiringLiveCell = true;
                    break;
                }
            }

            if (hasNonExpiringLiveCell)
                ++rowsWithNonExpiringCells;
        }

        return new CachedBTreePartition(iterator.metadata(),
                                        iterator.partitionKey(),
                                        holder,
                                        nowInSec,
                                        cachedLiveRows,
                                        rowsWithNonExpiringCells);
    }

    /**
     * The number of rows that were live at the time the partition was cached.
     *
     * See {@link ColumnFamilyStore#isFilterFullyCoveredBy} to see why we need this.
     *
     * @return the number of rows in this partition that were live at the time the
     * partition was cached (this can be different from the number of live rows now
     * due to expiring cells).
     */
    public int cachedLiveRows()
    {
        return cachedLiveRows;
    }

    /**
     * The number of rows in this cached partition that have at least one non-expiring
     * non-deleted cell.
     *
     * Note that this is generally not a very meaningful number, but this is used by
     * {@link DataLimits#hasEnoughLiveData} as an optimization.
     *
     * @return the number of row that have at least one non-expiring non-deleted cell.
     */
    public int rowsWithNonExpiringCells()
    {
        return rowsWithNonExpiringCells;
    }

    static class Serializer implements ISerializer<CachedPartition>
    {
        public void serialize(CachedPartition partition, DataOutputPlus out) throws IOException
        {
            int version = MessagingService.current_version;

            assert partition instanceof CachedBTreePartition;
            CachedBTreePartition p = (CachedBTreePartition)partition;

            out.writeInt(p.createdAtInSec);
            out.writeInt(p.cachedLiveRows);
            out.writeInt(p.rowsWithNonExpiringCells);
            partition.metadata().id.serialize(out);
            try (UnfilteredRowIterator iter = p.unfilteredIterator())
            {
                UnfilteredRowIteratorSerializer.serializer.serialize(iter, null, out, version, p.rowCount());
            }
        }

        public CachedPartition deserialize(DataInputPlus in) throws IOException
        {
            int version = MessagingService.current_version;

            // Note that it would be slightly simpler to just do
            //   ArrayBackedCachedPiartition.create(UnfilteredRowIteratorSerializer.serializer.deserialize(...));
            // However deserializing the header separatly is not a lot harder and allows us to:
            //   1) get the capacity of the partition so we can size it properly directly
            //   2) saves the creation of a temporary iterator: rows are directly written to the partition, which
            //      is slightly faster.

            int createdAtInSec = in.readInt();
            int cachedLiveRows = in.readInt();
            int rowsWithNonExpiringCells = in.readInt();


            TableMetadata metadata = Schema.instance.getExistingTableMetadata(TableId.deserialize(in));
            UnfilteredRowIteratorSerializer.Header header = UnfilteredRowIteratorSerializer.serializer.deserializeHeader(metadata, null, in, version, SerializationHelper.Flag.LOCAL);
            assert !header.isReversed && header.rowEstimate >= 0;

            Holder holder;
            try (UnfilteredRowIterator partition = UnfilteredRowIteratorSerializer.serializer.deserialize(in, version, metadata, SerializationHelper.Flag.LOCAL, header))
            {
                holder = ImmutableBTreePartition.build(partition, header.rowEstimate);
            }

            return new CachedBTreePartition(metadata,
                                            header.key,
                                            holder,
                                            createdAtInSec,
                                            cachedLiveRows,
                                            rowsWithNonExpiringCells);

        }

        public long serializedSize(CachedPartition partition)
        {
            int version = MessagingService.current_version;

            assert partition instanceof CachedBTreePartition;
            CachedBTreePartition p = (CachedBTreePartition)partition;

            try (UnfilteredRowIterator iter = p.unfilteredIterator())
            {
                return TypeSizes.sizeof(p.createdAtInSec)
                     + TypeSizes.sizeof(p.cachedLiveRows)
                     + TypeSizes.sizeof(p.rowsWithNonExpiringCells)
                     + partition.metadata().id.serializedSize()
                     + UnfilteredRowIteratorSerializer.serializer.serializedSize(iter, null, MessagingService.current_version, p.rowCount());
            }
        }
    }
}
<|MERGE_RESOLUTION|>--- conflicted
+++ resolved
@@ -84,12 +84,7 @@
 
         int cachedLiveRows = 0;
         int rowsWithNonExpiringCells = 0;
-<<<<<<< HEAD
-=======
-        int nonTombstoneCellCount = 0;
-        int nonExpiringLiveCells = 0;
         boolean enforceStrictLiveness = iterator.metadata().enforceStrictLiveness();
->>>>>>> 3e3d56ec
 
         for (Row row : BTree.<Row>iterable(holder.tree))
         {
