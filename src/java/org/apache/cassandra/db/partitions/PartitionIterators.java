/*
 * Licensed to the Apache Software Foundation (ASF) under one
 * or more contributor license agreements.  See the NOTICE file
 * distributed with this work for additional information
 * regarding copyright ownership.  The ASF licenses this file
 * to you under the Apache License, Version 2.0 (the
 * "License"); you may not use this file except in compliance
 * with the License.  You may obtain a copy of the License at
 *
 *     http://www.apache.org/licenses/LICENSE-2.0
 *
 * Unless required by applicable law or agreed to in writing, software
 * distributed under the License is distributed on an "AS IS" BASIS,
 * WITHOUT WARRANTIES OR CONDITIONS OF ANY KIND, either express or implied.
 * See the License for the specific language governing permissions and
 * limitations under the License.
 */
package org.apache.cassandra.db.partitions;

import java.util.*;
import java.util.concurrent.Callable;

import com.google.common.collect.Iterables;

import io.reactivex.Flowable;
import io.reactivex.Single;
import io.reactivex.SingleSource;
import org.apache.cassandra.db.EmptyIterators;
import org.apache.cassandra.db.SinglePartitionReadCommand;
import org.apache.cassandra.db.rows.Row;
import org.apache.cassandra.db.rows.RowIterator;
import org.apache.cassandra.db.rows.RowIterators;
import org.apache.cassandra.db.transform.MorePartitions;
import org.apache.cassandra.db.transform.Transformation;
import org.apache.cassandra.utils.AbstractIterator;


public abstract class PartitionIterators
{
    private PartitionIterators() {}

    @SuppressWarnings("resource") // The created resources are returned right away
    public static RowIterator getOnlyElement(final PartitionIterator iter, SinglePartitionReadCommand command)
    {
        // If the query has no results, we'll get an empty iterator, but we still
        // want a RowIterator out of this method, so we return an empty one.
        RowIterator toReturn = iter.hasNext()
                             ? iter.next()
                             : EmptyIterators.row(command.metadata(),
                                                  command.partitionKey(),
                                                  command.clusteringIndexFilter().isReversed());

        // Note that in general, we should wrap the result so that it's close method actually
        // close the whole PartitionIterator.
        class Close extends Transformation
        {
            public void onPartitionClose()
            {
                // asserting this only now because it bothers UnfilteredPartitionIterators.Serializer (which might be used
                // under the provided DataIter) if hasNext() is called before the previously returned iterator hasn't been fully consumed.
                boolean hadNext = iter.hasNext();
                iter.close();
                assert !hadNext;
            }
        }
        return Transformation.apply(toReturn, new Close());
    }

    @SuppressWarnings("resource") // The created resources are returned right away
    public static PartitionIterator concat(final List<PartitionIterator> iterators)
    {
        if (iterators.size() == 1)
            return iterators.get(0);

        class Extend implements MorePartitions<PartitionIterator>
        {
            int i = 1;
            public PartitionIterator moreContents()
            {
                if (i >= iterators.size())
                    return null;
                return iterators.get(i++);
            }
        }
        return MorePartitions.extend(iterators.get(0), new Extend());
    }

    public static PartitionIterator singletonIterator(RowIterator iterator)
    {
        return new SingletonPartitionIterator(iterator);
    }

    public static void consume(PartitionIterator iterator)
    {
        while (iterator.hasNext())
        {
            try (RowIterator partition = iterator.next())
            {
                while (partition.hasNext())
                    partition.next();
            }
        }
    }

    /**
     * Wraps the provided iterator so it logs the returned rows for debugging purposes.
     * <p>
     * Note that this is only meant for debugging as this can log a very large amount of
     * logging at INFO.
     */
    @SuppressWarnings("resource") // The created resources are returned right away
    public static PartitionIterator loggingIterator(PartitionIterator iterator, final String id)
    {
        class Logger extends Transformation<RowIterator>
        {
            public RowIterator applyToPartition(RowIterator partition)
            {
                return RowIterators.loggingIterator(partition, id);
            }
        }
        return Transformation.apply(iterator, new Logger());
    }

    private static class SingletonPartitionIterator extends AbstractIterator<RowIterator> implements PartitionIterator
    {
        private final RowIterator iterator;
        private boolean returned = false;

        private SingletonPartitionIterator(RowIterator iterator)
        {
            this.iterator = iterator;
        }

        protected RowIterator computeNext()
        {
            if (returned)
                return endOfData();

            returned = true;
<<<<<<< HEAD
            return Single.just(iterator);
        }

        public Flowable<RowIterator> asObservable()
        {
            assert !returned;
            returned = true;
            return Flowable.just(iterator);
=======
            return iterator;
>>>>>>> 5fd93392
        }

        public void close()
        {
            if (!returned)
                iterator.close();
        }
    }

    /**
     * Convert the iterator to a flowable and closes it when the flowable subscription is cancelled or the
     * flowable has completed.
     *
     * @param iterator - the iterator to convert, it will be consumed and closed
     *
     * @return a flowable for the iterator passed in created via FLowable.fromIterable()
     */
    public static Flowable<RowIterator> toFlowable(PartitionIterator iterator)
    {
        return Flowable.using(() -> iterator, (iter) -> Flowable.fromIterable(() -> iter), (iter) -> iter.close());
    }
}<|MERGE_RESOLUTION|>--- conflicted
+++ resolved
@@ -137,18 +137,7 @@
                 return endOfData();
 
             returned = true;
-<<<<<<< HEAD
-            return Single.just(iterator);
-        }
-
-        public Flowable<RowIterator> asObservable()
-        {
-            assert !returned;
-            returned = true;
-            return Flowable.just(iterator);
-=======
             return iterator;
->>>>>>> 5fd93392
         }
 
         public void close()
