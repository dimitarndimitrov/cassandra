/*
 * Licensed to the Apache Software Foundation (ASF) under one
 * or more contributor license agreements.  See the NOTICE file
 * distributed with this work for additional information
 * regarding copyright ownership.  The ASF licenses this file
 * to you under the Apache License, Version 2.0 (the
 * "License"); you may not use this file except in compliance
 * with the License.  You may obtain a copy of the License at
 *
 *     http://www.apache.org/licenses/LICENSE-2.0
 *
 * Unless required by applicable law or agreed to in writing, software
 * distributed under the License is distributed on an "AS IS" BASIS,
 * WITHOUT WARRANTIES OR CONDITIONS OF ANY KIND, either express or implied.
 * See the License for the specific language governing permissions and
 * limitations under the License.
 */
package org.apache.cassandra.db;

import java.util.*;
import java.util.concurrent.*;
import java.util.concurrent.atomic.AtomicBoolean;
import java.util.concurrent.atomic.AtomicLong;
import java.util.concurrent.atomic.AtomicReference;

import com.google.common.annotations.VisibleForTesting;
import com.google.common.base.Throwables;

import org.apache.cassandra.concurrent.NettyRxScheduler;
import org.apache.cassandra.utils.Pair;
import org.slf4j.Logger;
import org.slf4j.LoggerFactory;

import org.apache.cassandra.config.CFMetaData;
import org.apache.cassandra.config.ColumnDefinition;
import org.apache.cassandra.config.DatabaseDescriptor;
import org.apache.cassandra.config.SchemaConstants;
import org.apache.cassandra.db.commitlog.CommitLog;
import org.apache.cassandra.db.commitlog.CommitLogPosition;
import org.apache.cassandra.db.commitlog.IntervalSet;
import org.apache.cassandra.db.filter.ClusteringIndexFilter;
import org.apache.cassandra.db.filter.ColumnFilter;
import org.apache.cassandra.db.lifecycle.LifecycleTransaction;
import org.apache.cassandra.db.partitions.*;
import org.apache.cassandra.db.rows.EncodingStats;
import org.apache.cassandra.db.rows.UnfilteredRowIterator;
import org.apache.cassandra.dht.*;
import org.apache.cassandra.dht.Murmur3Partitioner.LongToken;
import org.apache.cassandra.index.transactions.UpdateTransaction;
import org.apache.cassandra.io.sstable.Descriptor;
import org.apache.cassandra.io.sstable.SSTableMultiWriter;
import org.apache.cassandra.io.sstable.metadata.MetadataCollector;
import org.apache.cassandra.io.util.FileUtils;
import org.apache.cassandra.service.ActiveRepairService;
import org.apache.cassandra.utils.ByteBufferUtil;
import org.apache.cassandra.utils.FBUtilities;
import org.apache.cassandra.utils.ObjectSizes;
import org.apache.cassandra.service.StorageService;
import org.apache.cassandra.utils.concurrent.OpOrder;
import org.apache.cassandra.utils.memory.HeapPool;
import org.apache.cassandra.utils.memory.MemtableAllocator;
import org.apache.cassandra.utils.memory.MemtablePool;
import org.apache.cassandra.utils.memory.NativePool;
import org.apache.cassandra.utils.memory.SlabPool;

public class Memtable implements Comparable<Memtable>
{
    private static final Logger logger = LoggerFactory.getLogger(Memtable.class);

    public static final MemtablePool MEMORY_POOL = createMemtableAllocatorPool();

    private static MemtablePool createMemtableAllocatorPool()
    {
        long heapLimit = DatabaseDescriptor.getMemtableHeapSpaceInMb() << 20;
        long offHeapLimit = DatabaseDescriptor.getMemtableOffheapSpaceInMb() << 20;
        switch (DatabaseDescriptor.getMemtableAllocationType())
        {
            case unslabbed_heap_buffers:
                return new HeapPool(heapLimit, DatabaseDescriptor.getMemtableCleanupThreshold(), new ColumnFamilyStore.FlushLargestColumnFamily());
            case heap_buffers:
                return new SlabPool(heapLimit, 0, DatabaseDescriptor.getMemtableCleanupThreshold(), new ColumnFamilyStore.FlushLargestColumnFamily());
            case offheap_buffers:
                if (!FileUtils.isCleanerAvailable)
                {
                    throw new IllegalStateException("Could not free direct byte buffer: offheap_buffers is not a safe memtable_allocation_type without this ability, please adjust your config. This feature is only guaranteed to work on an Oracle JVM. Refusing to start.");
                }
                return new SlabPool(heapLimit, offHeapLimit, DatabaseDescriptor.getMemtableCleanupThreshold(), new ColumnFamilyStore.FlushLargestColumnFamily());
            case offheap_objects:
                return new NativePool(heapLimit, offHeapLimit, DatabaseDescriptor.getMemtableCleanupThreshold(), new ColumnFamilyStore.FlushLargestColumnFamily());
            default:
                throw new AssertionError();
        }
    }

    private static final int ROW_OVERHEAD_HEAP_SIZE = estimateRowOverhead(Integer.parseInt(System.getProperty("cassandra.memtable_row_overhead_computation_step", "100000")));

    private final MemtableAllocator allocator;
    private final AtomicLong liveDataSize = new AtomicLong(0);
    private final AtomicLong currentOperations = new AtomicLong(0);

    // the write barrier for directing writes to this memtable during a switch
    private volatile OpOrder.Barrier writeBarrier;
    // the precise upper bound of CommitLogPosition owned by this memtable
    private volatile AtomicReference<CommitLogPosition> commitLogUpperBound;
    // the precise lower bound of CommitLogPosition owned by this memtable; equal to its predecessor's commitLogUpperBound
    private AtomicReference<CommitLogPosition> commitLogLowerBound;

    // The approximate lower bound by this memtable; must be <= commitLogLowerBound once our predecessor
    // has been finalised, and this is enforced in the ColumnFamilyStore.setCommitLogUpperBound
    private final CommitLogPosition approximateCommitLogLowerBound = CommitLog.instance.getCurrentPosition();

    public int compareTo(Memtable that)
    {
        return this.approximateCommitLogLowerBound.compareTo(that.approximateCommitLogLowerBound);
    }

    public static final class LastCommitLogPosition extends CommitLogPosition
    {
        public LastCommitLogPosition(CommitLogPosition copy)
        {
            super(copy.segmentId, copy.position);
        }
    }

    // We index the memtable by PartitionPosition only for the purpose of being able
    // to select key range using Token.KeyBound. However put() ensures that we
    // actually only store DecoratedKey.
    private final List<HashMap<PartitionPosition, AtomicBTreePartition>> partitions;
    public final ColumnFamilyStore cfs;
    private final long creationNano = System.nanoTime();
    private final List<PartitionPosition> rangeList;
    private final boolean hasSplits;

    // The smallest timestamp for all partitions stored in this memtable
    private long minTimestamp = Long.MAX_VALUE;

    // Record the comparator of the CFS at the creation of the memtable. This
    // is only used when a user update the CF comparator, to know if the
    // memtable was created with the new or old comparator.
    public final ClusteringComparator initialComparator;

    private final ColumnsCollector columnsCollector;
    private final StatsCollector statsCollector = new StatsCollector();

    // only to be used by init(), to setup the very first memtable for the cfs
    public Memtable(AtomicReference<CommitLogPosition> commitLogLowerBound, ColumnFamilyStore cfs)
    {
        this.cfs = cfs;
        this.commitLogLowerBound = commitLogLowerBound;
        this.allocator = MEMORY_POOL.newAllocator();
        this.initialComparator = cfs.metadata.comparator;
        this.cfs.scheduleFlush();
        this.columnsCollector = new ColumnsCollector(cfs.metadata.partitionColumns());
        this.hasSplits = !cfs.hasSpecialHandlingForTPC;
        this.rangeList = generateRangeList(cfs);
        this.partitions = generatePartitionMaps();
    }

    // ONLY to be used for testing, to create a mock Memtable
    @VisibleForTesting
    public Memtable(CFMetaData metadata)
    {
        this.initialComparator = metadata.comparator;
        this.cfs = null;
        this.allocator = null;
        this.columnsCollector = new ColumnsCollector(metadata.partitionColumns());
        this.hasSplits = false;
        this.rangeList = generateRangeList(null);
        this.partitions = generatePartitionMaps();
    }

    private List<PartitionPosition> generateRangeList(ColumnFamilyStore cfs)
    {
        if (!hasSplits)
            return null;

        return NettyRxScheduler.getRangeList(cfs);
    }

    private List<HashMap<PartitionPosition, AtomicBTreePartition>> generatePartitionMaps()
    {
        if (!hasSplits)
            return Collections.singletonList(new HashMap<>(256));

        int capacity = rangeList.size();
        ArrayList<HashMap<PartitionPosition, AtomicBTreePartition>> partitionMapContainer = new ArrayList<>(capacity);
        for (int i = 0; i < capacity; i++)
            partitionMapContainer.add(new HashMap<>(1024));
        return partitionMapContainer;
    }

    private HashMap<PartitionPosition, AtomicBTreePartition> getPartitionMapFor(PartitionPosition key)
    {
        if (!hasSplits)
            return partitions.get(0);

        PartitionPosition rangeStart = rangeList.get(0);
        for (int i = 1; i < rangeList.size(); i++)
        {
            PartitionPosition next = rangeList.get(i);
            if (key.compareTo(rangeStart) >= 0 && key.compareTo(next) < 0)
                return partitions.get(i - 1);

            rangeStart = next;
        }

        throw new IllegalStateException(String.format("Unable to map %s to Memtable map for %s.%s", key, cfs.keyspace.getName(), cfs.getTableName()));
    }

    public MemtableAllocator getAllocator()
    {
        return allocator;
    }

    public long getLiveDataSize()
    {
        return liveDataSize.get();
    }

    public long getOperations()
    {
        return currentOperations.get();
    }

    @VisibleForTesting
    public void setDiscarding(OpOrder.Barrier writeBarrier, AtomicReference<CommitLogPosition> commitLogUpperBound)
    {
        assert this.writeBarrier == null;
        this.commitLogUpperBound = commitLogUpperBound;
        this.writeBarrier = writeBarrier;
        allocator.setDiscarding();
    }

    void setDiscarded()
    {
        allocator.setDiscarded();
    }

    // decide if this memtable should take the write, or if it should go to the next memtable
    public boolean accepts(OpOrder.Group opGroup, CommitLogPosition commitLogPosition)
    {
        // if the barrier hasn't been set yet, then this memtable is still taking ALL writes
        OpOrder.Barrier barrier = this.writeBarrier;
        if (barrier == null)
            return true;
        // if the barrier has been set, but is in the past, we are definitely destined for a future memtable
        if (!barrier.isAfter(opGroup))
            return false;
        // if we aren't durable we are directed only by the barrier
        if (commitLogPosition == null)
            return true;
        while (true)
        {
            // otherwise we check if we are in the past/future wrt the CL boundary;
            // if the boundary hasn't been finalised yet, we simply update it to the max of
            // its current value and ours; if it HAS been finalised, we simply accept its judgement
            // this permits us to coordinate a safe boundary, as the boundary choice is made
            // atomically wrt our max() maintenance, so an operation cannot sneak into the past
            CommitLogPosition currentLast = commitLogUpperBound.get();
            if (currentLast instanceof LastCommitLogPosition)
                return currentLast.compareTo(commitLogPosition) >= 0;
            if (currentLast != null && currentLast.compareTo(commitLogPosition) >= 0)
                return true;
            if (commitLogUpperBound.compareAndSet(currentLast, commitLogPosition))
                return true;
        }
    }

    public CommitLogPosition getCommitLogLowerBound()
    {
        return commitLogLowerBound.get();
    }

    public CommitLogPosition getCommitLogUpperBound()
    {
        return commitLogUpperBound.get();
    }

    public boolean isLive()
    {
        return allocator.isLive();
    }

    public boolean isClean()
    {
        for (HashMap<PartitionPosition, AtomicBTreePartition> memtableSubrange : partitions)
        {
            if (!memtableSubrange.isEmpty())
                return false;
        }
        return true;
    }

    public boolean mayContainDataBefore(CommitLogPosition position)
    {
        return approximateCommitLogLowerBound.compareTo(position) < 0;
    }

    /**
     * @return true if this memtable is expired. Expiration time is determined by CF's memtable_flush_period_in_ms.
     */
    public boolean isExpired()
    {
        int period = cfs.metadata.params.memtableFlushPeriodInMs;
        return period > 0 && (System.nanoTime() - creationNano >= TimeUnit.MILLISECONDS.toNanos(period));
    }

    /**
     * Should only be called by ColumnFamilyStore.apply via Keyspace.apply, which supplies the appropriate
     * OpOrdering.
     *
     * commitLogSegmentPosition should only be null if this is a secondary index, in which case it is *expected* to be null
     */
    long put(PartitionUpdate update, UpdateTransaction indexer, OpOrder.Group opGroup)
    {
        DecoratedKey key = update.partitionKey();
        HashMap<PartitionPosition, AtomicBTreePartition> partitionMap = getPartitionMapFor(key);
        AtomicBTreePartition previous = partitionMap.get(key);

        long initialSize = 0;
        if (previous == null)
        {
            final DecoratedKey cloneKey = allocator.clone(key, opGroup);
            AtomicBTreePartition empty = new AtomicBTreePartition(cfs.metadata, cloneKey, allocator);
<<<<<<< HEAD
            int overhead = (int) (cloneKey.getToken().getHeapSize() + ROW_OVERHEAD_HEAP_SIZE);
            allocator.onHeap().allocate(overhead, opGroup);
            initialSize = 8;

            // We'll add the columns later.
            partitionMap.put(cloneKey, empty);
            previous = empty;
=======
            // We'll add the columns later. This avoids wasting works if we get beaten in the putIfAbsent
            previous = partitions.putIfAbsent(cloneKey, empty);
            if (previous == null)
            {
                previous = empty;
                // allocate the row overhead after the fact; this saves over allocating and having to free after, but
                // means we can overshoot our declared limit.
                int overhead = (int) (cloneKey.getToken().getHeapSize() + ROW_OVERHEAD_HEAP_SIZE);
                allocator.onHeap().allocate(overhead, opGroup);
                initialSize = 8;
            }
>>>>>>> d9641e5c
        }

        long[] pair = previous.addAllWithSizeDelta(update, opGroup, indexer);
        minTimestamp = Math.min(minTimestamp, previous.stats().minTimestamp);
        liveDataSize.addAndGet(initialSize + pair[0]);
        columnsCollector.update(update.columns());
        statsCollector.update(update.stats());
        currentOperations.addAndGet(update.operationCount());
        return pair[1];
    }

    public int partitionCount()
    {
        return partitions.size();
    }

    public List<FlushRunnable> flushRunnables(LifecycleTransaction txn)
    {
        List<Range<Token>> localRanges = Range.sort(StorageService.instance.getLocalRanges(cfs.keyspace.getName()));

        if (!cfs.getPartitioner().splitter().isPresent() || localRanges.isEmpty())
            return Collections.singletonList(new FlushRunnable(txn));

        return createFlushRunnables(localRanges, txn);
    }

    private List<FlushRunnable> createFlushRunnables(List<Range<Token>> localRanges, LifecycleTransaction txn)
    {
        assert cfs.getPartitioner().splitter().isPresent();

        Directories.DataDirectory[] locations = cfs.getDirectories().getWriteableLocations();
        List<PartitionPosition> boundaries = StorageService.getDiskBoundaries(localRanges, cfs.getPartitioner(), locations);
        List<FlushRunnable> runnables = new ArrayList<>(boundaries.size());
        PartitionPosition rangeStart = cfs.getPartitioner().getMinimumToken().minKeyBound();
        try
        {
            for (int i = 0; i < boundaries.size(); i++)
            {
                PartitionPosition t = boundaries.get(i);
                runnables.add(new FlushRunnable(rangeStart, t, locations[i], txn));
                rangeStart = t;
            }
            return runnables;
        }
        catch (Throwable e)
        {
            throw Throwables.propagate(abortRunnables(runnables, e));
        }
    }

    public Throwable abortRunnables(List<FlushRunnable> runnables, Throwable t)
    {
        if (runnables != null)
            for (FlushRunnable runnable : runnables)
                t = runnable.writer.abort(t);
        return t;
    }

    public String toString()
    {
        return String.format("Memtable-%s@%s(%s serialized bytes, %s ops, %.0f%%/%.0f%% of on/off-heap limit)",
                             cfs.name, hashCode(), FBUtilities.prettyPrintMemory(liveDataSize.get()), currentOperations,
                             100 * allocator.onHeap().ownershipRatio(), 100 * allocator.offHeap().ownershipRatio());
    }

    public MemtableUnfilteredPartitionIterator makePartitionIterator(final ColumnFilter columnFilter, final DataRange dataRange, final boolean isForThrift)
    {
        AbstractBounds<PartitionPosition> keyRange = dataRange.keyRange();

        boolean isBound = keyRange instanceof Bounds;
        boolean includeStart = isBound || keyRange instanceof IncludingExcludingBounds;
        boolean includeStop = isBound || keyRange instanceof Range;
        int startComparison = includeStart ? 0 : 1;
        int endComparison = includeStop ? 0 : -1;

        // avoid iterating over the memtable if we purge all tombstones
        boolean findMinLocalDeletionTime = cfs.getCompactionStrategyManager().onlyPurgeRepairedTombstones();
        int minLocalDeletionTime = Integer.MAX_VALUE;

        // TODO combine sort and filtering into single step to handle small subrange reads efficiently?

        ArrayList<PartitionPosition> keysInRange = new ArrayList<>();
        for (int i = 1; i < partitions.size(); i++)
        {
            PartitionPosition memtableRangeStart = rangeList.get(i - 1);
            PartitionPosition memtableRangeEnd = rangeList.get(i);
            // TODO double check inclusivity of both memtable and requested range
            //  check if the requested range intersects with this memtable subrange at all
            if (keyRange.left.compareTo(memtableRangeEnd) >= 0 || keyRange.right.compareTo(memtableRangeStart) < 0)
                continue;

            // optimize for the common case where the request includes the entire memtable subrange, or at least one end of it
            boolean skipStartCheck = keyRange.left.compareTo(memtableRangeStart) <= 0;
            boolean skipEndCheck = keyRange.right.compareTo(memtableRangeEnd) >= 0;

            HashMap<PartitionPosition, AtomicBTreePartition> memtableSubrange = partitions.get(i - 1);
            for (Map.Entry<PartitionPosition, AtomicBTreePartition> entry : memtableSubrange.entrySet())
            {
                PartitionPosition key = entry.getKey();
                if ((skipStartCheck || key.compareTo(keyRange.left) >= startComparison) && (skipEndCheck || key.compareTo(keyRange.right) <= endComparison))
                {
                    keysInRange.add(key);
                    if (findMinLocalDeletionTime)
                        minLocalDeletionTime = Math.min(minLocalDeletionTime, entry.getValue().stats().minLocalDeletionTime);
                }
            }
        }
        Collections.sort(keysInRange);

        return new MemtableUnfilteredPartitionIterator(cfs, keysInRange.iterator(), isForThrift, minLocalDeletionTime, columnFilter, dataRange);
    }

    private Pair<List<Integer>, List<PartitionPosition>> getSortedKeySubrange(PartitionPosition from, PartitionPosition to)
    {
        ArrayList<PartitionPosition> keysInRange;

        if (!hasSplits)
        {
            HashMap<PartitionPosition, AtomicBTreePartition> memtableSubrange = partitions.get(0);
            keysInRange = new ArrayList<>(memtableSubrange.size());

            // TODO optimize for min/max range, where applicable?
            for (PartitionPosition key : memtableSubrange.keySet())
            {
                if (key.compareTo(from) >= 0 && key.compareTo(to) < 0)
                    keysInRange.add(key);
            }
            Collections.sort(keysInRange);
            return Pair.create(Collections.singletonList(memtableSubrange.size()), keysInRange);
        }

        ArrayList<Integer> subrangeKeyCounts = new ArrayList<>(partitions.size());

        // if we're flushing the whole memtable, we can do something more efficient
        if (from.getToken().equals(cfs.getPartitioner().getMinimumToken()) && to.getToken().equals(cfs.getPartitioner().getMaximumToken()))
        {
            int capacity = 0;
            for (HashMap<PartitionPosition, AtomicBTreePartition> memtableSubrange : partitions)
                capacity += memtableSubrange.size();


            keysInRange = new ArrayList<>(capacity);
            for (HashMap<PartitionPosition, AtomicBTreePartition> memtableSubrange : partitions)
            {
                keysInRange.addAll(memtableSubrange.keySet());
                subrangeKeyCounts.add(memtableSubrange.size());
            }
        }
        else
        {
            // estimate required capacity
            keysInRange = new ArrayList<>(partitions.size() * partitions.get(0).size());

            for (int i = 1; i < partitions.size(); i++)
            {
                PartitionPosition memtableRangeStart = rangeList.get(i - 1);
                PartitionPosition memtableRangeEnd = rangeList.get(i);

                // TODO double check inclusivity of both memtable and requested range
                // old range was inclusive on start, exclusive on end

                //  check if the requested range intersects with this memtable subrange at all
                if (from.compareTo(memtableRangeEnd) >= 0 || to.compareTo(memtableRangeStart) < 0)
                    continue;

                // optimize for the common case where the request includes the entire memtable subrange, or at least one end of it
                boolean skipStartCheck = from.compareTo(memtableRangeStart) <= 0;
                boolean skipEndCheck = to.compareTo(memtableRangeEnd) >= 0;

                HashMap<PartitionPosition, AtomicBTreePartition> memtableSubrange = partitions.get(i - 1);
                subrangeKeyCounts.add(memtableSubrange.size());
                if (skipStartCheck && skipEndCheck)
                {
                    keysInRange.addAll(memtableSubrange.keySet());
                }
                {
                    for (PartitionPosition key : memtableSubrange.keySet())
                    {
                        if ((skipStartCheck || key.compareTo(from) >= 0) && (skipEndCheck || key.compareTo(to) < 0))
                            keysInRange.add(key);
                    }
                }
            }
        }
        Collections.sort(keysInRange);
        return Pair.create(subrangeKeyCounts, keysInRange);
    }

    private Pair<List<Integer>, List<PartitionPosition>> getSortedKeys()
    {
        int capacity = 0;
        for (HashMap<PartitionPosition, AtomicBTreePartition> partitionMap : partitions)
            capacity += partitionMap.size();

        int i = 0;
        PartitionPosition[] sortedKeys = new PartitionPosition[capacity];
        ArrayList<Integer> memtableSubrangeKeyCounts = new ArrayList<>(partitions.size());
        for (HashMap<PartitionPosition, AtomicBTreePartition> partitionMap : partitions)
        {
            PartitionPosition[] subrangeKeys = new PartitionPosition[partitionMap.size()];
            partitionMap.keySet().toArray(subrangeKeys);
            Arrays.sort(subrangeKeys);
            System.arraycopy(subrangeKeys, 0, sortedKeys, i, subrangeKeys.length);
            memtableSubrangeKeyCounts.add(subrangeKeys.length);
            i += subrangeKeys.length;
        }
        return Pair.create(memtableSubrangeKeyCounts, Arrays.asList(sortedKeys));
    }

    public Partition getPartition(DecoratedKey key)
    {
        return getPartitionMapFor(key).get(key);
    }

    public long getMinTimestamp()
    {
        return minTimestamp;
    }

    /**
     * For testing only. Give this memtable too big a size to make it always fail flushing.
     */
    @VisibleForTesting
    public void makeUnflushable()
    {
        liveDataSize.addAndGet((long) 1024 * 1024 * 1024 * 1024 * 1024);
    }

    class FlushRunnable implements Callable<SSTableMultiWriter>
    {
        private final long estimatedSize;
        private final List<PartitionPosition> keysToFlush;
        private final List<Integer> memtableSubrangeKeyCounts;

        private final boolean isBatchLogTable;
        private final SSTableMultiWriter writer;

        // keeping these to be able to log what we are actually flushing
        private final PartitionPosition from;
        private final PartitionPosition to;

        FlushRunnable(PartitionPosition from, PartitionPosition to, Directories.DataDirectory flushLocation, LifecycleTransaction txn)
        {
            this(getSortedKeySubrange(from, to), flushLocation, from, to, txn);
        }

        FlushRunnable(LifecycleTransaction txn)
        {
            this(getSortedKeys(), null, null, null, txn);
        }

        FlushRunnable(Pair<List<Integer>, List<PartitionPosition>> keysToFlush, Directories.DataDirectory flushLocation, PartitionPosition from, PartitionPosition to, LifecycleTransaction txn)
        {
            this.memtableSubrangeKeyCounts = keysToFlush.left;
            this.keysToFlush = keysToFlush.right;
            this.from = from;
            this.to = to;
            long keySize = 0;
            for (PartitionPosition key : this.keysToFlush)
            {
                //  make sure we don't write nonsensical keys
                assert key instanceof DecoratedKey;
                keySize += ((DecoratedKey) key).getKey().remaining();
            }
            estimatedSize = (long) ((keySize // index entries
                                    + keySize // keys in data file
                                    + liveDataSize.get()) // data
                                    * 1.2); // bloom filter and row index overhead

            this.isBatchLogTable = cfs.name.equals(SystemKeyspace.BATCHES) && cfs.keyspace.getName().equals(SchemaConstants.SYSTEM_KEYSPACE_NAME);

            if (flushLocation == null)
                writer = createFlushWriter(txn, cfs.newSSTableDescriptor(getDirectories().getWriteableLocationAsFile(estimatedSize)), columnsCollector.get(), statsCollector.get());
            else
                writer = createFlushWriter(txn, cfs.newSSTableDescriptor(getDirectories().getLocationForDisk(flushLocation)), columnsCollector.get(), statsCollector.get());

        }

        protected Directories getDirectories()
        {
            return cfs.getDirectories();
        }

        private void writeSortedContents()
        {
            logger.debug("Writing {}, flushed range = ({}, {}]", Memtable.this.toString(), from, to);

            // (we can't clear out the map as-we-go to free up memory,
            //  since the memtable is being used for queries in the "pending flush" category)

            int memtableSubrangeIndex = 0;
            int subrangeKeyCounter = 0;
            int currentSubrangeLength = memtableSubrangeKeyCounts.get(0);
            for (PartitionPosition key : keysToFlush)
            {
                // advance our subrange index if necessary
                while (subrangeKeyCounter >= currentSubrangeLength)
                {
                    memtableSubrangeIndex++;
                    subrangeKeyCounter = 0;
                    currentSubrangeLength = memtableSubrangeKeyCounts.get(memtableSubrangeIndex);
                }

                AtomicBTreePartition partition = partitions.get(memtableSubrangeIndex).get(key);
                subrangeKeyCounter++;

                // Each batchlog partition is a separate entry in the log. And for an entry, we only do 2
                // operations: 1) we insert the entry and 2) we delete it. Further, BL data is strictly local,
                // we don't need to preserve tombstones for repair. So if both operation are in this
                // memtable (which will almost always be the case if there is no ongoing failure), we can
                // just skip the entry (CASSANDRA-4667).
                if (isBatchLogTable && !partition.partitionLevelDeletion().isLive() && partition.hasRows())
                    continue;

                if (!partition.isEmpty())
                {
                    try (UnfilteredRowIterator iter = partition.unfilteredIterator())
                    {
                        writer.append(iter);
                    }
                }
            }

            long bytesFlushed = writer.getFilePointer();
            logger.debug("Completed flushing {} ({}) for commitlog position {}",
                                                                              writer.getFilename(),
                                                                              FBUtilities.prettyPrintMemory(bytesFlushed),
                                                                              commitLogUpperBound);
            // Update the metrics
            cfs.metric.bytesFlushed.inc(bytesFlushed);
        }

        public SSTableMultiWriter createFlushWriter(LifecycleTransaction txn,
                                                    Descriptor descriptor,
                                                    PartitionColumns columns,
                                                    EncodingStats stats)
        {
            MetadataCollector sstableMetadataCollector = new MetadataCollector(cfs.metadata.comparator)
                    .commitLogIntervals(new IntervalSet<>(commitLogLowerBound.get(), commitLogUpperBound.get()));

<<<<<<< HEAD
            return cfs.createSSTableMultiWriter(Descriptor.fromFilename(filename),
                                                (long)keysToFlush.size(),
=======
            return cfs.createSSTableMultiWriter(descriptor,
                                                toFlush.size(),
>>>>>>> d9641e5c
                                                ActiveRepairService.UNREPAIRED_SSTABLE,
                                                sstableMetadataCollector,
                                                new SerializationHeader(true, cfs.metadata, columns, stats), txn);
        }

        @Override
        public SSTableMultiWriter call()
        {
            writeSortedContents();
            return writer;
        }
    }

    private static int estimateRowOverhead(final int count)
    {
        // calculate row overhead
        try (final OpOrder.Group group = new OpOrder().start())
        {
            int rowOverhead;
            MemtableAllocator allocator = MEMORY_POOL.newAllocator();
            ConcurrentNavigableMap<PartitionPosition, Object> partitions = new ConcurrentSkipListMap<>();
            final Object val = new Object();
            for (int i = 0 ; i < count ; i++)
                partitions.put(allocator.clone(new BufferDecoratedKey(new LongToken(i), ByteBufferUtil.EMPTY_BYTE_BUFFER), group), val);
            double avgSize = ObjectSizes.measureDeep(partitions) / (double) count;
            rowOverhead = (int) ((avgSize - Math.floor(avgSize)) < 0.05 ? Math.floor(avgSize) : Math.ceil(avgSize));
            rowOverhead -= ObjectSizes.measureDeep(new LongToken(0));
            rowOverhead += AtomicBTreePartition.EMPTY_SIZE;
            allocator.setDiscarding();
            allocator.setDiscarded();
            return rowOverhead;
        }
    }

    public class MemtableUnfilteredPartitionIterator extends AbstractUnfilteredPartitionIterator
    {
        private final ColumnFamilyStore cfs;
        private final Iterator<PartitionPosition> iter;
        private final boolean isForThrift;
        private final int minLocalDeletionTime;
        private final ColumnFilter columnFilter;
        private final DataRange dataRange;

        public MemtableUnfilteredPartitionIterator(ColumnFamilyStore cfs, Iterator<PartitionPosition> iter, boolean isForThrift, int minLocalDeletionTime, ColumnFilter columnFilter, DataRange dataRange)
        {
            this.cfs = cfs;
            this.iter = iter;
            this.isForThrift = isForThrift;
            this.minLocalDeletionTime = minLocalDeletionTime;
            this.columnFilter = columnFilter;
            this.dataRange = dataRange;
        }

        public boolean isForThrift()
        {
            return isForThrift;
        }

        public int getMinLocalDeletionTime()
        {
            return minLocalDeletionTime;
        }

        public CFMetaData metadata()
        {
            return cfs.metadata;
        }

        public boolean hasNext()
        {
            return iter.hasNext();
        }

        public UnfilteredRowIterator next()
        {
            PartitionPosition position = iter.next();
            // Actual stored key should be true DecoratedKey
            assert position instanceof DecoratedKey;
            DecoratedKey key = (DecoratedKey)position;
            ClusteringIndexFilter filter = dataRange.clusteringIndexFilter(key);

            return filter.getUnfilteredRowIterator(columnFilter, getPartitionMapFor(position).get(position));
        }
    }

    private static class ColumnsCollector
    {
        private final HashMap<ColumnDefinition, AtomicBoolean> predefined = new HashMap<>();
        private final ConcurrentSkipListSet<ColumnDefinition> extra = new ConcurrentSkipListSet<>();
        ColumnsCollector(PartitionColumns columns)
        {
            for (ColumnDefinition def : columns.statics)
                predefined.put(def, new AtomicBoolean());
            for (ColumnDefinition def : columns.regulars)
                predefined.put(def, new AtomicBoolean());
        }

        public void update(PartitionColumns columns)
        {
            for (ColumnDefinition s : columns.statics)
                update(s);
            for (ColumnDefinition r : columns.regulars)
                update(r);
        }

        private void update(ColumnDefinition definition)
        {
            AtomicBoolean present = predefined.get(definition);
            if (present != null)
            {
                if (!present.get())
                    present.set(true);
            }
            else
            {
                extra.add(definition);
            }
        }

        public PartitionColumns get()
        {
            PartitionColumns.Builder builder = PartitionColumns.builder();
            for (Map.Entry<ColumnDefinition, AtomicBoolean> e : predefined.entrySet())
                if (e.getValue().get())
                    builder.add(e.getKey());
            return builder.addAll(extra).build();
        }
    }

    private static class StatsCollector
    {
        private final AtomicReference<EncodingStats> stats = new AtomicReference<>(EncodingStats.NO_STATS);

        public void update(EncodingStats newStats)
        {
            while (true)
            {
                EncodingStats current = stats.get();
                EncodingStats updated = current.mergeWith(newStats);
                if (stats.compareAndSet(current, updated))
                    return;
            }
        }

        public EncodingStats get()
        {
            return stats.get();
        }
    }
}<|MERGE_RESOLUTION|>--- conflicted
+++ resolved
@@ -322,7 +322,6 @@
         {
             final DecoratedKey cloneKey = allocator.clone(key, opGroup);
             AtomicBTreePartition empty = new AtomicBTreePartition(cfs.metadata, cloneKey, allocator);
-<<<<<<< HEAD
             int overhead = (int) (cloneKey.getToken().getHeapSize() + ROW_OVERHEAD_HEAP_SIZE);
             allocator.onHeap().allocate(overhead, opGroup);
             initialSize = 8;
@@ -330,19 +329,6 @@
             // We'll add the columns later.
             partitionMap.put(cloneKey, empty);
             previous = empty;
-=======
-            // We'll add the columns later. This avoids wasting works if we get beaten in the putIfAbsent
-            previous = partitions.putIfAbsent(cloneKey, empty);
-            if (previous == null)
-            {
-                previous = empty;
-                // allocate the row overhead after the fact; this saves over allocating and having to free after, but
-                // means we can overshoot our declared limit.
-                int overhead = (int) (cloneKey.getToken().getHeapSize() + ROW_OVERHEAD_HEAP_SIZE);
-                allocator.onHeap().allocate(overhead, opGroup);
-                initialSize = 8;
-            }
->>>>>>> d9641e5c
         }
 
         long[] pair = previous.addAllWithSizeDelta(update, opGroup, indexer);
@@ -683,13 +669,8 @@
             MetadataCollector sstableMetadataCollector = new MetadataCollector(cfs.metadata.comparator)
                     .commitLogIntervals(new IntervalSet<>(commitLogLowerBound.get(), commitLogUpperBound.get()));
 
-<<<<<<< HEAD
-            return cfs.createSSTableMultiWriter(Descriptor.fromFilename(filename),
+            return cfs.createSSTableMultiWriter(descriptor,
                                                 (long)keysToFlush.size(),
-=======
-            return cfs.createSSTableMultiWriter(descriptor,
-                                                toFlush.size(),
->>>>>>> d9641e5c
                                                 ActiveRepairService.UNREPAIRED_SSTABLE,
                                                 sstableMetadataCollector,
                                                 new SerializationHeader(true, cfs.metadata, columns, stats), txn);
