--- conflicted
+++ resolved
@@ -152,14 +152,10 @@
         this.allocator = MEMORY_POOL.newAllocator();
         this.initialComparator = cfs.metadata().comparator;
         this.cfs.scheduleFlush();
-<<<<<<< HEAD
-        this.columnsCollector = new ColumnsCollector(cfs.metadata.partitionColumns());
+        this.columnsCollector = new ColumnsCollector(cfs.metadata().regularAndStaticColumns());
         this.hasSplits = !cfs.hasSpecialHandlingForTPC;
         this.rangeList = generateRangeList(cfs);
         this.partitions = generatePartitionMaps();
-=======
-        this.columnsCollector = new ColumnsCollector(cfs.metadata().regularAndStaticColumns());
->>>>>>> ec536dc0
     }
 
     // ONLY to be used for testing, to create a mock Memtable
@@ -169,8 +165,7 @@
         this.initialComparator = metadata.comparator;
         this.cfs = null;
         this.allocator = null;
-<<<<<<< HEAD
-        this.columnsCollector = new ColumnsCollector(metadata.partitionColumns());
+        this.columnsCollector = new ColumnsCollector(metadata.regularAndStaticColumns());
         this.hasSplits = false;
         this.rangeList = generateRangeList(null);
         this.partitions = generatePartitionMaps();
@@ -218,9 +213,6 @@
         }
 
         throw new IllegalStateException(String.format("Unable to map %s to Memtable map for %s.%s", key, cfs.keyspace.getName(), cfs.getTableName()));
-=======
-        this.columnsCollector = new ColumnsCollector(metadata.regularAndStaticColumns());
->>>>>>> ec536dc0
     }
 
     public MemtableAllocator getAllocator()
