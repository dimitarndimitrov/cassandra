/*
 * Licensed to the Apache Software Foundation (ASF) under one
 * or more contributor license agreements.  See the NOTICE file
 * distributed with this work for additional information
 * regarding copyright ownership.  The ASF licenses this file
 * to you under the Apache License, Version 2.0 (the
 * "License"); you may not use this file except in compliance
 * with the License.  You may obtain a copy of the License at
 *
 *     http://www.apache.org/licenses/LICENSE-2.0
 *
 * Unless required by applicable law or agreed to in writing, software
 * distributed under the License is distributed on an "AS IS" BASIS,
 * WITHOUT WARRANTIES OR CONDITIONS OF ANY KIND, either express or implied.
 * See the License for the specific language governing permissions and
 * limitations under the License.
 */
package org.apache.cassandra.db;

import java.io.IOException;
import java.nio.ByteBuffer;
import java.util.*;
import java.util.stream.Collectors;

import com.google.common.collect.Iterables;
import com.google.common.collect.Sets;

import org.apache.commons.lang3.tuple.Pair;

import org.apache.cassandra.cache.IRowCacheEntry;
import org.apache.cassandra.cache.RowCacheKey;
import org.apache.cassandra.cache.RowCacheSentinel;
import org.apache.cassandra.concurrent.Stage;
import org.apache.cassandra.concurrent.StageManager;
import org.apache.cassandra.config.CFMetaData;
import org.apache.cassandra.config.ColumnDefinition;
import org.apache.cassandra.config.DatabaseDescriptor;
import org.apache.cassandra.db.lifecycle.*;
import org.apache.cassandra.db.filter.*;
import org.apache.cassandra.db.partitions.*;
import org.apache.cassandra.db.rows.*;
import org.apache.cassandra.db.transform.Transformation;
import org.apache.cassandra.exceptions.RequestExecutionException;
import org.apache.cassandra.io.sstable.format.SSTableReader;
import org.apache.cassandra.io.sstable.format.SSTableReadsListener;
import org.apache.cassandra.io.util.DataInputPlus;
import org.apache.cassandra.io.util.DataOutputPlus;
import org.apache.cassandra.metrics.TableMetrics;
import org.apache.cassandra.net.MessageOut;
import org.apache.cassandra.net.MessagingService;
import org.apache.cassandra.schema.IndexMetadata;
import org.apache.cassandra.service.CacheService;
import org.apache.cassandra.service.ClientState;
import org.apache.cassandra.service.StorageProxy;
import org.apache.cassandra.service.pager.*;
import org.apache.cassandra.thrift.ThriftResultsMerger;
import org.apache.cassandra.tracing.Tracing;
import org.apache.cassandra.transport.ProtocolVersion;
import org.apache.cassandra.utils.FBUtilities;
import org.apache.cassandra.utils.SearchIterator;
import org.apache.cassandra.utils.btree.BTreeSet;


/**
 * A read command that selects a (part of a) single partition.
 */
public class SinglePartitionReadCommand extends ReadCommand
{
    protected static final SelectionDeserializer selectionDeserializer = new Deserializer();

    private final DecoratedKey partitionKey;
    private final ClusteringIndexFilter clusteringIndexFilter;

    private int oldestUnrepairedTombstone = Integer.MAX_VALUE;

    public SinglePartitionReadCommand(boolean isDigest,
                                      int digestVersion,
                                      boolean isForThrift,
                                      CFMetaData metadata,
                                      int nowInSec,
                                      ColumnFilter columnFilter,
                                      RowFilter rowFilter,
                                      DataLimits limits,
                                      DecoratedKey partitionKey,
                                      ClusteringIndexFilter clusteringIndexFilter)
    {
        super(Kind.SINGLE_PARTITION, isDigest, digestVersion, isForThrift, metadata, nowInSec, columnFilter, rowFilter, limits);
        assert partitionKey.getPartitioner() == metadata.partitioner;
        this.partitionKey = partitionKey;
        this.clusteringIndexFilter = clusteringIndexFilter;
    }

    /**
     * Creates a new read command on a single partition.
     *
     * @param metadata the table to query.
     * @param nowInSec the time in seconds to use are "now" for this query.
     * @param columnFilter the column filter to use for the query.
     * @param rowFilter the row filter to use for the query.
     * @param limits the limits to use for the query.
     * @param partitionKey the partition key for the partition to query.
     * @param clusteringIndexFilter the clustering index filter to use for the query.
     *
     * @return a newly created read command.
     */
    public static SinglePartitionReadCommand create(CFMetaData metadata,
                                                    int nowInSec,
                                                    ColumnFilter columnFilter,
                                                    RowFilter rowFilter,
                                                    DataLimits limits,
                                                    DecoratedKey partitionKey,
                                                    ClusteringIndexFilter clusteringIndexFilter)
    {
        return create(false, metadata, nowInSec, columnFilter, rowFilter, limits, partitionKey, clusteringIndexFilter);
    }

    /**
     * Creates a new read command on a single partition for thrift.
     *
     * @param isForThrift whether the query is for thrift or not.
     * @param metadata the table to query.
     * @param nowInSec the time in seconds to use are "now" for this query.
     * @param columnFilter the column filter to use for the query.
     * @param rowFilter the row filter to use for the query.
     * @param limits the limits to use for the query.
     * @param partitionKey the partition key for the partition to query.
     * @param clusteringIndexFilter the clustering index filter to use for the query.
     *
     * @return a newly created read command.
     */
    public static SinglePartitionReadCommand create(boolean isForThrift,
                                                    CFMetaData metadata,
                                                    int nowInSec,
                                                    ColumnFilter columnFilter,
                                                    RowFilter rowFilter,
                                                    DataLimits limits,
                                                    DecoratedKey partitionKey,
                                                    ClusteringIndexFilter clusteringIndexFilter)
    {
        return new SinglePartitionReadCommand(false, 0, isForThrift, metadata, nowInSec, columnFilter, rowFilter, limits, partitionKey, clusteringIndexFilter);
    }

    /**
     * Creates a new read command on a single partition.
     *
     * @param metadata the table to query.
     * @param nowInSec the time in seconds to use are "now" for this query.
     * @param key the partition key for the partition to query.
     * @param columnFilter the column filter to use for the query.
     * @param filter the clustering index filter to use for the query.
     *
     * @return a newly created read command. The returned command will use no row filter and have no limits.
     */
    public static SinglePartitionReadCommand create(CFMetaData metadata, int nowInSec, DecoratedKey key, ColumnFilter columnFilter, ClusteringIndexFilter filter)
    {
        return create(metadata, nowInSec, columnFilter, RowFilter.NONE, DataLimits.NONE, key, filter);
    }

    /**
     * Creates a new read command that queries a single partition in its entirety.
     *
     * @param metadata the table to query.
     * @param nowInSec the time in seconds to use are "now" for this query.
     * @param key the partition key for the partition to query.
     *
     * @return a newly created read command that queries all the rows of {@code key}.
     */
    public static SinglePartitionReadCommand fullPartitionRead(CFMetaData metadata, int nowInSec, DecoratedKey key)
    {
        return SinglePartitionReadCommand.create(metadata, nowInSec, key, Slices.ALL);
    }

    /**
     * Creates a new read command that queries a single partition in its entirety.
     *
     * @param metadata the table to query.
     * @param nowInSec the time in seconds to use are "now" for this query.
     * @param key the partition key for the partition to query.
     *
     * @return a newly created read command that queries all the rows of {@code key}.
     */
    public static SinglePartitionReadCommand fullPartitionRead(CFMetaData metadata, int nowInSec, ByteBuffer key)
    {
        return SinglePartitionReadCommand.create(metadata, nowInSec, metadata.decorateKey(key), Slices.ALL);
    }

    /**
     * Creates a new single partition slice command for the provided single slice.
     *
     * @param metadata the table to query.
     * @param nowInSec the time in seconds to use are "now" for this query.
     * @param key the partition key for the partition to query.
     * @param slice the slice of rows to query.
     *
     * @return a newly created read command that queries {@code slice} in {@code key}. The returned query will
     * query every columns for the table (without limit or row filtering) and be in forward order.
     */
    public static SinglePartitionReadCommand create(CFMetaData metadata, int nowInSec, DecoratedKey key, Slice slice)
    {
        return create(metadata, nowInSec, key, Slices.with(metadata.comparator, slice));
    }

    /**
     * Creates a new single partition slice command for the provided slices.
     *
     * @param metadata the table to query.
     * @param nowInSec the time in seconds to use are "now" for this query.
     * @param key the partition key for the partition to query.
     * @param slices the slices of rows to query.
     *
     * @return a newly created read command that queries the {@code slices} in {@code key}. The returned query will
     * query every columns for the table (without limit or row filtering) and be in forward order.
     */
    public static SinglePartitionReadCommand create(CFMetaData metadata, int nowInSec, DecoratedKey key, Slices slices)
    {
        ClusteringIndexSliceFilter filter = new ClusteringIndexSliceFilter(slices, false);
        return SinglePartitionReadCommand.create(metadata, nowInSec, ColumnFilter.all(metadata), RowFilter.NONE, DataLimits.NONE, key, filter);
    }

    /**
     * Creates a new single partition slice command for the provided slices.
     *
     * @param metadata the table to query.
     * @param nowInSec the time in seconds to use are "now" for this query.
     * @param key the partition key for the partition to query.
     * @param slices the slices of rows to query.
     *
     * @return a newly created read command that queries the {@code slices} in {@code key}. The returned query will
     * query every columns for the table (without limit or row filtering) and be in forward order.
     */
    public static SinglePartitionReadCommand create(CFMetaData metadata, int nowInSec, ByteBuffer key, Slices slices)
    {
        return create(metadata, nowInSec, metadata.decorateKey(key), slices);
    }

    /**
     * Creates a new single partition name command for the provided rows.
     *
     * @param metadata the table to query.
     * @param nowInSec the time in seconds to use are "now" for this query.
     * @param key the partition key for the partition to query.
     * @param names the clustering for the rows to query.
     *
     * @return a newly created read command that queries the {@code names} in {@code key}. The returned query will
     * query every columns (without limit or row filtering) and be in forward order.
     */
    public static SinglePartitionReadCommand create(CFMetaData metadata, int nowInSec, DecoratedKey key, NavigableSet<Clustering> names)
    {
        ClusteringIndexNamesFilter filter = new ClusteringIndexNamesFilter(names, false);
        return SinglePartitionReadCommand.create(metadata, nowInSec, ColumnFilter.all(metadata), RowFilter.NONE, DataLimits.NONE, key, filter);
    }

    /**
     * Creates a new single partition name command for the provided row.
     *
     * @param metadata the table to query.
     * @param nowInSec the time in seconds to use are "now" for this query.
     * @param key the partition key for the partition to query.
     * @param name the clustering for the row to query.
     *
     * @return a newly created read command that queries {@code name} in {@code key}. The returned query will
     * query every columns (without limit or row filtering).
     */
    public static SinglePartitionReadCommand create(CFMetaData metadata, int nowInSec, DecoratedKey key, Clustering name)
    {
        return create(metadata, nowInSec, key, FBUtilities.singleton(name, metadata.comparator));
    }

    public SinglePartitionReadCommand copy()
    {
        return new SinglePartitionReadCommand(isDigestQuery(), digestVersion(), isForThrift(), metadata(), nowInSec(), columnFilter(), rowFilter(), limits(), partitionKey(), clusteringIndexFilter());
    }

    public DecoratedKey partitionKey()
    {
        return partitionKey;
    }

    public ClusteringIndexFilter clusteringIndexFilter()
    {
        return clusteringIndexFilter;
    }

    public ClusteringIndexFilter clusteringIndexFilter(DecoratedKey key)
    {
        return clusteringIndexFilter;
    }

    public long getTimeout()
    {
        return DatabaseDescriptor.getReadRpcTimeout();
    }

    public boolean selectsKey(DecoratedKey key)
    {
        if (!this.partitionKey().equals(key))
            return false;

        return rowFilter().partitionKeyRestrictionsAreSatisfiedBy(key, metadata().getKeyValidator());
    }

    public boolean selectsClustering(DecoratedKey key, Clustering clustering)
    {
        if (clustering == Clustering.STATIC_CLUSTERING)
            return !columnFilter().fetchedColumns().statics.isEmpty();

        if (!clusteringIndexFilter().selects(clustering))
            return false;

        return rowFilter().clusteringKeyRestrictionsAreSatisfiedBy(clustering);
    }

    /**
     * Returns a new command suitable to paging from the last returned row.
     *
     * @param lastReturned the last row returned by the previous page. The newly created command
     * will only query row that comes after this (in query order). This can be {@code null} if this
     * is the first page.
     * @param limits the limits to use for the page to query.
     *
     * @return the newly create command.
     */
    public SinglePartitionReadCommand forPaging(Clustering lastReturned, DataLimits limits)
    {
        // We shouldn't have set digest yet when reaching that point
        assert !isDigestQuery();
        return create(isForThrift(),
                      metadata(),
                      nowInSec(),
                      columnFilter(),
                      rowFilter(),
                      limits,
                      partitionKey(),
                      lastReturned == null ? clusteringIndexFilter() : clusteringIndexFilter.forPaging(metadata().comparator, lastReturned, false));
    }

    public SinglePartitionReadCommand withUpdatedLimit(DataLimits newLimits)
    {
        return new SinglePartitionReadCommand(isDigestQuery(),
                                              digestVersion(),
                                              isForThrift(),
                                              metadata(),
                                              nowInSec(),
                                              columnFilter(),
                                              rowFilter(),
                                              newLimits,
                                              partitionKey,
                                              clusteringIndexFilter);
    }

    public PartitionIterator execute(ConsistencyLevel consistency, ClientState clientState, long queryStartNanoTime) throws RequestExecutionException
    {
        return StorageProxy.read(Group.one(this), consistency, clientState, queryStartNanoTime);
    }

    public SinglePartitionPager getPager(PagingState pagingState, ProtocolVersion protocolVersion)
    {
        return getPager(this, pagingState, protocolVersion);
    }

    private static SinglePartitionPager getPager(SinglePartitionReadCommand command, PagingState pagingState, ProtocolVersion protocolVersion)
    {
        return new SinglePartitionPager(command, pagingState, protocolVersion);
    }

    protected void recordLatency(TableMetrics metric, long latencyNanos)
    {
        metric.readLatency.addNano(latencyNanos);
    }

    @SuppressWarnings("resource") // we close the created iterator through closing the result of this method (and SingletonUnfilteredPartitionIterator ctor cannot fail)
    protected UnfilteredPartitionIterator queryStorage(final ColumnFamilyStore cfs, ReadExecutionController executionController)
    {
        UnfilteredRowIterator partition = cfs.isRowCacheEnabled()
                                        ? getThroughCache(cfs, executionController)
                                        : queryMemtableAndDisk(cfs, executionController);
        return new SingletonUnfilteredPartitionIterator(partition, isForThrift());
    }

    /**
     * Fetch the rows requested if in cache; if not, read it from disk and cache it.
     * <p>
     * If the partition is cached, and the filter given is within its bounds, we return
     * from cache, otherwise from disk.
     * <p>
     * If the partition is is not cached, we figure out what filter is "biggest", read
     * that from disk, then filter the result and either cache that or return it.
     */
    private UnfilteredRowIterator getThroughCache(ColumnFamilyStore cfs, ReadExecutionController executionController)
    {
        assert !cfs.isIndex(); // CASSANDRA-5732
        assert cfs.isRowCacheEnabled() : String.format("Row cache is not enabled on table [%s]", cfs.name);

        RowCacheKey key = new RowCacheKey(metadata().ksAndCFName, partitionKey());

        // Attempt a sentinel-read-cache sequence.  if a write invalidates our sentinel, we'll return our
        // (now potentially obsolete) data, but won't cache it. see CASSANDRA-3862
        // TODO: don't evict entire partitions on writes (#2864)
        IRowCacheEntry cached = CacheService.instance.rowCache.get(key);
        if (cached != null)
        {
            if (cached instanceof RowCacheSentinel)
            {
                // Some other read is trying to cache the value, just do a normal non-caching read
                Tracing.trace("Row cache miss (race)");
                cfs.metric.rowCacheMiss.inc();
                return queryMemtableAndDisk(cfs, executionController);
            }

            CachedPartition cachedPartition = (CachedPartition)cached;
            if (cfs.isFilterFullyCoveredBy(clusteringIndexFilter(), limits(), cachedPartition, nowInSec()))
            {
                cfs.metric.rowCacheHit.inc();
                Tracing.trace("Row cache hit");
                UnfilteredRowIterator unfilteredRowIterator = clusteringIndexFilter().getUnfilteredRowIterator(columnFilter(), cachedPartition);
                cfs.metric.updateSSTableIterated(0);
                return unfilteredRowIterator;
            }

            cfs.metric.rowCacheHitOutOfRange.inc();
            Tracing.trace("Ignoring row cache as cached value could not satisfy query");
            return queryMemtableAndDisk(cfs, executionController);
        }

        cfs.metric.rowCacheMiss.inc();
        Tracing.trace("Row cache miss");

        // Note that on tables with no clustering keys, any positive value of
        // rowsToCache implies caching the full partition
        boolean cacheFullPartitions = metadata().clusteringColumns().size() > 0 ?
                                      metadata().params.caching.cacheAllRows() :
                                      metadata().params.caching.cacheRows();

        // To be able to cache what we read, what we read must at least covers what the cache holds, that
        // is the 'rowsToCache' first rows of the partition. We could read those 'rowsToCache' first rows
        // systematically, but we'd have to "extend" that to whatever is needed for the user query that the
        // 'rowsToCache' first rows don't cover and it's not trivial with our existing filters. So currently
        // we settle for caching what we read only if the user query does query the head of the partition since
        // that's the common case of when we'll be able to use the cache anyway. One exception is if we cache
        // full partitions, in which case we just always read it all and cache.
        if (cacheFullPartitions || clusteringIndexFilter().isHeadFilter())
        {
            RowCacheSentinel sentinel = new RowCacheSentinel();
            boolean sentinelSuccess = CacheService.instance.rowCache.putIfAbsent(key, sentinel);
            boolean sentinelReplaced = false;

            try
            {
                int rowsToCache = metadata().params.caching.rowsPerPartitionToCache();
                @SuppressWarnings("resource") // we close on exception or upon closing the result of this method
                UnfilteredRowIterator iter = SinglePartitionReadCommand.fullPartitionRead(metadata(), nowInSec(), partitionKey()).queryMemtableAndDisk(cfs, executionController);
                try
                {
                    // We want to cache only rowsToCache rows
                    CachedPartition toCache = CachedBTreePartition.create(DataLimits.cqlLimits(rowsToCache).filter(iter, nowInSec()), nowInSec());
                    if (sentinelSuccess && !toCache.isEmpty())
                    {
                        Tracing.trace("Caching {} rows", toCache.rowCount());
                        CacheService.instance.rowCache.replace(key, sentinel, toCache);
                        // Whether or not the previous replace has worked, our sentinel is not in the cache anymore
                        sentinelReplaced = true;
                    }

                    // We then re-filter out what this query wants.
                    // Note that in the case where we don't cache full partitions, it's possible that the current query is interested in more
                    // than what we've cached, so we can't just use toCache.
                    UnfilteredRowIterator cacheIterator = clusteringIndexFilter().getUnfilteredRowIterator(columnFilter(), toCache);
                    if (cacheFullPartitions)
                    {
                        // Everything is guaranteed to be in 'toCache', we're done with 'iter'
                        assert !iter.hasNext();
                        iter.close();
                        return cacheIterator;
                    }
                    return UnfilteredRowIterators.concat(cacheIterator, clusteringIndexFilter().filterNotIndexed(columnFilter(), iter));
                }
                catch (RuntimeException | Error e)
                {
                    iter.close();
                    throw e;
                }
            }
            finally
            {
                if (sentinelSuccess && !sentinelReplaced)
                    cfs.invalidateCachedPartition(key);
            }
        }

        Tracing.trace("Fetching data but not populating cache as query does not query from the start of the partition");
        return queryMemtableAndDisk(cfs, executionController);
    }

    /**
     * Queries both memtable and sstables to fetch the result of this query.
     * <p>
     * Please note that this method:
     *   1) does not check the row cache.
     *   2) does not apply the query limit, nor the row filter (and so ignore 2ndary indexes).
     *      Those are applied in {@link ReadCommand#executeLocally}.
     *   3) does not record some of the read metrics (latency, scanned cells histograms) nor
     *      throws TombstoneOverwhelmingException.
     * It is publicly exposed because there is a few places where that is exactly what we want,
     * but it should be used only where you know you don't need thoses things.
     * <p>
     * Also note that one must have created a {@code ReadExecutionController} on the queried table and we require it as
     * a parameter to enforce that fact, even though it's not explicitlly used by the method.
     */
    public UnfilteredRowIterator queryMemtableAndDisk(ColumnFamilyStore cfs, ReadExecutionController executionController)
    {
        assert executionController != null && executionController.validForReadOn(cfs);
        Tracing.trace("Executing single-partition query on {}", cfs.name);

        return queryMemtableAndDiskInternal(cfs);
    }

    @Override
    protected int oldestUnrepairedTombstone()
    {
        return oldestUnrepairedTombstone;
    }

    private UnfilteredRowIterator queryMemtableAndDiskInternal(ColumnFamilyStore cfs)
    {
        /*
         * We have 2 main strategies:
         *   1) We query memtables and sstables simulateneously. This is our most generic strategy and the one we use
         *      unless we have a names filter that we know we can optimize futher.
         *   2) If we have a name filter (so we query specific rows), we can make a bet: that all column for all queried row
         *      will have data in the most recent sstable(s), thus saving us from reading older ones. This does imply we
         *      have a way to guarantee we have all the data for what is queried, which is only possible for name queries
         *      and if we have neither non-frozen collections/UDTs nor counters (indeed, for a non-frozen collection or UDT,
         *      we can't guarantee an older sstable won't have some elements that weren't in the most recent sstables,
         *      and counters are intrinsically a collection of shards and so have the same problem).
         */
        if (clusteringIndexFilter() instanceof ClusteringIndexNamesFilter && !queriesMulticellType())
            return queryMemtableAndSSTablesInTimestampOrder(cfs, (ClusteringIndexNamesFilter)clusteringIndexFilter());

        Tracing.trace("Acquiring sstable references");
        ColumnFamilyStore.ViewFragment view = cfs.select(View.select(SSTableSet.LIVE, partitionKey()));
        List<UnfilteredRowIterator> iterators = new ArrayList<>(Iterables.size(view.memtables) + view.sstables.size());
        ClusteringIndexFilter filter = clusteringIndexFilter();
        long minTimestamp = Long.MAX_VALUE;

        try
        {
            for (Memtable memtable : view.memtables)
            {
                Partition partition = memtable.getPartition(partitionKey());
                if (partition == null)
                    continue;

                minTimestamp = Math.min(minTimestamp, memtable.getMinTimestamp());

                @SuppressWarnings("resource") // 'iter' is added to iterators which is closed on exception, or through the closing of the final merged iterator
                UnfilteredRowIterator iter = filter.getUnfilteredRowIterator(columnFilter(), partition);
                oldestUnrepairedTombstone = Math.min(oldestUnrepairedTombstone, partition.stats().minLocalDeletionTime);
                iterators.add(isForThrift() ? ThriftResultsMerger.maybeWrap(iter, nowInSec()) : iter);
            }

            /*
             * We can't eliminate full sstables based on the timestamp of what we've already read like
             * in collectTimeOrderedData, but we still want to eliminate sstable whose maxTimestamp < mostRecentTombstone
             * we've read. We still rely on the sstable ordering by maxTimestamp since if
             *   maxTimestamp_s1 > maxTimestamp_s0,
             * we're guaranteed that s1 cannot have a row tombstone such that
             *   timestamp(tombstone) > maxTimestamp_s0
             * since we necessarily have
             *   timestamp(tombstone) <= maxTimestamp_s1
             * In other words, iterating in maxTimestamp order allow to do our mostRecentPartitionTombstone elimination
             * in one pass, and minimize the number of sstables for which we read a partition tombstone.
             */
            Collections.sort(view.sstables, SSTableReader.maxTimestampComparator);
            long mostRecentPartitionTombstone = Long.MIN_VALUE;
            int nonIntersectingSSTables = 0;
<<<<<<< HEAD
            List<SSTableReader> skippedSSTablesWithTombstones = null;
=======
            SSTableReadMetricsCollector metricsCollector = new SSTableReadMetricsCollector();
>>>>>>> e22cb278

            for (SSTableReader sstable : view.sstables)
            {
                // if we've already seen a partition tombstone with a timestamp greater
                // than the most recent update to this sstable, we can skip it
                if (sstable.getMaxTimestamp() < mostRecentPartitionTombstone)
                    break;

                if (!shouldInclude(sstable))
                {
                    nonIntersectingSSTables++;
                    if (sstable.mayHaveTombstones())
                    { // if sstable has tombstones we need to check after one pass if it can be safely skipped
                        if (skippedSSTablesWithTombstones == null)
                            skippedSSTablesWithTombstones = new ArrayList<>();
                        skippedSSTablesWithTombstones.add(sstable);

                    }
                    continue;
                }

<<<<<<< HEAD
                minTimestamp = Math.min(minTimestamp, sstable.getMinTimestamp());

                @SuppressWarnings("resource") // 'iter' is added to iterators which is closed on exception,
                                              // or through the closing of the final merged iterator
                UnfilteredRowIteratorWithLowerBound iter = makeIterator(cfs, sstable, true);
                if (!sstable.isRepaired())
                    oldestUnrepairedTombstone = Math.min(oldestUnrepairedTombstone, sstable.getMinLocalDeletionTime());

                iterators.add(iter);
                mostRecentPartitionTombstone = Math.max(mostRecentPartitionTombstone,
                                                        iter.partitionLevelDeletion().markedForDeleteAt());
=======
                @SuppressWarnings("resource") // 'iter' is added to iterators which is closed on exception, or through the closing of the final merged iterator
                UnfilteredRowIterator iter = filter.filter(sstable.iterator(partitionKey(),
                                                                            columnFilter(),
                                                                            filter.isReversed(),
                                                                            isForThrift(),
                                                                            metricsCollector));
                if (!sstable.isRepaired())
                    oldestUnrepairedTombstone = Math.min(oldestUnrepairedTombstone, sstable.getMinLocalDeletionTime());

                iterators.add(isForThrift() ? ThriftResultsMerger.maybeWrap(iter, nowInSec()) : iter);
                mostRecentPartitionTombstone = Math.max(mostRecentPartitionTombstone, iter.partitionLevelDeletion().markedForDeleteAt());
>>>>>>> e22cb278
            }

            int includedDueToTombstones = 0;
            // Check for sstables with tombstones that are not expired
            if (skippedSSTablesWithTombstones != null)
            {
                for (SSTableReader sstable : skippedSSTablesWithTombstones)
                {
                    if (sstable.getMaxTimestamp() <= minTimestamp)
                        continue;

<<<<<<< HEAD
                    @SuppressWarnings("resource") // 'iter' is added to iterators which is close on exception,
                                                  // or through the closing of the final merged iterator
                    UnfilteredRowIteratorWithLowerBound iter = makeIterator(cfs, sstable, false);
                    if (!sstable.isRepaired())
                        oldestUnrepairedTombstone = Math.min(oldestUnrepairedTombstone, sstable.getMinLocalDeletionTime());

                    iterators.add(iter);
                    includedDueToTombstones++;
=======
                    @SuppressWarnings("resource") // 'iter' is either closed right away, or added to iterators which is close on exception, or through the closing of the final merged iterator
                    UnfilteredRowIterator iter = filter.filter(sstable.iterator(partitionKey(),
                                                                                columnFilter(),
                                                                                filter.isReversed(),
                                                                                isForThrift(),
                                                                                metricsCollector));

                    if (iter.partitionLevelDeletion().markedForDeleteAt() > minTimestamp)
                    {
                        iterators.add(iter);
                        if (!sstable.isRepaired())
                            oldestUnrepairedTombstone = Math.min(oldestUnrepairedTombstone, sstable.getMinLocalDeletionTime());
                        includedDueToTombstones++;
                    }
                    else
                    {
                        iter.close();
                    }
>>>>>>> e22cb278
                }
            }
            if (Tracing.isTracing())
                Tracing.trace("Skipped {}/{} non-slice-intersecting sstables, included {} due to tombstones",
<<<<<<< HEAD
                               nonIntersectingSSTables, view.sstables.size(), includedDueToTombstones);
=======
                              nonIntersectingSSTables, view.sstables.size(), includedDueToTombstones);

            cfs.metric.updateSSTableIterated(metricsCollector.getMergedSSTables());
>>>>>>> e22cb278

            if (iterators.isEmpty())
                return EmptyIterators.unfilteredRow(cfs.metadata, partitionKey(), filter.isReversed());

<<<<<<< HEAD
            StorageHook.instance.reportRead(cfs.metadata.cfId, partitionKey());
            return withSSTablesIterated(iterators, cfs.metric);
=======
            Tracing.trace("Merging data from memtables and {} sstables", metricsCollector.getMergedSSTables());

            @SuppressWarnings("resource") //  Closed through the closing of the result of that method.
            UnfilteredRowIterator merged = UnfilteredRowIterators.merge(iterators, nowInSec());
            if (!merged.isEmpty())
            {
                DecoratedKey key = merged.partitionKey();
                cfs.metric.samplers.get(TableMetrics.Sampler.READS).addSample(key.getKey(), key.hashCode(), 1);
            }

            return merged;
>>>>>>> e22cb278
        }
        catch (RuntimeException | Error e)
        {
            try
            {
                FBUtilities.closeAll(iterators);
            }
            catch (Exception suppressed)
            {
                e.addSuppressed(suppressed);
            }
            throw e;
        }
    }

    private boolean shouldInclude(SSTableReader sstable)
    {
        // If some static columns are queried, we should always include the sstable: the clustering values stats of the sstable
        // don't tell us if the sstable contains static values in particular.
        // TODO: we could record if a sstable contains any static value at all.
        if (!columnFilter().fetchedColumns().statics.isEmpty())
            return true;

        return clusteringIndexFilter().shouldInclude(sstable);
    }

    private UnfilteredRowIteratorWithLowerBound makeIterator(ColumnFamilyStore cfs, final SSTableReader sstable, boolean applyThriftTransformation)
    {
        return StorageHook.instance.makeRowIteratorWithLowerBound(cfs,
                                                                  partitionKey(),
                                                                  sstable,
                                                                  clusteringIndexFilter(),
                                                                  columnFilter(),
                                                                  isForThrift(),
                                                                  nowInSec(),
                                                                  applyThriftTransformation);

    }

    /**
     * Return a wrapped iterator that when closed will update the sstables iterated and READ sample metrics.
     * Note that we cannot use the Transformations framework because they greedily get the static row, which
     * would cause all iterators to be initialized and hence all sstables to be accessed.
     */
    private UnfilteredRowIterator withSSTablesIterated(List<UnfilteredRowIterator> iterators,
                                                       TableMetrics metrics)
    {
        @SuppressWarnings("resource") //  Closed through the closing of the result of the caller method.
        UnfilteredRowIterator merged = UnfilteredRowIterators.merge(iterators, nowInSec());

        if (!merged.isEmpty())
        {
            DecoratedKey key = merged.partitionKey();
            metrics.samplers.get(TableMetrics.Sampler.READS).addSample(key.getKey(), key.hashCode(), 1);
        }

        class UpdateSstablesIterated extends Transformation
        {
           public void onPartitionClose()
           {
               int sstablesIterated = (int)iterators.stream()
                                                    .filter(it -> it instanceof LazilyInitializedUnfilteredRowIterator)
                                                    .filter(it -> ((LazilyInitializedUnfilteredRowIterator)it).initialized())
                                                    .count();

               metrics.updateSSTableIterated(sstablesIterated);
               Tracing.trace("Merged data from memtables and {} sstables", sstablesIterated);
           }
        };
        return Transformation.apply(merged, new UpdateSstablesIterated());
    }

    private boolean queriesMulticellType()
    {
        for (ColumnDefinition column : columnFilter().fetchedColumns())
        {
            if (column.type.isMultiCell() || column.type.isCounter())
                return true;
        }
        return false;
    }

    /**
     * Do a read by querying the memtable(s) first, and then each relevant sstables sequentially by order of the sstable
     * max timestamp.
     *
     * This is used for names query in the hope of only having to query the 1 or 2 most recent query and then knowing nothing
     * more recent could be in the older sstables (which we can only guarantee if we know exactly which row we queries, and if
     * no collection or counters are included).
     * This method assumes the filter is a {@code ClusteringIndexNamesFilter}.
     */
    private UnfilteredRowIterator queryMemtableAndSSTablesInTimestampOrder(ColumnFamilyStore cfs, ClusteringIndexNamesFilter filter)
    {
        Tracing.trace("Acquiring sstable references");
        ColumnFamilyStore.ViewFragment view = cfs.select(View.select(SSTableSet.LIVE, partitionKey()));

        ImmutableBTreePartition result = null;

        Tracing.trace("Merging memtable contents");
        for (Memtable memtable : view.memtables)
        {
            Partition partition = memtable.getPartition(partitionKey());
            if (partition == null)
                continue;

            try (UnfilteredRowIterator iter = filter.getUnfilteredRowIterator(columnFilter(), partition))
            {
                if (iter.isEmpty())
                    continue;

                result = add(isForThrift() ? ThriftResultsMerger.maybeWrap(iter, nowInSec()) : iter, result, filter, false);
            }
        }

        /* add the SSTables on disk */
        Collections.sort(view.sstables, SSTableReader.maxTimestampComparator);
        boolean onlyUnrepaired = true;
        // read sorted sstables
        SSTableReadMetricsCollector metricsCollector = new SSTableReadMetricsCollector();
        for (SSTableReader sstable : view.sstables)
        {
            // if we've already seen a partition tombstone with a timestamp greater
            // than the most recent update to this sstable, we're done, since the rest of the sstables
            // will also be older
            if (result != null && sstable.getMaxTimestamp() < result.partitionLevelDeletion().markedForDeleteAt())
                break;

            long currentMaxTs = sstable.getMaxTimestamp();
            filter = reduceFilter(filter, result, currentMaxTs);
            if (filter == null)
                break;

            if (!shouldInclude(sstable))
            {
                // This mean that nothing queried by the filter can be in the sstable. One exception is the top-level partition deletion
                // however: if it is set, it impacts everything and must be included. Getting that top-level partition deletion costs us
                // some seek in general however (unless the partition is indexed and is in the key cache), so we first check if the sstable
                // has any tombstone at all as a shortcut.
                if (!sstable.mayHaveTombstones())
                    continue; // no tombstone at all, we can skip that sstable

                // We need to get the partition deletion and include it if it's live. In any case though, we're done with that sstable.
<<<<<<< HEAD
                sstable.incrementReadCount();
                try (UnfilteredRowIterator iter = StorageHook.instance.makeRowIterator(cfs, sstable, partitionKey(), filter.getSlices(metadata()), columnFilter(), filter.isReversed(), isForThrift()))
=======
                try (UnfilteredRowIterator iter = filter.filter(sstable.iterator(partitionKey(),
                                                                                 columnFilter(),
                                                                                 filter.isReversed(),
                                                                                 isForThrift(),
                                                                                 metricsCollector)))
>>>>>>> e22cb278
                {
                    if (!iter.partitionLevelDeletion().isLive())
                        result = add(UnfilteredRowIterators.noRowsIterator(iter.metadata(), iter.partitionKey(), Rows.EMPTY_STATIC_ROW, iter.partitionLevelDeletion(), filter.isReversed()), result, filter, sstable.isRepaired());
                    else
                        result = add(iter, result, filter, sstable.isRepaired());
                }
                continue;
            }

            Tracing.trace("Merging data from sstable {}", sstable.descriptor.generation);
<<<<<<< HEAD
            sstable.incrementReadCount();
            try (UnfilteredRowIterator iter = StorageHook.instance.makeRowIterator(cfs, sstable, partitionKey(), filter.getSlices(metadata()), columnFilter(), filter.isReversed(), isForThrift()))
=======
            try (UnfilteredRowIterator iter = filter.filter(sstable.iterator(partitionKey(),
                                                                             columnFilter(),
                                                                             filter.isReversed(),
                                                                             isForThrift(),
                                                                             metricsCollector)))
>>>>>>> e22cb278
            {
                if (iter.isEmpty())
                    continue;

                if (sstable.isRepaired())
                    onlyUnrepaired = false;
                result = add(isForThrift() ? ThriftResultsMerger.maybeWrap(iter, nowInSec()) : iter, result, filter, sstable.isRepaired());
            }
        }

        cfs.metric.updateSSTableIterated(metricsCollector.getMergedSSTables());

        if (result == null || result.isEmpty())
            return EmptyIterators.unfilteredRow(metadata(), partitionKey(), false);

        DecoratedKey key = result.partitionKey();
        cfs.metric.samplers.get(TableMetrics.Sampler.READS).addSample(key.getKey(), key.hashCode(), 1);
        StorageHook.instance.reportRead(cfs.metadata.cfId, partitionKey());

        // "hoist up" the requested data into a more recent sstable
        if (metricsCollector.getMergedSSTables() > cfs.getMinimumCompactionThreshold()
            && onlyUnrepaired
            && !cfs.isAutoCompactionDisabled()
            && cfs.getCompactionStrategyManager().shouldDefragment())
        {
            // !!WARNING!!   if we stop copying our data to a heap-managed object,
            //               we will need to track the lifetime of this mutation as well
            Tracing.trace("Defragmenting requested data");

            try (UnfilteredRowIterator iter = result.unfilteredIterator(columnFilter(), Slices.ALL, false))
            {
                final Mutation mutation = new Mutation(PartitionUpdate.fromIterator(iter, columnFilter()));
                StageManager.getStage(Stage.MUTATION).execute(() -> {
                    // skipping commitlog and index updates is fine since we're just de-fragmenting existing data
                    Keyspace.open(mutation.getKeyspaceName()).apply(mutation, false, false);
                });
            }
        }

        return result.unfilteredIterator(columnFilter(), Slices.ALL, clusteringIndexFilter().isReversed());
    }

    private ImmutableBTreePartition add(UnfilteredRowIterator iter, ImmutableBTreePartition result, ClusteringIndexNamesFilter filter, boolean isRepaired)
    {
        if (!isRepaired)
            oldestUnrepairedTombstone = Math.min(oldestUnrepairedTombstone, iter.stats().minLocalDeletionTime);

        int maxRows = Math.max(filter.requestedRows().size(), 1);
        if (result == null)
            return ImmutableBTreePartition.create(iter, maxRows);

        try (UnfilteredRowIterator merged = UnfilteredRowIterators.merge(Arrays.asList(iter, result.unfilteredIterator(columnFilter(), Slices.ALL, filter.isReversed())), nowInSec()))
        {
            return ImmutableBTreePartition.create(merged, maxRows);
        }
    }

    private ClusteringIndexNamesFilter reduceFilter(ClusteringIndexNamesFilter filter, Partition result, long sstableTimestamp)
    {
        if (result == null)
            return filter;

        SearchIterator<Clustering, Row> searchIter = result.searchIterator(columnFilter(), false);

        PartitionColumns columns = columnFilter().fetchedColumns();
        NavigableSet<Clustering> clusterings = filter.requestedRows();

        // We want to remove rows for which we have values for all requested columns. We have to deal with both static and regular rows.
        // TODO: we could also remove a selected column if we've found values for every requested row but we'll leave
        // that for later.

        boolean removeStatic = false;
        if (!columns.statics.isEmpty())
        {
            Row staticRow = searchIter.next(Clustering.STATIC_CLUSTERING);
            removeStatic = staticRow != null && canRemoveRow(staticRow, columns.statics, sstableTimestamp);
        }

        NavigableSet<Clustering> toRemove = null;
        for (Clustering clustering : clusterings)
        {
            Row row = searchIter.next(clustering);
            if (row == null || !canRemoveRow(row, columns.regulars, sstableTimestamp))
                continue;

            if (toRemove == null)
                toRemove = new TreeSet<>(result.metadata().comparator);
            toRemove.add(clustering);
        }

        if (!removeStatic && toRemove == null)
            return filter;

        // Check if we have everything we need
        boolean hasNoMoreStatic = columns.statics.isEmpty() || removeStatic;
        boolean hasNoMoreClusterings = clusterings.isEmpty() || (toRemove != null && toRemove.size() == clusterings.size());
        if (hasNoMoreStatic && hasNoMoreClusterings)
            return null;

        if (toRemove != null)
        {
            BTreeSet.Builder<Clustering> newClusterings = BTreeSet.builder(result.metadata().comparator);
            newClusterings.addAll(Sets.difference(clusterings, toRemove));
            clusterings = newClusterings.build();
        }
        return new ClusteringIndexNamesFilter(clusterings, filter.isReversed());
    }

    private boolean canRemoveRow(Row row, Columns requestedColumns, long sstableTimestamp)
    {
        // We can remove a row if it has data that is more recent that the next sstable to consider for the data that the query
        // cares about. And the data we care about is 1) the row timestamp (since every query cares if the row exists or not)
        // and 2) the requested columns.
        if (row.primaryKeyLivenessInfo().isEmpty() || row.primaryKeyLivenessInfo().timestamp() <= sstableTimestamp)
            return false;

        for (ColumnDefinition column : requestedColumns)
        {
            Cell cell = row.getCell(column);
            if (cell == null || cell.timestamp() <= sstableTimestamp)
                return false;
        }
        return true;
    }

    @Override
    public String toString()
    {
        return String.format("Read(%s.%s columns=%s rowFilter=%s limits=%s key=%s filter=%s, nowInSec=%d)",
                             metadata().ksName,
                             metadata().cfName,
                             columnFilter(),
                             rowFilter(),
                             limits(),
                             metadata().getKeyValidator().getString(partitionKey().getKey()),
                             clusteringIndexFilter.toString(metadata()),
                             nowInSec());
    }

    public MessageOut<ReadCommand> createMessage(int version)
    {
        return new MessageOut<>(MessagingService.Verb.READ, this, readSerializer);
    }

    protected void appendCQLWhereClause(StringBuilder sb)
    {
        sb.append(" WHERE ");

        sb.append(ColumnDefinition.toCQLString(metadata().partitionKeyColumns())).append(" = ");
        DataRange.appendKeyString(sb, metadata().getKeyValidator(), partitionKey().getKey());

        // We put the row filter first because the clustering index filter can end by "ORDER BY"
        if (!rowFilter().isEmpty())
            sb.append(" AND ").append(rowFilter());

        String filterString = clusteringIndexFilter().toCQLString(metadata());
        if (!filterString.isEmpty())
            sb.append(" AND ").append(filterString);
    }

    protected void serializeSelection(DataOutputPlus out, int version) throws IOException
    {
        metadata().getKeyValidator().writeValue(partitionKey().getKey(), out);
        ClusteringIndexFilter.serializer.serialize(clusteringIndexFilter(), out, version);
    }

    protected long selectionSerializedSize(int version)
    {
        return metadata().getKeyValidator().writtenLength(partitionKey().getKey())
             + ClusteringIndexFilter.serializer.serializedSize(clusteringIndexFilter(), version);
    }

    /**
     * Groups multiple single partition read commands.
     */
    public static class Group implements ReadQuery
    {
        public final List<SinglePartitionReadCommand> commands;
        private final DataLimits limits;
        private final int nowInSec;

        public Group(List<SinglePartitionReadCommand> commands, DataLimits limits)
        {
            assert !commands.isEmpty();
            this.commands = commands;
            this.limits = limits;
            this.nowInSec = commands.get(0).nowInSec();
            for (int i = 1; i < commands.size(); i++)
                assert commands.get(i).nowInSec() == nowInSec;
        }

        public static Group one(SinglePartitionReadCommand command)
        {
            return new Group(Collections.singletonList(command), command.limits());
        }

        public PartitionIterator execute(ConsistencyLevel consistency, ClientState clientState, long queryStartNanoTime) throws RequestExecutionException
        {
            return StorageProxy.read(this, consistency, clientState, queryStartNanoTime);
        }

        public int nowInSec()
        {
            return nowInSec;
        }

        public DataLimits limits()
        {
            return limits;
        }

        public CFMetaData metadata()
        {
            return commands.get(0).metadata();
        }

        public ReadExecutionController executionController()
        {
            // Note that the only difference between the command in a group must be the partition key on which
            // they applied. So as far as ReadOrderGroup is concerned, we can use any of the commands to start one.
            return commands.get(0).executionController();
        }

        public PartitionIterator executeInternal(ReadExecutionController controller)
        {
            return limits.filter(UnfilteredPartitionIterators.filter(executeLocally(controller, false), nowInSec), nowInSec);
        }

        public UnfilteredPartitionIterator executeLocally(ReadExecutionController executionController)
        {
            return executeLocally(executionController, true);
        }

        /**
         * Implementation of {@link ReadQuery#executeLocally(ReadExecutionController)}.
         *
         * @param executionController - the {@code ReadExecutionController} protecting the read.
         * @param sort - whether to sort the inner commands by partition key, required for merging the iterator
         *               later on. This will be false when called by {@link ReadQuery#executeInternal(ReadExecutionController)}
         *               because in this case it is safe to do so as there is no merging involved and we don't want to
         *               change the old behavior which was to not sort by partition.
         *
         * @return - the iterator that can be used to retrieve the query result.
         */
        private UnfilteredPartitionIterator executeLocally(ReadExecutionController executionController, boolean sort)
        {
            List<Pair<DecoratedKey, UnfilteredPartitionIterator>> partitions = new ArrayList<>(commands.size());
            for (SinglePartitionReadCommand cmd : commands)
                partitions.add(Pair.of(cmd.partitionKey, cmd.executeLocally(executionController)));

            if (sort)
                Collections.sort(partitions, (p1, p2) -> p1.getLeft().compareTo(p2.getLeft()));

            return UnfilteredPartitionIterators.concat(partitions.stream().map(p -> p.getRight()).collect(Collectors.toList()));
        }

        public QueryPager getPager(PagingState pagingState, ProtocolVersion protocolVersion)
        {
            if (commands.size() == 1)
                return SinglePartitionReadCommand.getPager(commands.get(0), pagingState, protocolVersion);

            return new MultiPartitionPager(this, pagingState, protocolVersion);
        }

        public boolean selectsKey(DecoratedKey key)
        {
            return Iterables.any(commands, c -> c.selectsKey(key));
        }

        public boolean selectsClustering(DecoratedKey key, Clustering clustering)
        {
            return Iterables.any(commands, c -> c.selectsClustering(key, clustering));
        }

        @Override
        public String toString()
        {
            return commands.toString();
        }
    }

    private static class Deserializer extends SelectionDeserializer
    {
        public ReadCommand deserialize(DataInputPlus in, int version, boolean isDigest, int digestVersion, boolean isForThrift, CFMetaData metadata, int nowInSec, ColumnFilter columnFilter, RowFilter rowFilter, DataLimits limits, Optional<IndexMetadata> index)
        throws IOException
        {
            DecoratedKey key = metadata.decorateKey(metadata.getKeyValidator().readValue(in, DatabaseDescriptor.getMaxValueSize()));
            ClusteringIndexFilter filter = ClusteringIndexFilter.serializer.deserialize(in, version, metadata);
            return new SinglePartitionReadCommand(isDigest, digestVersion, isForThrift, metadata, nowInSec, columnFilter, rowFilter, limits, key, filter);
        }
    }

    /**
     * {@code SSTableReaderListener} used to collect metrics about SSTable read access.
     */
    private static final class SSTableReadMetricsCollector implements SSTableReadsListener
    {
        /**
         * The number of SSTables that need to be merged. This counter is only updated for single partition queries
         * since this has been the behavior so far.
         */
        private int mergedSSTables;

        @Override
        public void onSSTableSelected(SSTableReader sstable, RowIndexEntry<?> indexEntry, SelectionReason reason)
        {
            sstable.incrementReadCount();
            mergedSSTables++;
        }

        /**
         * Returns the number of SSTables that need to be merged.
         * @return the number of SSTables that need to be merged.
         */
        public int getMergedSSTables()
        {
            return mergedSSTables;
        }
    }
}<|MERGE_RESOLUTION|>--- conflicted
+++ resolved
@@ -573,11 +573,8 @@
             Collections.sort(view.sstables, SSTableReader.maxTimestampComparator);
             long mostRecentPartitionTombstone = Long.MIN_VALUE;
             int nonIntersectingSSTables = 0;
-<<<<<<< HEAD
             List<SSTableReader> skippedSSTablesWithTombstones = null;
-=======
             SSTableReadMetricsCollector metricsCollector = new SSTableReadMetricsCollector();
->>>>>>> e22cb278
 
             for (SSTableReader sstable : view.sstables)
             {
@@ -599,31 +596,17 @@
                     continue;
                 }
 
-<<<<<<< HEAD
                 minTimestamp = Math.min(minTimestamp, sstable.getMinTimestamp());
 
                 @SuppressWarnings("resource") // 'iter' is added to iterators which is closed on exception,
                                               // or through the closing of the final merged iterator
-                UnfilteredRowIteratorWithLowerBound iter = makeIterator(cfs, sstable, true);
+                UnfilteredRowIteratorWithLowerBound iter = makeIterator(cfs, sstable, true, metricsCollector);
                 if (!sstable.isRepaired())
                     oldestUnrepairedTombstone = Math.min(oldestUnrepairedTombstone, sstable.getMinLocalDeletionTime());
 
                 iterators.add(iter);
                 mostRecentPartitionTombstone = Math.max(mostRecentPartitionTombstone,
                                                         iter.partitionLevelDeletion().markedForDeleteAt());
-=======
-                @SuppressWarnings("resource") // 'iter' is added to iterators which is closed on exception, or through the closing of the final merged iterator
-                UnfilteredRowIterator iter = filter.filter(sstable.iterator(partitionKey(),
-                                                                            columnFilter(),
-                                                                            filter.isReversed(),
-                                                                            isForThrift(),
-                                                                            metricsCollector));
-                if (!sstable.isRepaired())
-                    oldestUnrepairedTombstone = Math.min(oldestUnrepairedTombstone, sstable.getMinLocalDeletionTime());
-
-                iterators.add(isForThrift() ? ThriftResultsMerger.maybeWrap(iter, nowInSec()) : iter);
-                mostRecentPartitionTombstone = Math.max(mostRecentPartitionTombstone, iter.partitionLevelDeletion().markedForDeleteAt());
->>>>>>> e22cb278
             }
 
             int includedDueToTombstones = 0;
@@ -635,66 +618,25 @@
                     if (sstable.getMaxTimestamp() <= minTimestamp)
                         continue;
 
-<<<<<<< HEAD
                     @SuppressWarnings("resource") // 'iter' is added to iterators which is close on exception,
                                                   // or through the closing of the final merged iterator
-                    UnfilteredRowIteratorWithLowerBound iter = makeIterator(cfs, sstable, false);
+                    UnfilteredRowIteratorWithLowerBound iter = makeIterator(cfs, sstable, false, metricsCollector);
                     if (!sstable.isRepaired())
                         oldestUnrepairedTombstone = Math.min(oldestUnrepairedTombstone, sstable.getMinLocalDeletionTime());
 
                     iterators.add(iter);
                     includedDueToTombstones++;
-=======
-                    @SuppressWarnings("resource") // 'iter' is either closed right away, or added to iterators which is close on exception, or through the closing of the final merged iterator
-                    UnfilteredRowIterator iter = filter.filter(sstable.iterator(partitionKey(),
-                                                                                columnFilter(),
-                                                                                filter.isReversed(),
-                                                                                isForThrift(),
-                                                                                metricsCollector));
-
-                    if (iter.partitionLevelDeletion().markedForDeleteAt() > minTimestamp)
-                    {
-                        iterators.add(iter);
-                        if (!sstable.isRepaired())
-                            oldestUnrepairedTombstone = Math.min(oldestUnrepairedTombstone, sstable.getMinLocalDeletionTime());
-                        includedDueToTombstones++;
-                    }
-                    else
-                    {
-                        iter.close();
-                    }
->>>>>>> e22cb278
                 }
             }
             if (Tracing.isTracing())
                 Tracing.trace("Skipped {}/{} non-slice-intersecting sstables, included {} due to tombstones",
-<<<<<<< HEAD
                                nonIntersectingSSTables, view.sstables.size(), includedDueToTombstones);
-=======
-                              nonIntersectingSSTables, view.sstables.size(), includedDueToTombstones);
-
-            cfs.metric.updateSSTableIterated(metricsCollector.getMergedSSTables());
->>>>>>> e22cb278
 
             if (iterators.isEmpty())
                 return EmptyIterators.unfilteredRow(cfs.metadata, partitionKey(), filter.isReversed());
 
-<<<<<<< HEAD
             StorageHook.instance.reportRead(cfs.metadata.cfId, partitionKey());
-            return withSSTablesIterated(iterators, cfs.metric);
-=======
-            Tracing.trace("Merging data from memtables and {} sstables", metricsCollector.getMergedSSTables());
-
-            @SuppressWarnings("resource") //  Closed through the closing of the result of that method.
-            UnfilteredRowIterator merged = UnfilteredRowIterators.merge(iterators, nowInSec());
-            if (!merged.isEmpty())
-            {
-                DecoratedKey key = merged.partitionKey();
-                cfs.metric.samplers.get(TableMetrics.Sampler.READS).addSample(key.getKey(), key.hashCode(), 1);
-            }
-
-            return merged;
->>>>>>> e22cb278
+            return withSSTablesIterated(iterators, cfs.metric, metricsCollector);
         }
         catch (RuntimeException | Error e)
         {
@@ -721,7 +663,10 @@
         return clusteringIndexFilter().shouldInclude(sstable);
     }
 
-    private UnfilteredRowIteratorWithLowerBound makeIterator(ColumnFamilyStore cfs, final SSTableReader sstable, boolean applyThriftTransformation)
+    private UnfilteredRowIteratorWithLowerBound makeIterator(ColumnFamilyStore cfs,
+                                                             final SSTableReader sstable,
+                                                             boolean applyThriftTransformation,
+                                                             SSTableReadsListener listener)
     {
         return StorageHook.instance.makeRowIteratorWithLowerBound(cfs,
                                                                   partitionKey(),
@@ -730,7 +675,8 @@
                                                                   columnFilter(),
                                                                   isForThrift(),
                                                                   nowInSec(),
-                                                                  applyThriftTransformation);
+                                                                  applyThriftTransformation,
+                                                                  listener);
 
     }
 
@@ -740,7 +686,8 @@
      * would cause all iterators to be initialized and hence all sstables to be accessed.
      */
     private UnfilteredRowIterator withSSTablesIterated(List<UnfilteredRowIterator> iterators,
-                                                       TableMetrics metrics)
+                                                       TableMetrics metrics,
+                                                       SSTableReadMetricsCollector metricsCollector)
     {
         @SuppressWarnings("resource") //  Closed through the closing of the result of the caller method.
         UnfilteredRowIterator merged = UnfilteredRowIterators.merge(iterators, nowInSec());
@@ -755,13 +702,9 @@
         {
            public void onPartitionClose()
            {
-               int sstablesIterated = (int)iterators.stream()
-                                                    .filter(it -> it instanceof LazilyInitializedUnfilteredRowIterator)
-                                                    .filter(it -> ((LazilyInitializedUnfilteredRowIterator)it).initialized())
-                                                    .count();
-
-               metrics.updateSSTableIterated(sstablesIterated);
-               Tracing.trace("Merged data from memtables and {} sstables", sstablesIterated);
+               int mergedSSTablesIterated = metricsCollector.getMergedSSTables();
+               metrics.updateSSTableIterated(mergedSSTablesIterated);
+               Tracing.trace("Merged data from memtables and {} sstables", mergedSSTablesIterated);
            }
         };
         return Transformation.apply(merged, new UpdateSstablesIterated());
@@ -837,16 +780,14 @@
                     continue; // no tombstone at all, we can skip that sstable
 
                 // We need to get the partition deletion and include it if it's live. In any case though, we're done with that sstable.
-<<<<<<< HEAD
-                sstable.incrementReadCount();
-                try (UnfilteredRowIterator iter = StorageHook.instance.makeRowIterator(cfs, sstable, partitionKey(), filter.getSlices(metadata()), columnFilter(), filter.isReversed(), isForThrift()))
-=======
-                try (UnfilteredRowIterator iter = filter.filter(sstable.iterator(partitionKey(),
-                                                                                 columnFilter(),
-                                                                                 filter.isReversed(),
-                                                                                 isForThrift(),
-                                                                                 metricsCollector)))
->>>>>>> e22cb278
+                try (UnfilteredRowIterator iter = StorageHook.instance.makeRowIterator(cfs,
+                                                                                       sstable,
+                                                                                       partitionKey(),
+                                                                                       filter.getSlices(metadata()),
+                                                                                       columnFilter(),
+                                                                                       filter.isReversed(),
+                                                                                       isForThrift(),
+                                                                                       metricsCollector))
                 {
                     if (!iter.partitionLevelDeletion().isLive())
                         result = add(UnfilteredRowIterators.noRowsIterator(iter.metadata(), iter.partitionKey(), Rows.EMPTY_STATIC_ROW, iter.partitionLevelDeletion(), filter.isReversed()), result, filter, sstable.isRepaired());
@@ -856,17 +797,14 @@
                 continue;
             }
 
-            Tracing.trace("Merging data from sstable {}", sstable.descriptor.generation);
-<<<<<<< HEAD
-            sstable.incrementReadCount();
-            try (UnfilteredRowIterator iter = StorageHook.instance.makeRowIterator(cfs, sstable, partitionKey(), filter.getSlices(metadata()), columnFilter(), filter.isReversed(), isForThrift()))
-=======
-            try (UnfilteredRowIterator iter = filter.filter(sstable.iterator(partitionKey(),
-                                                                             columnFilter(),
-                                                                             filter.isReversed(),
-                                                                             isForThrift(),
-                                                                             metricsCollector)))
->>>>>>> e22cb278
+            try (UnfilteredRowIterator iter = StorageHook.instance.makeRowIterator(cfs,
+                                                                                   sstable,
+                                                                                   partitionKey(),
+                                                                                   filter.getSlices(metadata()),
+                                                                                   columnFilter(),
+                                                                                   filter.isReversed(),
+                                                                                   isForThrift(),
+                                                                                   metricsCollector))
             {
                 if (iter.isEmpty())
                     continue;
