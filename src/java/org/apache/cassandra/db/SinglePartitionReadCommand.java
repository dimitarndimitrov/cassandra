/*
 * Licensed to the Apache Software Foundation (ASF) under one
 * or more contributor license agreements.  See the NOTICE file
 * distributed with this work for additional information
 * regarding copyright ownership.  The ASF licenses this file
 * to you under the Apache License, Version 2.0 (the
 * "License"); you may not use this file except in compliance
 * with the License.  You may obtain a copy of the License at
 *
 *     http://www.apache.org/licenses/LICENSE-2.0
 *
 * Unless required by applicable law or agreed to in writing, software
 * distributed under the License is distributed on an "AS IS" BASIS,
 * WITHOUT WARRANTIES OR CONDITIONS OF ANY KIND, either express or implied.
 * See the License for the specific language governing permissions and
 * limitations under the License.
 */
package org.apache.cassandra.db;

import java.io.IOException;
import java.nio.ByteBuffer;
import java.util.*;
import java.util.stream.Collectors;

import com.google.common.base.Joiner;
import com.google.common.collect.Iterables;
import com.google.common.collect.Sets;

import io.reactivex.*;
import io.reactivex.schedulers.Schedulers;

import org.apache.cassandra.cache.IRowCacheEntry;
import org.apache.cassandra.cache.RowCacheKey;
import org.apache.cassandra.cache.RowCacheSentinel;
import org.apache.cassandra.concurrent.TPCScheduler;
import org.apache.cassandra.config.DatabaseDescriptor;
import org.apache.cassandra.db.ReadVerbs.ReadVersion;
import org.apache.cassandra.db.filter.*;
import org.apache.cassandra.db.lifecycle.View;
import org.apache.cassandra.db.lifecycle.*;
import org.apache.cassandra.db.monitoring.Monitor;
import org.apache.cassandra.db.partitions.*;
import org.apache.cassandra.db.rows.*;
import org.apache.cassandra.db.rows.publisher.PartitionsPublisher;
import org.apache.cassandra.exceptions.RequestExecutionException;
import org.apache.cassandra.io.sstable.format.SSTableReader;
import org.apache.cassandra.io.util.DataInputPlus;
import org.apache.cassandra.io.util.DataOutputPlus;
import org.apache.cassandra.metrics.TableMetrics;
import org.apache.cassandra.schema.ColumnMetadata;
import org.apache.cassandra.schema.IndexMetadata;
import org.apache.cassandra.schema.TableMetadata;
import org.apache.cassandra.service.CacheService;
import org.apache.cassandra.service.ClientState;
import org.apache.cassandra.service.StorageProxy;
import org.apache.cassandra.service.pager.*;
import org.apache.cassandra.tracing.Tracing;
import org.apache.cassandra.transport.ProtocolVersion;
import org.apache.cassandra.utils.FBUtilities;
<<<<<<< HEAD
import org.apache.cassandra.utils.flow.Threads;
=======
import org.apache.cassandra.utils.FlowableThreads;
import org.apache.cassandra.utils.FlowableUtils;
import org.apache.cassandra.utils.JVMStabilityInspector;
import org.apache.cassandra.utils.Pair;
>>>>>>> f922a6c8
import org.apache.cassandra.utils.SearchIterator;
import org.apache.cassandra.utils.WrappedBoolean;
import org.apache.cassandra.utils.WrappedInt;
import org.apache.cassandra.utils.btree.BTreeSet;
<<<<<<< HEAD
import org.apache.cassandra.utils.flow.CsFlow;
=======
import org.apache.cassandra.utils.concurrent.OpOrder;
import org.apache.cassandra.utils.concurrent.Ref;
import org.apache.cassandra.utils.concurrent.Refs;
>>>>>>> f922a6c8

/**
 * A read command that selects a (part of a) single partition.
 */
public class SinglePartitionReadCommand extends ReadCommand
{
    protected static final SelectionDeserializer selectionDeserializer = new Deserializer();

    private final DecoratedKey partitionKey;
    private final ClusteringIndexFilter clusteringIndexFilter;

    private int oldestUnrepairedTombstone = Integer.MAX_VALUE;

    private SinglePartitionReadCommand(DigestVersion digestVersion,
                                       TableMetadata metadata,
                                       int nowInSec,
                                       ColumnFilter columnFilter,
                                       RowFilter rowFilter,
                                       DataLimits limits,
                                       DecoratedKey partitionKey,
                                       ClusteringIndexFilter clusteringIndexFilter)
    {
        super(Kind.SINGLE_PARTITION, digestVersion, metadata, nowInSec, columnFilter, rowFilter, limits);
        assert partitionKey.getPartitioner() == metadata.partitioner;
        this.partitionKey = partitionKey;
        this.clusteringIndexFilter = clusteringIndexFilter;
    }

    /**
     * Creates a new read command on a single partition.
     *
     * @param metadata the table to query.
     * @param nowInSec the time in seconds to use are "now" for this query.
     * @param columnFilter the column filter to use for the query.
     * @param rowFilter the row filter to use for the query.
     * @param limits the limits to use for the query.
     * @param partitionKey the partition key for the partition to query.
     * @param clusteringIndexFilter the clustering index filter to use for the query.
     *
     * @return a newly created read command.
     */
    public static SinglePartitionReadCommand create(TableMetadata metadata,
                                                    int nowInSec,
                                                    ColumnFilter columnFilter,
                                                    RowFilter rowFilter,
                                                    DataLimits limits,
                                                    DecoratedKey partitionKey,
                                                    ClusteringIndexFilter clusteringIndexFilter)
    {
        return new SinglePartitionReadCommand(null, metadata, nowInSec, columnFilter, rowFilter, limits, partitionKey, clusteringIndexFilter);
    }

    /**
     * Creates a new read command on a single partition.
     *
     * @param metadata the table to query.
     * @param nowInSec the time in seconds to use are "now" for this query.
     * @param key the partition key for the partition to query.
     * @param columnFilter the column filter to use for the query.
     * @param filter the clustering index filter to use for the query.
     *
     * @return a newly created read command. The returned command will use no row filter and have no limits.
     */
    public static SinglePartitionReadCommand create(TableMetadata metadata, int nowInSec, DecoratedKey key, ColumnFilter columnFilter, ClusteringIndexFilter filter)
    {
        return create(metadata, nowInSec, columnFilter, RowFilter.NONE, DataLimits.NONE, key, filter);
    }

    /**
     * Creates a new read command that queries a single partition in its entirety.
     *
     * @param metadata the table to query.
     * @param nowInSec the time in seconds to use are "now" for this query.
     * @param key the partition key for the partition to query.
     *
     * @return a newly created read command that queries all the rows of {@code key}.
     */
    public static SinglePartitionReadCommand fullPartitionRead(TableMetadata metadata, int nowInSec, DecoratedKey key)
    {
        return SinglePartitionReadCommand.create(metadata, nowInSec, key, Slices.ALL);
    }

    /**
     * Creates a new read command that queries a single partition in its entirety.
     *
     * @param metadata the table to query.
     * @param nowInSec the time in seconds to use are "now" for this query.
     * @param key the partition key for the partition to query.
     *
     * @return a newly created read command that queries all the rows of {@code key}.
     */
    public static SinglePartitionReadCommand fullPartitionRead(TableMetadata metadata, int nowInSec, ByteBuffer key)
    {
        return SinglePartitionReadCommand.create(metadata, nowInSec, metadata.partitioner.decorateKey(key), Slices.ALL);
    }

    /**
     * Creates a new single partition slice command for the provided single slice.
     *
     * @param metadata the table to query.
     * @param nowInSec the time in seconds to use are "now" for this query.
     * @param key the partition key for the partition to query.
     * @param slice the slice of rows to query.
     *
     * @return a newly created read command that queries {@code slice} in {@code key}. The returned query will
     * query every columns for the table (without limit or row filtering) and be in forward order.
     */
    public static SinglePartitionReadCommand create(TableMetadata metadata, int nowInSec, DecoratedKey key, Slice slice)
    {
        return create(metadata, nowInSec, key, Slices.with(metadata.comparator, slice));
    }

    /**
     * Creates a new single partition slice command for the provided slices.
     *
     * @param metadata the table to query.
     * @param nowInSec the time in seconds to use are "now" for this query.
     * @param key the partition key for the partition to query.
     * @param slices the slices of rows to query.
     *
     * @return a newly created read command that queries the {@code slices} in {@code key}. The returned query will
     * query every columns for the table (without limit or row filtering) and be in forward order.
     */
    public static SinglePartitionReadCommand create(TableMetadata metadata, int nowInSec, DecoratedKey key, Slices slices)
    {
        ClusteringIndexSliceFilter filter = new ClusteringIndexSliceFilter(slices, false);
        return SinglePartitionReadCommand.create(metadata, nowInSec, ColumnFilter.all(metadata), RowFilter.NONE, DataLimits.NONE, key, filter);
    }

    /**
     * Creates a new single partition slice command for the provided slices.
     *
     * @param metadata the table to query.
     * @param nowInSec the time in seconds to use are "now" for this query.
     * @param key the partition key for the partition to query.
     * @param slices the slices of rows to query.
     *
     * @return a newly created read command that queries the {@code slices} in {@code key}. The returned query will
     * query every columns for the table (without limit or row filtering) and be in forward order.
     */
    public static SinglePartitionReadCommand create(TableMetadata metadata, int nowInSec, ByteBuffer key, Slices slices)
    {
        return create(metadata, nowInSec, metadata.partitioner.decorateKey(key), slices);
    }

    /**
     * Creates a new single partition name command for the provided rows.
     *
     * @param metadata the table to query.
     * @param nowInSec the time in seconds to use are "now" for this query.
     * @param key the partition key for the partition to query.
     * @param names the clustering for the rows to query.
     *
     * @return a newly created read command that queries the {@code names} in {@code key}. The returned query will
     * query every columns (without limit or row filtering) and be in forward order.
     */
    public static SinglePartitionReadCommand create(TableMetadata metadata, int nowInSec, DecoratedKey key, NavigableSet<Clustering> names)
    {
        ClusteringIndexNamesFilter filter = new ClusteringIndexNamesFilter(names, false);
        return SinglePartitionReadCommand.create(metadata, nowInSec, ColumnFilter.all(metadata), RowFilter.NONE, DataLimits.NONE, key, filter);
    }

    /**
     * Creates a new single partition name command for the provided row.
     *
     * @param metadata the table to query.
     * @param nowInSec the time in seconds to use are "now" for this query.
     * @param key the partition key for the partition to query.
     * @param name the clustering for the row to query.
     *
     * @return a newly created read command that queries {@code name} in {@code key}. The returned query will
     * query every columns (without limit or row filtering).
     */
    public static SinglePartitionReadCommand create(TableMetadata metadata, int nowInSec, DecoratedKey key, Clustering name)
    {
        return create(metadata, nowInSec, key, FBUtilities.singleton(name, metadata.comparator));
    }

    public SinglePartitionReadCommand createDigestCommand(DigestVersion digestVersion)
    {
        return new SinglePartitionReadCommand(digestVersion, metadata(), nowInSec(), columnFilter(), rowFilter(), limits(), partitionKey(), clusteringIndexFilter());
    }

    public DecoratedKey partitionKey()
    {
        return partitionKey;
    }

    public ClusteringIndexFilter clusteringIndexFilter()
    {
        return clusteringIndexFilter;
    }

    public ClusteringIndexFilter clusteringIndexFilter(DecoratedKey key)
    {
        return clusteringIndexFilter;
    }

    public long getTimeout()
    {
        return DatabaseDescriptor.getReadRpcTimeout();
    }

    public boolean isReversed()
    {
        return clusteringIndexFilter.isReversed();
    }

    public boolean selectsKey(DecoratedKey key)
    {
        if (!this.partitionKey().equals(key))
            return false;

        return rowFilter().partitionKeyRestrictionsAreSatisfiedBy(key, metadata().partitionKeyType);
    }

    public boolean selectsClustering(DecoratedKey key, Clustering clustering)
    {
        if (clustering == Clustering.STATIC_CLUSTERING)
            return !columnFilter().fetchedColumns().statics.isEmpty();

        if (!clusteringIndexFilter().selects(clustering))
            return false;

        return rowFilter().clusteringKeyRestrictionsAreSatisfiedBy(clustering);
    }

    /**
     * Returns a new command suitable to paging from the last returned row.
     *
     * @param lastReturned the last row returned by the previous page. The newly created command
     * will only query row that comes after this (in query order). This can be {@code null} if this
     * is the first page.
     * @param limits the limits to use for the page to query.
     * @param inclusive - whether or not we want to include the lastReturned in the newly returned page of results.
     *
     * @return the newly create command.
     */
    public SinglePartitionReadCommand forPaging(Clustering lastReturned, DataLimits limits, boolean inclusive)
    {
        // We shouldn't have set digest yet when reaching that point
        assert !isDigestQuery();
        return new SinglePartitionReadCommand(null,
                                              metadata(),
                                              nowInSec(),
                                              columnFilter(),
                                              rowFilter(),
                                              limits,
                                              partitionKey(),
                                              lastReturned == null ? clusteringIndexFilter() : clusteringIndexFilter.forPaging(metadata().comparator, lastReturned, inclusive));
    }

    public SinglePartitionReadCommand withUpdatedLimit(DataLimits newLimits)
    {
        return new SinglePartitionReadCommand(digestVersion(),
                                              metadata(),
                                              nowInSec(),
                                              columnFilter(),
                                              rowFilter(),
                                              newLimits,
                                              partitionKey,
                                              clusteringIndexFilter);
    }

    public Single<PartitionIterator> execute(ConsistencyLevel consistency, ClientState clientState, long queryStartNanoTime, boolean forContinuousPaging) throws RequestExecutionException
    {
        return StorageProxy.read(Group.one(this), consistency, clientState, queryStartNanoTime, forContinuousPaging);
    }

    public SinglePartitionPager getPager(PagingState pagingState, ProtocolVersion protocolVersion)
    {
        return getPager(this, pagingState, protocolVersion);
    }

    private static SinglePartitionPager getPager(SinglePartitionReadCommand command, PagingState pagingState, ProtocolVersion protocolVersion)
    {
        return new SinglePartitionPager(command, pagingState, protocolVersion);
    }

    protected void recordLatency(TableMetrics metric, long latencyNanos)
    {
        metric.readLatency.addNano(latencyNanos);
    }

    @SuppressWarnings("resource") // we close the created iterator through closing the result of this method (and SingletonUnfilteredPartitionIterator ctor cannot fail)
    public CsFlow<FlowableUnfilteredPartition> queryStorage(final ColumnFamilyStore cfs, ReadExecutionController executionController)
    {
        if (cfs.isRowCacheEnabled())
            return getThroughCache(cfs, executionController);       // tpc TODO: Not tested!
        else
            return deferredQuery(cfs, executionController);
    }

    public CsFlow<FlowableUnfilteredPartition> deferredQuery(final ColumnFamilyStore cfs, ReadExecutionController executionController)
    {
<<<<<<< HEAD
        return Threads.evaluateOnCore(() -> queryMemtableAndDisk(cfs, executionController),
                                      TPCScheduler.getCoreForKey(metadata().keyspace, partitionKey()));
=======
        return queryMemtableAndDisk(cfs, executionController)
                   .lift(FlowableThreads.requestOnCore(NettyRxScheduler.getCoreForKey(metadata().keyspace, partitionKey())));
>>>>>>> f922a6c8
    }

    /**
     * Fetch the rows requested if in cache; if not, read it from disk and cache it.
     * <p>
     * If the partition is cached, and the filter given is within its bounds, we return
     * from cache, otherwise from disk.
     * <p>
     * If the partition is is not cached, we figure out what filter is "biggest", read
     * that from disk, then filter the result and either cache that or return it.
     */
    private CsFlow<FlowableUnfilteredPartition> getThroughCache(ColumnFamilyStore cfs, ReadExecutionController executionController)
    {
        assert !cfs.isIndex(); // CASSANDRA-5732
        assert cfs.isRowCacheEnabled() : String.format("Row cache is not enabled on table [%s]", cfs.name);

        RowCacheKey key = new RowCacheKey(metadata(), partitionKey());

        // Attempt a sentinel-read-cache sequence.  if a write invalidates our sentinel, we'll return our
        // (now potentially obsolete) data, but won't cache it. see CASSANDRA-3862
        // TODO: don't evict entire partitions on writes (#2864)
        IRowCacheEntry cached = CacheService.instance.rowCache.get(key);
        if (cached != null)
        {
            if (cached instanceof RowCacheSentinel)
            {
                // Some other read is trying to cache the value, just do a normal non-caching read
                Tracing.trace("Row cache miss (race)");
                cfs.metric.rowCacheMiss.inc();
                return deferredQuery(cfs, executionController);
            }

            CachedPartition cachedPartition = (CachedPartition)cached;
            if (cfs.isFilterFullyCoveredBy(clusteringIndexFilter(), limits(), cachedPartition, nowInSec()))
            {
                cfs.metric.rowCacheHit.inc();
                Tracing.trace("Row cache hit");
                UnfilteredRowIterator unfilteredRowIterator = clusteringIndexFilter().getUnfilteredRowIterator(columnFilter(), cachedPartition);
                cfs.metric.updateSSTableIterated(0);
                return CsFlow.just(FlowablePartitions.fromIterator(unfilteredRowIterator, null));
            }

            cfs.metric.rowCacheHitOutOfRange.inc();
            Tracing.trace("Ignoring row cache as cached value could not satisfy query");
            return deferredQuery(cfs, executionController);
        }

        cfs.metric.rowCacheMiss.inc();
        Tracing.trace("Row cache miss");

        // Note that on tables with no clustering keys, any positive value of
        // rowsToCache implies caching the full partition
        boolean cacheFullPartitions = metadata().clusteringColumns().size() > 0 ?
                                      metadata().params.caching.cacheAllRows() :
                                      metadata().params.caching.cacheRows();

        // To be able to cache what we read, what we read must at least covers what the cache holds, that
        // is the 'rowsToCache' first rows of the partition. We could read those 'rowsToCache' first rows
        // systematically, but we'd have to "extend" that to whatever is needed for the user query that the
        // 'rowsToCache' first rows don't cover and it's not trivial with our existing filters. So currently
        // we settle for caching what we read only if the user query does query the head of the partition since
        // that's the common case of when we'll be able to use the cache anyway. One exception is if we cache
        // full partitions, in which case we just always read it all and cache.
        if (cacheFullPartitions || clusteringIndexFilter().isHeadFilter())
        {
            RowCacheSentinel sentinel = new RowCacheSentinel();
            boolean sentinelSuccess = CacheService.instance.rowCache.putIfAbsent(key, sentinel);
            WrappedBoolean sentinelReplaced = new WrappedBoolean(false);

            //try
            //{
            int rowsToCache = metadata().params.caching.rowsPerPartitionToCache();
            @SuppressWarnings("resource") // we close on exception or upon closing the result of this method
            CsFlow<FlowableUnfilteredPartition> iter = SinglePartitionReadCommand.fullPartitionRead(metadata(), nowInSec(), partitionKey()).deferredQuery(cfs, executionController);

            return iter.map(fup ->
            {
                UnfilteredRowIterator i = FlowablePartitions.toIterator(fup);
                CachedPartition toCache;
                try
                {
                    // We want to cache only rowsToCache rows
                    toCache = CachedBTreePartition.create(
                        DataLimits.cqlLimits(rowsToCache).filter(i, nowInSec()),
                        nowInSec());

                    if (sentinelSuccess && !toCache.isEmpty())
                    {
                        Tracing.trace("Caching {} rows", toCache.rowCount());
                        CacheService.instance.rowCache.replace(key, sentinel, toCache);
                        // Whether or not the previous replace has worked, our sentinel is not in the cache anymore
                        sentinelReplaced.set(true);
                    }
                }
                catch (Throwable t)
                {
                    if (sentinelSuccess && !sentinelReplaced.get())
                        cfs.invalidateCachedPartition(key);
                    i.close();
                    throw t;
                }

                // We then re-filter out what this query wants.
                // Note that in the case where we don't cache full partitions, it's possible that the current query is interested in more
                // than what we've cached, so we can't just use toCache.
                UnfilteredRowIterator cacheIterator = clusteringIndexFilter().getUnfilteredRowIterator(columnFilter(), toCache);
                try
                {
                    if (cacheFullPartitions)
                    {

                        // Everything is guaranteed to be in 'toCache', we're done with 'iter'
                        assert !i.hasNext();
                        i.close();
                        return FlowablePartitions.fromIterator(cacheIterator, null);
                    }
                    return FlowablePartitions.fromIterator(UnfilteredRowIterators.concat(cacheIterator, clusteringIndexFilter().filterNotIndexed(columnFilter(), i)), Schedulers.io());
                }
                catch (Throwable e)
                {
                    i.close();
                    throw e;
                }
            });
        }

        Tracing.trace("Fetching data but not populating cache as query does not query from the start of the partition");
        return deferredQuery(cfs, executionController);
    }

    /**
     * Queries both memtable and sstables to fetch the result of this query.
     * <p>
     * Please note that this method:
     *   1) does not check the row cache.
     *   2) does not apply the query limit, nor the row filter (and so ignore 2ndary indexes).
     *      Those are applied in {@link ReadCommand#executeLocally}.
     *   3) does not record some of the read metrics (latency, scanned cells histograms) nor
     *      throws TombstoneOverwhelmingException.
     * It is publicly exposed because there is a few places where that is exactly what we want,
     * but it should be used only where you know you don't need thoses things.
     * <p>
     * Also note that one must have created a {@code ReadExecutionController} on the queried table and we require it as
     * a parameter to enforce that fact, even though it's not explicitlly used by the method.
     */
    private Flowable<FlowableUnfilteredPartition> queryMemtableAndDisk(ColumnFamilyStore cfs, ReadExecutionController executionController)
    {
        assert executionController != null && executionController.validForReadOn(cfs);
        Tracing.trace("Executing single-partition query on {}", cfs.name);

        return queryMemtableAndDiskInternal(cfs);
    }

    @Override
    protected int oldestUnrepairedTombstone()
    {
        return oldestUnrepairedTombstone;
    }

    static class QueryMetadata
    {
        final List<Flowable<FlowableUnfilteredPartition>> allIterators;
        final List<SSTableReader> ssTableReaders;
        final int numMemtableIterators;
        final int numSSTableIterators;
        final OpOrder.Group opGroup;

        QueryMetadata(List<Flowable<FlowableUnfilteredPartition>> allIterators, List<SSTableReader> ssTableReaders, OpOrder.Group opGroup)
        {
            this.allIterators = allIterators;
            this.ssTableReaders = ssTableReaders;
            this.numMemtableIterators = allIterators.size() - ssTableReaders.size();
            this.numSSTableIterators = ssTableReaders.size();
            this.opGroup = opGroup;
        }
    }

    private Flowable<FlowableUnfilteredPartition> queryMemtableAndDiskInternal(ColumnFamilyStore cfs)
    {
         /*
         * We have 2 main strategies:
         *   1) We query memtables and sstables simultaneously. This is our most generic strategy and the one we use
         *      unless we have a names filter that we know we can optimize further.
         *   2) If we have a name filter (so we query specific rows), we can make a bet: that all column for all queried row
         *      will have data in the most recent sstable(s), thus saving us from reading older ones. This does imply we
         *      have a way to guarantee we have all the data for what is queried, which is only possible for name queries
         *      and if we have neither non-frozen collections/UDTs nor counters (indeed, for a non-frozen collection or UDT,
         *      we can't guarantee an older sstable won't have some elements that weren't in the most recent sstables,
         *      and counters are intrinsically a collection of shards and so have the same problem).
         */
<<<<<<< HEAD
        if (clusteringIndexFilter() instanceof ClusteringIndexNamesFilter && !queriesMulticellType(cfs.metadata()))
            return queryMemtableAndSSTablesInTimestampOrder(cfs, (ClusteringIndexNamesFilter) clusteringIndexFilter());

        Tracing.trace("Acquiring sstable references");
        ColumnFamilyStore.ViewFragment view = cfs.select(View.select(SSTableSet.LIVE, partitionKey()));
        List<FlowableUnfilteredPartition> iterators = new ArrayList<>(Iterables.size(view.memtables) + view.sstables.size());
        ClusteringIndexFilter filter = clusteringIndexFilter();
        long minTimestamp = Long.MAX_VALUE;

        {
            for (Memtable memtable : view.memtables)
            {
                Partition partition = memtable.getPartition(partitionKey());
                if (partition == null)
                    continue;

                minTimestamp = Math.min(minTimestamp, memtable.getMinTimestamp());

                @SuppressWarnings("resource") // 'iter' is added to iterators which is closed on exception, or through the closing of the final merged iterator
                UnfilteredRowIterator iter = filter.getUnfilteredRowIterator(columnFilter(), partition);
                oldestUnrepairedTombstone = Math.min(oldestUnrepairedTombstone, partition.stats().minLocalDeletionTime);
                iterators.add(FlowablePartitions.fromIterator(iter, null));
            }

        /*
         * We can't eliminate full sstables based on the timestamp of what we've already read like
         * in collectTimeOrderedData, but we still want to eliminate sstable whose maxTimestamp < mostRecentTombstone
         * we've read. We still rely on the sstable ordering by maxTimestamp since if
         *   maxTimestamp_s1 > maxTimestamp_s0,
         * we're guaranteed that s1 cannot have a row tombstone such that
         *   timestamp(tombstone) > maxTimestamp_s0
         * since we necessarily have
         *   timestamp(tombstone) <= maxTimestamp_s1
         * In other words, iterating in maxTimestamp order allow to do our mostRecentPartitionTombstone elimination
         * in one pass, and minimize the number of sstables for which we read a partition tombstone.
         */
            Collections.sort(view.sstables, SSTableReader.maxTimestampComparator);
            long mostRecentPartitionTombstone = Long.MIN_VALUE;
            int nonIntersectingSSTables = 0;
            int ssTablesIterated = 0;
            List<SSTableReader> skippedSSTablesWithTombstones = null;

            for (SSTableReader sstable : view.sstables)
            {
                // if we've already seen a partition tombstone with a timestamp greater
                // than the most recent update to this sstable, we can skip it
                if (sstable.getMaxTimestamp() < mostRecentPartitionTombstone)
                    break;
                // TODO: Filter out flow content if table or partition covered by partition-level deletion

                if (!shouldInclude(sstable))
                {
                    nonIntersectingSSTables++;
                    if (sstable.mayHaveTombstones())
                    { // if sstable has tombstones we need to check after one pass if it can be safely skipped
                        if (skippedSSTablesWithTombstones == null)
                            skippedSSTablesWithTombstones = new ArrayList<>();
                        skippedSSTablesWithTombstones.add(sstable);
                    }
                    continue;
                }

                minTimestamp = Math.min(minTimestamp, sstable.getMinTimestamp());

                @SuppressWarnings("resource") // 'iter' is added to iterators which is closed on exception,
                // or through the closing of the final merged iterator
                FlowableUnfilteredPartition/*WithLowerBound*/ iter = makeFlowable(cfs, sstable);
                if (!sstable.isRepaired())
                    oldestUnrepairedTombstone = Math.min(oldestUnrepairedTombstone, sstable.getMinLocalDeletionTime());

                iterators.add(iter);
                ssTablesIterated++;
                sstable.incrementReadCount();
                mostRecentPartitionTombstone = Math.max(mostRecentPartitionTombstone,
                                                        iter.header.partitionLevelDeletion.markedForDeleteAt());
            }

            int includedDueToTombstones = 0;
            // Check for sstables with tombstones that are not expired
            if (skippedSSTablesWithTombstones != null)
            {
                for (SSTableReader sstable : skippedSSTablesWithTombstones)
                {
                    if (sstable.getMaxTimestamp() <= minTimestamp)
                        continue;

                    @SuppressWarnings("resource") // 'iter' is added to iterators which is close on exception,
                    // or through the closing of the final merged iterator
                    FlowableUnfilteredPartition/*WithLowerBound*/ iter = makeFlowable(cfs, sstable);
                    if (!sstable.isRepaired())
                        oldestUnrepairedTombstone = Math.min(oldestUnrepairedTombstone, sstable.getMinLocalDeletionTime());

                    iterators.add(iter);
                    ssTablesIterated++;
                    includedDueToTombstones++;
                    sstable.incrementReadCount();
                }
            }
            if (Tracing.isTracing())
                Tracing.trace("Skipped {}/{} non-slice-intersecting sstables, included {} due to tombstones",
                              nonIntersectingSSTables, view.sstables.size(), includedDueToTombstones);

            if (iterators.isEmpty())
                return FlowablePartitions.empty(cfs.metadata(), partitionKey(), filter.isReversed());

            StorageHook.instance.reportRead(cfs.metadata().id, partitionKey());

            FlowableUnfilteredPartition merged = FlowablePartitions.merge(iterators, nowInSec());

            DecoratedKey key = merged.header.partitionKey;
            cfs.metric.samplers.get(TableMetrics.Sampler.READS).addSample(merged.header.partitionKey.getKey(), key.hashCode(), 1);
            cfs.metric.updateSSTableIterated(ssTablesIterated);

            return merged;
        }
=======
        //if (clusteringIndexFilter() instanceof ClusteringIndexNamesFilter && !queriesMulticellType(cfs.metadata()))
        //    return queryMemtableAndSSTablesInTimestampOrder(cfs, (ClusteringIndexNamesFilter) clusteringIndexFilter());

        return Flowable.using(() ->
                              {
                                  Tracing.trace("Acquiring sstable references");
                                  OpOrder.Group opGroup = cfs.readOrdering.start();

                                  try
                                  {
                                      ColumnFamilyStore.ViewFragment view = cfs.select(View.select(SSTableSet.LIVE, partitionKey()));
                                      List<Flowable<FlowableUnfilteredPartition>> allIterators = new ArrayList<>(Iterables.size(view.memtables) + view.sstables.size());
                                      List<SSTableReader> ssTableReaders = new ArrayList<>(view.sstables);

                                      ClusteringIndexFilter filter = clusteringIndexFilter();
                                      long minTimestamp = Long.MAX_VALUE;
                                      for (Memtable memtable : view.memtables)
                                      {
                                          Partition partition = memtable.getPartition(partitionKey());
                                          if (partition == null)
                                              continue;

                                          minTimestamp = Math.min(minTimestamp, memtable.getMinTimestamp());

                                          @SuppressWarnings("resource") // 'iter' is added to iterators which is closed on exception, or through the closing of the final merged iterator
                                          UnfilteredRowIterator iter = filter.getUnfilteredRowIterator(columnFilter(), partition);
                                          oldestUnrepairedTombstone = Math.min(oldestUnrepairedTombstone, partition.stats().minLocalDeletionTime);
                                          allIterators.add(Flowable.just(FlowablePartitions.fromIterator(iter, null)));
                                      }

                                    /*
                                     * We can't eliminate full sstables based on the timestamp of what we've already read like
                                     * in collectTimeOrderedData, but we still want to eliminate sstable whose maxTimestamp < mostRecentTombstone
                                     * we've read. We still rely on the sstable ordering by maxTimestamp since if
                                     *   maxTimestamp_s1 > maxTimestamp_s0,
                                     * we're guaranteed that s1 cannot have a row tombstone such that
                                     *   timestamp(tombstone) > maxTimestamp_s0
                                     * since we necessarily have
                                     *   timestamp(tombstone) <= maxTimestamp_s1
                                     * In other words, iterating in maxTimestamp order allow to do our mostRecentPartitionTombstone elimination
                                     * in one pass, and minimize the number of sstables for which we read a partition tombstone.
                                     */
                                      Collections.sort(view.sstables, SSTableReader.maxTimestampComparator);
                                      int nonIntersectingSSTables = 0;
                                      int ssTablesIterated = 0;
                                      List<SSTableReader> skippedSSTablesWithTombstones = null;

                                      for (SSTableReader sstable : view.sstables)
                                      {
                                          if (!shouldInclude(sstable))
                                          {
                                              nonIntersectingSSTables++;
                                              if (sstable.mayHaveTombstones())
                                              { // if sstable has tombstones we need to check after one pass if it can be safely skipped
                                                  if (skippedSSTablesWithTombstones == null)
                                                      skippedSSTablesWithTombstones = new ArrayList<>();
                                                  skippedSSTablesWithTombstones.add(sstable);
                                              }
                                              continue;
                                          }

                                          minTimestamp = Math.min(minTimestamp, sstable.getMinTimestamp());

                                          @SuppressWarnings("resource") // 'iter' is added to iterators which is closed on exception,
                                          // or through the closing of the final merged iterator
                                          Flowable<FlowableUnfilteredPartition>/*WithLowerBound*/ iter = makeFlowable(cfs, sstable);
                                          if (!sstable.isRepaired())
                                              oldestUnrepairedTombstone = Math.min(oldestUnrepairedTombstone, sstable.getMinLocalDeletionTime());

                                          allIterators.add(iter);
                                          ssTableReaders.add(sstable);
                                          ssTablesIterated++;
                                          sstable.incrementReadCount();
                                      }

                                      int includedDueToTombstones = 0;
                                      // Check for sstables with tombstones that are not expired
                                      if (skippedSSTablesWithTombstones != null)
                                      {
                                          for (SSTableReader sstable : skippedSSTablesWithTombstones)
                                          {
                                              if (sstable.getMaxTimestamp() <= minTimestamp)
                                                  continue;

                                              @SuppressWarnings("resource") // 'iter' is added to iterators which is close on exception,
                                              // or through the closing of the final merged iterator
                                              Flowable<FlowableUnfilteredPartition>/*WithLowerBound*/ iter = makeFlowable(cfs, sstable);
                                              if (!sstable.isRepaired())
                                                  oldestUnrepairedTombstone = Math.min(oldestUnrepairedTombstone, sstable.getMinLocalDeletionTime());

                                              allIterators.add(iter);
                                              ssTableReaders.add(sstable);
                                              ssTablesIterated++;
                                              includedDueToTombstones++;
                                              sstable.incrementReadCount();
                                          }
                                      }

                                      if (Tracing.isTracing())
                                          Tracing.trace("Skipped {}/{} non-slice-intersecting sstables, included {} due to tombstones",
                                                        nonIntersectingSSTables, view.sstables.size(), includedDueToTombstones);

                                      if (ssTablesIterated > 0)
                                          cfs.metric.updateSSTableIterated(ssTablesIterated);

                                      return new QueryMetadata(allIterators, ssTableReaders, opGroup);
                                  }
                                  catch (Throwable t)
                                  {
                                      JVMStabilityInspector.inspectThrowable(t);
                                      opGroup.close();
                                      throw t;
                                  }
                              },
                              (metadata) ->
                              {

                                  ClusteringIndexFilter filter = clusteringIndexFilter();

                                  if (metadata.allIterators.isEmpty())
                                      return Flowable.just(FlowablePartitions.empty(cfs.metadata(), partitionKey(), filter.isReversed()));

                                  StorageHook.instance.reportRead(cfs.metadata().id, partitionKey());
                                  cfs.metric.samplers.get(TableMetrics.Sampler.READS).addSample(partitionKey.getKey(), partitionKey.hashCode(), 1);

                                  //Split the iterators into memtable vs sstable
                                  List<Flowable<FlowableUnfilteredPartition>> iters = metadata.allIterators;

                                  return Flowable.concat(iters)
                                                 .toList()
                                                 .flatMapPublisher(l ->
                                                                   {
                                                                       //Filter out sstables that contain data before a partition tombstone
                                                                       List<FlowableUnfilteredPartition> filtered;
                                                                       if (metadata.numMemtableIterators != l.size())
                                                                       {
                                                                           filtered = new ArrayList<>(l.size());
                                                                           long mostRecentPartitionTombstone = Long.MIN_VALUE;

                                                                           for (int i = 0; i < l.size(); i++)
                                                                           {
                                                                               if (i < metadata.numMemtableIterators)
                                                                                   filtered.add(l.get(i));
                                                                               else
                                                                               {
                                                                                   SSTableReader reader = metadata.ssTableReaders.get(i - metadata.numMemtableIterators);
                                                                                   long maxTs = reader.getMaxTimestamp();

                                                                                   // if we've already seen a partition tombstone with a timestamp greater
                                                                                   // than the most recent update to this sstable, we can skip it
                                                                                   if (maxTs < mostRecentPartitionTombstone)
                                                                                       break;

                                                                                   FlowableUnfilteredPartition fup = l.get(i);

                                                                                   mostRecentPartitionTombstone = Math.max(mostRecentPartitionTombstone,
                                                                                                                           fup.header.partitionLevelDeletion.markedForDeleteAt());

                                                                                   filtered.add(fup);
                                                                               }
                                                                           }
                                                                       }
                                                                       else
                                                                       {
                                                                           filtered = l;
                                                                       }

                                                                       return Flowable.just(FlowablePartitions.merge(filtered, nowInSec()));
                                                                   });
                              },
                              (metadata) ->
                              {
                                  metadata.opGroup.close();
                              },
                              false);
>>>>>>> f922a6c8
    }



    private boolean shouldInclude(SSTableReader sstable)
    {
        // If some static columns are queried, we should always include the sstable: the clustering values stats of the sstable
        // don't tell us if the sstable contains static values in particular.
        // TODO: we could record if a sstable contains any static value at all.
        if (!columnFilter().fetchedColumns().statics.isEmpty())
            return true;

        return clusteringIndexFilter().shouldInclude(sstable);
    }

//    private UnfilteredRowIteratorWithLowerBound makeIterator(ColumnFamilyStore cfs, final SSTableReader sstable)
//    {
//        return StorageHook.instance.makeRowIteratorWithLowerBound(cfs,
//                                                                  partitionKey(),
//                                                                  sstable,
//                                                                  clusteringIndexFilter(),
//                                                                  columnFilter());
//
//    }

    private Flowable<FlowableUnfilteredPartition> makeFlowable(ColumnFamilyStore cfs, final SSTableReader sstable)
    {
<<<<<<< HEAD
        // synchronous!
        return sstable.flow(partitionKey(), clusteringIndexFilter().getSlices(metadata()), columnFilter(), isReversed());
=======
        return sstable.flowable(cfs.readOrdering, partitionKey(), clusteringIndexFilter().getSlices(metadata()), columnFilter(), isReversed());
>>>>>>> f922a6c8
    }

//    /**
//     * Return a wrapped iterator that when closed will update the sstables iterated and READ sample metrics.
//     * Note that we cannot use the Transformations framework because they greedily get the static row, which
//     * would cause all iterators to be initialized and hence all sstables to be accessed.
//     */
//    private FlowableUnfilteredPartition withSSTablesIterated(List<FlowableUnfilteredPartition> iterators,
//                                                             TableMetrics metrics)
//    {
//        if(!merged.isEmpty())
//        {
//            DecoratedKey key = merged.partitionKey();
//            metrics.samplers.get(TableMetrics.Sampler.READS).addSample(key.getKey(), key.hashCode(), 1);
//        }

//        merged.content = merged.content.doOnComplete(() ->
//        {
//            int sstablesIterated = (int)iterators.stream()
//                                                .filter(it -> it instanceof LazilyInitializedUnfilteredRowIterator)
//                                                .filter(it -> ((LazilyInitializedUnfilteredRowIterator)it).initialized())
//                                                .count();
//
//            //metrics.updateSSTableIterated(sstablesIterated);
//            Tracing.trace("Merged data from memtables and {} sstables", sstablesIterated);
//        });
//        return Transformation.apply(merged, new UpdateSstablesIterated());
//    }

    private boolean queriesMulticellType(TableMetadata table)
    {
        if (!table.hasMulticellOrCounterColumn)
            return false;

        for (ColumnMetadata column : columnFilter().fetchedColumns())
        {
            if (column.type.isMultiCell() || column.type.isCounter())
                return true;
        }
        return false;
    }

    /**
     * Do a read by querying the memtable(s) first, and then each relevant sstables sequentially by order of the sstable
     * max timestamp.
     *
     * This is used for names query in the hope of only having to query the 1 or 2 most recent query and then knowing nothing
     * more recent could be in the older sstables (which we can only guarantee if we know exactly which row we queries, and if
     * no collection or counters are included).
     * This method assumes the filter is a {@code ClusteringIndexNamesFilter}.
     */
    private Flowable<FlowableUnfilteredPartition> queryMemtableAndSSTablesInTimestampOrder(ColumnFamilyStore cfs, ClusteringIndexNamesFilter filter)
    {
        // FIXME: Code here is synchronous aka bad.
        Tracing.trace("Acquiring sstable references");
        ColumnFamilyStore.ViewFragment view = cfs.select(View.select(SSTableSet.LIVE, partitionKey()));

        ImmutableBTreePartition result = null;

        Tracing.trace("Merging memtable contents");
        for (Memtable memtable : view.memtables)
        {
            Partition partition = memtable.getPartition(partitionKey());
            if (partition == null)
                continue;

            try (UnfilteredRowIterator iter = filter.getUnfilteredRowIterator(columnFilter(), partition))
            {
                if (iter.isEmpty())
                    continue;

                result = add(iter, result, filter, false);
            }
        }

        /* add the SSTables on disk */
        Collections.sort(view.sstables, SSTableReader.maxTimestampComparator);
        int sstablesIterated = 0;
        boolean onlyUnrepaired = true;
        // read sorted sstables
        for (SSTableReader sstable : view.sstables)
        {
            // if we've already seen a partition tombstone with a timestamp greater
            // than the most recent update to this sstable, we're done, since the rest of the sstables
            // will also be older
            if (result != null && sstable.getMaxTimestamp() < result.partitionLevelDeletion().markedForDeleteAt())
                break;

            long currentMaxTs = sstable.getMaxTimestamp();
            filter = reduceFilter(filter, result, currentMaxTs);
            if (filter == null)
                break;

            if (!shouldInclude(sstable))
            {
                // This mean that nothing queried by the filter can be in the sstable. One exception is the top-level partition deletion
                // however: if it is set, it impacts everything and must be included. Getting that top-level partition deletion costs us
                // some seek in general however (unless the partition is indexed and is in the key cache), so we first check if the sstable
                // has any tombstone at all as a shortcut.
                if (!sstable.mayHaveTombstones())
                    continue; // no tombstone at all, we can skip that sstable

                // We need to get the partition deletion and include it if it's live. In any case though, we're done with that sstable.
                sstable.incrementReadCount();
                try (UnfilteredRowIterator iter = StorageHook.instance.makeRowIterator(cfs, sstable, partitionKey(), filter.getSlices(metadata()), columnFilter(), filter.isReversed()))
                {
                    sstablesIterated++;
                    if (!iter.partitionLevelDeletion().isLive())
                        result = add(UnfilteredRowIterators.noRowsIterator(iter.metadata(), iter.partitionKey(), Rows.EMPTY_STATIC_ROW, iter.partitionLevelDeletion(), filter.isReversed()), result, filter, sstable.isRepaired());
                    else
                        result = add(iter, result, filter, sstable.isRepaired());
                }
                continue;
            }

            Tracing.trace("Merging data from sstable {}", sstable.descriptor.generation);
            sstable.incrementReadCount();
            try (UnfilteredRowIterator iter = StorageHook.instance.makeRowIterator(cfs, sstable, partitionKey(), filter.getSlices(metadata()), columnFilter(), filter.isReversed()))
            {
                if (iter.isEmpty())
                    continue;

                if (sstable.isRepaired())
                    onlyUnrepaired = false;
                sstablesIterated++;
                result = add(iter, result, filter, sstable.isRepaired());
            }
        }

        cfs.metric.updateSSTableIterated(sstablesIterated);

        if (result == null || result.isEmpty())
            return Flowable.just(FlowablePartitions.empty(metadata(), partitionKey(), false));

        DecoratedKey key = result.partitionKey();
        cfs.metric.samplers.get(TableMetrics.Sampler.READS).addSample(key.getKey(), key.hashCode(), 1);
        StorageHook.instance.reportRead(cfs.metadata.id, partitionKey());

        // "hoist up" the requested data into a more recent sstable
        if (sstablesIterated > cfs.getMinimumCompactionThreshold()
            && onlyUnrepaired
            && !cfs.isAutoCompactionDisabled()
            && cfs.getCompactionStrategyManager().shouldDefragment())
        {
            // !!WARNING!!   if we stop copying our data to a heap-managed object,
            //               we will need to track the lifetime of this mutation as well
            Tracing.trace("Defragmenting requested data");

            try (UnfilteredRowIterator iter = result.unfilteredIterator(columnFilter(), Slices.ALL, false))
            {
                final Mutation mutation = new Mutation(PartitionUpdate.fromIterator(iter, columnFilter()));
                // skipping commitlog and index updates is fine since we're just de-fragmenting existing data
                // Fire and forget
                Keyspace.open(mutation.getKeyspaceName()).apply(mutation, false, false, true);
            }
        }

        return Flowable.just(FlowablePartitions.fromIterator(result.unfilteredIterator(columnFilter(), Slices.ALL, clusteringIndexFilter().isReversed()), null));
    }

    private ImmutableBTreePartition add(UnfilteredRowIterator iter, ImmutableBTreePartition result, ClusteringIndexNamesFilter filter, boolean isRepaired)
    {
        if (!isRepaired)
            oldestUnrepairedTombstone = Math.min(oldestUnrepairedTombstone, iter.stats().minLocalDeletionTime);

        int maxRows = Math.max(filter.requestedRows().size(), 1);
        if (result == null)
            return ImmutableBTreePartition.create(iter, maxRows);

        try (UnfilteredRowIterator merged = UnfilteredRowIterators.merge(Arrays.asList(iter, result.unfilteredIterator(columnFilter(), Slices.ALL, filter.isReversed())), nowInSec()))
        {
            return ImmutableBTreePartition.create(merged, maxRows);
        }
    }

    private ClusteringIndexNamesFilter reduceFilter(ClusteringIndexNamesFilter filter, Partition result, long sstableTimestamp)
    {
        if (result == null)
            return filter;

        SearchIterator<Clustering, Row> searchIter = result.searchIterator(columnFilter(), false);

        RegularAndStaticColumns columns = columnFilter().fetchedColumns();
        NavigableSet<Clustering> clusterings = filter.requestedRows();

        // We want to remove rows for which we have values for all requested columns. We have to deal with both static and regular rows.
        // TODO: we could also remove a selected column if we've found values for every requested row but we'll leave
        // that for later.

        boolean removeStatic = false;
        if (!columns.statics.isEmpty())
        {
            Row staticRow = searchIter.next(Clustering.STATIC_CLUSTERING);
            removeStatic = staticRow != null && canRemoveRow(staticRow, columns.statics, sstableTimestamp);
        }

        NavigableSet<Clustering> toRemove = null;
        for (Clustering clustering : clusterings)
        {
            Row row = searchIter.next(clustering);
            if (row == null || !canRemoveRow(row, columns.regulars, sstableTimestamp))
                continue;

            if (toRemove == null)
                toRemove = new TreeSet<>(result.metadata().comparator);
            toRemove.add(clustering);
        }

        if (!removeStatic && toRemove == null)
            return filter;

        // Check if we have everything we need
        boolean hasNoMoreStatic = columns.statics.isEmpty() || removeStatic;
        boolean hasNoMoreClusterings = clusterings.isEmpty() || (toRemove != null && toRemove.size() == clusterings.size());
        if (hasNoMoreStatic && hasNoMoreClusterings)
            return null;

        if (toRemove != null)
        {
            BTreeSet.Builder<Clustering> newClusterings = BTreeSet.builder(result.metadata().comparator);
            newClusterings.addAll(Sets.difference(clusterings, toRemove));
            clusterings = newClusterings.build();
        }
        return new ClusteringIndexNamesFilter(clusterings, filter.isReversed());
    }

    private boolean canRemoveRow(Row row, Columns requestedColumns, long sstableTimestamp)
    {
        // We can remove a row if it has data that is more recent that the next sstable to consider for the data that the query
        // cares about. And the data we care about is 1) the row timestamp (since every query cares if the row exists or not)
        // and 2) the requested columns.
        if (row.primaryKeyLivenessInfo().isEmpty() || row.primaryKeyLivenessInfo().timestamp() <= sstableTimestamp)
            return false;

        for (ColumnMetadata column : requestedColumns)
        {
            Cell cell = row.getCell(column);
            if (cell == null || cell.timestamp() <= sstableTimestamp)
                return false;
        }
        return true;
    }

    public boolean queriesOnlyLocalData()
    {
        return StorageProxy.isLocalToken(metadata().keyspace, partitionKey.getToken());
    }

    @Override
    public String toString()
    {
        return String.format("Read(%s columns=%s rowFilter=%s limits=%s key=%s filter=%s, nowInSec=%d)",
                             metadata().toString(),
                             columnFilter(),
                             rowFilter(),
                             limits(),
                             metadata().partitionKeyType.getString(partitionKey().getKey()),
                             clusteringIndexFilter.toString(metadata()),
                             nowInSec());
    }

    protected void appendCQLWhereClause(StringBuilder sb)
    {
        sb.append(" WHERE ");

        sb.append(ColumnMetadata.toCQLString(metadata().partitionKeyColumns())).append(" = ");
        DataRange.appendKeyString(sb, metadata().partitionKeyType, partitionKey().getKey());

        // We put the row filter first because the clustering index filter can end by "ORDER BY"
        if (!rowFilter().isEmpty())
            sb.append(" AND ").append(rowFilter());

        String filterString = clusteringIndexFilter().toCQLString(metadata());
        if (!filterString.isEmpty())
            sb.append(" AND ").append(filterString);
    }

    protected void serializeSelection(DataOutputPlus out, ReadVersion version) throws IOException
    {
        metadata().partitionKeyType.writeValue(partitionKey().getKey(), out);
        ClusteringIndexFilter.serializers.get(version).serialize(clusteringIndexFilter(), out);
    }

    protected long selectionSerializedSize(ReadVersion version)
    {
        return metadata().partitionKeyType.writtenLength(partitionKey().getKey())
             + ClusteringIndexFilter.serializers.get(version).serializedSize(clusteringIndexFilter());
    }

    public TPCScheduler getScheduler()
    {
        return TPCScheduler.getForKey(metadata().keyspace, partitionKey());
    }

    /**
     * Groups multiple single partition read commands.
     */
    public static class Group implements ReadQuery
    {
        public final List<SinglePartitionReadCommand> commands;
        private final DataLimits limits;
        private final int nowInSec;

        public Group(List<SinglePartitionReadCommand> commands, DataLimits limits)
        {
            assert !commands.isEmpty();
            this.commands = commands;
            this.limits = limits;
            this.nowInSec = commands.get(0).nowInSec();

            for (int i = 1; i < commands.size(); i++)
                assert commands.get(i).nowInSec() == nowInSec;
        }

        public static Group one(SinglePartitionReadCommand command)
        {
            return new Group(Collections.singletonList(command), command.limits());
        }

        public Single<PartitionIterator> execute(ConsistencyLevel consistency, ClientState clientState, long queryStartNanoTime, boolean forContinuousPaging) throws RequestExecutionException
        {
            return StorageProxy.read(this, consistency, clientState, queryStartNanoTime, forContinuousPaging);
        }

        public int nowInSec()
        {
            return nowInSec;
        }

        public DataLimits limits()
        {
            return limits;
        }

        public TableMetadata metadata()
        {
            return commands.get(0).metadata();
        }

        public boolean isEmpty()
        {
            return false;
        }

        public ReadExecutionController executionController()
        {
            // Note that the only difference between the command in a group must be the partition key on which
            // they applied. So as far as ReadOrderGroup is concerned, we can use any of the commands to start one.
            return commands.get(0).executionController();
        }

        public Single<PartitionIterator> executeInternal(Monitor monitor)
        {
<<<<<<< HEAD
            return Single.fromCallable(() -> executeLocally(monitor, false).toIterator()) // TODO - add filterint to partition publisher
                         .map(p -> limits.filter(UnfilteredPartitionIterators.filter(p, nowInSec), nowInSec));
=======
            return Single.defer(() -> executeLocally(monitor, false)
                                      .concatMap(f -> ImmutableBTreePartition.create(f).toFlowable()).toList()
                                      .map(p -> UnfilteredPartitionIterators.filter(UnfilteredPartitionIterators.concat(p.stream()
                                                                                                                         .map(l -> new SingletonUnfilteredPartitionIterator(l.unfilteredIterator()))
                                                                                                                         .collect(Collectors.toList()), metadata()), nowInSec()))
            );
>>>>>>> f922a6c8
        }

        public PartitionsPublisher executeLocally(Monitor monitor)
        {
            return executeLocally(monitor, true);
        }

        /**
         * Implementation of {@link ReadQuery#executeLocally()}.
         *
         * @param sort - whether to sort the inner commands by partition key, required for merging the iterator
         *               later on. This will be false when called by {@link ReadQuery#executeInternal(Monitor)}
         *               because in this case it is safe to do so as there is no merging involved and we don't want to
         *               change the old behavior which was to not sort by partition.
         *
         * @return - the iterator that can be used to retrieve the query result.
         */
        private PartitionsPublisher executeLocally(Monitor monitor, boolean sort)
        {
            if (commands.size() == 0)
                return PartitionsPublisher.empty();

            if (commands.size() == 1)
                return commands.get(0).executeLocally(monitor);

            List<SinglePartitionReadCommand> commands = this.commands;
            if (sort)
            {
                commands = new ArrayList<>(commands);
                commands.sort(Comparator.comparing(SinglePartitionReadCommand::partitionKey));
            }

            // TODO - not the exact behavior as befor, e.g. data limits were applied individually per command,
            // now they will be applied on all commands, same for other transformations, see PartitionPublisher.extend()
            return commands.get(0)
                           .executeLocally(monitor)
                           .extend(commands.stream()
                                           .skip(1)
                                           .map(command -> command.executeLocally(monitor))
                                           .collect(Collectors.toList()));
        }

        public QueryPager getPager(PagingState pagingState, ProtocolVersion protocolVersion)
        {
            if (commands.size() == 1)
                return SinglePartitionReadCommand.getPager(commands.get(0), pagingState, protocolVersion);

            return new MultiPartitionPager(this, pagingState, protocolVersion);
        }

        public boolean selectsKey(DecoratedKey key)
        {
            return Iterables.any(commands, c -> c.selectsKey(key));
        }

        public boolean selectsClustering(DecoratedKey key, Clustering clustering)
        {
            return Iterables.any(commands, c -> c.selectsClustering(key, clustering));
        }

        public boolean queriesOnlyLocalData()
        {
            for (SinglePartitionReadCommand cmd : commands)
            {
                if (!cmd.queriesOnlyLocalData())
                    return false;
            }

            return true;
        }

        public String toCQLString()
        {
            // A group is really just a SELECT ... IN (x, y, z) where the IN is on the partition key. Rebuilding that
            // just too much work, so we simply concat the string for each commnand.
            return Joiner.on("; ").join(Iterables.transform(commands, ReadCommand::toCQLString));
        }

        @Override
        public String toString()
        {
            return commands.toString();
        }
    }

    private static class Deserializer extends SelectionDeserializer
    {
        public ReadCommand deserialize(DataInputPlus in, ReadVersion version, DigestVersion digestVersion, TableMetadata metadata, int nowInSec, ColumnFilter columnFilter, RowFilter rowFilter, DataLimits limits, Optional<IndexMetadata> index)
        throws IOException
        {
            DecoratedKey key = metadata.partitioner.decorateKey(metadata.partitionKeyType.readValue(in, DatabaseDescriptor.getMaxValueSize()));
            ClusteringIndexFilter filter = ClusteringIndexFilter.serializers.get(version).deserialize(in, metadata);
            return new SinglePartitionReadCommand(digestVersion, metadata, nowInSec, columnFilter, rowFilter, limits, key, filter);
        }
    }
}<|MERGE_RESOLUTION|>--- conflicted
+++ resolved
@@ -57,25 +57,14 @@
 import org.apache.cassandra.tracing.Tracing;
 import org.apache.cassandra.transport.ProtocolVersion;
 import org.apache.cassandra.utils.FBUtilities;
-<<<<<<< HEAD
+import org.apache.cassandra.utils.Reducer;
 import org.apache.cassandra.utils.flow.Threads;
-=======
-import org.apache.cassandra.utils.FlowableThreads;
-import org.apache.cassandra.utils.FlowableUtils;
 import org.apache.cassandra.utils.JVMStabilityInspector;
-import org.apache.cassandra.utils.Pair;
->>>>>>> f922a6c8
 import org.apache.cassandra.utils.SearchIterator;
 import org.apache.cassandra.utils.WrappedBoolean;
-import org.apache.cassandra.utils.WrappedInt;
 import org.apache.cassandra.utils.btree.BTreeSet;
-<<<<<<< HEAD
+import org.apache.cassandra.utils.concurrent.OpOrder;
 import org.apache.cassandra.utils.flow.CsFlow;
-=======
-import org.apache.cassandra.utils.concurrent.OpOrder;
-import org.apache.cassandra.utils.concurrent.Ref;
-import org.apache.cassandra.utils.concurrent.Refs;
->>>>>>> f922a6c8
 
 /**
  * A read command that selects a (part of a) single partition.
@@ -371,13 +360,10 @@
 
     public CsFlow<FlowableUnfilteredPartition> deferredQuery(final ColumnFamilyStore cfs, ReadExecutionController executionController)
     {
-<<<<<<< HEAD
-        return Threads.evaluateOnCore(() -> queryMemtableAndDisk(cfs, executionController),
-                                      TPCScheduler.getCoreForKey(metadata().keyspace, partitionKey()));
-=======
-        return queryMemtableAndDisk(cfs, executionController)
-                   .lift(FlowableThreads.requestOnCore(NettyRxScheduler.getCoreForKey(metadata().keyspace, partitionKey())));
->>>>>>> f922a6c8
+        //return Threads.evaluateOnCore(() -> queryMemtableAndDisk(cfs, executionController),
+        //                              TPCScheduler.getCoreForKey(metadata().keyspace, partitionKey()));
+
+        return queryMemtableAndDisk(cfs, executionController);
     }
 
     /**
@@ -523,7 +509,7 @@
      * Also note that one must have created a {@code ReadExecutionController} on the queried table and we require it as
      * a parameter to enforce that fact, even though it's not explicitlly used by the method.
      */
-    private Flowable<FlowableUnfilteredPartition> queryMemtableAndDisk(ColumnFamilyStore cfs, ReadExecutionController executionController)
+    private CsFlow<FlowableUnfilteredPartition> queryMemtableAndDisk(ColumnFamilyStore cfs, ReadExecutionController executionController)
     {
         assert executionController != null && executionController.validForReadOn(cfs);
         Tracing.trace("Executing single-partition query on {}", cfs.name);
@@ -539,13 +525,13 @@
 
     static class QueryMetadata
     {
-        final List<Flowable<FlowableUnfilteredPartition>> allIterators;
+        final List<CsFlow<FlowableUnfilteredPartition>> allIterators;
         final List<SSTableReader> ssTableReaders;
         final int numMemtableIterators;
         final int numSSTableIterators;
         final OpOrder.Group opGroup;
 
-        QueryMetadata(List<Flowable<FlowableUnfilteredPartition>> allIterators, List<SSTableReader> ssTableReaders, OpOrder.Group opGroup)
+        QueryMetadata(List<CsFlow<FlowableUnfilteredPartition>> allIterators, List<SSTableReader> ssTableReaders, OpOrder.Group opGroup)
         {
             this.allIterators = allIterators;
             this.ssTableReaders = ssTableReaders;
@@ -555,7 +541,7 @@
         }
     }
 
-    private Flowable<FlowableUnfilteredPartition> queryMemtableAndDiskInternal(ColumnFamilyStore cfs)
+    private CsFlow<FlowableUnfilteredPartition> queryMemtableAndDiskInternal(ColumnFamilyStore cfs)
     {
          /*
          * We have 2 main strategies:
@@ -568,152 +554,35 @@
          *      we can't guarantee an older sstable won't have some elements that weren't in the most recent sstables,
          *      and counters are intrinsically a collection of shards and so have the same problem).
          */
-<<<<<<< HEAD
-        if (clusteringIndexFilter() instanceof ClusteringIndexNamesFilter && !queriesMulticellType(cfs.metadata()))
-            return queryMemtableAndSSTablesInTimestampOrder(cfs, (ClusteringIndexNamesFilter) clusteringIndexFilter());
-
-        Tracing.trace("Acquiring sstable references");
-        ColumnFamilyStore.ViewFragment view = cfs.select(View.select(SSTableSet.LIVE, partitionKey()));
-        List<FlowableUnfilteredPartition> iterators = new ArrayList<>(Iterables.size(view.memtables) + view.sstables.size());
-        ClusteringIndexFilter filter = clusteringIndexFilter();
-        long minTimestamp = Long.MAX_VALUE;
-
-        {
-            for (Memtable memtable : view.memtables)
-            {
-                Partition partition = memtable.getPartition(partitionKey());
-                if (partition == null)
-                    continue;
-
-                minTimestamp = Math.min(minTimestamp, memtable.getMinTimestamp());
-
-                @SuppressWarnings("resource") // 'iter' is added to iterators which is closed on exception, or through the closing of the final merged iterator
-                UnfilteredRowIterator iter = filter.getUnfilteredRowIterator(columnFilter(), partition);
-                oldestUnrepairedTombstone = Math.min(oldestUnrepairedTombstone, partition.stats().minLocalDeletionTime);
-                iterators.add(FlowablePartitions.fromIterator(iter, null));
-            }
-
-        /*
-         * We can't eliminate full sstables based on the timestamp of what we've already read like
-         * in collectTimeOrderedData, but we still want to eliminate sstable whose maxTimestamp < mostRecentTombstone
-         * we've read. We still rely on the sstable ordering by maxTimestamp since if
-         *   maxTimestamp_s1 > maxTimestamp_s0,
-         * we're guaranteed that s1 cannot have a row tombstone such that
-         *   timestamp(tombstone) > maxTimestamp_s0
-         * since we necessarily have
-         *   timestamp(tombstone) <= maxTimestamp_s1
-         * In other words, iterating in maxTimestamp order allow to do our mostRecentPartitionTombstone elimination
-         * in one pass, and minimize the number of sstables for which we read a partition tombstone.
-         */
-            Collections.sort(view.sstables, SSTableReader.maxTimestampComparator);
-            long mostRecentPartitionTombstone = Long.MIN_VALUE;
-            int nonIntersectingSSTables = 0;
-            int ssTablesIterated = 0;
-            List<SSTableReader> skippedSSTablesWithTombstones = null;
-
-            for (SSTableReader sstable : view.sstables)
-            {
-                // if we've already seen a partition tombstone with a timestamp greater
-                // than the most recent update to this sstable, we can skip it
-                if (sstable.getMaxTimestamp() < mostRecentPartitionTombstone)
-                    break;
-                // TODO: Filter out flow content if table or partition covered by partition-level deletion
-
-                if (!shouldInclude(sstable))
-                {
-                    nonIntersectingSSTables++;
-                    if (sstable.mayHaveTombstones())
-                    { // if sstable has tombstones we need to check after one pass if it can be safely skipped
-                        if (skippedSSTablesWithTombstones == null)
-                            skippedSSTablesWithTombstones = new ArrayList<>();
-                        skippedSSTablesWithTombstones.add(sstable);
-                    }
-                    continue;
-                }
-
-                minTimestamp = Math.min(minTimestamp, sstable.getMinTimestamp());
-
-                @SuppressWarnings("resource") // 'iter' is added to iterators which is closed on exception,
-                // or through the closing of the final merged iterator
-                FlowableUnfilteredPartition/*WithLowerBound*/ iter = makeFlowable(cfs, sstable);
-                if (!sstable.isRepaired())
-                    oldestUnrepairedTombstone = Math.min(oldestUnrepairedTombstone, sstable.getMinLocalDeletionTime());
-
-                iterators.add(iter);
-                ssTablesIterated++;
-                sstable.incrementReadCount();
-                mostRecentPartitionTombstone = Math.max(mostRecentPartitionTombstone,
-                                                        iter.header.partitionLevelDeletion.markedForDeleteAt());
-            }
-
-            int includedDueToTombstones = 0;
-            // Check for sstables with tombstones that are not expired
-            if (skippedSSTablesWithTombstones != null)
-            {
-                for (SSTableReader sstable : skippedSSTablesWithTombstones)
-                {
-                    if (sstable.getMaxTimestamp() <= minTimestamp)
-                        continue;
-
-                    @SuppressWarnings("resource") // 'iter' is added to iterators which is close on exception,
-                    // or through the closing of the final merged iterator
-                    FlowableUnfilteredPartition/*WithLowerBound*/ iter = makeFlowable(cfs, sstable);
-                    if (!sstable.isRepaired())
-                        oldestUnrepairedTombstone = Math.min(oldestUnrepairedTombstone, sstable.getMinLocalDeletionTime());
-
-                    iterators.add(iter);
-                    ssTablesIterated++;
-                    includedDueToTombstones++;
-                    sstable.incrementReadCount();
-                }
-            }
-            if (Tracing.isTracing())
-                Tracing.trace("Skipped {}/{} non-slice-intersecting sstables, included {} due to tombstones",
-                              nonIntersectingSSTables, view.sstables.size(), includedDueToTombstones);
-
-            if (iterators.isEmpty())
-                return FlowablePartitions.empty(cfs.metadata(), partitionKey(), filter.isReversed());
-
-            StorageHook.instance.reportRead(cfs.metadata().id, partitionKey());
-
-            FlowableUnfilteredPartition merged = FlowablePartitions.merge(iterators, nowInSec());
-
-            DecoratedKey key = merged.header.partitionKey;
-            cfs.metric.samplers.get(TableMetrics.Sampler.READS).addSample(merged.header.partitionKey.getKey(), key.hashCode(), 1);
-            cfs.metric.updateSSTableIterated(ssTablesIterated);
-
-            return merged;
-        }
-=======
         //if (clusteringIndexFilter() instanceof ClusteringIndexNamesFilter && !queriesMulticellType(cfs.metadata()))
         //    return queryMemtableAndSSTablesInTimestampOrder(cfs, (ClusteringIndexNamesFilter) clusteringIndexFilter());
 
-        return Flowable.using(() ->
-                              {
-                                  Tracing.trace("Acquiring sstable references");
-                                  OpOrder.Group opGroup = cfs.readOrdering.start();
-
-                                  try
-                                  {
-                                      ColumnFamilyStore.ViewFragment view = cfs.select(View.select(SSTableSet.LIVE, partitionKey()));
-                                      List<Flowable<FlowableUnfilteredPartition>> allIterators = new ArrayList<>(Iterables.size(view.memtables) + view.sstables.size());
-                                      List<SSTableReader> ssTableReaders = new ArrayList<>(view.sstables);
-
-                                      ClusteringIndexFilter filter = clusteringIndexFilter();
-                                      long minTimestamp = Long.MAX_VALUE;
-                                      for (Memtable memtable : view.memtables)
-                                      {
-                                          Partition partition = memtable.getPartition(partitionKey());
-                                          if (partition == null)
-                                              continue;
-
-                                          minTimestamp = Math.min(minTimestamp, memtable.getMinTimestamp());
-
-                                          @SuppressWarnings("resource") // 'iter' is added to iterators which is closed on exception, or through the closing of the final merged iterator
-                                          UnfilteredRowIterator iter = filter.getUnfilteredRowIterator(columnFilter(), partition);
-                                          oldestUnrepairedTombstone = Math.min(oldestUnrepairedTombstone, partition.stats().minLocalDeletionTime);
-                                          allIterators.add(Flowable.just(FlowablePartitions.fromIterator(iter, null)));
-                                      }
+        return CsFlow.using(() ->
+                            {
+                                Tracing.trace("Acquiring sstable references");
+                                OpOrder.Group opGroup = cfs.readOrdering.start();
+
+                                try
+                                {
+                                    ColumnFamilyStore.ViewFragment view = cfs.select(View.select(SSTableSet.LIVE, partitionKey()));
+                                    List<CsFlow<FlowableUnfilteredPartition>> allIterators = new ArrayList<>(Iterables.size(view.memtables) + view.sstables.size());
+                                    List<SSTableReader> ssTableReaders = new ArrayList<>(view.sstables);
+
+                                    ClusteringIndexFilter filter = clusteringIndexFilter();
+                                    long minTimestamp = Long.MAX_VALUE;
+                                    for (Memtable memtable : view.memtables)
+                                    {
+                                        Partition partition = memtable.getPartition(partitionKey());
+                                        if (partition == null)
+                                            continue;
+
+                                        minTimestamp = Math.min(minTimestamp, memtable.getMinTimestamp());
+
+                                        @SuppressWarnings("resource") // 'iter' is added to iterators which is closed on exception, or through the closing of the final merged iterator
+                                        UnfilteredRowIterator iter = filter.getUnfilteredRowIterator(columnFilter(), partition);
+                                        oldestUnrepairedTombstone = Math.min(oldestUnrepairedTombstone, partition.stats().minLocalDeletionTime);
+                                        allIterators.add(CsFlow.just(FlowablePartitions.fromIterator(iter, null)));
+                                    }
 
                                     /*
                                      * We can't eliminate full sstables based on the timestamp of what we've already read like
@@ -727,140 +596,151 @@
                                      * In other words, iterating in maxTimestamp order allow to do our mostRecentPartitionTombstone elimination
                                      * in one pass, and minimize the number of sstables for which we read a partition tombstone.
                                      */
-                                      Collections.sort(view.sstables, SSTableReader.maxTimestampComparator);
-                                      int nonIntersectingSSTables = 0;
-                                      int ssTablesIterated = 0;
-                                      List<SSTableReader> skippedSSTablesWithTombstones = null;
-
-                                      for (SSTableReader sstable : view.sstables)
-                                      {
-                                          if (!shouldInclude(sstable))
-                                          {
-                                              nonIntersectingSSTables++;
-                                              if (sstable.mayHaveTombstones())
-                                              { // if sstable has tombstones we need to check after one pass if it can be safely skipped
-                                                  if (skippedSSTablesWithTombstones == null)
-                                                      skippedSSTablesWithTombstones = new ArrayList<>();
-                                                  skippedSSTablesWithTombstones.add(sstable);
-                                              }
-                                              continue;
-                                          }
-
-                                          minTimestamp = Math.min(minTimestamp, sstable.getMinTimestamp());
-
-                                          @SuppressWarnings("resource") // 'iter' is added to iterators which is closed on exception,
-                                          // or through the closing of the final merged iterator
-                                          Flowable<FlowableUnfilteredPartition>/*WithLowerBound*/ iter = makeFlowable(cfs, sstable);
-                                          if (!sstable.isRepaired())
-                                              oldestUnrepairedTombstone = Math.min(oldestUnrepairedTombstone, sstable.getMinLocalDeletionTime());
-
-                                          allIterators.add(iter);
-                                          ssTableReaders.add(sstable);
-                                          ssTablesIterated++;
-                                          sstable.incrementReadCount();
-                                      }
-
-                                      int includedDueToTombstones = 0;
-                                      // Check for sstables with tombstones that are not expired
-                                      if (skippedSSTablesWithTombstones != null)
-                                      {
-                                          for (SSTableReader sstable : skippedSSTablesWithTombstones)
-                                          {
-                                              if (sstable.getMaxTimestamp() <= minTimestamp)
-                                                  continue;
-
-                                              @SuppressWarnings("resource") // 'iter' is added to iterators which is close on exception,
-                                              // or through the closing of the final merged iterator
-                                              Flowable<FlowableUnfilteredPartition>/*WithLowerBound*/ iter = makeFlowable(cfs, sstable);
-                                              if (!sstable.isRepaired())
-                                                  oldestUnrepairedTombstone = Math.min(oldestUnrepairedTombstone, sstable.getMinLocalDeletionTime());
-
-                                              allIterators.add(iter);
-                                              ssTableReaders.add(sstable);
-                                              ssTablesIterated++;
-                                              includedDueToTombstones++;
-                                              sstable.incrementReadCount();
-                                          }
-                                      }
-
-                                      if (Tracing.isTracing())
-                                          Tracing.trace("Skipped {}/{} non-slice-intersecting sstables, included {} due to tombstones",
-                                                        nonIntersectingSSTables, view.sstables.size(), includedDueToTombstones);
-
-                                      if (ssTablesIterated > 0)
-                                          cfs.metric.updateSSTableIterated(ssTablesIterated);
-
-                                      return new QueryMetadata(allIterators, ssTableReaders, opGroup);
-                                  }
-                                  catch (Throwable t)
-                                  {
-                                      JVMStabilityInspector.inspectThrowable(t);
-                                      opGroup.close();
-                                      throw t;
-                                  }
-                              },
-                              (metadata) ->
-                              {
-
-                                  ClusteringIndexFilter filter = clusteringIndexFilter();
-
-                                  if (metadata.allIterators.isEmpty())
-                                      return Flowable.just(FlowablePartitions.empty(cfs.metadata(), partitionKey(), filter.isReversed()));
-
-                                  StorageHook.instance.reportRead(cfs.metadata().id, partitionKey());
-                                  cfs.metric.samplers.get(TableMetrics.Sampler.READS).addSample(partitionKey.getKey(), partitionKey.hashCode(), 1);
-
-                                  //Split the iterators into memtable vs sstable
-                                  List<Flowable<FlowableUnfilteredPartition>> iters = metadata.allIterators;
-
-                                  return Flowable.concat(iters)
-                                                 .toList()
-                                                 .flatMapPublisher(l ->
-                                                                   {
-                                                                       //Filter out sstables that contain data before a partition tombstone
-                                                                       List<FlowableUnfilteredPartition> filtered;
-                                                                       if (metadata.numMemtableIterators != l.size())
-                                                                       {
-                                                                           filtered = new ArrayList<>(l.size());
-                                                                           long mostRecentPartitionTombstone = Long.MIN_VALUE;
-
-                                                                           for (int i = 0; i < l.size(); i++)
-                                                                           {
-                                                                               if (i < metadata.numMemtableIterators)
-                                                                                   filtered.add(l.get(i));
-                                                                               else
-                                                                               {
-                                                                                   SSTableReader reader = metadata.ssTableReaders.get(i - metadata.numMemtableIterators);
-                                                                                   long maxTs = reader.getMaxTimestamp();
-
-                                                                                   // if we've already seen a partition tombstone with a timestamp greater
-                                                                                   // than the most recent update to this sstable, we can skip it
-                                                                                   if (maxTs < mostRecentPartitionTombstone)
-                                                                                       break;
-
-                                                                                   FlowableUnfilteredPartition fup = l.get(i);
-
-                                                                                   mostRecentPartitionTombstone = Math.max(mostRecentPartitionTombstone,
-                                                                                                                           fup.header.partitionLevelDeletion.markedForDeleteAt());
-
-                                                                                   filtered.add(fup);
-                                                                               }
-                                                                           }
-                                                                       }
-                                                                       else
-                                                                       {
-                                                                           filtered = l;
-                                                                       }
-
-                                                                       return Flowable.just(FlowablePartitions.merge(filtered, nowInSec()));
-                                                                   });
-                              },
-                              (metadata) ->
-                              {
-                                  metadata.opGroup.close();
-                              },
-                              false);
->>>>>>> f922a6c8
+                                    Collections.sort(view.sstables, SSTableReader.maxTimestampComparator);
+                                    int nonIntersectingSSTables = 0;
+                                    int ssTablesIterated = 0;
+                                    List<SSTableReader> skippedSSTablesWithTombstones = null;
+
+                                    for (SSTableReader sstable : view.sstables)
+                                    {
+                                        if (!shouldInclude(sstable))
+                                        {
+                                            nonIntersectingSSTables++;
+                                            if (sstable.mayHaveTombstones())
+                                            { // if sstable has tombstones we need to check after one pass if it can be safely skipped
+                                                if (skippedSSTablesWithTombstones == null)
+                                                    skippedSSTablesWithTombstones = new ArrayList<>();
+                                                skippedSSTablesWithTombstones.add(sstable);
+                                            }
+                                            continue;
+                                        }
+
+                                        minTimestamp = Math.min(minTimestamp, sstable.getMinTimestamp());
+
+                                        @SuppressWarnings("resource") // 'iter' is added to iterators which is closed on exception,
+                                        // or through the closing of the final merged iterator
+                                        CsFlow<FlowableUnfilteredPartition>/*WithLowerBound*/ iter = makeFlowable(cfs, sstable);
+                                        if (!sstable.isRepaired())
+                                            oldestUnrepairedTombstone = Math.min(oldestUnrepairedTombstone, sstable.getMinLocalDeletionTime());
+
+                                        allIterators.add(iter);
+                                        ssTableReaders.add(sstable);
+                                        ssTablesIterated++;
+                                        sstable.incrementReadCount();
+                                    }
+
+                                    int includedDueToTombstones = 0;
+                                    // Check for sstables with tombstones that are not expired
+                                    if (skippedSSTablesWithTombstones != null)
+                                    {
+                                        for (SSTableReader sstable : skippedSSTablesWithTombstones)
+                                        {
+                                            if (sstable.getMaxTimestamp() <= minTimestamp)
+                                                continue;
+
+                                            @SuppressWarnings("resource") // 'iter' is added to iterators which is close on exception,
+                                            // or through the closing of the final merged iterator
+                                            CsFlow<FlowableUnfilteredPartition>/*WithLowerBound*/ iter = makeFlowable(cfs, sstable);
+                                            if (!sstable.isRepaired())
+                                                oldestUnrepairedTombstone = Math.min(oldestUnrepairedTombstone, sstable.getMinLocalDeletionTime());
+
+                                            allIterators.add(iter);
+                                            ssTableReaders.add(sstable);
+                                            ssTablesIterated++;
+                                            includedDueToTombstones++;
+                                            sstable.incrementReadCount();
+                                        }
+                                    }
+
+                                    if (Tracing.isTracing())
+                                        Tracing.trace("Skipped {}/{} non-slice-intersecting sstables, included {} due to tombstones",
+                                                      nonIntersectingSSTables, view.sstables.size(), includedDueToTombstones);
+
+                                    if (ssTablesIterated > 0)
+                                        cfs.metric.updateSSTableIterated(ssTablesIterated);
+
+                                    return new QueryMetadata(allIterators, ssTableReaders, opGroup);
+                                }
+                                catch (Throwable t)
+                                {
+                                    JVMStabilityInspector.inspectThrowable(t);
+                                    opGroup.close();
+                                    throw t;
+                                }
+                            },
+                            (metadata) ->
+                            {
+
+                                ClusteringIndexFilter filter = clusteringIndexFilter();
+
+                                if (metadata.allIterators.isEmpty())
+                                    return CsFlow.just(FlowablePartitions.empty(cfs.metadata(), partitionKey(), filter.isReversed()));
+
+                                StorageHook.instance.reportRead(cfs.metadata().id, partitionKey());
+                                cfs.metric.samplers.get(TableMetrics.Sampler.READS).addSample(partitionKey.getKey(), partitionKey.hashCode(), 1);
+
+                                //Split the iterators into memtable vs sstable
+                                List<CsFlow<FlowableUnfilteredPartition>> iters = metadata.allIterators;
+
+                                return CsFlow.merge(iters, Comparator.comparing((c) -> 0),
+                                                    new Reducer<FlowableUnfilteredPartition, List<FlowableUnfilteredPartition>>()
+                                                    {
+                                                        List<FlowableUnfilteredPartition> fups = new ArrayList<>(iters.size());
+
+                                                        public void reduce(int idx, FlowableUnfilteredPartition current)
+                                                        {
+                                                            fups.add(current);
+                                                        }
+
+                                                        public List<FlowableUnfilteredPartition> getReduced()
+                                                        {
+                                                            return fups;
+                                                        }
+                                                    })
+                                             .flatMap(l ->
+                                                      {
+                                                          //Filter out sstables that contain data before a partition tombstone
+                                                          List<FlowableUnfilteredPartition> filtered;
+                                                          if (metadata.numMemtableIterators != l.size())
+                                                          {
+                                                              filtered = new ArrayList<>(l.size());
+                                                              long mostRecentPartitionTombstone = Long.MIN_VALUE;
+
+                                                              for (int i = 0; i < l.size(); i++)
+                                                              {
+                                                                  if (i < metadata.numMemtableIterators)
+                                                                      filtered.add(l.get(i));
+                                                                  else
+                                                                  {
+                                                                      SSTableReader reader = metadata.ssTableReaders.get(i - metadata.numMemtableIterators);
+                                                                      long maxTs = reader.getMaxTimestamp();
+
+                                                                      // if we've already seen a partition tombstone with a timestamp greater
+                                                                      // than the most recent update to this sstable, we can skip it
+                                                                      if (maxTs < mostRecentPartitionTombstone)
+                                                                          break;
+
+                                                                      FlowableUnfilteredPartition fup = l.get(i);
+
+                                                                      mostRecentPartitionTombstone = Math.max(mostRecentPartitionTombstone,
+                                                                                                              fup.header.partitionLevelDeletion.markedForDeleteAt());
+
+                                                                      filtered.add(fup);
+                                                                  }
+                                                              }
+                                                          }
+                                                          else
+                                                          {
+                                                              filtered = l;
+                                                          }
+
+                                                          return CsFlow.just(FlowablePartitions.merge(filtered, nowInSec()));
+                                                      });
+                            },
+                            (metadata) ->
+                            {
+                                metadata.opGroup.close();
+                            });
     }
 
 
@@ -886,14 +766,9 @@
 //
 //    }
 
-    private Flowable<FlowableUnfilteredPartition> makeFlowable(ColumnFamilyStore cfs, final SSTableReader sstable)
-    {
-<<<<<<< HEAD
-        // synchronous!
-        return sstable.flow(partitionKey(), clusteringIndexFilter().getSlices(metadata()), columnFilter(), isReversed());
-=======
-        return sstable.flowable(cfs.readOrdering, partitionKey(), clusteringIndexFilter().getSlices(metadata()), columnFilter(), isReversed());
->>>>>>> f922a6c8
+    private CsFlow<FlowableUnfilteredPartition> makeFlowable(ColumnFamilyStore cfs, final SSTableReader sstable)
+    {
+        return sstable.flow(cfs.readOrdering, partitionKey(), clusteringIndexFilter().getSlices(metadata()), columnFilter(), isReversed());
     }
 
 //    /**
@@ -1247,17 +1122,8 @@
 
         public Single<PartitionIterator> executeInternal(Monitor monitor)
         {
-<<<<<<< HEAD
             return Single.fromCallable(() -> executeLocally(monitor, false).toIterator()) // TODO - add filterint to partition publisher
                          .map(p -> limits.filter(UnfilteredPartitionIterators.filter(p, nowInSec), nowInSec));
-=======
-            return Single.defer(() -> executeLocally(monitor, false)
-                                      .concatMap(f -> ImmutableBTreePartition.create(f).toFlowable()).toList()
-                                      .map(p -> UnfilteredPartitionIterators.filter(UnfilteredPartitionIterators.concat(p.stream()
-                                                                                                                         .map(l -> new SingletonUnfilteredPartitionIterator(l.unfilteredIterator()))
-                                                                                                                         .collect(Collectors.toList()), metadata()), nowInSec()))
-            );
->>>>>>> f922a6c8
         }
 
         public PartitionsPublisher executeLocally(Monitor monitor)
