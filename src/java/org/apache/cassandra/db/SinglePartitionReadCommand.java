--- conflicted
+++ resolved
@@ -379,16 +379,12 @@
         return StorageProxy.read(Group.one(this), consistency, clientState, queryStartNanoTime);
     }
 
-<<<<<<< HEAD
     public void executePipeline(RequestContext requestContext) throws RequestExecutionException
     {
         StorageProxy.readPipeline(Group.one(this), requestContext);
     }
 
-    public SinglePartitionPager getPager(PagingState pagingState, int protocolVersion)
-=======
     public SinglePartitionPager getPager(PagingState pagingState, ProtocolVersion protocolVersion)
->>>>>>> d9641e5c
     {
         return getPager(this, pagingState, protocolVersion);
     }
