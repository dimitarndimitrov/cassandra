/*
 * Licensed to the Apache Software Foundation (ASF) under one
 * or more contributor license agreements.  See the NOTICE file
 * distributed with this work for additional information
 * regarding copyright ownership.  The ASF licenses this file
 * to you under the Apache License, Version 2.0 (the
 * "License"); you may not use this file except in compliance
 * with the License.  You may obtain a copy of the License at
 *
 *     http://www.apache.org/licenses/LICENSE-2.0
 *
 * Unless required by applicable law or agreed to in writing, software
 * distributed under the License is distributed on an "AS IS" BASIS,
 * WITHOUT WARRANTIES OR CONDITIONS OF ANY KIND, either express or implied.
 * See the License for the specific language governing permissions and
 * limitations under the License.
 */
package org.apache.cassandra.db.filter;

import java.io.IOException;
import java.nio.ByteBuffer;

import org.slf4j.Logger;
import org.slf4j.LoggerFactory;

import org.apache.cassandra.db.*;
import org.apache.cassandra.db.ReadVerbs.ReadVersion;
import org.apache.cassandra.db.aggregation.GroupMaker;
import org.apache.cassandra.db.aggregation.GroupingState;
import org.apache.cassandra.db.aggregation.AggregationSpecification;
import org.apache.cassandra.db.rows.*;
import org.apache.cassandra.db.partitions.*;
import org.apache.cassandra.db.transform.BasePartitions;
import org.apache.cassandra.db.transform.BaseRows;
import org.apache.cassandra.db.transform.StoppingTransformation;
import org.apache.cassandra.db.transform.Transformation;
import org.apache.cassandra.io.util.DataInputPlus;
import org.apache.cassandra.io.util.DataOutputPlus;
import org.apache.cassandra.schema.TableMetadata;
import org.apache.cassandra.utils.ByteBufferUtil;
import org.apache.cassandra.utils.flow.CsFlow;
import org.apache.cassandra.utils.versioning.VersionDependent;
import org.apache.cassandra.utils.versioning.Versioned;

/**
 * Object in charge of tracking if we have fetch enough data for a given query.
 *
 * This is more complicated than a single count because we support PER PARTITION
 * limits, but also due to GROUP BY and paging.
 */
public abstract class DataLimits
{
    private static final Logger logger = LoggerFactory.getLogger(DataLimits.class);

    public static final Versioned<ReadVersion, Serializer> serializers = ReadVersion.versioned(Serializer::new);

    public static final int NO_LIMIT = Integer.MAX_VALUE;

    public static final DataLimits NONE = new CQLLimits(NO_LIMIT)
    {
        @Override
        public boolean hasEnoughLiveData(CachedPartition cached, int nowInSec, boolean countPartitionsWithOnlyStaticData)
        {
            return false;
        }

        @Override
        public UnfilteredPartitionIterator filter(UnfilteredPartitionIterator iter,
                                                  int nowInSec,
                                                  boolean countPartitionsWithOnlyStaticData)
        {
            return iter;
        }

        @Override
        public UnfilteredRowIterator filter(UnfilteredRowIterator iter,
                                            int nowInSec,
                                            boolean countPartitionsWithOnlyStaticData)
        {
            return iter;
        }
    };

    // We currently deal with distinct queries by querying full partitions but limiting the result at 1 row per
    // partition (see SelectStatement.makeFilter). So an "unbounded" distinct is still actually doing some filtering.
    public static final DataLimits DISTINCT_NONE = new CQLLimits(NO_LIMIT, 1, true);

    public enum Kind { CQL_LIMIT, CQL_PAGING_LIMIT, CQL_GROUP_BY_LIMIT, CQL_GROUP_BY_PAGING_LIMIT }

    public static DataLimits cqlLimits(int cqlRowLimit)
    {
        return cqlRowLimit == NO_LIMIT ? NONE : new CQLLimits(cqlRowLimit);
    }

    public static DataLimits cqlLimits(int cqlRowLimit, int perPartitionLimit)
    {
        return cqlRowLimit == NO_LIMIT && perPartitionLimit == NO_LIMIT
             ? NONE
             : new CQLLimits(cqlRowLimit, perPartitionLimit);
    }

    private static DataLimits cqlLimits(int cqlRowLimit, int perPartitionLimit, boolean isDistinct)
    {
        return cqlRowLimit == NO_LIMIT && perPartitionLimit == NO_LIMIT && !isDistinct
             ? NONE
             : new CQLLimits(cqlRowLimit, perPartitionLimit, isDistinct);
    }

    public static DataLimits groupByLimits(int groupLimit,
                                           int groupPerPartitionLimit,
                                           int rowLimit,
                                           AggregationSpecification groupBySpec)
    {
        return new CQLGroupByLimits(groupLimit, groupPerPartitionLimit, rowLimit, groupBySpec);
    }

    public static DataLimits distinctLimits(int cqlRowLimit)
    {
        return CQLLimits.distinct(cqlRowLimit);
    }

    public abstract Kind kind();

    public abstract boolean isUnlimited();
    public abstract boolean isDistinct();

    public boolean isGroupByLimit()
    {
        return false;
    }

    public boolean isExhausted(Counter counter)
    {
        return counter.counted() < count();
    }

    public abstract DataLimits forPaging(int pageSize);
    public abstract DataLimits forPaging(int pageSize, ByteBuffer lastReturnedKey, int lastReturnedKeyRemaining);

    public abstract DataLimits forShortReadRetry(int toFetch);

    /**
     * Creates a <code>DataLimits</code> instance to be used for paginating internally GROUP BY queries.
     *
     * @param state the <code>GroupMaker</code> state
     * @return a <code>DataLimits</code> instance to be used for paginating internally GROUP BY queries
     */
    public DataLimits forGroupByInternalPaging(GroupingState state)
    {
        throw new UnsupportedOperationException();
    }

    public abstract boolean hasEnoughLiveData(CachedPartition cached, int nowInSec, boolean countPartitionsWithOnlyStaticData);

    /**
     * Returns a new {@code Counter} for this limits.
     *
     * @param nowInSec the current time in second (to decide what is expired or not).
     * @param assumeLiveData if true, the counter will assume that every row passed is live and won't
     * thus check for liveness, otherwise it will. This should be {@code true} when used on a
     * {@code RowIterator} (since it only returns live rows), false otherwise.
     * @param countPartitionsWithOnlyStaticData if {@code true} the partitions with only static data should be counted
     * as 1 valid row.
     * @return a new {@code Counter} for this limits.
     */
    public abstract Counter newCounter(int nowInSec, boolean assumeLiveData, boolean countPartitionsWithOnlyStaticData);

    /**
     * The max number of results this limits enforces.
     * <p>
     * Note that the actual definition of "results" depends a bit: for "normal" queries it's a number of rows,
     * but for GROUP BY queries it's a number of groups.
     *
     * @return the maximum number of results this limits enforces.
     */
    public abstract int count();

    public abstract int perPartitionCount();

    /**
     * Returns equivalent limits but where any internal state kept to track where we are of paging and/or grouping is
     * discarded.
     */
    public abstract DataLimits withoutState();

    public UnfilteredPartitionIterator filter(UnfilteredPartitionIterator iter,
                                              int nowInSec,
                                              boolean countPartitionsWithOnlyStaticData)
    {
<<<<<<< HEAD
        return Transformation.apply(iter, this.newCounter(nowInSec, false).asTransformation());
=======
        return this.newCounter(nowInSec, false, countPartitionsWithOnlyStaticData).applyTo(iter);
>>>>>>> 1b8a634d
    }

    public UnfilteredRowIterator filter(UnfilteredRowIterator iter,
                                        int nowInSec,
                                        boolean countPartitionsWithOnlyStaticData)
    {
<<<<<<< HEAD
        return Transformation.apply(iter, this.newCounter(nowInSec, false).asTransformation());
=======
        return this.newCounter(nowInSec, false, countPartitionsWithOnlyStaticData).applyTo(iter);
>>>>>>> 1b8a634d
    }

    public PartitionIterator filter(PartitionIterator iter, int nowInSec, boolean countPartitionsWithOnlyStaticData)
    {
<<<<<<< HEAD
        return Transformation.apply(iter, this.newCounter(nowInSec, true).asTransformation());
=======
        return this.newCounter(nowInSec, true, countPartitionsWithOnlyStaticData).applyTo(iter);
>>>>>>> 1b8a634d
    }

    /**
     * Estimate the number of results that a full scan of the provided cfs would yield.
     */
    public abstract float estimateTotalResults(ColumnFamilyStore cfs);

    public abstract class Counter
    {
        protected final int nowInSec;
        protected final boolean assumeLiveData;

        protected Counter(int nowInSec, boolean assumeLiveData)
        {
            this.nowInSec = nowInSec;
            this.assumeLiveData = assumeLiveData;
        }

        abstract void newPartition(DecoratedKey partitionKey, Row staticRow);
        abstract Row newRow(Row row);           // Can return null, in which case row should not be returned.
        abstract Row newStaticRow(Row row);     // Can return null, in which case row should not be returned.
        abstract void endOfPartition();
        public abstract void endOfIteration();

        /**
         * The number of results counted.
         * <p>
         * Note that the definition of "results" should be the same that for {@link #count}.
         *
         * @return the number of results counted.
         */
        public abstract int counted();

        public abstract int countedInCurrentPartition();

        /**
         * The number of rows counted.
         *
         * @return the number of rows counted.
         */
        public abstract int rowCounted();

        /**
         * The number of rows counted in the current partition.
         *
         * @return the number of rows counted in the current partition.
         */
        public abstract int rowCountedInCurrentPartition();

        abstract boolean isDone();
        public abstract boolean isDoneForPartition();

        protected boolean isLive(Row row)
        {
            return assumeLiveData || row.hasLiveData(nowInSec);
        }

        public Transformation<BaseRowIterator<?>> asTransformation()
        {
            return new Transform(this, true);
        }

        public Transformation<BaseRowIterator<?>> asCountOnlyTransformation()
        {
            return new Transform(this, false);
        }
    }

    private static FlowableUnfilteredPartition filter(Counter counter, FlowableUnfilteredPartition partition)
    {
        counter.newPartition(partition.partitionKey(), partition.staticRow);

        CsFlow<Unfiltered> content = partition.content.takeUntilAndDoOnClose(counter::isDoneForPartition,
                                                                             counter::endOfPartition)
                                                      .skippingMap(unfiltered ->
                                                                   unfiltered instanceof Row ?
                                                                           counter.newRow((Row) unfiltered) :
                                                                           unfiltered);
        return new FlowableUnfilteredPartition(partition.header,
                                               counter.newStaticRow(partition.staticRow),
                                               content);
    }

    public CsFlow<FlowableUnfilteredPartition> filter(CsFlow<FlowableUnfilteredPartition> partitions, int nowInSec)
    {
        Counter counter = this.newCounter(nowInSec, false);
        return partitions.takeUntilAndDoOnClose(counter::isDone,
                                                counter::endOfIteration)
                         .skippingMap(partition -> filter(counter, partition));
    }

    public static class Transform extends StoppingTransformation<BaseRowIterator<?>>
    {
        private final Counter counter;

        // false means we do not propagate our stop signals onto the iterator, we only count
        private final boolean enforceLimits;

        protected Transform(Counter counter, boolean enforceLimits)
        {
            this.counter = counter;
            this.enforceLimits = enforceLimits;
        }

        @Override
        protected BaseRowIterator<?> applyToPartition(BaseRowIterator<?> partition)
        {
            if (partition == null)
                return null;

            return partition instanceof UnfilteredRowIterator ? Transformation.apply((UnfilteredRowIterator) partition, this)
                                                              : Transformation.apply((RowIterator) partition, this);
        }

        @Override
        public Row applyToStatic(Row row)
        {
            return counter.newStaticRow(row);
        }

        @Override
        protected Row applyToRow(Row row)
        {
            row = counter.newRow(row);
            if (counter.isDoneForPartition())
                stopInPartition();

            return row;
        }

        public void onPartitionClose()
        {
            super.onPartitionClose();
            counter.endOfPartition();
            if (counter.isDone())
                stop();
        }

        @Override
        protected void attachTo(BasePartitions partitions)
        {
            if (enforceLimits)
                super.attachTo(partitions);
            if (counter.isDone())
                stop();
        }


        @Override
        protected void attachTo(BaseRows rows)
        {
            if (enforceLimits)
                super.attachTo(rows);
            counter.newPartition(rows.partitionKey(), rows.staticRow());
            if (counter.isDoneForPartition())
                stopInPartition();
        }

        @Override
        public void onClose()
        {
            counter.endOfIteration();
            super.onClose();
        }
    }

    /**
     * Limits used by CQL; this counts rows.
     */
    private static class CQLLimits extends DataLimits
    {
        protected final int rowLimit;
        protected final int perPartitionLimit;

        // Whether the query is a distinct query or not.
        protected final boolean isDistinct;

        private CQLLimits(int rowLimit)
        {
            this(rowLimit, NO_LIMIT);
        }

        private CQLLimits(int rowLimit, int perPartitionLimit)
        {
            this(rowLimit, perPartitionLimit, false);
        }

        private CQLLimits(int rowLimit, int perPartitionLimit, boolean isDistinct)
        {
            this.rowLimit = rowLimit;
            this.perPartitionLimit = perPartitionLimit;
            this.isDistinct = isDistinct;
        }

        private static CQLLimits distinct(int rowLimit)
        {
            return new CQLLimits(rowLimit, 1, true);
        }

        public Kind kind()
        {
            return Kind.CQL_LIMIT;
        }

        public boolean isUnlimited()
        {
            return rowLimit == NO_LIMIT && perPartitionLimit == NO_LIMIT;
        }

        public boolean isDistinct()
        {
            return isDistinct;
        }

        public DataLimits forPaging(int pageSize)
        {
            return new CQLLimits(pageSize, perPartitionLimit, isDistinct);
        }

        public DataLimits forPaging(int pageSize, ByteBuffer lastReturnedKey, int lastReturnedKeyRemaining)
        {
            return new CQLPagingLimits(pageSize, perPartitionLimit, isDistinct, lastReturnedKey, lastReturnedKeyRemaining);
        }

        public DataLimits forShortReadRetry(int toFetch)
        {
            // When we do a short read retry, we're only ever querying the single partition on which we have a short read. So
            // we use toFetch as the row limit and use no perPartitionLimit (it would be equivalent in practice to use toFetch
            // for both argument or just for perPartitionLimit with no limit on rowLimit).
            return new CQLLimits(toFetch, NO_LIMIT, isDistinct);
        }

        public boolean hasEnoughLiveData(CachedPartition cached, int nowInSec, boolean countPartitionsWithOnlyStaticData)
        {
            // We want the number of row that are currently live. Getting that precise number forces
            // us to iterate the cached partition in general, but we can avoid that if:
            //   - The number of rows with at least one non-expiring cell is greater than what we ask,
            //     in which case we know we have enough live.
            //   - The number of rows is less than requested, in which case we  know we won't have enough.
            if (cached.rowsWithNonExpiringCells() >= rowLimit)
                return true;

            if (cached.rowCount() < rowLimit)
                return false;

            // Otherwise, we need to re-count

            DataLimits.Counter counter = newCounter(nowInSec, false, countPartitionsWithOnlyStaticData);
            try (UnfilteredRowIterator cacheIter = cached.unfilteredIterator(ColumnFilter.selection(cached.columns()), Slices.ALL, false);
                 UnfilteredRowIterator iter = Transformation.apply(cacheIter, counter.asTransformation()))
            {
                // Consume the iterator until we've counted enough
                while (iter.hasNext())
                    iter.next();
                return counter.isDone();
            }
        }

        public Counter newCounter(int nowInSec, boolean assumeLiveData, boolean countPartitionsWithOnlyStaticData)
        {
            return new CQLCounter(nowInSec, assumeLiveData, countPartitionsWithOnlyStaticData);
        }

        public int count()
        {
            return rowLimit;
        }

        public int perPartitionCount()
        {
            return perPartitionLimit;
        }

        public DataLimits withoutState()
        {
            return this;
        }

        public float estimateTotalResults(ColumnFamilyStore cfs)
        {
            // TODO: we should start storing stats on the number of rows (instead of the number of cells)
            float rowsPerPartition = ((float) cfs.getMeanCells()) / cfs.metadata().regularColumns().size();
            return rowsPerPartition * (cfs.estimateKeys());
        }

        protected class CQLCounter extends Counter
        {
            protected int rowCounted;
            protected int rowInCurrentPartition;
            protected final boolean countPartitionsWithOnlyStaticData;

            protected boolean hasLiveStaticRow;

            public CQLCounter(int nowInSec, boolean assumeLiveData, boolean countPartitionsWithOnlyStaticData)
            {
                super(nowInSec, assumeLiveData);
                this.countPartitionsWithOnlyStaticData = countPartitionsWithOnlyStaticData;
            }

            @Override
            public void newPartition(DecoratedKey partitionKey, Row staticRow)
            {
                rowInCurrentPartition = 0;
                hasLiveStaticRow = !staticRow.isEmpty() && isLive(staticRow);
            }

            @Override
            public Row newRow(Row row)
            {
                if (isLive(row))
                    incrementRowCount();
                return row;
            }

            @Override
            public Row newStaticRow(Row row)
            {
                return row;
            }

            @Override
            public void endOfPartition()
            {
                // Normally, we don't count static rows as from a CQL point of view, it will be merge with other
                // rows in the partition. However, if we only have the static row, it will be returned as one row
                // so count it.
                if (countPartitionsWithOnlyStaticData && hasLiveStaticRow && rowInCurrentPartition == 0)
                    incrementRowCount();
            }

            @Override
            public void endOfIteration()
            {
                // nothing to do
            }

            protected void incrementRowCount()
            {
                ++rowCounted;
                ++rowInCurrentPartition;
            }

            public int counted()
            {
                return rowCounted;
            }

            public int countedInCurrentPartition()
            {
                return rowInCurrentPartition;
            }

            public int rowCounted()
            {
                return rowCounted;
            }

            public int rowCountedInCurrentPartition()
            {
                return rowInCurrentPartition;
            }

            public boolean isDone()
            {
                return rowCounted >= rowLimit;
            }

            public boolean isDoneForPartition()
            {
                return isDone() || rowInCurrentPartition >= perPartitionLimit;
            }

            @Override
            public String toString()
            {
                return String.format("[counted: %d, count: %d", counted(), count());
            }
        }

        @Override
        public String toString()
        {
            StringBuilder sb = new StringBuilder();

            if (rowLimit != NO_LIMIT)
            {
                sb.append("LIMIT ").append(rowLimit);
                if (perPartitionLimit != NO_LIMIT)
                    sb.append(' ');
            }

            if (perPartitionLimit != NO_LIMIT)
                sb.append("PER PARTITION LIMIT ").append(perPartitionLimit);

            return sb.toString();
        }
    }

    private static class CQLPagingLimits extends CQLLimits
    {
        private final ByteBuffer lastReturnedKey;
        private final int lastReturnedKeyRemaining;

        public CQLPagingLimits(int rowLimit, int perPartitionLimit, boolean isDistinct, ByteBuffer lastReturnedKey, int lastReturnedKeyRemaining)
        {
            super(rowLimit, perPartitionLimit, isDistinct);
            this.lastReturnedKey = lastReturnedKey;
            this.lastReturnedKeyRemaining = lastReturnedKeyRemaining;
        }

        @Override
        public Kind kind()
        {
            return Kind.CQL_PAGING_LIMIT;
        }

        @Override
        public DataLimits forPaging(int pageSize)
        {
            throw new UnsupportedOperationException();
        }

        @Override
        public DataLimits forPaging(int pageSize, ByteBuffer lastReturnedKey, int lastReturnedKeyRemaining)
        {
            throw new UnsupportedOperationException();
        }

        @Override
        public DataLimits withoutState()
        {
            return new CQLLimits(rowLimit, perPartitionLimit, isDistinct);
        }

        @Override
        public Counter newCounter(int nowInSec, boolean assumeLiveData, boolean countPartitionsWithOnlyStaticData)
        {
            return new PagingAwareCounter(nowInSec, assumeLiveData, countPartitionsWithOnlyStaticData);
        }

        private class PagingAwareCounter extends CQLCounter
        {
            private PagingAwareCounter(int nowInSec, boolean assumeLiveData, boolean countPartitionsWithOnlyStaticData)
            {
                super(nowInSec, assumeLiveData, countPartitionsWithOnlyStaticData);
            }

            @Override
            public void newPartition(DecoratedKey partitionKey, Row staticRow)
            {
                if (partitionKey.getKey().equals(lastReturnedKey))
                {
                    rowInCurrentPartition = perPartitionLimit - lastReturnedKeyRemaining;
                    // lastReturnedKey is the last key for which we're returned rows in the first page.
                    // So, since we know we have returned rows, we know we have accounted for the static row
                    // if any already, so force hasLiveStaticRow to false so we make sure to not count it
                    // once more.
                    hasLiveStaticRow = false;
                }
                else
                {
                    super.newPartition(partitionKey, staticRow);
                }
            }
        }
    }

    /**
     * <code>CQLLimits</code> used for GROUP BY queries or queries with aggregates.
     * <p>Internally, GROUP BY queries are always paginated by number of rows to avoid OOMExceptions. By consequence,
     * the limits keep track of the number of rows as well as the number of groups.</p>
     * <p>A group can only be counted if the next group or the end of the data is reached.</p>
     */
    private static class CQLGroupByLimits extends CQLLimits
    {
        /**
         * The <code>GroupMaker</code> state
         */
        protected final GroupingState state;

        /**
         * The GROUP BY specification
         */
        protected final AggregationSpecification groupBySpec;

        /**
         * The limit on the number of groups
         */
        protected final int groupLimit;

        /**
         * The limit on the number of groups per partition
         */
        protected final int groupPerPartitionLimit;

        public CQLGroupByLimits(int groupLimit,
                                int groupPerPartitionLimit,
                                int rowLimit,
                                AggregationSpecification groupBySpec)
        {
            this(groupLimit, groupPerPartitionLimit, rowLimit, groupBySpec, GroupingState.EMPTY_STATE);
        }

        private CQLGroupByLimits(int groupLimit,
                                 int groupPerPartitionLimit,
                                 int rowLimit,
                                 AggregationSpecification groupBySpec,
                                 GroupingState state)
        {
            super(rowLimit, NO_LIMIT, false);
            this.groupLimit = groupLimit;
            this.groupPerPartitionLimit = groupPerPartitionLimit;
            this.groupBySpec = groupBySpec;
            this.state = state;
        }

        @Override
        public Kind kind()
        {
            return Kind.CQL_GROUP_BY_LIMIT;
        }

        @Override
        public boolean isGroupByLimit()
        {
            return true;
        }

        public boolean isUnlimited()
        {
            return groupLimit == NO_LIMIT && groupPerPartitionLimit == NO_LIMIT && rowLimit == NO_LIMIT;
        }

        public DataLimits forShortReadRetry(int toFetch)
        {
            return new CQLLimits(toFetch);
        }

        @Override
        public float estimateTotalResults(ColumnFamilyStore cfs)
        {
            // For the moment, we return the estimated number of rows as we have no good way of estimating 
            // the number of groups that will be returned. Hopefully, we should be able to fix
            // that problem at some point.
            return super.estimateTotalResults(cfs);
        }

        @Override
        public DataLimits forPaging(int pageSize)
        {
            if (logger.isTraceEnabled())
                logger.trace("{} forPaging({})", hashCode(), pageSize);
            return new CQLGroupByLimits(pageSize,
                                        groupPerPartitionLimit,
                                        rowLimit,
                                        groupBySpec,
                                        state);
        }

        @Override
        public DataLimits forPaging(int pageSize, ByteBuffer lastReturnedKey, int lastReturnedKeyRemaining)
        {
            if (logger.isTraceEnabled())
                logger.trace("{} forPaging({}, {}, {}) vs state {}/{}",
                             hashCode(),
                             pageSize,
                             lastReturnedKey == null ? "null" : ByteBufferUtil.bytesToHex(lastReturnedKey),
                             lastReturnedKeyRemaining,
                             state.partitionKey() == null ? "null" : ByteBufferUtil.bytesToHex(state.partitionKey()),
                             state.clustering() == null ? "null" : state.clustering().toBinaryString());
            return new CQLGroupByPagingLimits(pageSize,
                                              groupPerPartitionLimit,
                                              rowLimit,
                                              groupBySpec,
                                              state,
                                              lastReturnedKey,
                                              lastReturnedKeyRemaining);
        }

        @Override
        public DataLimits forGroupByInternalPaging(GroupingState state)
        {
            return new CQLGroupByLimits(rowLimit,
                                        groupPerPartitionLimit,
                                        rowLimit,
                                        groupBySpec,
                                        state);
        }

        @Override
        public Counter newCounter(int nowInSec, boolean assumeLiveData, boolean countPartitionsWithOnlyStaticData)
        {
            return new GroupByAwareCounter(nowInSec, assumeLiveData, countPartitionsWithOnlyStaticData);
        }

        @Override
        public int count()
        {
            return groupLimit;
        }

        @Override
        public int perPartitionCount()
        {
            return groupPerPartitionLimit;
        }

        @Override
        public DataLimits withoutState()
        {
            return state == GroupingState.EMPTY_STATE
                 ? this
                 : new CQLGroupByLimits(groupLimit, groupPerPartitionLimit, rowLimit, groupBySpec);
        }

        @Override
        public String toString()
        {
            StringBuilder sb = new StringBuilder();

            if (groupLimit != NO_LIMIT)
            {
                sb.append("GROUP LIMIT ").append(groupLimit);
                if (groupPerPartitionLimit != NO_LIMIT || rowLimit != NO_LIMIT)
                    sb.append(' ');
            }

            if (groupPerPartitionLimit != NO_LIMIT)
            {
                sb.append("GROUP PER PARTITION LIMIT ").append(groupPerPartitionLimit);
                if (rowLimit != NO_LIMIT)
                    sb.append(' ');
            }

            if (rowLimit != NO_LIMIT)
            {
                sb.append("LIMIT ").append(rowLimit);
            }

            return sb.toString();
        }

        @Override
        public boolean isExhausted(Counter counter)
        {
            return ((GroupByAwareCounter) counter).rowCounted < rowLimit
                    && counter.counted() < groupLimit;
        }

        protected class GroupByAwareCounter extends Counter
        {
            private final GroupMaker groupMaker;

            protected final boolean countPartitionsWithOnlyStaticData;

            /**
             * The key of the partition being processed.
             */
            protected DecoratedKey currentPartitionKey;

            /**
             * The number of rows counted so far.
             */
            protected int rowCounted;

            /**
             * The number of rows counted so far in the current partition.
             */
            protected int rowCountedInCurrentPartition;

            /**
             * The number of groups counted so far. A group is counted only once it is complete
             * (e.g the next one has been reached).
             */
            protected int groupCounted;

            /**
             * The number of groups in the current partition.
             */
            protected int groupInCurrentPartition;

            protected boolean hasGroupStarted;

            protected boolean hasLiveStaticRow;

            protected boolean hasReturnedRowsFromCurrentPartition;

            private GroupByAwareCounter(int nowInSec, boolean assumeLiveData, boolean countPartitionsWithOnlyStaticData)
            {
                super(nowInSec, assumeLiveData);
                this.groupMaker = groupBySpec.newGroupMaker(state);
                this.countPartitionsWithOnlyStaticData = countPartitionsWithOnlyStaticData;

                // If the end of the partition was reached at the same time than the row limit, the last group might
                // not have been counted yet. Due to that we need to guess, based on the state, if the previous group
                // is still open.
                hasGroupStarted = state.hasClustering();
            }

            @Override
            public void newPartition(DecoratedKey partitionKey, Row staticRow)
            {
                if (logger.isTraceEnabled())
                    logger.trace("{} - GroupByAwareCounter.applyToPartition {}", hashCode(),
                                 ByteBufferUtil.bytesToHex(partitionKey.getKey()));
                if (partitionKey.getKey().equals(state.partitionKey()))
                {
                    // The only case were we could have state.partitionKey() equals to the partition key
                    // is if some of the partition rows have been returned in the previous page but the
                    // partition was not exhausted (as the state partition key has not been updated yet).
                    // Since we know we have returned rows, we know we have accounted for
                    // the static row if any already, so force hasLiveStaticRow to false so we make sure to not count it
                    // once more.
                    hasLiveStaticRow = false;
                    hasReturnedRowsFromCurrentPartition = true;
                    hasGroupStarted = true;
                }
                else
                {
                    // We need to increment our count of groups if we have reached a new one and unless we had no new
                    // content added since we closed our last group (that is, if hasGroupStarted). Note that we may get
                    // here with hasGroupStarted == false in the following cases:
                    // * the partition limit was reached for the previous partition
                    // * the previous partition was containing only one static row
                    // * the rows of the last group of the previous partition were all marked as deleted
                    if (hasGroupStarted && groupMaker.isNewGroup(partitionKey, Clustering.STATIC_CLUSTERING))
                    {
                        incrementGroupCount();
                        // If we detect, before starting the new partition, that we are done, we need to increase
                        // the per partition group count of the previous partition as the next page will start from
                        // there.
                        if (isDone())
                            incrementGroupInCurrentPartitionCount();
                        hasGroupStarted = false;
                    }
                    hasReturnedRowsFromCurrentPartition = false;
                    hasLiveStaticRow = !staticRow.isEmpty() && isLive(staticRow);
                }
                currentPartitionKey = partitionKey;
                // If we are done we need to preserve the groupInCurrentPartition and rowCountedInCurrentPartition
                // because the pager need to retrieve the count associated to the last value it has returned.
                if (!isDone())
                {
                    groupInCurrentPartition = 0;
                    rowCountedInCurrentPartition = 0;
                }
            }

            @Override
            public Row newStaticRow(Row row)
            {
                if (logger.isTraceEnabled())
                    logger.trace("{} - GroupByAwareCounter.applyToStatic {}/{}",
                                 hashCode(),
                                 ByteBufferUtil.bytesToHex(currentPartitionKey.getKey()),
                                 row == null ? "null" : row.clustering().toBinaryString());

                // It's possible that we're "done" if the partition we just started bumped the number of groups (in
                // applyToPartition() above), in which case Transformation will still call this method. In that case, we
                // want to ignore the static row, it should (and will) be returned with the next page/group if needs be.
                if (isDone())
                {
                    hasLiveStaticRow = false; // The row has not been returned
                    return Rows.EMPTY_STATIC_ROW;
                }
                return row;
            }

            @Override
            public Row newRow(Row row)
            {
                if (logger.isTraceEnabled())
                    logger.trace("{} - GroupByAwareCounter.applyToRow {}/{}",
                                 hashCode(),
                                 ByteBufferUtil.bytesToHex(currentPartitionKey.getKey()),
                                 row.clustering().toBinaryString());

                // We want to check if the row belongs to a new group even if it has been deleted. The goal being
                // to minimize the chances of having to go through the same data twice if we detect on the next
                // non deleted row that we have reached the limit.
                if (groupMaker.isNewGroup(currentPartitionKey, row.clustering()))
                {
                    if (hasGroupStarted)
                    {
                        incrementGroupCount();
                        incrementGroupInCurrentPartitionCount();
                    }
                    hasGroupStarted = false;
                }

                // That row may have made us increment the group count, which may mean we're done for this partition, in
                // which case we shouldn't count this row (it won't be returned).
                if (isDoneForPartition())
                {
                    hasGroupStarted = false;
                    return null;
                }

                if (isLive(row))
                {
                    hasGroupStarted = true;
                    incrementRowCount();
                    hasReturnedRowsFromCurrentPartition = true;
                }

                return row;
            }

            @Override
            public int counted()
            {
                return groupCounted;
            }

            @Override
            public int countedInCurrentPartition()
            {
                return groupInCurrentPartition;
            }

            @Override
            public int rowCounted()
            {
                return rowCounted;
            }

            @Override
            public int rowCountedInCurrentPartition()
            {
                return rowCountedInCurrentPartition;
            }

            protected void incrementRowCount()
            {
                rowCountedInCurrentPartition++;
                ++rowCounted;
            }

            private void incrementGroupCount()
            {
                groupCounted++;
            }

            private void incrementGroupInCurrentPartitionCount()
            {
                groupInCurrentPartition++;
            }

            @Override
            public boolean isDoneForPartition()
            {
                return isDone() || groupInCurrentPartition >= groupPerPartitionLimit;
            }

            @Override
            public boolean isDone()
            {
                return groupCounted >= groupLimit;
            }

            @Override
            public void endOfPartition()
            {
                // Normally, we don't count static rows as from a CQL point of view, it will be merge with other
                // rows in the partition. However, if we only have the static row, it will be returned as one group
                // so count it.
                if (countPartitionsWithOnlyStaticData && hasLiveStaticRow && !hasReturnedRowsFromCurrentPartition)
                {
                    incrementRowCount();
                    incrementGroupCount();
                    incrementGroupInCurrentPartitionCount();
                    hasGroupStarted = false;
                }
            }

            @Override
            public void endOfIteration()
            {
                // Groups are only counted when the end of the group is reached.
                // The end of a group is detected by 2 ways:
                // 1) a new group is reached
                // 2) the end of the data is reached
                // We know that the end of the data is reached if the group limit has not been reached
                // and the number of rows counted is smaller than the internal page size.
                if (hasGroupStarted && groupCounted < groupLimit && rowCounted < rowLimit)
                {
                    incrementGroupCount();
                    incrementGroupInCurrentPartitionCount();
                }
            }
        }
    }

    private static class CQLGroupByPagingLimits extends CQLGroupByLimits
    {
        private final ByteBuffer lastReturnedKey;

        private final int lastReturnedKeyRemaining;

        public CQLGroupByPagingLimits(int groupLimit,
                                      int groupPerPartitionLimit,
                                      int rowLimit,
                                      AggregationSpecification groupBySpec,
                                      GroupingState state,
                                      ByteBuffer lastReturnedKey,
                                      int lastReturnedKeyRemaining)
        {
            super(groupLimit,
                  groupPerPartitionLimit,
                  rowLimit,
                  groupBySpec,
                  state);

            this.lastReturnedKey = lastReturnedKey;
            this.lastReturnedKeyRemaining = lastReturnedKeyRemaining;
        }

        @Override
        public Kind kind()
        {
            return Kind.CQL_GROUP_BY_PAGING_LIMIT;
        }

        @Override
        public DataLimits forPaging(int pageSize)
        {
            throw new UnsupportedOperationException();
        }

        @Override
        public DataLimits forPaging(int pageSize, ByteBuffer lastReturnedKey, int lastReturnedKeyRemaining)
        {
            throw new UnsupportedOperationException();
        }

        @Override
        public DataLimits forGroupByInternalPaging(GroupingState state)
        {
            throw new UnsupportedOperationException();
        }

        @Override
        public Counter newCounter(int nowInSec, boolean assumeLiveData, boolean countPartitionsWithOnlyStaticData)
        {
            assert state == GroupingState.EMPTY_STATE || lastReturnedKey.equals(state.partitionKey());
            return new PagingGroupByAwareCounter(nowInSec, assumeLiveData, countPartitionsWithOnlyStaticData);
        }

        @Override
        public DataLimits withoutState()
        {
            return new CQLGroupByLimits(groupLimit, groupPerPartitionLimit, rowLimit, groupBySpec);
        }

        private class PagingGroupByAwareCounter extends GroupByAwareCounter
        {
            private PagingGroupByAwareCounter(int nowInSec, boolean assumeLiveData, boolean countPartitionsWithOnlyStaticData)
            {
                super(nowInSec, assumeLiveData, countPartitionsWithOnlyStaticData);
            }

            @Override
            public void newPartition(DecoratedKey partitionKey, Row staticRow)
            {
                if (logger.isTraceEnabled())
                    logger.trace("{} - CQLGroupByPagingLimits.applyToPartition {}",
                                 hashCode(), ByteBufferUtil.bytesToHex(partitionKey.getKey()));

                if (partitionKey.getKey().equals(lastReturnedKey))
                {
                    currentPartitionKey = partitionKey;
                    groupInCurrentPartition = groupPerPartitionLimit - lastReturnedKeyRemaining;
                    hasReturnedRowsFromCurrentPartition = true;
                    hasLiveStaticRow = false;
                    hasGroupStarted = state.hasClustering();
                }
                else
                {
                    super.newPartition(partitionKey, staticRow);
                }
            }
        }
    }

    public static class Serializer extends VersionDependent<ReadVersion>
    {
        private Serializer(ReadVersion version)
        {
            super(version);
        }

        public void serialize(DataLimits limits, DataOutputPlus out, ClusteringComparator comparator) throws IOException
        {
            out.writeByte(limits.kind().ordinal());
            switch (limits.kind())
            {
                case CQL_LIMIT:
                case CQL_PAGING_LIMIT:
                    CQLLimits cqlLimits = (CQLLimits)limits;
                    out.writeUnsignedVInt(cqlLimits.rowLimit);
                    out.writeUnsignedVInt(cqlLimits.perPartitionLimit);
                    out.writeBoolean(cqlLimits.isDistinct);
                    if (limits.kind() == Kind.CQL_PAGING_LIMIT)
                    {
                        CQLPagingLimits pagingLimits = (CQLPagingLimits)cqlLimits;
                        ByteBufferUtil.writeWithVIntLength(pagingLimits.lastReturnedKey, out);
                        out.writeUnsignedVInt(pagingLimits.lastReturnedKeyRemaining);
                    }
                    break;
                case CQL_GROUP_BY_LIMIT:
                case CQL_GROUP_BY_PAGING_LIMIT:
                    CQLGroupByLimits groupByLimits = (CQLGroupByLimits) limits;
                    out.writeUnsignedVInt(groupByLimits.groupLimit);
                    out.writeUnsignedVInt(groupByLimits.groupPerPartitionLimit);
                    out.writeUnsignedVInt(groupByLimits.rowLimit);

                    AggregationSpecification groupBySpec = groupByLimits.groupBySpec;
                    AggregationSpecification.serializers.get(version).serialize(groupBySpec, out);

                    GroupingState.serializers.get(version).serialize(groupByLimits.state, out, comparator);

                    if (limits.kind() == Kind.CQL_GROUP_BY_PAGING_LIMIT)
                    {
                        CQLGroupByPagingLimits pagingLimits = (CQLGroupByPagingLimits) groupByLimits;
                        ByteBufferUtil.writeWithVIntLength(pagingLimits.lastReturnedKey, out);
                        out.writeUnsignedVInt(pagingLimits.lastReturnedKeyRemaining);
                     }
                     break;
            }
        }

        public DataLimits deserialize(DataInputPlus in, TableMetadata metadata) throws IOException
        {
            Kind kind = Kind.values()[in.readUnsignedByte()];
            switch (kind)
            {
                case CQL_LIMIT:
                case CQL_PAGING_LIMIT:
                {
                    int rowLimit = (int) in.readUnsignedVInt();
                    int perPartitionLimit = (int) in.readUnsignedVInt();
                    boolean isDistinct = in.readBoolean();
                    if (kind == Kind.CQL_LIMIT)
                        return cqlLimits(rowLimit, perPartitionLimit, isDistinct);
                    ByteBuffer lastKey = ByteBufferUtil.readWithVIntLength(in);
                    int lastRemaining = (int) in.readUnsignedVInt();
                    return new CQLPagingLimits(rowLimit, perPartitionLimit, isDistinct, lastKey, lastRemaining);
                }
                case CQL_GROUP_BY_LIMIT:
                case CQL_GROUP_BY_PAGING_LIMIT:
                {
                    int groupLimit = (int) in.readUnsignedVInt();
                    int groupPerPartitionLimit = (int) in.readUnsignedVInt();
                    int rowLimit = (int) in.readUnsignedVInt();

                    AggregationSpecification groupBySpec = AggregationSpecification.serializers.get(version).deserialize(in, metadata);

                    GroupingState state = GroupingState.serializers.get(version).deserialize(in, metadata.comparator);

                    if (kind == Kind.CQL_GROUP_BY_LIMIT)
                        return new CQLGroupByLimits(groupLimit,
                                                    groupPerPartitionLimit,
                                                    rowLimit,
                                                    groupBySpec,
                                                    state);

                    ByteBuffer lastKey = ByteBufferUtil.readWithVIntLength(in);
                    int lastRemaining = (int) in.readUnsignedVInt();
                    return new CQLGroupByPagingLimits(groupLimit,
                                                      groupPerPartitionLimit,
                                                      rowLimit,
                                                      groupBySpec,
                                                      state,
                                                      lastKey,
                                                      lastRemaining);
                }
            }
            throw new AssertionError();
        }

        public long serializedSize(DataLimits limits, ClusteringComparator comparator)
        {
            long size = TypeSizes.sizeof((byte) limits.kind().ordinal());
            switch (limits.kind())
            {
                case CQL_LIMIT:
                case CQL_PAGING_LIMIT:
                    CQLLimits cqlLimits = (CQLLimits) limits;
                    size += TypeSizes.sizeofUnsignedVInt(cqlLimits.rowLimit);
                    size += TypeSizes.sizeofUnsignedVInt(cqlLimits.perPartitionLimit);
                    size += TypeSizes.sizeof(cqlLimits.isDistinct);
                    if (limits.kind() == Kind.CQL_PAGING_LIMIT)
                    {
                        CQLPagingLimits pagingLimits = (CQLPagingLimits) cqlLimits;
                        size += ByteBufferUtil.serializedSizeWithVIntLength(pagingLimits.lastReturnedKey);
                        size += TypeSizes.sizeofUnsignedVInt(pagingLimits.lastReturnedKeyRemaining);
                    }
                    break;
                case CQL_GROUP_BY_LIMIT:
                case CQL_GROUP_BY_PAGING_LIMIT:
                    CQLGroupByLimits groupByLimits = (CQLGroupByLimits) limits;
                    size += TypeSizes.sizeofUnsignedVInt(groupByLimits.groupLimit);
                    size += TypeSizes.sizeofUnsignedVInt(groupByLimits.groupPerPartitionLimit);
                    size += TypeSizes.sizeofUnsignedVInt(groupByLimits.rowLimit);

                    AggregationSpecification groupBySpec = groupByLimits.groupBySpec;
                    size += AggregationSpecification.serializers.get(version).serializedSize(groupBySpec);

                    size += GroupingState.serializers.get(version).serializedSize(groupByLimits.state, comparator);

                    if (limits.kind() == Kind.CQL_GROUP_BY_PAGING_LIMIT)
                    {
                        CQLGroupByPagingLimits pagingLimits = (CQLGroupByPagingLimits) groupByLimits;
                        size += ByteBufferUtil.serializedSizeWithVIntLength(pagingLimits.lastReturnedKey);
                        size += TypeSizes.sizeofUnsignedVInt(pagingLimits.lastReturnedKeyRemaining);
                    }
                    break;
                default:
                    throw new AssertionError();
            }
            return size;
        }
    }
}<|MERGE_RESOLUTION|>--- conflicted
+++ resolved
@@ -187,31 +187,19 @@
                                               int nowInSec,
                                               boolean countPartitionsWithOnlyStaticData)
     {
-<<<<<<< HEAD
-        return Transformation.apply(iter, this.newCounter(nowInSec, false).asTransformation());
-=======
-        return this.newCounter(nowInSec, false, countPartitionsWithOnlyStaticData).applyTo(iter);
->>>>>>> 1b8a634d
+        return Transformation.apply(iter, this.newCounter(nowInSec, false, countPartitionsWithOnlyStaticData).asTransformation());
     }
 
     public UnfilteredRowIterator filter(UnfilteredRowIterator iter,
                                         int nowInSec,
                                         boolean countPartitionsWithOnlyStaticData)
     {
-<<<<<<< HEAD
-        return Transformation.apply(iter, this.newCounter(nowInSec, false).asTransformation());
-=======
-        return this.newCounter(nowInSec, false, countPartitionsWithOnlyStaticData).applyTo(iter);
->>>>>>> 1b8a634d
+        return Transformation.apply(iter, this.newCounter(nowInSec, false, countPartitionsWithOnlyStaticData).asTransformation());
     }
 
     public PartitionIterator filter(PartitionIterator iter, int nowInSec, boolean countPartitionsWithOnlyStaticData)
     {
-<<<<<<< HEAD
-        return Transformation.apply(iter, this.newCounter(nowInSec, true).asTransformation());
-=======
-        return this.newCounter(nowInSec, true, countPartitionsWithOnlyStaticData).applyTo(iter);
->>>>>>> 1b8a634d
+        return Transformation.apply(iter, this.newCounter(nowInSec, true, countPartitionsWithOnlyStaticData).asTransformation());
     }
 
     /**
@@ -295,9 +283,9 @@
                                                content);
     }
 
-    public CsFlow<FlowableUnfilteredPartition> filter(CsFlow<FlowableUnfilteredPartition> partitions, int nowInSec)
-    {
-        Counter counter = this.newCounter(nowInSec, false);
+    public CsFlow<FlowableUnfilteredPartition> filter(CsFlow<FlowableUnfilteredPartition> partitions, int nowInSec, boolean countPartitionsWithOnlyStaticData)
+    {
+        Counter counter = this.newCounter(nowInSec, false, countPartitionsWithOnlyStaticData);
         return partitions.takeUntilAndDoOnClose(counter::isDone,
                                                 counter::endOfIteration)
                          .skippingMap(partition -> filter(counter, partition));
