--- conflicted
+++ resolved
@@ -645,16 +645,12 @@
             logger.info("{} Starting anticompaction for {}.{} on {}/{} sstables", PreviewKind.NONE.logPrefix(parentRepairSession), cfs.keyspace.getName(), cfs.getTableName(), validatedForRepair.size(), cfs.getLiveSSTables().size());
             logger.trace("{} Starting anticompaction for ranges {}", PreviewKind.NONE.logPrefix(parentRepairSession), ranges);
             Set<SSTableReader> sstables = new HashSet<>(validatedForRepair);
-<<<<<<< HEAD
             Set<SSTableReader> sstablesToMutateRepairStatus = new HashSet<>();
-=======
->>>>>>> 7d4d1a32
 
             Set<SSTableReader> nonAnticompacting = new HashSet<>();
 
             Iterator<SSTableReader> sstableIterator = sstables.iterator();
             List<Range<Token>> normalizedRanges = Range.normalize(ranges);
-            Set<SSTableReader> fullyContainedSSTables = new HashSet<>();
 
             while (sstableIterator.hasNext())
             {
@@ -668,13 +664,8 @@
                 {
                     if (r.contains(sstableRange))
                     {
-<<<<<<< HEAD
                         logger.info("[repair #{}] SSTable {} fully contained in range {}, mutating repairedAt instead of anticompacting", parentRepairSession, sstable, r);
                         sstablesToMutateRepairStatus.add(sstable);
-=======
-                        logger.info("{} SSTable {} fully contained in range {}, mutating repairedAt instead of anticompacting", PreviewKind.NONE.logPrefix(parentRepairSession), sstable, r);
-                        fullyContainedSSTables.add(sstable);
->>>>>>> 7d4d1a32
                         sstableIterator.remove();
                         shouldAnticompact = true;
                         break;
@@ -693,17 +684,10 @@
                     sstableIterator.remove();
                 }
             }
-<<<<<<< HEAD
-            cfs.mutateRepairedAt(sstablesToMutateRepairStatus, repairedAt, pendingRepair);
+            cfs.getCompactionStrategyManager().mutateRepaired(sstablesToMutateRepairStatus, repairedAt, pendingRepair);
             cfs.metric.bytesMutatedAnticompaction.inc(SSTableReader.getTotalBytes(sstablesToMutateRepairStatus));
             txn.cancel(Sets.union(nonAnticompacting, sstablesToMutateRepairStatus));
             validatedForRepair.release(Sets.union(nonAnticompacting, sstablesToMutateRepairStatus));
-=======
-            cfs.metric.bytesMutatedAnticompaction.inc(SSTableReader.getTotalBytes(fullyContainedSSTables));
-            cfs.getCompactionStrategyManager().mutateRepaired(fullyContainedSSTables, repairedAt, pendingRepair);
-            txn.cancel(Sets.union(nonAnticompacting, fullyContainedSSTables));
-            validatedForRepair.release(Sets.union(nonAnticompacting, fullyContainedSSTables));
->>>>>>> 7d4d1a32
             assert txn.originals().equals(sstables);
             if (!sstables.isEmpty())
                 doAntiCompaction(cfs, ranges, txn, repairedAt, pendingRepair);
