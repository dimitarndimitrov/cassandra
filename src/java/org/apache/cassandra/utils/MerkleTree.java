/*
 * Licensed to the Apache Software Foundation (ASF) under one
 * or more contributor license agreements.  See the NOTICE file
 * distributed with this work for additional information
 * regarding copyright ownership.  The ASF licenses this file
 * to you under the Apache License, Version 2.0 (the
 * "License"); you may not use this file except in compliance
 * with the License.  You may obtain a copy of the License at
 *
 *     http://www.apache.org/licenses/LICENSE-2.0
 *
 * Unless required by applicable law or agreed to in writing, software
 * distributed under the License is distributed on an "AS IS" BASIS,
 * WITHOUT WARRANTIES OR CONDITIONS OF ANY KIND, either express or implied.
 * See the License for the specific language governing permissions and
 * limitations under the License.
 */
package org.apache.cassandra.utils;

import java.io.DataInput;
import java.io.IOException;
import java.io.Serializable;
import java.util.*;
import java.util.stream.Collectors;

import com.google.common.base.Preconditions;
import com.google.common.collect.PeekingIterator;

import org.slf4j.Logger;
import org.slf4j.LoggerFactory;

import org.apache.cassandra.db.TypeSizes;
import org.apache.cassandra.dht.IPartitioner;
import org.apache.cassandra.dht.IPartitionerDependentSerializer;
import org.apache.cassandra.dht.Range;
import org.apache.cassandra.dht.Token;
import org.apache.cassandra.exceptions.ConfigurationException;
import org.apache.cassandra.io.util.DataInputPlus;
import org.apache.cassandra.io.util.DataOutputPlus;
import org.apache.cassandra.repair.messages.RepairVerbs.RepairVersion;
import org.apache.cassandra.utils.versioning.VersionDependent;
import org.apache.cassandra.utils.versioning.Versioned;

/**
 * A MerkleTree implemented as a binary tree.
 *
 * A MerkleTree is a full binary tree that represents a perfect binary tree of
 * depth 'hashdepth'. In a perfect binary tree, each leaf contains a
 * sequentially hashed range, and each inner node contains the binary hash of
 * its two children. In the MerkleTree, many ranges will not be split to the
 * full depth of the perfect binary tree: the leaves of this tree are Leaf objects,
 * which contain the computed values of the nodes that would be below them if
 * the tree were perfect.
 *
 * The hash values of the inner nodes of the MerkleTree are calculated lazily based
 * on their children when the hash of a range is requested with hash(range).
 *
 * Inputs passed to TreeRange.validate should be calculated using a very secure hash,
 * because all hashing internal to the tree is accomplished using XOR.
 *
 * If two MerkleTrees have the same hashdepth, they represent a perfect tree
 * of the same depth, and can always be compared, regardless of size or splits.
 */
public class MerkleTree implements Serializable
{
<<<<<<< HEAD
    public static final Versioned<RepairVersion, MerkleTreeSerializer> serializers = RepairVersion.versioned(MerkleTreeSerializer::new);
=======
    private static Logger logger = LoggerFactory.getLogger(MerkleTree.class);

    public static final MerkleTreeSerializer serializer = new MerkleTreeSerializer();
>>>>>>> 710720d9
    private static final long serialVersionUID = 2L;

    public static final byte RECOMMENDED_DEPTH = Byte.MAX_VALUE - 1;

    public static final int CONSISTENT = 0;
    public static final int FULLY_INCONSISTENT = 1;
    public static final int PARTIALLY_INCONSISTENT = 2;
    private static final byte[] EMPTY_HASH = new byte[0];

    public final byte hashdepth;

    /** The top level range that this MerkleTree covers. */
    public final Range<Token> fullRange;
    private final IPartitioner partitioner;

    private long maxsize;
    private long size;
    private Hashable root;

    public static class MerkleTreeSerializer extends VersionDependent<RepairVersion> implements Serializer<MerkleTree>
    {
        MerkleTreeSerializer(RepairVersion version)
        {
            super(version);
        }

        public void serialize(MerkleTree mt, DataOutputPlus out) throws IOException
        {
            out.writeByte(mt.hashdepth);
            out.writeLong(mt.maxsize);
            out.writeLong(mt.size);
            out.writeUTF(mt.partitioner.getClass().getCanonicalName());
            // full range
            Token.serializer.serialize(mt.fullRange.left, out, version.boundsVersion);
            Token.serializer.serialize(mt.fullRange.right, out, version.boundsVersion);
            Hashable.serializer.serialize(mt.root, out, version);
        }

        public MerkleTree deserialize(DataInputPlus in) throws IOException
        {
            byte hashdepth = in.readByte();
            long maxsize = in.readLong();
            long size = in.readLong();
            IPartitioner partitioner;
            try
            {
                partitioner = FBUtilities.newPartitioner(in.readUTF());
            }
            catch (ConfigurationException e)
            {
                throw new IOException(e);
            }

            // full range
            Token left = Token.serializer.deserialize(in, partitioner, version.boundsVersion);
            Token right = Token.serializer.deserialize(in, partitioner, version.boundsVersion);
            Range<Token> fullRange = new Range<>(left, right);

            MerkleTree mt = new MerkleTree(partitioner, fullRange, hashdepth, maxsize);
            mt.size = size;
            mt.root = Hashable.serializer.deserialize(in, partitioner, version);
            return mt;
        }

        public long serializedSize(MerkleTree mt)
        {
            long size = 1 // mt.hashdepth
                 + TypeSizes.sizeof(mt.maxsize)
                 + TypeSizes.sizeof(mt.size)
                 + TypeSizes.sizeof(mt.partitioner.getClass().getCanonicalName());

            // full range
            size += Token.serializer.serializedSize(mt.fullRange.left, version.boundsVersion);
            size += Token.serializer.serializedSize(mt.fullRange.right, version.boundsVersion);

            size += Hashable.serializer.serializedSize(mt.root, version);
            return size;
        }
    }

    /**
     * @param partitioner The partitioner in use.
     * @param range the range this tree covers
     * @param hashdepth The maximum depth of the tree. 100/(2^depth) is the %
     *        of the key space covered by each subrange of a fully populated tree.
     * @param maxsize The maximum number of subranges in the tree.
     */
    public MerkleTree(IPartitioner partitioner, Range<Token> range, byte hashdepth, long maxsize)
    {
        assert hashdepth < Byte.MAX_VALUE;
        this.fullRange = Preconditions.checkNotNull(range);
        this.partitioner = Preconditions.checkNotNull(partitioner);
        this.hashdepth = hashdepth;
        this.maxsize = maxsize;

        size = 1;
        root = new Leaf(null);
    }


    static byte inc(byte in)
    {
        assert in < Byte.MAX_VALUE;
        return (byte)(in + 1);
    }

    /**
     * Initializes this tree by splitting it until hashdepth is reached,
     * or until an additional level of splits would violate maxsize.
     *
     * NB: Replaces all nodes in the tree.
     */
    public void init()
    {
        // determine the depth to which we can safely split the tree
        byte sizedepth = (byte)(Math.log10(maxsize) / Math.log10(2));
        byte depth = (byte)Math.min(sizedepth, hashdepth);

        root = initHelper(fullRange.left, fullRange.right, (byte)0, depth);
        size = (long)Math.pow(2, depth);
    }

    private Hashable initHelper(Token left, Token right, byte depth, byte max)
    {
        if (depth == max)
            // we've reached the leaves
            return new Leaf();
        Token midpoint = partitioner.midpoint(left, right);

        if (midpoint.equals(left) || midpoint.equals(right))
            return new Leaf();

        Hashable lchild =  initHelper(left, midpoint, inc(depth), max);
        Hashable rchild =  initHelper(midpoint, right, inc(depth), max);
        return new Inner(midpoint, lchild, rchild);
    }

    Hashable root()
    {
        return root;
    }

    public IPartitioner partitioner()
    {
        return partitioner;
    }

    /**
     * The number of distinct ranges contained in this tree. This is a reasonable
     * measure of the memory usage of the tree (assuming 'this.order' is significant).
     */
    public long size()
    {
        return size;
    }

    public long maxsize()
    {
        return maxsize;
    }

    public void maxsize(long maxsize)
    {
        this.maxsize = maxsize;
    }

    /**
     * @param ltree First tree.
     * @param rtree Second tree.
     * @return A list of the largest contiguous ranges where the given trees disagree.
     */
    public static List<TreeRange> difference(MerkleTree ltree, MerkleTree rtree)
    {
        return diff(ltree, rtree).stream().map(TreeRange.class::cast).collect(Collectors.toList());
    }

    public static List<TreeDifference> diff(MerkleTree ltree, MerkleTree rtree)
    {
        if (!ltree.fullRange.equals(rtree.fullRange))
            throw new IllegalArgumentException("Difference only make sense on tree covering the same range (but " + ltree.fullRange + " != " + rtree.fullRange + ")");

        List<TreeDifference> diff = new ArrayList<>();
        TreeDifference active = new TreeDifference(ltree.fullRange.left, ltree.fullRange.right, (byte)0);

        Hashable lnode = ltree.find(active);
        Hashable rnode = rtree.find(active);
        byte[] lhash = lnode.hash();
        byte[] rhash = rnode.hash();
        active.setSize(lnode.sizeOfRange(), rnode.sizeOfRange());

        if (lhash != null && rhash != null && !Arrays.equals(lhash, rhash))
        {
            logger.debug("Digest mismatch detected, traversing trees [{}, {}]", ltree, rtree);
            if (FULLY_INCONSISTENT == differenceHelper(ltree, rtree, diff, active))
            {
                logger.debug("Range {} fully inconsistent", active);
                diff.add(active);
            }
        }
        else if (lhash == null || rhash == null)
            diff.add(active);
        return diff;
    }

    /**
     * TODO: This function could be optimized into a depth first traversal of
     * the two trees in parallel.
     *
     * Takes two trees and a range for which they have hashes, but are inconsistent.
     * @return FULLY_INCONSISTENT if active is inconsistent, PARTIALLY_INCONSISTENT if only a subrange is inconsistent.
     */
    static int differenceHelper(MerkleTree ltree, MerkleTree rtree, List<TreeDifference> diff, TreeRange active)
    {
        if (active.depth == Byte.MAX_VALUE)
            return CONSISTENT;

        Token midpoint = ltree.partitioner().midpoint(active.left, active.right);
        // sanity check for midpoint calculation, see CASSANDRA-13052
        if (midpoint.equals(active.left) || midpoint.equals(active.right))
        {
            // Unfortunately we can't throw here to abort the validation process, as the code is executed in it's own
            // thread with the caller waiting for a condition to be signaled after completion and without an option
            // to indicate an error (2.x only).
            logger.error("Invalid midpoint {} for [{},{}], range will be reported inconsistent", midpoint, active.left, active.right);
            return FULLY_INCONSISTENT;
        }

        TreeDifference left = new TreeDifference(active.left, midpoint, inc(active.depth));
        TreeDifference right = new TreeDifference(midpoint, active.right, inc(active.depth));
        logger.debug("({}) Hashing sub-ranges [{}, {}] for {} divided by midpoint {}", active.depth, left, right, active, midpoint);
        byte[] lhash, rhash;
        Hashable lnode, rnode;

        // see if we should recurse left
        lnode = ltree.find(left);
        rnode = rtree.find(left);
        lhash = lnode.hash();
        rhash = rnode.hash();
        left.setSize(lnode.sizeOfRange(), rnode.sizeOfRange());
        left.setRows(lnode.rowsInRange(), rnode.rowsInRange());
        left.setHashes(lnode.hash, rnode.hash);

        int ldiff = CONSISTENT;
        boolean lreso = lhash != null && rhash != null;
        if (lreso && !Arrays.equals(lhash, rhash))
        {
            logger.debug("({}) Inconsistent digest on left sub-range {}: [{}, {}]", active.depth, left, lnode, rnode);
            if (lnode instanceof Leaf) ldiff = FULLY_INCONSISTENT;
            else ldiff = differenceHelper(ltree, rtree, diff, left);
        }
        else if (!lreso)
        {
            logger.debug("({}) Left sub-range fully inconsistent {}", active.depth, right);
            ldiff = FULLY_INCONSISTENT;
        }

        // see if we should recurse right
        lnode = ltree.find(right);
        rnode = rtree.find(right);
        lhash = lnode.hash();
        rhash = rnode.hash();
        right.setSize(lnode.sizeOfRange(), rnode.sizeOfRange());
        right.setRows(lnode.rowsInRange(), rnode.rowsInRange());
        left.setHashes(lnode.hash, rnode.hash);

        int rdiff = CONSISTENT;
        boolean rreso = lhash != null && rhash != null;
        if (rreso && !Arrays.equals(lhash, rhash))
        {
            logger.debug("({}) Inconsistent digest on right sub-range {}: [{}, {}]", active.depth, right, lnode, rnode);
            if (rnode instanceof Leaf) rdiff = FULLY_INCONSISTENT;
            else rdiff = differenceHelper(ltree, rtree, diff, right);
        }
        else if (!rreso)
        {
            logger.debug("({}) Right sub-range fully inconsistent {}", active.depth, right);
            rdiff = FULLY_INCONSISTENT;
        }

        if (ldiff == FULLY_INCONSISTENT && rdiff == FULLY_INCONSISTENT)
        {
            // both children are fully inconsistent
            logger.debug("({}) Fully inconsistent range [{}, {}]", active.depth, left, right);
            return FULLY_INCONSISTENT;
        }
        else if (ldiff == FULLY_INCONSISTENT)
        {
            logger.debug("({}) Adding left sub-range to diff as fully inconsistent {}", active.depth, left);
            diff.add(left);
            return PARTIALLY_INCONSISTENT;
        }
        else if (rdiff == FULLY_INCONSISTENT)
        {
            logger.debug("({}) Adding right sub-range to diff as fully inconsistent {}", active.depth, right);
            diff.add(right);
            return PARTIALLY_INCONSISTENT;
        }
        logger.debug("({}) Range {} partially inconstent", active.depth, active);
        return PARTIALLY_INCONSISTENT;
    }

    /**
     * For testing purposes.
     * Gets the smallest range containing the token.
     */
    public TreeRange get(Token t)
    {
        return getHelper(root, fullRange.left, fullRange.right, (byte)0, t);
    }

    TreeRange getHelper(Hashable hashable, Token pleft, Token pright, byte depth, Token t)
    {
        while (true)
        {
            if (hashable instanceof Leaf)
            {
                // we've reached a hash: wrap it up and deliver it
                return new TreeRange(this, pleft, pright, depth, hashable);
            }
            // else: node.

            Inner node = (Inner) hashable;
            depth = inc(depth);
            if (Range.contains(pleft, node.token, t))
            { // left child contains token
                hashable = node.lchild;
                pright = node.token;
            }
            else
            { // else: right child contains token
                hashable = node.rchild;
                pleft = node.token;
            }
        }
    }

    /**
     * Invalidates the ranges containing the given token.
     * Useful for testing.
     */
    public void invalidate(Token t)
    {
        invalidateHelper(root, fullRange.left, t);
    }

    private void invalidateHelper(Hashable hashable, Token pleft, Token t)
    {
        hashable.hash(null);
        if (hashable instanceof Leaf)
            return;
        // else: node.

        Inner node = (Inner)hashable;
        if (Range.contains(pleft, node.token, t))
            // left child contains token
            invalidateHelper(node.lchild, pleft, t);
        else
            // right child contains token
            invalidateHelper(node.rchild, node.token, t);
    }

    /**
     * Hash the given range in the tree. The range must have been generated
     * with recursive applications of partitioner.midpoint().
     *
     * NB: Currently does not support wrapping ranges that do not end with
     * partitioner.getMinimumToken().
     *
     * @return Null if any subrange of the range is invalid, or if the exact
     *         range cannot be calculated using this tree.
     */
    public byte[] hash(Range<Token> range)
    {
        return find(range).hash();
    }

    /**
     * Find the {@link Hashable} node that matches the given {@code range}.
     *
     * @param range Range to find
     * @return {@link Hashable} found. If nothing found, return {@link Leaf} with null hash.
     */
    private Hashable find(Range<Token> range)
    {
        try
        {
            return findHelper(root, new Range<Token>(fullRange.left, fullRange.right), range);
        }
        catch (StopRecursion e)
        {
            return new Leaf();
        }
    }

    /**
     * @throws StopRecursion If no match could be found for the range.
     */
    private Hashable findHelper(Hashable current, Range<Token> activeRange, Range<Token> find) throws StopRecursion
    {
        while (true)
        {
            if (current instanceof Leaf)
            {
                if (!find.contains(activeRange))
                    // we are not fully contained in this range!
                    throw new StopRecursion.BadRange();
                return current;
            }
            // else: node.

            Inner node = (Inner) current;
            Range<Token> leftRange = new Range<>(activeRange.left, node.token);
            Range<Token> rightRange = new Range<>(node.token, activeRange.right);

            if (find.contains(activeRange))
                // this node is fully contained in the range
                return node.calc();

            // else: one of our children contains the range

            if (leftRange.contains(find))
            { // left child contains/matches the range
                current = node.lchild;
                activeRange = leftRange;
            }
            else if (rightRange.contains(find))
            { // right child contains/matches the range
                current = node.rchild;
                activeRange = rightRange;
            }
            else
            {
                throw new StopRecursion.BadRange();
            }
        }
    }

    /**
     * Splits the range containing the given token, if no tree limits would be
     * violated. If the range would be split to a depth below hashdepth, or if
     * the tree already contains maxsize subranges, this operation will fail.
     *
     * @return True if the range was successfully split.
     */
    public boolean split(Token t)
    {
        if (!(size < maxsize))
            return false;

        try
        {
            root = splitHelper(root, fullRange.left, fullRange.right, (byte)0, t);
        }
        catch (StopRecursion.TooDeep e)
        {
            return false;
        }
        return true;
    }

    private Hashable splitHelper(Hashable hashable, Token pleft, Token pright, byte depth, Token t) throws StopRecursion.TooDeep
    {
        if (depth >= hashdepth)
            throw new StopRecursion.TooDeep();

        if (hashable instanceof Leaf)
        {
            Token midpoint = partitioner.midpoint(pleft, pright);

            // We should not create a non-sensical range where start and end are the same token (this is non-sensical because range are
            // start exclusive). Note that we shouldn't hit that unless the full range is very small or we are fairly deep
            if (midpoint.equals(pleft) || midpoint.equals(pright))
                throw new StopRecursion.TooDeep();

            // split
            size++;
            return new Inner(midpoint, new Leaf(), new Leaf());
        }
        // else: node.

        // recurse on the matching child
        Inner node = (Inner)hashable;

        if (Range.contains(pleft, node.token, t))
            // left child contains token
            node.lchild(splitHelper(node.lchild, pleft, node.token, inc(depth), t));
        else
            // else: right child contains token
            node.rchild(splitHelper(node.rchild, node.token, pright, inc(depth), t));
        return node;
    }

    /**
     * Returns a lazy iterator of invalid TreeRanges that need to be filled
     * in order to make the given Range valid.
     */
    public TreeRangeIterator invalids()
    {
        return new TreeRangeIterator(this);
    }

    public EstimatedHistogram histogramOfRowSizePerLeaf()
    {
        HistogramBuilder histbuild = new HistogramBuilder();
        for (TreeRange range : new TreeRangeIterator(this))
        {
            histbuild.add(range.hashable.sizeOfRange);
        }
        return histbuild.buildWithStdevRangesAroundMean();
    }

    public EstimatedHistogram histogramOfRowCountPerLeaf()
    {
        HistogramBuilder histbuild = new HistogramBuilder();
        for (TreeRange range : new TreeRangeIterator(this))
        {
            histbuild.add(range.hashable.rowsInRange);
        }
        return histbuild.buildWithStdevRangesAroundMean();
    }

    public long rowCount()
    {
        long count = 0;
        for (TreeRange range : new TreeRangeIterator(this))
        {
            count += range.hashable.rowsInRange;
        }
        return count;
    }

    @Override
    public String toString()
    {
        StringBuilder buff = new StringBuilder();
        buff.append("#<MerkleTree root=");
        root.toString(buff, 8);
        buff.append(">");
        return buff.toString();
    }

    public static class TreeDifference extends TreeRange
    {
        private static final long serialVersionUID = 6363654174549968183L;

        private long sizeOnLeft;
        private long sizeOnRight;
        private long rowsOnLeft;
        private long rowsOnRight;
        private byte[] leftHash;
        private byte[] rightHash;

        void setSize(long sizeOnLeft, long sizeOnRight)
        {
            this.sizeOnLeft = sizeOnLeft;
            this.sizeOnRight = sizeOnRight;
        }

        void setRows(long rowsOnLeft, long rowsOnRight)
        {
            this.rowsOnLeft = rowsOnLeft;
            this.rowsOnRight = rowsOnRight;
        }

        void setHashes(byte[] leftHash, byte[] rightHash)
        {
            this.leftHash = leftHash;
            this.rightHash = rightHash;
        }

        public long sizeOnLeft()
        {
            return sizeOnLeft;
        }

        public long sizeOnRight()
        {
            return sizeOnRight;
        }

        public long rowsOnLeft()
        {
            return rowsOnLeft;
        }

        public long rowsOnRight()
        {
            return rowsOnRight;
        }

        public TreeDifference(Token left, Token right, byte depth)
        {
            super(null, left, right, depth, null);
        }

        public long totalRows()
        {
            return rowsOnLeft + rowsOnRight;
        }

        public RangeHash getLeftRangeHash()
        {
            return new RangeHash(this, leftHash);
        }

        public RangeHash getRightRangeHash()
        {
            return new RangeHash(this, rightHash);
        }
    }

    /**
     * The public interface to a range in the tree.
     *
     * NB: A TreeRange should not be returned by a public method unless the
     * parents of the range it represents are already invalidated, since it
     * will allow someone to modify the hash. Alternatively, a TreeRange
     * may be created with a null tree, indicating that it is read only.
     */
    public static class TreeRange extends Range<Token>
    {
        public static final long serialVersionUID = 1L;
        protected final MerkleTree tree;
        public final byte depth;
        private final Hashable hashable;

        TreeRange(MerkleTree tree, Token left, Token right, byte depth, Hashable hashable)
        {
            super(left, right);
            this.tree = tree;
            this.depth = depth;
            this.hashable = hashable;
        }

        public void hash(byte[] hash)
        {
            assert tree != null : "Not intended for modification!";
            hashable.hash(hash);
        }

        public byte[] hash()
        {
            return hashable.hash();
        }

        /**
         * @param entry Row to mix into the hash for this range.
         */
        public void addHash(RowHash entry)
        {
            assert tree != null : "Not intended for modification!";
            assert hashable instanceof Leaf;

            hashable.addHash(entry.hash, entry.size);
        }

        public void ensureHashInitialised()
        {
            assert tree != null : "Not intended for modification!";
            assert hashable instanceof Leaf;

            if (hashable.hash == null)
                hashable.hash = EMPTY_HASH;
        }

        public void addAll(Iterator<RowHash> entries)
        {
            while (entries.hasNext())
                addHash(entries.next());
        }

        @Override
        public String toString()
        {
            StringBuilder buff = new StringBuilder("#<TreeRange ");
            buff.append(super.toString()).append(" depth=").append(depth);
            return buff.append(">").toString();
        }
    }

    /**
     * Returns the leaf (range) of a given tree in increasing order.
     * If the full range covered by the tree don't wrap, then it will return the
     * ranges in increasing order.
     * If the full range wrap, the first *and* last range returned by the
     * iterator will be the wrapping range. It is the only case where the same
     * leaf will be returned twice.
     */
    public static class TreeRangeIterator extends AbstractIterator<TreeRange> implements Iterable<TreeRange>, PeekingIterator<TreeRange>
    {
        // stack of ranges to visit
        private final ArrayDeque<TreeRange> tovisit;
        // interesting range
        private final MerkleTree tree;

        TreeRangeIterator(MerkleTree tree)
        {
            tovisit = new ArrayDeque<TreeRange>();
            tovisit.add(new TreeRange(tree, tree.fullRange.left, tree.fullRange.right, (byte)0, tree.root));
            this.tree = tree;
        }

        /**
         * Find the next TreeRange.
         *
         * @return The next TreeRange.
         */
        public TreeRange computeNext()
        {
            while (!tovisit.isEmpty())
            {
                TreeRange active = tovisit.pop();

                if (active.hashable instanceof Leaf)
                {
                    // found a leaf invalid range
                    if (active.isWrapAround() && !tovisit.isEmpty())
                        // put to be taken again last
                        tovisit.addLast(active);
                    return active;
                }

                Inner node = (Inner)active.hashable;
                TreeRange left = new TreeRange(tree, active.left, node.token, inc(active.depth), node.lchild);
                TreeRange right = new TreeRange(tree, node.token, active.right, inc(active.depth), node.rchild);

                if (right.isWrapAround())
                {
                    // whatever is on the left is 'after' everything we have seen so far (it has greater tokens)
                    tovisit.addLast(left);
                    tovisit.addFirst(right);
                }
                else
                {
                    // do left first then right
                    tovisit.addFirst(right);
                    tovisit.addFirst(left);
                }
            }
            return endOfData();
        }

        public Iterator<TreeRange> iterator()
        {
            return this;
        }
    }

    /**
     * An inner node in the MerkleTree. Inners can contain cached hash values, which
     * are the binary hash of their two children.
     */
    static class Inner extends Hashable
    {
        public static final long serialVersionUID = 1L;
        static final byte IDENT = 2;
        public final Token token;
        private Hashable lchild;
        private Hashable rchild;

        private static final InnerSerializer serializer = new InnerSerializer();

        /**
         * Constructs an Inner with the given token and children, and a null hash.
         */
        public Inner(Token token, Hashable lchild, Hashable rchild)
        {
            super(null);
            this.token = token;
            this.lchild = lchild;
            this.rchild = rchild;
        }

        public Hashable lchild()
        {
            return lchild;
        }

        public Hashable rchild()
        {
            return rchild;
        }

        public void lchild(Hashable child)
        {
            lchild = child;
        }

        public void rchild(Hashable child)
        {
            rchild = child;
        }

        Hashable calc()
        {
            if (hash == null)
            {
                // hash and size haven't been calculated; calc children then compute
                Hashable lnode = lchild.calc();
                Hashable rnode = rchild.calc();
                // cache the computed value
                hash(lnode.hash, rnode.hash);
                sizeOfRange = lnode.sizeOfRange + rnode.sizeOfRange;
                rowsInRange = lnode.rowsInRange + rnode.rowsInRange;
            }
            return this;
        }

        /**
         * Recursive toString.
         */
        public void toString(StringBuilder buff, int maxdepth)
        {
            buff.append("#<").append(getClass().getSimpleName());
            buff.append(" ").append(token);
            buff.append(" hash=").append(Hashable.toString(hash()));
            buff.append(" children=[");
            if (maxdepth < 1)
            {
                buff.append("#");
            }
            else
            {
                if (lchild == null)
                    buff.append("null");
                else
                    lchild.toString(buff, maxdepth-1);
                buff.append(" ");
                if (rchild == null)
                    buff.append("null");
                else
                    rchild.toString(buff, maxdepth-1);
            }
            buff.append("]>");
        }

        @Override
        public String toString()
        {
            StringBuilder buff = new StringBuilder();
            toString(buff, 1);
            return buff.toString();
        }

        private static class InnerSerializer implements IPartitionerDependentSerializer<Inner, RepairVersion>
        {
            public void serialize(Inner inner, DataOutputPlus out, RepairVersion version) throws IOException
            {
                Token.serializer.serialize(inner.token, out, version.boundsVersion);
                Hashable.serializer.serialize(inner.lchild, out, version);
                Hashable.serializer.serialize(inner.rchild, out, version);
            }

            public Inner deserialize(DataInput in, IPartitioner p, RepairVersion version) throws IOException
            {
                Token token = Token.serializer.deserialize(in, p, version.boundsVersion);
                Hashable lchild = Hashable.serializer.deserialize(in, p, version);
                Hashable rchild = Hashable.serializer.deserialize(in, p, version);
                return new Inner(token, lchild, rchild);
            }

            public int serializedSize(Inner inner, RepairVersion version)
            {
                return Token.serializer.serializedSize(inner.token, version.boundsVersion)
                     + Hashable.serializer.serializedSize(inner.lchild, version)
                     + Hashable.serializer.serializedSize(inner.rchild, version);
            }
        }
    }

    /**
     * A leaf node in the MerkleTree. Because the MerkleTree represents a much
     * larger perfect binary tree of depth hashdepth, a Leaf object contains
     * the value that would be contained in the perfect tree at its position.
     *
     * When rows are added to the MerkleTree using TreeRange.validate(), the
     * tree extending below the Leaf is generated in memory, but only the root
     * is stored in the Leaf.
     */
    static class Leaf extends Hashable
    {
        public static final long serialVersionUID = 1L;
        static final byte IDENT = 1;
        private static final LeafSerializer serializer = new LeafSerializer();

        /**
         * Constructs a null hash.
         */
        public Leaf()
        {
            super(null);
        }

        public Leaf(byte[] hash)
        {
            super(hash);
        }

        public void toString(StringBuilder buff, int maxdepth)
        {
            buff.append(toString());
        }

        @Override
        public String toString()
        {
            return "#<Leaf " + Hashable.toString(hash()) + ">";
        }

        private static class LeafSerializer implements IPartitionerDependentSerializer<Leaf, RepairVersion>
        {
            public void serialize(Leaf leaf, DataOutputPlus out, RepairVersion version) throws IOException
            {
                if (leaf.hash == null)
                {
                    out.writeByte(-1);
                }
                else
                {
                    out.writeByte(leaf.hash.length);
                    out.write(leaf.hash);
                }
            }

            public Leaf deserialize(DataInput in, IPartitioner p, RepairVersion version) throws IOException
            {
                int hashLen = in.readByte();
                byte[] hash = hashLen < 0 ? null : new byte[hashLen];
                if (hash != null)
                    in.readFully(hash);
                return new Leaf(hash);
            }

            public int serializedSize(Leaf leaf, RepairVersion version)
            {
                int size = 1;
                if (leaf.hash != null)
                    size += leaf.hash().length;
                return size;
            }
        }
    }

    /**
     * Hash value representing a row, to be used to pass hashes to the MerkleTree.
     * The byte[] hash value should contain a digest of the key and value of the row
     * created using a very strong hash function.
     */
    public static class RowHash
    {
        public final Token token;
        public final byte[] hash;
        public final long size;
        public RowHash(Token token, byte[] hash, long size)
        {
            this.token = token;
            this.hash  = hash;
            this.size = size;
        }

        @Override
        public String toString()
        {
            return "#<RowHash " + token + " " + Hashable.toString(hash) + " @ " + size + " bytes>";
        }
    }

    /**
     * Abstract class containing hashing logic, and containing a single hash field.
     */
    static abstract class Hashable implements Serializable
    {
        private static final long serialVersionUID = 1L;
        private static final IPartitionerDependentSerializer<Hashable, RepairVersion> serializer = new HashableSerializer();

        protected byte[] hash;
        protected long sizeOfRange;
        protected long rowsInRange;

        protected Hashable(byte[] hash)
        {
            this.hash = hash;
        }

        public byte[] hash()
        {
            return hash;
        }

        public long sizeOfRange()
        {
            return sizeOfRange;
        }

        public long rowsInRange()
        {
            return rowsInRange;
        }

        void hash(byte[] hash)
        {
            this.hash = hash;
        }

        Hashable calc()
        {
            return this;
        }

        /**
         * Sets the value of this hash to binaryHash of its children.
         * @param lefthash Hash of left child.
         * @param righthash Hash of right child.
         */
        void hash(byte[] lefthash, byte[] righthash)
        {
            hash = binaryHash(lefthash, righthash);
        }

        /**
         * Mixes the given value into our hash. If our hash is null,
         * our hash will become the given value.
         */
        void addHash(byte[] righthash, long sizeOfRow)
        {
            if (hash == null)
                hash = righthash;
            else
                hash = binaryHash(hash, righthash);
            this.sizeOfRange += sizeOfRow;
            this.rowsInRange += 1;
        }

        /**
         * The primitive with which all hashing should be accomplished: hashes
         * a left and right value together.
         */
        static byte[] binaryHash(final byte[] left, final byte[] right)
        {
            return FBUtilities.xor(left, right);
        }

        public abstract void toString(StringBuilder buff, int maxdepth);

        public static String toString(byte[] hash)
        {
            if (hash == null)
                return "null";
            return "[" + Hex.bytesToHex(hash) + "]";
        }

        private static class HashableSerializer implements IPartitionerDependentSerializer<Hashable, RepairVersion>
        {
            public void serialize(Hashable h, DataOutputPlus out, RepairVersion version) throws IOException
            {
                if (h instanceof Inner)
                {
                    out.writeByte(Inner.IDENT);
                    Inner.serializer.serialize((Inner)h, out, version);
                }
                else if (h instanceof Leaf)
                {
                    out.writeByte(Leaf.IDENT);
                    Leaf.serializer.serialize((Leaf) h, out, version);
                }
                else
                    throw new IOException("Unexpected Hashable: " + h.getClass().getCanonicalName());
            }

            public Hashable deserialize(DataInput in, IPartitioner p, RepairVersion version) throws IOException
            {
                byte ident = in.readByte();
                if (Inner.IDENT == ident)
                    return Inner.serializer.deserialize(in, p, version);
                else if (Leaf.IDENT == ident)
                    return Leaf.serializer.deserialize(in, p, version);
                else
                    throw new IOException("Unexpected Hashable: " + ident);
            }

            public int serializedSize(Hashable h, RepairVersion version)
            {
                if (h instanceof Inner)
                    return 1 + Inner.serializer.serializedSize((Inner) h, version);
                else if (h instanceof Leaf)
                    return 1 + Leaf.serializer.serializedSize((Leaf) h, version);
                throw new AssertionError(h.getClass());
            }
        }
    }

    /**
     * Exceptions that stop recursion early when we are sure that no answer
     * can be found.
     */
    static abstract class StopRecursion extends Exception
    {
        static class BadRange extends StopRecursion
        {
            public BadRange(){ super(); }
        }

        static class InvalidHash extends StopRecursion
        {
            public InvalidHash(){ super(); }
        }

        static class TooDeep extends StopRecursion
        {
            public TooDeep(){ super(); }
        }
    }
}<|MERGE_RESOLUTION|>--- conflicted
+++ resolved
@@ -63,13 +63,11 @@
  */
 public class MerkleTree implements Serializable
 {
-<<<<<<< HEAD
+
     public static final Versioned<RepairVersion, MerkleTreeSerializer> serializers = RepairVersion.versioned(MerkleTreeSerializer::new);
-=======
+
     private static Logger logger = LoggerFactory.getLogger(MerkleTree.class);
 
-    public static final MerkleTreeSerializer serializer = new MerkleTreeSerializer();
->>>>>>> 710720d9
     private static final long serialVersionUID = 2L;
 
     public static final byte RECOMMENDED_DEPTH = Byte.MAX_VALUE - 1;
