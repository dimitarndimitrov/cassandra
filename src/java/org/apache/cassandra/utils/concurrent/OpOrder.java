/*
 * Licensed to the Apache Software Foundation (ASF) under one
 * or more contributor license agreements.  See the NOTICE file
 * distributed with this work for additional information
 * regarding copyright ownership.  The ASF licenses this file
 * to you under the Apache License, Version 2.0 (the
 * "License"); you may not use this file except in compliance
 * with the License.  You may obtain a copy of the License at
 *
 *   http://www.apache.org/licenses/LICENSE-2.0
 *
 * Unless required by applicable law or agreed to in writing,
 * software distributed under the License is distributed on an
 * "AS IS" BASIS, WITHOUT WARRANTIES OR CONDITIONS OF ANY
 * KIND, either express or implied.  See the License for the
 * specific language governing permissions and limitations
 * under the License.
 */
package org.apache.cassandra.utils.concurrent;

import java.util.Arrays;
import java.util.Optional;
import java.util.concurrent.CountDownLatch;
import java.util.function.Consumer;

import com.google.common.util.concurrent.Uninterruptibles;
import org.slf4j.Logger;
import org.slf4j.LoggerFactory;

import io.reactivex.Scheduler;
import org.apache.cassandra.concurrent.NettyRxScheduler;
import org.apache.cassandra.concurrent.TPCOpOrder;

/**
 * <p>A class for providing synchronization between producers and consumers that do not
 * communicate directly with each other, but where the consumers need to process their
 * work in contiguous batches. In particular this is useful for both CommitLog and Memtable
 * where the producers (writing threads) are modifying a structure that the consumer
 * (flush executor) only batch syncs, but needs to know what 'position' the work is at
 * for co-ordination with other processes,
 *
 * <p>The typical usage is something like:
 * <pre>
 * {@code
     public final class ExampleShared
     {
        final OpOrder order = new OpOrder();
        volatile SharedState state;

        static class SharedState
        {
            volatile Barrier barrier;

            // ...
        }

        public void consume()
        {
            SharedState state = this.state;
            state.setReplacement(new State())
            state.doSomethingToPrepareForBarrier();

            state.barrier = order.newBarrier();
            // seal() MUST be called after newBarrier() else barrier.isAfter()
            // will always return true, and barrier.await() will fail
            state.barrier.issue();

            // wait for all producer work started prior to the barrier to complete
            state.barrier.await();

            // change the shared state to its replacement, as the current state will no longer be used by producers
            this.state = state.getReplacement();

            state.doSomethingWithExclusiveAccess();
        }

        public void produce()
        {
            try (Group opGroup = order.start())
            {
                SharedState s = state;
                while (s.barrier != null && !s.barrier.isAfter(opGroup))
                    s = s.getReplacement();
                s.doProduceWork();
            }
        }
    }
 * }
 * </pre>
 */
public class OpOrder
{
    private static final Logger logger = LoggerFactory.getLogger(OpOrder.class);

    final TPCOpOrder localOpOrders[] = new TPCOpOrder[NettyRxScheduler.NUM_NETTY_THREADS];
    final Object creator;

    public OpOrder(Object creator)
    {
        for (int i = 0; i < NettyRxScheduler.NUM_NETTY_THREADS; i++)
            localOpOrders[i] = new TPCOpOrder(i, this);

        this.creator = creator;
    }

    /**
     * Start an operation against this OpOrder.
     * Once the operation is completed Ordered.close() MUST be called EXACTLY once for this operation.
     *
     * @return the Ordered instance that manages this OpOrder
     */
    public TPCOpOrder.Group start()
    {
        NettyRxScheduler scheduler = NettyRxScheduler.instance();
        int coreId = NettyRxScheduler.isValidCoreId(scheduler.cpuId) ? scheduler.cpuId : 0;
        return localOpOrders[coreId].start(scheduler.cpuId);
    }

    public TPCOpOrder.Group getCurrent(int coreId)
    {
        return localOpOrders[coreId].getCurrent();
    }

    /**
     * Creates a new barrier. The barrier is only a placeholder until barrier.issue() is called on it,
     * after which all new operations will start against a new Group that will not be accepted
     * by barrier.isAfter(), and barrier.await() will return only once all operations started prior to the issue
     * have completed.
     *
     * @return
     */
    public Barrier newBarrier()
    {
        return new Barrier();
    }

    public void awaitNewBarrier()
    {
        Barrier barrier = newBarrier();
        barrier.issue();
        barrier.await();
    }

    @Override
    public String toString()
    {
        return String.format("OpOrder {} with creator {}/{}", hashCode(), creator.getClass().getName(), creator.hashCode());
    }

    /**
     * This class represents a synchronisation point providing ordering guarantees on operations started
     * against the enclosing OpOrder.  When issue() is called upon it (may only happen once per Barrier), the
     * Barrier atomically partitions new operations from those already running (by expiring the current Group),
     * and activates its isAfter() method
     * which indicates if an operation was started before or after this partition. It offers methods to
     * determine, or block until, all prior operations have finished, and a means to indicate to those operations
     * that they are blocking forward progress. See {@link OpOrder} for idiomatic usage.
     */
    public final class Barrier
    {
        /*
         * During startup we have 1 thread. so if a barrier is issued during startup
         * but awaited after TPC engine, we can hang. This ensures we properly handle barriers
         * during startup
         */
        private final boolean isStartup = NettyRxScheduler.isStartup();
        private final int numCores = isStartup ? 1 : NettyRxScheduler.getNumNettyThreads();
        private final TPCOpOrder.Barrier tpcBarriers[] = new TPCOpOrder.Barrier[numCores];

        /**
         * @return true if @param group was started prior to the issuing of the barrier.
         *
         * (Until issue is called, always returns true, but if you rely on this behavior you are probably
         * Doing It Wrong.)
         */
        public boolean isAfter(TPCOpOrder.Group group)
        {
            TPCOpOrder.Barrier barrier = group.coreId >= numCores ? null : tpcBarriers[group.coreId];
            if (barrier == null)
                return true;

            return barrier.isAfter(group);
        }

        /**
         * Execute the task on each TPC thread, assuming they have been assigned (scheduler is not null).
         *
         * @return a countdown latch that will complete once all threads have executed their task
         */
        private CountDownLatch dispatchToTPCTheads(final Consumer<NettyRxScheduler> function)
        {
<<<<<<< HEAD
            CountDownLatch latch = new CountDownLatch(numCores);

            for (int i = 0; i < numCores; i++)
            {
                final int fi = i;

                Runnable r = () ->
                {
                    try
                    {
                        tpcBarriers[fi] = localOpOrders[fi].newBarrier();
                        tpcBarriers[fi].issue();
                        latch.countDown();
                    }
                    catch (Throwable e)
                    {
                        logger.error("Deadlocking OpOrder issue : ", e);
                        throw new RuntimeException(e);
                    }
                };


                Scheduler scheduler = NettyRxScheduler.getForCore(i);
                Integer callerCore = NettyRxScheduler.getCoreId();
                assert isStartup ||  callerCore == null || callerCore != i : "A barrier should never be issued from a TPC thread";

                scheduler.scheduleDirect(r);
=======
            final CountDownLatch latch = new CountDownLatch(tpcBarriers.length);

            for (int i = 0; i < tpcBarriers.length; i++)
            {
                // during startup, schedulers on cores other than zero will be null, in this case
                // there is no need to perform any operation on these cores
                final NettyRxScheduler scheduler = NettyRxScheduler.maybeGetForCore(i);

                if (scheduler != null)
                    scheduler.scheduleDirect(() -> {
                        try
                        {
                            function.accept(scheduler);
                        }
                        catch (Throwable e)
                        {
                            logger.error("Deadlocking OpOrder issue : ", e);
                            throw new RuntimeException(e);
                        }
                        finally
                        {
                            latch.countDown();
                        }
                    });
                else
                    latch.countDown();
>>>>>>> f77e154f
            }

            return latch;
        }

        /**
         * Issues (seals) the barrier, meaning no new operations may be issued against it, and expires the current
         * Group.  Must be called before await() for isAfter() to be properly synchronised.
         */
        public void issue()
        {
            assert !NettyRxScheduler.isTPCThread() : "A barrier should never be issued from a TPC thread";
            final CountDownLatch latch = dispatchToTPCTheads(scheduler -> {
                tpcBarriers[scheduler.cpuId] = localOpOrders[scheduler.cpuId].newBarrier();
                tpcBarriers[scheduler.cpuId].issue();
            });

            Uninterruptibles.awaitUninterruptibly(latch);
        }

        /**
         * Mark all prior operations as blocking, potentially signalling them to more aggressively make progress
         */
        public void markBlocking()
        {
<<<<<<< HEAD

            CountDownLatch latch = new CountDownLatch(numCores);

            for (int i = 0; i < numCores; i++)
            {
                final int fi = i;

                Runnable r = () -> {
                    tpcBarriers[fi].markBlocking();
                    latch.countDown();
                };

                Scheduler scheduler = NettyRxScheduler.getForCore(i);
                Integer callerCore = NettyRxScheduler.getCoreId();
                assert isStartup ||  callerCore == null || callerCore != i : "A barrier should never be markedBlocked from a TPC thread";

                scheduler.scheduleDirect(r);
            }
=======
            assert !NettyRxScheduler.isTPCThread() : "This method should never be issued from a TPC thread";
            final CountDownLatch latch = dispatchToTPCTheads(scheduler -> tpcBarriers[scheduler.cpuId].markBlocking());
>>>>>>> f77e154f

            Uninterruptibles.awaitUninterruptibly(latch);
        }


        public boolean allPriorOpsAreFinished()
        {
<<<<<<< HEAD
            CountDownLatch latch = new CountDownLatch(numCores);

            boolean allPriorFinished[] = new boolean[numCores];

            for (int i = 0; i < numCores; i++)
            {
                final int fi = i;

                Runnable r = () ->
                {
                    allPriorFinished[fi] = tpcBarriers[fi].allPriorOpsAreFinished();
                    latch.countDown();
                };

                Scheduler scheduler = NettyRxScheduler.getForCore(i);
                Integer callerCore = NettyRxScheduler.getCoreId();
                assert isStartup ||  callerCore == null || callerCore != i : "A barrier should never be accessed TPC thread";

                scheduler.scheduleDirect(r);
            }

            Uninterruptibles.awaitUninterruptibly(latch);
            for (int i = 0; i < numCores; i++)
=======
            assert !NettyRxScheduler.isTPCThread() : "This method should never be issued from a TPC thread";
            final boolean allPriorFinished[] = new boolean[tpcBarriers.length];
            //initialize to true in case some TPC threads are not yet running
            Arrays.fill(allPriorFinished, true);
            final CountDownLatch latch = dispatchToTPCTheads(scheduler ->
                                                             allPriorFinished[scheduler.cpuId] = tpcBarriers[scheduler.cpuId].allPriorOpsAreFinished());

            Uninterruptibles.awaitUninterruptibly(latch);

            for (int i = 0; i < allPriorFinished.length; i++)
>>>>>>> f77e154f
                if (!allPriorFinished[i])
                    return false;

            return true;
        }

        /**
         * wait for all operations started prior to issuing the barrier to complete
         */
        public void await()
        {
<<<<<<< HEAD

            CountDownLatch latch = new CountDownLatch(numCores);
            WaitQueue.Signal signals[] = new WaitQueue.Signal[numCores];
            final Thread caller = Thread.currentThread();

            for (int i = 0; i < numCores; i++)
            {
                final int fi = i;

                Runnable r = () ->
                {
                    Optional<WaitQueue.Signal> signal = tpcBarriers[fi].await(caller);
                    if (signal.isPresent())
                        signals[fi] = signal.get();

                    latch.countDown();
                };

                Scheduler scheduler = NettyRxScheduler.getForCore(i);
                Integer callerCore = NettyRxScheduler.getCoreId();
                assert isStartup ||  callerCore == null || callerCore != i : "A barrier should never be awaited from a TPC thread";

                scheduler.scheduleDirect(r);
            }

            Uninterruptibles.awaitUninterruptibly(latch);
            for (int i = 0; i < numCores; i++)
=======
            assert !NettyRxScheduler.isTPCThread() : "This method should never be issued from a TPC thread";

            final WaitQueue.Signal signals[] = new WaitQueue.Signal[tpcBarriers.length];
            final Thread caller = Thread.currentThread();

            final CountDownLatch latch = dispatchToTPCTheads(scheduler ->
                                                             {
                                                                 Optional<WaitQueue.Signal> signal = tpcBarriers[scheduler.cpuId].await(caller);
                                                                 if (signal.isPresent())
                                                                     signals[scheduler.cpuId] = signal.get();
                                                             });

            Uninterruptibles.awaitUninterruptibly(latch);

            for (int i = 0; i < signals.length; i++)
>>>>>>> f77e154f
                if (signals[i] != null)
                    signals[i].awaitUninterruptibly();
        }

        public TPCOpOrder.Group getSyncPoint(int coreId)
        {
            return tpcBarriers[coreId].getSyncPoint();
        }
    }
}<|MERGE_RESOLUTION|>--- conflicted
+++ resolved
@@ -158,14 +158,7 @@
      */
     public final class Barrier
     {
-        /*
-         * During startup we have 1 thread. so if a barrier is issued during startup
-         * but awaited after TPC engine, we can hang. This ensures we properly handle barriers
-         * during startup
-         */
-        private final boolean isStartup = NettyRxScheduler.isStartup();
-        private final int numCores = isStartup ? 1 : NettyRxScheduler.getNumNettyThreads();
-        private final TPCOpOrder.Barrier tpcBarriers[] = new TPCOpOrder.Barrier[numCores];
+        private final TPCOpOrder.Barrier tpcBarriers[] = new TPCOpOrder.Barrier[NettyRxScheduler.NUM_NETTY_THREADS];
 
         /**
          * @return true if @param group was started prior to the issuing of the barrier.
@@ -175,7 +168,7 @@
          */
         public boolean isAfter(TPCOpOrder.Group group)
         {
-            TPCOpOrder.Barrier barrier = group.coreId >= numCores ? null : tpcBarriers[group.coreId];
+            TPCOpOrder.Barrier barrier = tpcBarriers[group.coreId];
             if (barrier == null)
                 return true;
 
@@ -189,35 +182,6 @@
          */
         private CountDownLatch dispatchToTPCTheads(final Consumer<NettyRxScheduler> function)
         {
-<<<<<<< HEAD
-            CountDownLatch latch = new CountDownLatch(numCores);
-
-            for (int i = 0; i < numCores; i++)
-            {
-                final int fi = i;
-
-                Runnable r = () ->
-                {
-                    try
-                    {
-                        tpcBarriers[fi] = localOpOrders[fi].newBarrier();
-                        tpcBarriers[fi].issue();
-                        latch.countDown();
-                    }
-                    catch (Throwable e)
-                    {
-                        logger.error("Deadlocking OpOrder issue : ", e);
-                        throw new RuntimeException(e);
-                    }
-                };
-
-
-                Scheduler scheduler = NettyRxScheduler.getForCore(i);
-                Integer callerCore = NettyRxScheduler.getCoreId();
-                assert isStartup ||  callerCore == null || callerCore != i : "A barrier should never be issued from a TPC thread";
-
-                scheduler.scheduleDirect(r);
-=======
             final CountDownLatch latch = new CountDownLatch(tpcBarriers.length);
 
             for (int i = 0; i < tpcBarriers.length; i++)
@@ -244,7 +208,6 @@
                     });
                 else
                     latch.countDown();
->>>>>>> f77e154f
             }
 
             return latch;
@@ -270,29 +233,8 @@
          */
         public void markBlocking()
         {
-<<<<<<< HEAD
-
-            CountDownLatch latch = new CountDownLatch(numCores);
-
-            for (int i = 0; i < numCores; i++)
-            {
-                final int fi = i;
-
-                Runnable r = () -> {
-                    tpcBarriers[fi].markBlocking();
-                    latch.countDown();
-                };
-
-                Scheduler scheduler = NettyRxScheduler.getForCore(i);
-                Integer callerCore = NettyRxScheduler.getCoreId();
-                assert isStartup ||  callerCore == null || callerCore != i : "A barrier should never be markedBlocked from a TPC thread";
-
-                scheduler.scheduleDirect(r);
-            }
-=======
             assert !NettyRxScheduler.isTPCThread() : "This method should never be issued from a TPC thread";
             final CountDownLatch latch = dispatchToTPCTheads(scheduler -> tpcBarriers[scheduler.cpuId].markBlocking());
->>>>>>> f77e154f
 
             Uninterruptibles.awaitUninterruptibly(latch);
         }
@@ -300,31 +242,6 @@
 
         public boolean allPriorOpsAreFinished()
         {
-<<<<<<< HEAD
-            CountDownLatch latch = new CountDownLatch(numCores);
-
-            boolean allPriorFinished[] = new boolean[numCores];
-
-            for (int i = 0; i < numCores; i++)
-            {
-                final int fi = i;
-
-                Runnable r = () ->
-                {
-                    allPriorFinished[fi] = tpcBarriers[fi].allPriorOpsAreFinished();
-                    latch.countDown();
-                };
-
-                Scheduler scheduler = NettyRxScheduler.getForCore(i);
-                Integer callerCore = NettyRxScheduler.getCoreId();
-                assert isStartup ||  callerCore == null || callerCore != i : "A barrier should never be accessed TPC thread";
-
-                scheduler.scheduleDirect(r);
-            }
-
-            Uninterruptibles.awaitUninterruptibly(latch);
-            for (int i = 0; i < numCores; i++)
-=======
             assert !NettyRxScheduler.isTPCThread() : "This method should never be issued from a TPC thread";
             final boolean allPriorFinished[] = new boolean[tpcBarriers.length];
             //initialize to true in case some TPC threads are not yet running
@@ -335,7 +252,6 @@
             Uninterruptibles.awaitUninterruptibly(latch);
 
             for (int i = 0; i < allPriorFinished.length; i++)
->>>>>>> f77e154f
                 if (!allPriorFinished[i])
                     return false;
 
@@ -347,35 +263,6 @@
          */
         public void await()
         {
-<<<<<<< HEAD
-
-            CountDownLatch latch = new CountDownLatch(numCores);
-            WaitQueue.Signal signals[] = new WaitQueue.Signal[numCores];
-            final Thread caller = Thread.currentThread();
-
-            for (int i = 0; i < numCores; i++)
-            {
-                final int fi = i;
-
-                Runnable r = () ->
-                {
-                    Optional<WaitQueue.Signal> signal = tpcBarriers[fi].await(caller);
-                    if (signal.isPresent())
-                        signals[fi] = signal.get();
-
-                    latch.countDown();
-                };
-
-                Scheduler scheduler = NettyRxScheduler.getForCore(i);
-                Integer callerCore = NettyRxScheduler.getCoreId();
-                assert isStartup ||  callerCore == null || callerCore != i : "A barrier should never be awaited from a TPC thread";
-
-                scheduler.scheduleDirect(r);
-            }
-
-            Uninterruptibles.awaitUninterruptibly(latch);
-            for (int i = 0; i < numCores; i++)
-=======
             assert !NettyRxScheduler.isTPCThread() : "This method should never be issued from a TPC thread";
 
             final WaitQueue.Signal signals[] = new WaitQueue.Signal[tpcBarriers.length];
@@ -391,7 +278,6 @@
             Uninterruptibles.awaitUninterruptibly(latch);
 
             for (int i = 0; i < signals.length; i++)
->>>>>>> f77e154f
                 if (signals[i] != null)
                     signals[i].awaitUninterruptibly();
         }
