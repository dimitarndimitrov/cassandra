/*
 * Licensed to the Apache Software Foundation (ASF) under one
 * or more contributor license agreements.  See the NOTICE file
 * distributed with this work for additional information
 * regarding copyright ownership.  The ASF licenses this file
 * to you under the Apache License, Version 2.0 (the
 * "License"); you may not use this file except in compliance
 * with the License.  You may obtain a copy of the License at
 *
 *     http://www.apache.org/licenses/LICENSE-2.0
 *
 * Unless required by applicable law or agreed to in writing, software
 * distributed under the License is distributed on an "AS IS" BASIS,
 * WITHOUT WARRANTIES OR CONDITIONS OF ANY KIND, either express or implied.
 * See the License for the specific language governing permissions and
 * limitations under the License.
 */
package org.apache.cassandra.tools;

import java.io.*;
import java.net.*;
import java.text.SimpleDateFormat;
import java.util.*;

import com.google.common.base.Joiner;
import com.google.common.base.Throwables;
import com.google.common.collect.Maps;

import io.airlift.airline.*;

import org.apache.cassandra.locator.EndpointSnitchInfoMBean;
import org.apache.cassandra.tools.nodetool.*;
import org.apache.cassandra.tools.nodetool.nodesync.Disable;
import org.apache.cassandra.tools.nodetool.nodesync.Enable;
import org.apache.cassandra.tools.nodetool.nodesync.GetRate;
import org.apache.cassandra.tools.nodetool.nodesync.RateSimulatorCmd;
import org.apache.cassandra.tools.nodetool.nodesync.SetRate;
import org.apache.cassandra.utils.FBUtilities;

import static com.google.common.base.Throwables.getStackTraceAsString;
import static com.google.common.collect.Iterables.toArray;
import static com.google.common.collect.Lists.newArrayList;
import static java.lang.Integer.parseInt;
import static java.lang.String.format;
import static org.apache.commons.lang3.ArrayUtils.EMPTY_STRING_ARRAY;
import static org.apache.commons.lang3.StringUtils.EMPTY;
import static org.apache.commons.lang3.StringUtils.isEmpty;
import static org.apache.commons.lang3.StringUtils.isNotEmpty;

public class NodeTool
{
    private static final String HISTORYFILE = "nodetool.history";

    public static void main(String... args)
    {
        Cli<Runnable> parser = createCli(true);

        int status = 0;
        try
        {
            Runnable parse = parser.parse(args);
            printHistory(args);
            parse.run();
        } catch (IllegalArgumentException |
                IllegalStateException |
                ParseArgumentsMissingException |
                ParseArgumentsUnexpectedException |
                ParseOptionConversionException |
                ParseOptionMissingException |
                ParseOptionMissingValueException |
                ParseCommandMissingException |
                ParseCommandUnrecognizedException e)
        {
            badUse(e);
            status = 1;
        } catch (Throwable throwable)
        {
            err(Throwables.getRootCause(throwable));
            status = 2;
        }

        System.exit(status);
    }

    public static Cli<Runnable> createCli(boolean withSequence)
    {
        List<Class<? extends Runnable>> commands = newArrayList(
                Help.class,
                Info.class,
                Ring.class,
                NetStats.class,
                CfStats.class,
                TableStats.class,
                CfHistograms.class,
                TableHistograms.class,
                Cleanup.class,
                ClearSnapshot.class,
                Compact.class,
                Scrub.class,
                Verify.class,
                Flush.class,
                UpgradeSSTable.class,
                GarbageCollect.class,
                DisableAutoCompaction.class,
                EnableAutoCompaction.class,
                CompactionStats.class,
                CompactionHistory.class,
                Decommission.class,
                DescribeCluster.class,
                DisableBinary.class,
                EnableBinary.class,
                EnableGossip.class,
                DisableGossip.class,
                EnableHandoff.class,
                GcStats.class,
                GetBatchlogReplayTrottle.class,
                GetCompactionThreshold.class,
                GetCompactionThroughput.class,
                GetTimeout.class,
                GetStreamThroughput.class,
                GetTraceProbability.class,
                GetInterDCStreamThroughput.class,
                GetEndpoints.class,
                GetSSTables.class,
                GetMaxHintWindow.class,
                GossipInfo.class,
                InvalidateKeyCache.class,
                InvalidateRowCache.class,
                InvalidateCounterCache.class,
                Join.class,
                Move.class,
                PauseHandoff.class,
                ResumeHandoff.class,
                ProxyHistograms.class,
                Rebuild.class,
                Refresh.class,
                RemoveNode.class,
                Assassinate.class,
                Repair.class,
                RepairAdmin.class,
                ReplayBatchlog.class,
                SetCacheCapacity.class,
                SetHintedHandoffThrottleInKB.class,
                SetBatchlogReplayThrottle.class,
                SetCompactionThreshold.class,
                SetCompactionThroughput.class,
                GetConcurrentCompactors.class,
                SetConcurrentCompactors.class,
                SetTimeout.class,
                SetStreamThroughput.class,
                SetInterDCStreamThroughput.class,
                SetTraceProbability.class,
                SetMaxHintWindow.class,
                Snapshot.class,
                ListSnapshots.class,
                Status.class,
                StatusBinary.class,
                StatusGossip.class,
                StatusBackup.class,
                StatusHandoff.class,
                StatusAutoCompaction.class,
                Stop.class,
                StopDaemon.class,
                Version.class,
                DescribeRing.class,
                RebuildIndex.class,
                RangeKeySample.class,
                EnableBackup.class,
                DisableBackup.class,
                ResetLocalSchema.class,
                ReloadLocalSchema.class,
                ReloadTriggers.class,
                SetCacheKeysToSave.class,
                DisableHandoff.class,
                Drain.class,
                TruncateHints.class,
                TpStats.class,
                TopPartitions.class,
                SetLoggingLevel.class,
                GetLoggingLevels.class,
                Sjk.class,
                DisableHintsForDC.class,
                EnableHintsForDC.class,
                FailureDetectorInfo.class,
                RefreshSizeEstimates.class,
                RelocateSSTables.class,
                ViewBuildStatus.class,
<<<<<<< HEAD
                InMemoryStatus.class,
                MarkUnrepaired.class
=======
                HandoffWindow.class
>>>>>>> ec7d5f9d
        );

        if (withSequence)
            commands.add(Sequence.class);

        Cli.CliBuilder<Runnable> builder = Cli.builder("nodetool");

        builder.withDescription("Manage your Cassandra cluster")
                 .withDefaultCommand(Help.class)
                 .withCommands(commands);

        // bootstrap commands
        builder.withGroup("bootstrap")
                .withDescription("Monitor/manage node's bootstrap process")
                .withDefaultCommand(Help.class)
                .withCommand(BootstrapResume.class);

        builder.withGroup("nodesyncservice")
               .withDescription("Manage the NodeSync service on the connected node")
               .withDefaultCommand(Help.class)
               .withCommand(SetRate.class)
               .withCommand(GetRate.class)
               .withCommand(Enable.class)
               .withCommand(Disable.class)
               .withCommand(org.apache.cassandra.tools.nodetool.nodesync.Status.class)
               .withCommand(RateSimulatorCmd.class);

        return builder.build();
    }

    private static void printHistory(String... args)
    {
        //don't bother to print if no args passed (meaning, nodetool is just printing out the sub-commands list)
        if (args.length == 0)
            return;

        String cmdLine = Joiner.on(" ").skipNulls().join(args);
        cmdLine = cmdLine.replaceFirst("(?<=(-pw|--password))\\s+\\S+", " <hidden>");

        try (FileWriter writer = new FileWriter(new File(FBUtilities.getToolsOutputDirectory(), HISTORYFILE), true))
        {
            SimpleDateFormat sdf = new SimpleDateFormat("yyyy-MM-dd HH:mm:ss,SSS");
            writer.append(sdf.format(new Date())).append(": ").append(cmdLine).append(System.lineSeparator());
        }
        catch (IOException | IOError ioe)
        {
            //quietly ignore any errors about not being able to write out history
        }
    }

    private static void badUse(Exception e)
    {
        System.out.println("nodetool: " + e.getMessage());
        System.out.println("See 'nodetool help' or 'nodetool help <command>'.");
    }

    private static void err(Throwable e)
    {
        System.err.println("error: " + e.getMessage());
        System.err.println("-- StackTrace --");
        System.err.println(getStackTraceAsString(e));
    }

    public static abstract class NodeToolCmd implements Runnable
    {

        @Option(type = OptionType.GLOBAL, name = {"-h", "--host"}, description = "Node hostname or ip address")
        private String host = "127.0.0.1";

        @Option(type = OptionType.GLOBAL, name = {"-p", "--port"}, description = "Remote jmx agent port number")
        private String port = "7199";

        @Option(type = OptionType.GLOBAL, name = {"-u", "--username"}, description = "Remote jmx agent username")
        private String username = EMPTY;

        @Option(type = OptionType.GLOBAL, name = {"-pw", "--password"}, description = "Remote jmx agent password")
        private String password = EMPTY;

        @Option(type = OptionType.GLOBAL, name = {"-pwf", "--password-file"}, description = "Path to the JMX password file")
        private String passwordFilePath = EMPTY;

        public void applyGeneralArugments(NodeToolCmd source)
        {
            this.host = source.host;
            this.port = source.port;
            this.username = source.username;
            this.password = source.password;
            this.passwordFilePath = source.passwordFilePath;
        }

        public void sequenceRun(NodeProbe probe)
        {
            execute(probe);
            if (probe.isFailed())
                throw new RuntimeException("nodetool failed, check server logs");
        }

        @Override
        public void run()
        {
            if (isNotEmpty(username)) {
                if (isNotEmpty(passwordFilePath))
                    password = readUserPasswordFromFile(username, passwordFilePath);

                if (isEmpty(password))
                    password = promptAndReadPassword();
            }

            try (NodeProbe probe = connect())
            {
                execute(probe);
                if (probe.isFailed())
                    throw new RuntimeException("nodetool failed, check server logs");
            }
            catch (IOException e)
            {
                throw new RuntimeException("Error while closing JMX connection", e);
            }

        }

        private String readUserPasswordFromFile(String username, String passwordFilePath) {
            String password = EMPTY;

            File passwordFile = new File(passwordFilePath);
            try (Scanner scanner = new Scanner(passwordFile).useDelimiter("\\s+"))
            {
                while (scanner.hasNextLine())
                {
                    if (scanner.hasNext())
                    {
                        String jmxRole = scanner.next();
                        if (jmxRole.equals(username) && scanner.hasNext())
                        {
                            password = scanner.next();
                            break;
                        }
                    }
                    scanner.nextLine();
                }
            } catch (FileNotFoundException e)
            {
                throw new RuntimeException(e);
            }

            return password;
        }

        private String promptAndReadPassword()
        {
            String password = EMPTY;

            Console console = System.console();
            if (console != null)
                password = String.valueOf(console.readPassword("Password:"));

            return password;
        }

        protected abstract void execute(NodeProbe probe);

        private NodeProbe connect()
        {
            NodeProbe nodeClient = null;

            try
            {
                if (username.isEmpty())
                    nodeClient = new NodeProbe(host, parseInt(port));
                else
                    nodeClient = new NodeProbe(host, parseInt(port), username, password);
            } catch (IOException | SecurityException e)
            {
                Throwable rootCause = Throwables.getRootCause(e);
                System.err.println(format("nodetool: Failed to connect to '%s:%s' - %s: '%s'.", host, port, rootCause.getClass().getSimpleName(), rootCause.getMessage()));
                System.exit(1);
            }

            return nodeClient;
        }

        protected enum KeyspaceSet
        {
            ALL, NON_SYSTEM, NON_LOCAL_STRATEGY
        }

        protected List<String> parseOptionalKeyspace(List<String> cmdArgs, NodeProbe nodeProbe)
        {
            return parseOptionalKeyspace(cmdArgs, nodeProbe, KeyspaceSet.ALL);
        }

        protected List<String> parseOptionalKeyspace(List<String> cmdArgs, NodeProbe nodeProbe, KeyspaceSet defaultKeyspaceSet)
        {
            List<String> keyspaces = new ArrayList<>();


            if (cmdArgs == null || cmdArgs.isEmpty())
            {
                if (defaultKeyspaceSet == KeyspaceSet.NON_LOCAL_STRATEGY)
                    keyspaces.addAll(keyspaces = nodeProbe.getNonLocalStrategyKeyspaces());
                else if (defaultKeyspaceSet == KeyspaceSet.NON_SYSTEM)
                    keyspaces.addAll(keyspaces = nodeProbe.getNonSystemKeyspaces());
                else
                    keyspaces.addAll(nodeProbe.getKeyspaces());
            }
            else
            {
                keyspaces.add(cmdArgs.get(0));
            }

            for (String keyspace : keyspaces)
            {
                if (!nodeProbe.getKeyspaces().contains(keyspace))
                    throw new IllegalArgumentException("Keyspace [" + keyspace + "] does not exist.");
            }

            return Collections.unmodifiableList(keyspaces);
        }

        protected String[] parseOptionalTables(List<String> cmdArgs)
        {
            return cmdArgs.size() <= 1 ? EMPTY_STRING_ARRAY : toArray(cmdArgs.subList(1, cmdArgs.size()), String.class);
        }
    }

    public static SortedMap<String, SetHostStat> getOwnershipByDc(NodeProbe probe, boolean resolveIp,
                                                                  Map<String, String> tokenToEndpoint,
                                                                  Map<InetAddress, Float> ownerships)
    {
        SortedMap<String, SetHostStat> ownershipByDc = Maps.newTreeMap();
        EndpointSnitchInfoMBean epSnitchInfo = probe.getEndpointSnitchInfoProxy();
        try
        {
            for (Map.Entry<String, String> tokenAndEndPoint : tokenToEndpoint.entrySet())
            {
                String dc = epSnitchInfo.getDatacenter(tokenAndEndPoint.getValue());
                if (!ownershipByDc.containsKey(dc))
                    ownershipByDc.put(dc, new SetHostStat(resolveIp));
                ownershipByDc.get(dc).add(tokenAndEndPoint.getKey(), tokenAndEndPoint.getValue(), ownerships);
            }
        }
        catch (UnknownHostException e)
        {
            throw new RuntimeException(e);
        }
        return ownershipByDc;
    }
}<|MERGE_RESOLUTION|>--- conflicted
+++ resolved
@@ -185,12 +185,9 @@
                 RefreshSizeEstimates.class,
                 RelocateSSTables.class,
                 ViewBuildStatus.class,
-<<<<<<< HEAD
                 InMemoryStatus.class,
-                MarkUnrepaired.class
-=======
+                MarkUnrepaired.class,
                 HandoffWindow.class
->>>>>>> ec7d5f9d
         );
 
         if (withSequence)
