--- conflicted
+++ resolved
@@ -1336,7 +1336,6 @@
         return ssProxy.getLoggingLevels();
     }
 
-<<<<<<< HEAD
     public void resumeBootstrap(PrintStream out) throws IOException
     {
         BootstrapMonitor monitor = new BootstrapMonitor(out);
@@ -1394,11 +1393,11 @@
         {
             throw new RuntimeException(e);
         }
-=======
+    }
+
     public long getPid()
     {
         return ssProxy.getPid();
->>>>>>> e4c3fd9a
     }
 }
 
