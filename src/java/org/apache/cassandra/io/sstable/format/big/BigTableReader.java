/*
 * Licensed to the Apache Software Foundation (ASF) under one
 * or more contributor license agreements.  See the NOTICE file
 * distributed with this work for additional information
 * regarding copyright ownership.  The ASF licenses this file
 * to you under the Apache License, Version 2.0 (the
 * "License"); you may not use this file except in compliance
 * with the License.  You may obtain a copy of the License at
 *
 *     http://www.apache.org/licenses/LICENSE-2.0
 *
 * Unless required by applicable law or agreed to in writing, software
 * distributed under the License is distributed on an "AS IS" BASIS,
 * WITHOUT WARRANTIES OR CONDITIONS OF ANY KIND, either express or implied.
 * See the License for the specific language governing permissions and
 * limitations under the License.
 */
package org.apache.cassandra.io.sstable.format.big;

import java.io.DataInputStream;
import java.io.File;
import java.io.IOException;
import java.nio.ByteBuffer;
import java.nio.file.Files;
import java.util.Arrays;
import java.util.List;
import java.util.Set;
import java.util.concurrent.atomic.AtomicLong;

import org.slf4j.Logger;
import org.slf4j.LoggerFactory;

import org.apache.cassandra.cache.ChunkCache;
import org.apache.cassandra.cache.InstrumentingCache;
import org.apache.cassandra.cache.KeyCacheKey;
import org.apache.cassandra.config.Config;
import org.apache.cassandra.config.DatabaseDescriptor;
import org.apache.cassandra.db.DecoratedKey;
import org.apache.cassandra.db.DeletionTime;
import org.apache.cassandra.db.PartitionPosition;
import org.apache.cassandra.db.SerializationHeader;
import org.apache.cassandra.db.Slices;
import org.apache.cassandra.db.filter.ColumnFilter;
import org.apache.cassandra.db.rows.Rows;
import org.apache.cassandra.db.rows.UnfilteredRowIterator;
import org.apache.cassandra.db.rows.UnfilteredRowIterators;
import org.apache.cassandra.io.sstable.Component;
import org.apache.cassandra.io.sstable.CorruptSSTableException;
import org.apache.cassandra.io.sstable.Descriptor;
import org.apache.cassandra.io.sstable.RowIndexEntry;
import org.apache.cassandra.io.sstable.format.PartitionIndexIterator;
import org.apache.cassandra.io.sstable.format.SSTableReader;
<<<<<<< HEAD
import org.apache.cassandra.io.sstable.format.ScrubPartitionIterator;
=======
import org.apache.cassandra.io.sstable.format.SSTableReadsListener;
import org.apache.cassandra.io.sstable.format.SSTableReadsListener.SelectionReason;
import org.apache.cassandra.io.sstable.format.SSTableReadsListener.SkippingReason;
>>>>>>> 96899bbb
import org.apache.cassandra.io.sstable.metadata.StatsMetadata;
import org.apache.cassandra.io.util.FileDataInput;
import org.apache.cassandra.io.util.FileHandle;
import org.apache.cassandra.io.util.FileUtils;
import org.apache.cassandra.schema.CachingParams;
import org.apache.cassandra.schema.TableMetadataRef;
import org.apache.cassandra.service.CacheService;
import org.apache.cassandra.tracing.Tracing;
import org.apache.cassandra.utils.ByteBufferUtil;
import org.apache.cassandra.utils.IFilter;
import org.apache.cassandra.utils.concurrent.Ref;

/**
 * SSTableReaders are open()ed by Keyspace.onStart; after that they are created by SSTableWriter.renameAndOpen.
 * Do not re-call open() on existing SSTable files; use the references kept by ColumnFamilyStore post-start instead.
 */
public class BigTableReader extends SSTableReader
{
    private static final Logger logger = LoggerFactory.getLogger(BigTableReader.class);

    protected FileHandle ifile;
    protected IndexSummary indexSummary;

    public final BigRowIndexEntry.IndexSerializer rowIndexEntrySerializer;

    protected InstrumentingCache<KeyCacheKey, BigRowIndexEntry> keyCache;

    protected final AtomicLong keyCacheHit = new AtomicLong(0);
    protected final AtomicLong keyCacheRequest = new AtomicLong(0);

    BigTableReader(Descriptor desc, Set<Component> components, TableMetadataRef metadata, Long maxDataAge, StatsMetadata sstableMetadata, OpenReason openReason, SerializationHeader header)
    {
        super(desc, components, metadata, maxDataAge, sstableMetadata, openReason, header);

        this.rowIndexEntrySerializer = new BigRowIndexEntry.Serializer(descriptor.version,
                                                                       header);
    }

    protected void loadIndex(boolean preloadIfMemmapped) throws IOException
    {
        if (!components.contains(Component.PRIMARY_INDEX))
        {
            // avoid any reading of the missing primary index component.
            // this should only happen during StandaloneScrubber
            return;
        }

        try(FileHandle.Builder ibuilder = new FileHandle.Builder(descriptor.filenameFor(Component.PRIMARY_INDEX))
                .mmapped(DatabaseDescriptor.getIndexAccessMode() == Config.DiskAccessMode.mmap)
                .withChunkCache(ChunkCache.instance))
        {
            loadSummary();

            long indexFileLength = new File(descriptor.filenameFor(Component.PRIMARY_INDEX)).length();
            int indexBufferSize = optimizationStrategy.bufferSize(indexFileLength / indexSummary.size());
            ifile = ibuilder.bufferSize(indexBufferSize).complete();
        }
    }

    /**
     * Load index summary from Summary.db file if it exists.
     *
     * if loaded index summary has different index interval from current value stored in schema,
     * then Summary.db file will be deleted and this returns false to rebuild summary.
     *
     * @return true if index summary is loaded successfully from Summary.db file.
     */
    @SuppressWarnings("resource")
    public boolean loadSummary()
    {
        File summariesFile = new File(descriptor.filenameFor(Component.SUMMARY));
        if (!summariesFile.exists())
            return false;

        DataInputStream iStream = null;
        try
        {
            iStream = new DataInputStream(Files.newInputStream(summariesFile.toPath()));
            indexSummary = IndexSummary.serializer.deserialize(
                    iStream, getPartitioner(),
                    metadata().params.minIndexInterval, metadata().params.maxIndexInterval);
            first = decorateKey(ByteBufferUtil.readWithLength(iStream));
            last = decorateKey(ByteBufferUtil.readWithLength(iStream));
        }
        catch (IOException e)
        {
            if (indexSummary != null)
                indexSummary.close();
            logger.trace("Cannot deserialize SSTable Summary File {}: {}", summariesFile.getPath(), e.getMessage());
            // corrupted; delete it and fall back to creating a new summary
            FileUtils.closeQuietly(iStream);
            // delete it and fall back to creating a new summary
            FileUtils.deleteWithConfirm(summariesFile);
            return false;
        }
        finally
        {
            FileUtils.closeQuietly(iStream);
        }

        return true;
    }

    protected void releaseIndex()
    {
        if (ifile != null)
        {
            ifile.close();
            ifile = null;
        }

        if (indexSummary != null)
        {
            indexSummary.close();
            indexSummary = null;
        }
    }

    /**
     * Clone this reader with the new open reason and set the clone as replacement.
     *
     * @param reason the {@code OpenReason} for the replacement.
     *
     * @return the cloned reader. That reader is set as a replacement by the method.
     */
    protected SSTableReader clone(OpenReason reason)
    {
        BigTableReader replacement = internalOpen(descriptor,
                                                  components,
                                                  metadata,
                                                  ifile.sharedCopy(),
                                                  dataFile.sharedCopy(),
                                                  indexSummary.sharedCopy(),
                                                  bf.sharedCopy(),
                                                  maxDataAge,
                                                  sstableMetadata,
                                                  reason,
                                                  header);
        replacement.first = first;
        replacement.last = last;
        replacement.isSuspect.set(isSuspect.get());
        return replacement;
    }

    /**
     * Open a RowIndexedReader which already has its state initialized (by SSTableWriter).
     */
    static BigTableReader internalOpen(Descriptor desc,
                                      Set<Component> components,
                                      TableMetadataRef metadata,
                                      FileHandle ifile,
                                      FileHandle dfile,
                                      IndexSummary indexSummary,
                                      IFilter bf,
                                      long maxDataAge,
                                      StatsMetadata sstableMetadata,
                                      OpenReason openReason,
                                      SerializationHeader header)
    {
        assert desc != null && ifile != null && dfile != null && indexSummary != null && bf != null && sstableMetadata != null;

        // Make sure the SSTableReader internalOpen part does the same.
        assert desc.getFormat() == BigFormat.instance;
        BigTableReader reader = BigFormat.readerFactory.open(desc, components, metadata, maxDataAge, sstableMetadata, openReason, header);

        reader.bf = bf;
        reader.ifile = ifile;
        reader.dataFile = dfile;
        reader.indexSummary = indexSummary;
        reader.setup(true);

        return reader;
    }

    @Override
    protected void setup(boolean trackHotness)
    {
        super.setup(trackHotness);
        tidy.addCloseable(ifile);
        tidy.addCloseable(indexSummary);
    }

    @Override
    public void setupOnline()
    {
        super.setupOnline();
        // under normal operation we can do this at any time, but SSTR is also used outside C* proper,
        // e.g. by BulkLoader, which does not initialize the cache.  As a kludge, we set up the cache
        // here when we know we're being wired into the rest of the server infrastructure.
        keyCache = CacheService.instance.keyCache;
        logger.trace("key cache contains {}/{} keys", keyCache.size(), keyCache.getCapacity());
    }

    public boolean isKeyCacheSetup()
    {
        return keyCache != null;
    }

    @Override
    public void addTo(Ref.IdentityCollection identities)
    {
        super.addTo(identities);
        ifile.addTo(identities);
        indexSummary.addTo(identities);
    }

    public UnfilteredRowIterator iterator(DecoratedKey key,
                                          Slices slices,
                                          ColumnFilter selectedColumns,
                                          boolean reversed,
                                          SSTableReadsListener listener)
    {
<<<<<<< HEAD
        BigRowIndexEntry rie = getPosition(key, SSTableReader.Operator.EQ);
=======
        RowIndexEntry rie = getPosition(key, SSTableReader.Operator.EQ, listener);
>>>>>>> 96899bbb
        return iterator(null, key, rie, slices, selectedColumns, reversed);
    }

    public UnfilteredRowIterator iterator(FileDataInput file, DecoratedKey key, RowIndexEntry indexEntry, Slices slices, ColumnFilter selectedColumns, boolean reversed)
    {
        if (indexEntry == null)
            return UnfilteredRowIterators.noRowsIterator(metadata(), key, Rows.EMPTY_STATIC_ROW, DeletionTime.LIVE, reversed);
        return reversed
             ? new SSTableReversedIterator(this, file, key, (BigRowIndexEntry) indexEntry, slices, selectedColumns)
             : new SSTableIterator(this, file, key, (BigRowIndexEntry) indexEntry, slices, selectedColumns);
    }

<<<<<<< HEAD
    /**
     * Gets the position in the index file to start scanning to find the given key (at most indexInterval keys away,
     * modulo downsampling of the index summary). Always returns a {@code value >= 0}
     */
    public long getIndexScanPosition(PartitionPosition key)
    {
        if (openReason == OpenReason.MOVED_START && key.compareTo(first) < 0)
            key = first;

        return getIndexScanPositionFromBinarySearchResult(indexSummary.binarySearch(key), indexSummary);
    }

    public static long getIndexScanPositionFromBinarySearchResult(int binarySearchResult, IndexSummary referencedIndexSummary)
    {
        if (binarySearchResult == -1)
            return 0;
        else
            return referencedIndexSummary.getPosition(getIndexSummaryIndexFromBinarySearchResult(binarySearchResult));
    }

    public static int getIndexSummaryIndexFromBinarySearchResult(int binarySearchResult)
    {
        if (binarySearchResult < 0)
        {
            // binary search gives us the first index _greater_ than the key searched for,
            // i.e., its insertion position
            int greaterThan = (binarySearchResult + 1) * -1;
            if (greaterThan == 0)
                return -1;
            return greaterThan - 1;
        }
        else
        {
            return binarySearchResult;
        }
    }

    public DecoratedKey keyAt(long indexPosition) throws IOException
    {
        DecoratedKey key;
        try (FileDataInput in = ifile.createReader(indexPosition))
        {
            if (in.isEOF())
                return null;

            key = decorateKey(ByteBufferUtil.readWithShortLength(in));

            // hint read path about key location if caching is enabled
            // this saves index summary lookup and index file iteration which whould be pretty costly
            // especially in presence of promoted column indexes
            if (isKeyCacheSetup())
                cacheKey(key, rowIndexEntrySerializer.deserialize(in, in.getFilePointer()));
        }

        return key;
    }

    public KeyCacheKey getCacheKey(DecoratedKey key)
    {
        return new KeyCacheKey(metadata(), descriptor, key.getKey());
    }

    public void cacheKey(DecoratedKey key, BigRowIndexEntry info)
    {
        CachingParams caching = metadata().params.caching;

        if (!caching.cacheKeys() || keyCache == null || keyCache.getCapacity() == 0)
            return;

        KeyCacheKey cacheKey = new KeyCacheKey(metadata(), descriptor, key.getKey());
        logger.trace("Adding cache entry for {} -> {}", cacheKey, info);
        keyCache.put(cacheKey, info);
    }

    public BigRowIndexEntry getCachedPosition(DecoratedKey key, boolean updateStats)
    {
        return getCachedPosition(new KeyCacheKey(metadata(), descriptor, key.getKey()), updateStats);
    }

    public BigRowIndexEntry getCachedPosition(KeyCacheKey unifiedKey, boolean updateStats)
    {
        if (keyCacheEnabled())
        {
            if (updateStats)
            {
                BigRowIndexEntry cachedEntry = keyCache.get(unifiedKey);
                keyCacheRequest.incrementAndGet();
                if (cachedEntry != null)
                {
                    keyCacheHit.incrementAndGet();
                    bloomFilterTracker.addTruePositive();
                }
                return cachedEntry;
            }
            else
            {
                return keyCache.getInternal(unifiedKey);
            }
        }
        return null;
    }

    private boolean keyCacheEnabled()
    {
        return keyCache != null && keyCache.getCapacity() > 0 && metadata().params.caching.cacheKeys();
    }

    public InstrumentingCache<KeyCacheKey, BigRowIndexEntry> getKeyCache()
    {
        return keyCache;
=======
    @Override
    public ISSTableScanner getScanner(ColumnFilter columns, DataRange dataRange, SSTableReadsListener listener)
    {
        return BigTableScanner.getScanner(this, columns, dataRange, listener);
>>>>>>> 96899bbb
    }

    /**
     * @return Number of key cache hit
     */
    public long getKeyCacheHit()
    {
        return keyCacheHit.get();
    }

    /**
     * @return Number of key cache request
     */
    public long getKeyCacheRequest()
    {
        return keyCacheRequest.get();
    }

    /**
     * Get position updating key cache and stats.
     * @see #getPosition(PartitionPosition, SSTableReader.Operator, boolean)
     */
    public BigRowIndexEntry getPosition(PartitionPosition key, Operator op)
    {
        return getPosition(key, op, true, false);
    }

    public BigRowIndexEntry getPosition(PartitionPosition key, Operator op, boolean updateCacheAndStats)
    {
        return getPosition(key, op, updateCacheAndStats, false);
    }

    /**
     * @param key The key to apply as the rhs to the given Operator. A 'fake' key is allowed to
     * allow key selection by token bounds but only if op != * EQ
     * @param op The Operator defining matching keys: the nearest key to the target matching the operator wins.
     * @param updateCacheAndStats true if updating stats and cache
     * @return The index entry corresponding to the key, or null if the key is not present
     */
<<<<<<< HEAD
    protected BigRowIndexEntry getPosition(PartitionPosition key, Operator op, boolean updateCacheAndStats, boolean permitMatchPastLast)
=======
    protected RowIndexEntry getPosition(PartitionPosition key,
                                        Operator op,
                                        boolean updateCacheAndStats,
                                        boolean permitMatchPastLast,
                                        SSTableReadsListener listener)
>>>>>>> 96899bbb
    {
        if (op == Operator.EQ)
        {
            assert key instanceof DecoratedKey; // EQ only make sense if the key is a valid row key
            if (!bf.isPresent((DecoratedKey)key))
            {
                listener.onSSTableSkipped(this, SkippingReason.BLOOM_FILTER);
                Tracing.trace("Bloom filter allows skipping sstable {}", descriptor.generation);
                return null;
            }
        }

        // next, the key cache (only make sense for valid row key)
        if ((op == Operator.EQ || op == Operator.GE) && (key instanceof DecoratedKey))
        {
            DecoratedKey decoratedKey = (DecoratedKey)key;
            KeyCacheKey cacheKey = new KeyCacheKey(metadata(), descriptor, decoratedKey.getKey());
            BigRowIndexEntry cachedPosition = getCachedPosition(cacheKey, updateCacheAndStats);
            if (cachedPosition != null)
            {
                listener.onSSTableSelected(this, cachedPosition, SelectionReason.KEY_CACHE_HIT);
                Tracing.trace("Key cache hit for sstable {}", descriptor.generation);
                return cachedPosition;
            }
        }

        // check the smallest and greatest keys in the sstable to see if it can't be present
        boolean skip = false;
        if (key.compareTo(first) < 0)
        {
            if (op == Operator.EQ)
                skip = true;
            else
                key = first;

            op = Operator.EQ;
        }
        else
        {
            int l = last.compareTo(key);
            // l <= 0  => we may be looking past the end of the file; we then narrow our behaviour to:
            //             1) skipping if strictly greater for GE and EQ;
            //             2) skipping if equal and searching GT, and we aren't permitting matching past last
            skip = l <= 0 && (l < 0 || (!permitMatchPastLast && op == Operator.GT));
        }
        if (skip)
        {
            if (op == Operator.EQ && updateCacheAndStats)
                bloomFilterTracker.addFalsePositive();
            listener.onSSTableSkipped(this, SkippingReason.MIN_MAX_KEYS);
            Tracing.trace("Check against min and max keys allows skipping sstable {}", descriptor.generation);
            return null;
        }

        int binarySearchResult = indexSummary.binarySearch(key);
        long sampledPosition = getIndexScanPositionFromBinarySearchResult(binarySearchResult, indexSummary);
        int sampledIndex = getIndexSummaryIndexFromBinarySearchResult(binarySearchResult);

        int effectiveInterval = indexSummary.getEffectiveIndexIntervalAfterIndex(sampledIndex);

        if (ifile == null)
            return null;

        // scan the on-disk index, starting at the nearest sampled position.
        // The check against IndexInterval is to be exit the loop in the EQ case when the key looked for is not present
        // (bloom filter false positive). But note that for non-EQ cases, we might need to check the first key of the
        // next index position because the searched key can be greater the last key of the index interval checked if it
        // is lesser than the first key of next interval (and in that case we must return the position of the first key
        // of the next interval).
        int i = 0;
        String path = null;
        try (FileDataInput in = ifile.createReader(sampledPosition))
        {
            path = in.getPath();
            while (!in.isEOF())
            {
                i++;

                ByteBuffer indexKey = ByteBufferUtil.readWithShortLength(in);

                boolean opSatisfied; // did we find an appropriate position for the op requested
                boolean exactMatch; // is the current position an exact match for the key, suitable for caching

                // Compare raw keys if possible for performance, otherwise compare decorated keys.
                if (op == Operator.EQ && i <= effectiveInterval)
                {
                    opSatisfied = exactMatch = indexKey.equals(((DecoratedKey) key).getKey());
                }
                else
                {
                    DecoratedKey indexDecoratedKey = decorateKey(indexKey);
                    int comparison = indexDecoratedKey.compareTo(key);
                    int v = op.apply(comparison);
                    opSatisfied = (v == 0);
                    exactMatch = (comparison == 0);
                    if (v < 0)
                    {
                        listener.onSSTableSkipped(this, SkippingReason.PARTITION_INDEX_LOOKUP);
                        Tracing.trace("Partition index lookup allows skipping sstable {}", descriptor.generation);
                        return null;
                    }
                }

                if (opSatisfied)
                {
                    // read data position from index entry
                    BigRowIndexEntry indexEntry = rowIndexEntrySerializer.deserialize(in, in.getFilePointer());
                    if (exactMatch && updateCacheAndStats)
                    {
                        assert key instanceof DecoratedKey; // key can be == to the index key only if it's a true row key
                        DecoratedKey decoratedKey = (DecoratedKey)key;

                        if (logger.isTraceEnabled())
                        {
                            // expensive sanity check!  see CASSANDRA-4687
                            try (FileDataInput fdi = dataFile.createReader(indexEntry.position))
                            {
                                DecoratedKey keyInDisk = decorateKey(ByteBufferUtil.readWithShortLength(fdi));
                                if (!keyInDisk.equals(key))
                                    throw new AssertionError(String.format("%s != %s in %s", keyInDisk, key, fdi.getPath()));
                            }
                        }

                        // store exact match for the key
                        cacheKey(decoratedKey, indexEntry);
                    }
                    if (op == Operator.EQ && updateCacheAndStats)
                        bloomFilterTracker.addTruePositive();
<<<<<<< HEAD
                    Tracing.trace("Partition index with {} entries found for sstable {}", indexEntry.rowIndexCount(), descriptor.generation);
=======
                    listener.onSSTableSelected(this, indexEntry, SelectionReason.INDEX_ENTRY_FOUND);
                    Tracing.trace("Partition index with {} entries found for sstable {}", indexEntry.columnsIndexCount(), descriptor.generation);
>>>>>>> 96899bbb
                    return indexEntry;
                }

                BigRowIndexEntry.Serializer.skip(in, descriptor.version);
            }
        }
        catch (IOException e)
        {
            markSuspect();
            throw new CorruptSSTableException(e, path);
        }

        if (op == SSTableReader.Operator.EQ && updateCacheAndStats)
            bloomFilterTracker.addFalsePositive();
        listener.onSSTableSkipped(this, SkippingReason.INDEX_ENTRY_NOT_FOUND);
        Tracing.trace("Partition index lookup complete (bloom filter false positive) for sstable {}", descriptor.generation);
        return null;
    }

    @Override
    public long estimatedKeys()
    {
        return indexSummary.getEstimatedKeyCount();
    }

    @Override
    public RowIndexEntry getExactPosition(DecoratedKey key)
    {
        return getPosition(key, Operator.EQ);
    }

    @Override
    public boolean contains(DecoratedKey key)
    {
        return getExactPosition(key) != null;
    }

    @Override
    public PartitionIterator coveredKeysIterator(PartitionPosition left, boolean inclusiveLeft, PartitionPosition right, boolean inclusiveRight) throws IOException
    {
        return new PartitionIterator(this, left, inclusiveLeft ? -1 : 0, right, inclusiveRight ? 0 : -1);
    }

    @Override
    public PartitionIndexIterator allKeysIterator() throws IOException
    {
        return new PartitionIterator(this);
    }

    public ScrubPartitionIterator scrubPartitionsIterator() throws IOException
    {
        if (ifile == null)
            return null;
        return new ScrubIterator(ifile, rowIndexEntrySerializer);
    }

    protected FileHandle[] getFilesToBeLocked()
    {
        return new FileHandle[] { dataFile, ifile };
    }
}<|MERGE_RESOLUTION|>--- conflicted
+++ resolved
@@ -50,13 +50,10 @@
 import org.apache.cassandra.io.sstable.RowIndexEntry;
 import org.apache.cassandra.io.sstable.format.PartitionIndexIterator;
 import org.apache.cassandra.io.sstable.format.SSTableReader;
-<<<<<<< HEAD
 import org.apache.cassandra.io.sstable.format.ScrubPartitionIterator;
-=======
 import org.apache.cassandra.io.sstable.format.SSTableReadsListener;
 import org.apache.cassandra.io.sstable.format.SSTableReadsListener.SelectionReason;
 import org.apache.cassandra.io.sstable.format.SSTableReadsListener.SkippingReason;
->>>>>>> 96899bbb
 import org.apache.cassandra.io.sstable.metadata.StatsMetadata;
 import org.apache.cassandra.io.util.FileDataInput;
 import org.apache.cassandra.io.util.FileHandle;
@@ -269,11 +266,7 @@
                                           boolean reversed,
                                           SSTableReadsListener listener)
     {
-<<<<<<< HEAD
-        BigRowIndexEntry rie = getPosition(key, SSTableReader.Operator.EQ);
-=======
-        RowIndexEntry rie = getPosition(key, SSTableReader.Operator.EQ, listener);
->>>>>>> 96899bbb
+        BigRowIndexEntry rie = getPosition(key, SSTableReader.Operator.EQ, listener);
         return iterator(null, key, rie, slices, selectedColumns, reversed);
     }
 
@@ -286,7 +279,6 @@
              : new SSTableIterator(this, file, key, (BigRowIndexEntry) indexEntry, slices, selectedColumns);
     }
 
-<<<<<<< HEAD
     /**
      * Gets the position in the index file to start scanning to find the given key (at most indexInterval keys away,
      * modulo downsampling of the index summary). Always returns a {@code value >= 0}
@@ -397,12 +389,6 @@
     public InstrumentingCache<KeyCacheKey, BigRowIndexEntry> getKeyCache()
     {
         return keyCache;
-=======
-    @Override
-    public ISSTableScanner getScanner(ColumnFilter columns, DataRange dataRange, SSTableReadsListener listener)
-    {
-        return BigTableScanner.getScanner(this, columns, dataRange, listener);
->>>>>>> 96899bbb
     }
 
     /**
@@ -421,18 +407,16 @@
         return keyCacheRequest.get();
     }
 
-    /**
-     * Get position updating key cache and stats.
-     * @see #getPosition(PartitionPosition, SSTableReader.Operator, boolean)
-     */
+    @Override
     public BigRowIndexEntry getPosition(PartitionPosition key, Operator op)
     {
-        return getPosition(key, op, true, false);
-    }
-
-    public BigRowIndexEntry getPosition(PartitionPosition key, Operator op, boolean updateCacheAndStats)
-    {
-        return getPosition(key, op, updateCacheAndStats, false);
+        return getPosition(key, op, true, false, SSTableReadsListener.NOOP_LISTENER);
+    }
+
+    @Override
+    public BigRowIndexEntry getPosition(PartitionPosition key, Operator op, SSTableReadsListener listener)
+    {
+        return getPosition(key, op, true, false, listener);
     }
 
     /**
@@ -442,15 +426,11 @@
      * @param updateCacheAndStats true if updating stats and cache
      * @return The index entry corresponding to the key, or null if the key is not present
      */
-<<<<<<< HEAD
-    protected BigRowIndexEntry getPosition(PartitionPosition key, Operator op, boolean updateCacheAndStats, boolean permitMatchPastLast)
-=======
-    protected RowIndexEntry getPosition(PartitionPosition key,
-                                        Operator op,
-                                        boolean updateCacheAndStats,
-                                        boolean permitMatchPastLast,
-                                        SSTableReadsListener listener)
->>>>>>> 96899bbb
+    protected BigRowIndexEntry getPosition(PartitionPosition key,
+                                           Operator op,
+                                           boolean updateCacheAndStats,
+                                           boolean permitMatchPastLast,
+                                           SSTableReadsListener listener)
     {
         if (op == Operator.EQ)
         {
@@ -579,12 +559,8 @@
                     }
                     if (op == Operator.EQ && updateCacheAndStats)
                         bloomFilterTracker.addTruePositive();
-<<<<<<< HEAD
+                    listener.onSSTableSelected(this, indexEntry, SelectionReason.INDEX_ENTRY_FOUND);
                     Tracing.trace("Partition index with {} entries found for sstable {}", indexEntry.rowIndexCount(), descriptor.generation);
-=======
-                    listener.onSSTableSelected(this, indexEntry, SelectionReason.INDEX_ENTRY_FOUND);
-                    Tracing.trace("Partition index with {} entries found for sstable {}", indexEntry.columnsIndexCount(), descriptor.generation);
->>>>>>> 96899bbb
                     return indexEntry;
                 }
 
