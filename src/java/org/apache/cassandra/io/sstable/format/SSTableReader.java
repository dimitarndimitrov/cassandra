--- conflicted
+++ resolved
@@ -51,12 +51,8 @@
 import org.apache.cassandra.config.SchemaConstants;
 import org.apache.cassandra.db.*;
 import org.apache.cassandra.db.filter.ColumnFilter;
-<<<<<<< HEAD
-import org.apache.cassandra.db.rows.*;
-=======
 import org.apache.cassandra.db.rows.EncodingStats;
 import org.apache.cassandra.db.rows.UnfilteredRowIterator;
->>>>>>> f1c3aac7
 import org.apache.cassandra.dht.AbstractBounds;
 import org.apache.cassandra.dht.Range;
 import org.apache.cassandra.dht.Token;
@@ -68,7 +64,6 @@
 import org.apache.cassandra.io.util.*;
 import org.apache.cassandra.metrics.RestorableMeter;
 import org.apache.cassandra.metrics.StorageMetrics;
-import org.apache.cassandra.net.*;
 import org.apache.cassandra.schema.CachingParams;
 import org.apache.cassandra.schema.IndexMetadata;
 import org.apache.cassandra.service.ActiveRepairService;
@@ -1765,38 +1760,6 @@
         return key;
     }
 
-<<<<<<< HEAD
-    /**
-     * Reads Clustering Key from the data file of current sstable.
-     *
-     * @param rowPosition start position of given row in the data file
-     * @return Clustering of the row
-     * @throws IOException
-     */
-    public Clustering clusteringAt(long rowPosition) throws IOException
-    {
-        Clustering clustering;
-        try (FileDataInput in = dfile.createReader(rowPosition))
-        {
-            if (in.isEOF())
-                return null;
-
-            int flags = in.readUnsignedByte();
-            int extendedFlags = UnfilteredSerializer.readExtendedFlags(in, flags);
-            boolean isStatic = UnfilteredSerializer.isStatic(extendedFlags);
-
-            if (isStatic)
-                clustering = Clustering.STATIC_CLUSTERING;
-            else
-                // Since this is an internal call, we don't have to take care of protocol versions that use legacy layout
-                clustering = Clustering.serializer.deserialize(in, MessagingService.VERSION_30, header.clusteringTypes());
-        }
-
-        return clustering;
-    }
-
-=======
->>>>>>> f1c3aac7
     /**
      * TODO: Move someplace reusable
      */
