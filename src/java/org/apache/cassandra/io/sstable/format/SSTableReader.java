/*
 * Licensed to the Apache Software Foundation (ASF) under one
 * or more contributor license agreements.  See the NOTICE file
 * distributed with this work for additional information
 * regarding copyright ownership.  The ASF licenses this file
 * to you under the Apache License, Version 2.0 (the
 * "License"); you may not use this file except in compliance
 * with the License.  You may obtain a copy of the License at
 *
 *     http://www.apache.org/licenses/LICENSE-2.0
 *
 * Unless required by applicable law or agreed to in writing, software
 * distributed under the License is distributed on an "AS IS" BASIS,
 * WITHOUT WARRANTIES OR CONDITIONS OF ANY KIND, either express or implied.
 * See the License for the specific language governing permissions and
 * limitations under the License.
 */
package org.apache.cassandra.io.sstable.format;

import java.io.BufferedInputStream;
import java.io.Closeable;
import java.io.DataInputStream;
import java.io.File;
import java.io.FileNotFoundException;
import java.io.IOException;
import java.lang.ref.WeakReference;
import java.nio.ByteBuffer;
import java.nio.file.Files;
import java.nio.file.Paths;
import java.util.*;
import java.util.concurrent.ConcurrentHashMap;
import java.util.concurrent.ConcurrentMap;
import java.util.concurrent.ExecutorService;
import java.util.concurrent.LinkedBlockingQueue;
import java.util.concurrent.ScheduledFuture;
import java.util.concurrent.ScheduledThreadPoolExecutor;
import java.util.concurrent.TimeUnit;
import java.util.concurrent.atomic.AtomicBoolean;
import java.util.stream.Collectors;

import com.google.common.annotations.VisibleForTesting;
import com.google.common.collect.Iterables;
import com.google.common.collect.Lists;
import com.google.common.collect.Ordering;
import com.google.common.collect.Sets;
import com.google.common.primitives.Longs;
import com.google.common.util.concurrent.RateLimiter;
import org.slf4j.Logger;
import org.slf4j.LoggerFactory;

import com.clearspring.analytics.stream.cardinality.CardinalityMergeException;
import com.clearspring.analytics.stream.cardinality.HyperLogLogPlus;
import com.clearspring.analytics.stream.cardinality.ICardinality;
import io.reactivex.Flowable;
import org.apache.cassandra.cache.ChunkCache;
import org.apache.cassandra.concurrent.DebuggableThreadPoolExecutor;
import org.apache.cassandra.concurrent.NamedThreadFactory;
import org.apache.cassandra.concurrent.ScheduledExecutors;
import org.apache.cassandra.config.Config;
import org.apache.cassandra.config.DatabaseDescriptor;
import org.apache.cassandra.db.ClusteringComparator;
import org.apache.cassandra.db.ColumnFamilyStore;
import org.apache.cassandra.db.DataRange;
import org.apache.cassandra.db.DecoratedKey;
import org.apache.cassandra.db.PartitionPosition;
import org.apache.cassandra.db.SerializationHeader;
import org.apache.cassandra.db.Slices;
import org.apache.cassandra.db.SystemKeyspace;
import org.apache.cassandra.db.filter.ColumnFilter;
import org.apache.cassandra.db.mos.MemoryLockedBuffer;
import org.apache.cassandra.db.mos.MemoryOnlyStatus;
import org.apache.cassandra.db.rows.Cell;
import org.apache.cassandra.db.rows.EncodingStats;
import org.apache.cassandra.db.rows.FlowableUnfilteredPartition;
import org.apache.cassandra.db.rows.UnfilteredRowIterator;
import org.apache.cassandra.dht.AbstractBounds;
import org.apache.cassandra.dht.Bounds;
import org.apache.cassandra.dht.IPartitioner;
import org.apache.cassandra.dht.Range;
import org.apache.cassandra.dht.Token;
import org.apache.cassandra.io.FSError;
import org.apache.cassandra.io.compress.CompressionMetadata;
import org.apache.cassandra.io.sstable.BloomFilterTracker;
import org.apache.cassandra.io.sstable.Component;
import org.apache.cassandra.io.sstable.CorruptSSTableException;
import org.apache.cassandra.io.sstable.Descriptor;
import org.apache.cassandra.io.sstable.ISSTableScanner;
import org.apache.cassandra.io.sstable.RowIndexEntry;
import org.apache.cassandra.io.sstable.SSTable;
import org.apache.cassandra.io.sstable.SSTableIdentityIterator;
import org.apache.cassandra.io.sstable.metadata.CompactionMetadata;
import org.apache.cassandra.io.sstable.metadata.MetadataComponent;
import org.apache.cassandra.io.sstable.metadata.MetadataType;
import org.apache.cassandra.io.sstable.metadata.StatsMetadata;
import org.apache.cassandra.io.sstable.metadata.ValidationMetadata;
<<<<<<< HEAD
=======
import org.apache.cassandra.io.util.AsynchronousChannelProxy;
import org.apache.cassandra.io.util.BufferedDataOutputStreamPlus;
>>>>>>> f922a6c8
import org.apache.cassandra.io.util.ChannelProxy;
import org.apache.cassandra.io.util.FileDataInput;
import org.apache.cassandra.io.util.FileHandle;
import org.apache.cassandra.io.util.FileHandle.Builder;
import org.apache.cassandra.io.util.FileUtils;
import org.apache.cassandra.io.util.RandomAccessReader;
import org.apache.cassandra.io.util.Rebufferer;
import org.apache.cassandra.metrics.RestorableMeter;
import org.apache.cassandra.schema.Schema;
import org.apache.cassandra.schema.SchemaConstants;
import org.apache.cassandra.schema.TableId;
import org.apache.cassandra.schema.TableMetadata;
import org.apache.cassandra.schema.TableMetadataRef;
import org.apache.cassandra.service.ActiveRepairService;
import org.apache.cassandra.utils.*;
import org.apache.cassandra.utils.concurrent.OpOrder;
import org.apache.cassandra.utils.concurrent.Ref;
import org.apache.cassandra.utils.concurrent.SelfRefCounted;

import static org.apache.cassandra.db.Directories.SECONDARY_INDEX_NAME_SEPARATOR;

/**
 * An SSTableReader can be constructed in a number of places, but typically is either
 * read from disk at startup, or constructed from a flushed memtable, or after compaction
 * to replace some existing sstables. However once created, an sstablereader may also be modified.
 *
 * A reader's OpenReason describes its current stage in its lifecycle, as follows:
 *
 *
 * <pre> {@code
 * NORMAL
 * From:       None        => Reader has been read from disk, either at startup or from a flushed memtable
 *             EARLY       => Reader is the final result of a compaction
 *             MOVED_START => Reader WAS being compacted, but this failed and it has been restored to NORMAL status
 *
 * EARLY
 * From:       None        => Reader is a compaction replacement that is either incomplete and has been opened
 *                            to represent its partial result status, or has been finished but the compaction
 *                            it is a part of has not yet completed fully
 *             EARLY       => Same as from None, only it is not the first time it has been
 *
 * MOVED_START
 * From:       NORMAL      => Reader is being compacted. This compaction has not finished, but the compaction result
 *                            is either partially or fully opened, to either partially or fully replace this reader.
 *                            This reader's start key has been updated to represent this, so that reads only hit
 *                            one or the other reader.
 *
 * METADATA_CHANGE
 * From:       NORMAL      => Reader has seen low traffic and the amount of memory available for index summaries is
 *                            constrained, so its index summary has been downsampled.
 *         METADATA_CHANGE => Same
 * } </pre>
 *
 * Note that in parallel to this, there are two different Descriptor types; TMPLINK and FINAL; the latter corresponds
 * to NORMAL state readers and all readers that replace a NORMAL one. TMPLINK is used for EARLY state readers and
 * no others.
 *
 * When a reader is being compacted, if the result is large its replacement may be opened as EARLY before compaction
 * completes in order to present the result to consumers earlier. In this case the reader will itself be changed to
 * a MOVED_START state, where its start no longer represents its on-disk minimum key. This is to permit reads to be
 * directed to only one reader when the two represent the same data. The EARLY file can represent a compaction result
 * that is either partially complete and still in-progress, or a complete and immutable sstable that is part of a larger
 * macro compaction action that has not yet fully completed.
 *
 * Currently ALL compaction results at least briefly go through an EARLY open state prior to completion, regardless
 * of if early opening is enabled.
 *
 * Since a reader can be created multiple times over the same shared underlying resources, and the exact resources
 * it shares between each instance differ subtly, we track the lifetime of any underlying resource with its own
 * reference count, which each instance takes a Ref to. Each instance then tracks references to itself, and once these
 * all expire it releases its Refs to these underlying resources.
 *
 * There is some shared cleanup behaviour needed only once all sstablereaders in a certain stage of their lifecycle
 * (i.e. EARLY or NORMAL opening), and some that must only occur once all readers of any kind over a single logical
 * sstable have expired. These are managed by the TypeTidy and GlobalTidy classes at the bottom, and are effectively
 * managed as another resource each instance tracks its own Ref instance to, to ensure all of these resources are
 * cleaned up safely and can be debugged otherwise.
 *
 * TODO: fill in details about Tracker and lifecycle interactions for tools, and for compaction strategies
 */
public abstract class SSTableReader extends SSTable implements SelfRefCounted<SSTableReader>
{
    private static final Logger logger = LoggerFactory.getLogger(SSTableReader.class);

    private static final ScheduledThreadPoolExecutor syncExecutor = initSyncExecutor();
    private static ScheduledThreadPoolExecutor initSyncExecutor()
    {
        if (DatabaseDescriptor.isClientOrToolInitialized())
            return null;

        // Do NOT start this thread pool in client mode

        ScheduledThreadPoolExecutor syncExecutor = new ScheduledThreadPoolExecutor(1, new NamedThreadFactory("read-hotness-tracker"));
        // Immediately remove readMeter sync task when cancelled.
        syncExecutor.setRemoveOnCancelPolicy(true);
        return syncExecutor;
    }
    private static final RateLimiter meterSyncThrottle = RateLimiter.create(100.0);

    public static final Comparator<SSTableReader> maxTimestampComparator = new Comparator<SSTableReader>()
    {
        public int compare(SSTableReader o1, SSTableReader o2)
        {
            long ts1 = o1.getMaxTimestamp();
            long ts2 = o2.getMaxTimestamp();
            return (ts1 > ts2 ? -1 : (ts1 == ts2 ? 0 : 1));
        }
    };

    // it's just an object, which we use regular Object equality on; we introduce a special class just for easy recognition
    public static final class UniqueIdentifier {}

    public static final Comparator<SSTableReader> sstableComparator = new Comparator<SSTableReader>()
    {
        public int compare(SSTableReader o1, SSTableReader o2)
        {
            return o1.first.compareTo(o2.first);
        }
    };

    public static final Ordering<SSTableReader> sstableOrdering = Ordering.from(sstableComparator);

    public static final Comparator<SSTableReader> sizeComparator = new Comparator<SSTableReader>()
    {
        public int compare(SSTableReader o1, SSTableReader o2)
        {
            return Longs.compare(o1.onDiskLength(), o2.onDiskLength());
        }
    };

    /**
     * maxDataAge is a timestamp in local server time (e.g. System.currentTimeMilli) which represents an upper bound
     * to the newest piece of data stored in the sstable. In other words, this sstable does not contain items created
     * later than maxDataAge.
     *
     * The field is not serialized to disk, so relying on it for more than what truncate does is not advised.
     *
     * When a new sstable is flushed, maxDataAge is set to the time of creation.
     * When a sstable is created from compaction, maxDataAge is set to max of all merged sstables.
     *
     * The age is in milliseconds since epoc and is local to this host.
     */
    public final long maxDataAge;

    public enum OpenReason
    {
        NORMAL,
        EARLY,
        METADATA_CHANGE,
        MOVED_START
    }

    public final OpenReason openReason;
    public final UniqueIdentifier instanceId = new UniqueIdentifier();

    // datafile: might be null before a call to load()
    protected FileHandle dataFile;
    protected IFilter bf;

    protected final BloomFilterTracker bloomFilterTracker = new BloomFilterTracker();

    // technically isCompacted is not necessary since it should never be unreferenced unless it is also compacted,
    // but it seems like a good extra layer of protection against reference counting bugs to not delete data based on that alone
    protected final AtomicBoolean isSuspect = new AtomicBoolean(false);

    // not final since we need to be able to change level on a file.
    protected volatile StatsMetadata sstableMetadata;

    protected final EncodingStats stats;

    public final SerializationHeader header;

    protected final InstanceTidier tidy;
    private final Ref<SSTableReader> selfRef;

    private RestorableMeter readMeter;

    private volatile double crcCheckChance;

    /**
     * Calculate approximate key count.
     * If cardinality estimator is available on all given sstables, then this method use them to estimate
     * key count.
     * If not, then this uses index summaries.
     *
     * @param sstables SSTables to calculate key count
     * @return estimated key count
     */
    public static long getApproximateKeyCount(Iterable<SSTableReader> sstables)
    {
        long count = -1;

        if (Iterables.isEmpty(sstables))
            return count;

        boolean failed = false;
        ICardinality cardinality = null;
        for (SSTableReader sstable : sstables)
        {
            if (sstable.openReason == OpenReason.EARLY)
                continue;

            try
            {
                CompactionMetadata metadata = (CompactionMetadata) sstable.descriptor.getMetadataSerializer().deserialize(sstable.descriptor, MetadataType.COMPACTION);
                // If we can't load the CompactionMetadata, we are forced to estimate the keys using the index
                // summary. (CASSANDRA-10676)
                if (metadata == null)
                {
                    logger.warn("Reading cardinality from Statistics.db failed for {}", sstable.getFilename());
                    failed = true;
                    break;
                }

                if (cardinality == null)
                    cardinality = metadata.cardinalityEstimator;
                else
                    cardinality = cardinality.merge(metadata.cardinalityEstimator);
            }
            catch (IOException e)
            {
                logger.warn("Reading cardinality from Statistics.db failed.", e);
                failed = true;
                break;
            }
            catch (CardinalityMergeException e)
            {
                logger.warn("Cardinality merge failed.", e);
                failed = true;
                break;
            }
        }
        if (cardinality != null && !failed)
            count = cardinality.cardinality();

        // if something went wrong above or cardinality is not available, calculate using index summary
        if (count < 0)
        {
            for (SSTableReader sstable : sstables)
                count += sstable.estimatedKeys();
        }
        return count;
    }

    /**
     * Estimates how much of the keys we would keep if the sstables were compacted together
     */
    public static double estimateCompactionGain(Set<SSTableReader> overlapping)
    {
        Set<ICardinality> cardinalities = new HashSet<>(overlapping.size());
        for (SSTableReader sstable : overlapping)
        {
            try
            {
                ICardinality cardinality = ((CompactionMetadata) sstable.descriptor.getMetadataSerializer().deserialize(sstable.descriptor, MetadataType.COMPACTION)).cardinalityEstimator;
                if (cardinality != null)
                    cardinalities.add(cardinality);
                else
                    logger.trace("Got a null cardinality estimator in: {}", sstable.getFilename());
            }
            catch (IOException e)
            {
                logger.warn("Could not read up compaction metadata for {}", sstable, e);
            }
        }
        long totalKeyCountBefore = 0;
        for (ICardinality cardinality : cardinalities)
        {
            totalKeyCountBefore += cardinality.cardinality();
        }
        if (totalKeyCountBefore == 0)
            return 1;

        long totalKeyCountAfter = mergeCardinalities(cardinalities).cardinality();
        logger.trace("Estimated compaction gain: {}/{}={}", totalKeyCountAfter, totalKeyCountBefore, ((double)totalKeyCountAfter)/totalKeyCountBefore);
        return ((double)totalKeyCountAfter)/totalKeyCountBefore;
    }

    private static ICardinality mergeCardinalities(Collection<ICardinality> cardinalities)
    {
        ICardinality base = new HyperLogLogPlus(13, 25); // see MetadataCollector.cardinality
        try
        {
            base = base.merge(cardinalities.toArray(new ICardinality[cardinalities.size()]));
        }
        catch (CardinalityMergeException e)
        {
            logger.warn("Could not merge cardinalities", e);
        }
        return base;
    }

    public static SSTableReader open(Descriptor descriptor) throws IOException
    {
        TableMetadataRef metadata;
        if (descriptor.cfname.contains(SECONDARY_INDEX_NAME_SEPARATOR))
        {
            int i = descriptor.cfname.indexOf(SECONDARY_INDEX_NAME_SEPARATOR);
            String indexName = descriptor.cfname.substring(i + 1);
            metadata = Schema.instance.getIndexTableMetadataRef(descriptor.ksname, indexName);
            if (metadata == null)
                throw new AssertionError("Could not find index metadata for index cf " + i);
        }
        else
        {
            metadata = Schema.instance.getTableMetadataRef(descriptor.ksname, descriptor.cfname);
        }
        return open(descriptor, metadata);
    }

    public static SSTableReader open(Descriptor desc, TableMetadataRef metadata) throws IOException
    {
        return open(desc, componentsFor(desc), metadata);
    }

    public static SSTableReader open(Descriptor descriptor, Set<Component> components, TableMetadataRef metadata) throws IOException
    {
        return open(descriptor, components, metadata, true, true);
    }

    // use only for offline or "Standalone" operations
    public static SSTableReader openNoValidation(Descriptor descriptor, Set<Component> components, ColumnFamilyStore cfs) throws IOException
    {
        return open(descriptor, components, cfs.metadata, false, false); // do not track hotness
    }

    // use only for offline or "Standalone" operations
    public static SSTableReader openNoValidation(Descriptor descriptor, TableMetadataRef metadata) throws IOException
    {
        return open(descriptor, componentsFor(descriptor), metadata, false, false); // do not track hotness
    }

    /**
     * Open SSTable reader to be used in batch mode(such as sstableloader).
     *
     * @param descriptor
     * @param components
     * @param metadata
     * @return opened SSTableReader
     * @throws IOException
     */
    public static SSTableReader openForBatch(Descriptor descriptor, Set<Component> components, TableMetadataRef metadata) throws IOException
    {
        checkRequiredComponents(descriptor, components, true);

        EnumSet<MetadataType> types = EnumSet.of(MetadataType.VALIDATION, MetadataType.STATS, MetadataType.HEADER);
        Map<MetadataType, MetadataComponent> sstableMetadata = descriptor.getMetadataSerializer().deserialize(descriptor, types);

        ValidationMetadata validationMetadata = (ValidationMetadata) sstableMetadata.get(MetadataType.VALIDATION);
        StatsMetadata statsMetadata = (StatsMetadata) sstableMetadata.get(MetadataType.STATS);
        SerializationHeader.Component header = (SerializationHeader.Component) sstableMetadata.get(MetadataType.HEADER);

        // Check if sstable is created using same partitioner.
        // Partitioner can be null, which indicates older version of sstable or no stats available.
        // In that case, we skip the check.
        String partitionerName = metadata.get().partitioner.getClass().getCanonicalName();
        if (validationMetadata != null && !partitionerName.equals(validationMetadata.partitioner))
        {
            logger.error("Cannot open {}; partitioner {} does not match system partitioner {}.  Note that the default partitioner starting with Cassandra 1.2 is Murmur3Partitioner, so you will need to edit that to match your old partitioner if upgrading.",
                         descriptor, validationMetadata.partitioner, partitionerName);
            System.exit(1);
        }

        long fileLength = new File(descriptor.filenameFor(Component.DATA)).length();
        logger.debug("Opening {} ({})", descriptor, FBUtilities.prettyPrintMemory(fileLength));
        SSTableReader sstable = internalOpen(descriptor,
                                             components,
                                             metadata,
                                             System.currentTimeMillis(),
                                             statsMetadata,
                                             OpenReason.NORMAL,
                                             header.toHeader(metadata.get()));

        try(FileHandle.Builder dbuilder = sstable.dataFileHandleBuilder())
        {
            sstable.bf = FilterFactory.AlwaysPresent;
            sstable.loadIndex(false);
            sstable.dataFile = dbuilder.complete();
            sstable.setup(false);
            return sstable;
        }
    }

    public static void checkRequiredComponents(Descriptor descriptor, Set<Component> components, boolean validate)
    {
        if (validate)
        {
            // Minimum components without which we can't do anything
            assert components.containsAll(requiredComponents(descriptor))
            : "Required components " + Sets.difference(requiredComponents(descriptor), components) +
              " missing for sstable " + descriptor;
        }
        else
        {
            // Scrub-only case, we just need data file.
            assert components.contains(Component.DATA);
        }
    }

    public static Set<Component> requiredComponents(Descriptor descriptor)
    {
        return descriptor.getFormat().getReaderFactory().requiredComponents();
    }

    public static SSTableReader open(Descriptor descriptor,
                                     Set<Component> components,
                                     TableMetadataRef metadata,
                                     boolean validate,
                                     boolean trackHotness) throws IOException
    {
        checkRequiredComponents(descriptor, components, validate);

        EnumSet<MetadataType> types = EnumSet.of(MetadataType.VALIDATION, MetadataType.STATS, MetadataType.HEADER);
        Map<MetadataType, MetadataComponent> sstableMetadata = descriptor.getMetadataSerializer().deserialize(descriptor, types);
        ValidationMetadata validationMetadata = (ValidationMetadata) sstableMetadata.get(MetadataType.VALIDATION);
        StatsMetadata statsMetadata = (StatsMetadata) sstableMetadata.get(MetadataType.STATS);
        SerializationHeader.Component header = (SerializationHeader.Component) sstableMetadata.get(MetadataType.HEADER);
        assert header != null;

        // Check if sstable is created using same partitioner.
        // Partitioner can be null, which indicates older version of sstable or no stats available.
        // In that case, we skip the check.
        String partitionerName = metadata.get().partitioner.getClass().getCanonicalName();
        if (validationMetadata != null && !partitionerName.equals(validationMetadata.partitioner))
        {
            logger.error("Cannot open {}; partitioner {} does not match system partitioner {}.  Note that the default partitioner starting with Cassandra 1.2 is Murmur3Partitioner, so you will need to edit that to match your old partitioner if upgrading.",
                         descriptor, validationMetadata.partitioner, partitionerName);
            System.exit(1);
        }

        long fileLength = new File(descriptor.filenameFor(Component.DATA)).length();
        logger.debug("Opening {} ({})", descriptor, FBUtilities.prettyPrintMemory(fileLength));
        SSTableReader sstable = internalOpen(descriptor,
                                             components,
                                             metadata,
                                             System.currentTimeMillis(),
                                             statsMetadata,
                                             OpenReason.NORMAL,
                                             header.toHeader(metadata.get()));

        try
        {
            // load index and filter
            long start = System.nanoTime();
            sstable.load(validationMetadata);
            logger.trace("INDEX LOAD TIME for {}: {} ms.", descriptor, TimeUnit.NANOSECONDS.toMillis(System.nanoTime() - start));

            sstable.setup(trackHotness);
            if (validate)
                sstable.validate();

            return sstable;
        }
        catch (Throwable t)
        {
            sstable.selfRef().release();
            throw t;
        }
    }

    public static void logOpenException(Descriptor descriptor, IOException e)
    {
        if (e instanceof FileNotFoundException)
            logger.error("Missing sstable component in {}; skipped because of {}", descriptor, e.getMessage());
        else
            logger.error("Corrupt sstable {}; skipped", descriptor, e);
    }

    public static Collection<SSTableReader> openAll(Set<Map.Entry<Descriptor, Set<Component>>> entries,
                                                    final TableMetadataRef metadata)
    {
        final Collection<SSTableReader> sstables = new LinkedBlockingQueue<>();
        long start = System.nanoTime();

        // TODO: Send open tasks to device-specific thread. Opening in parallel is a bad idea as devices have to
        // seek to service each thread's read requests (for bloom filter or index preload).
        int threadCount = FBUtilities.getAvailableProcessors();
        ExecutorService executor = DebuggableThreadPoolExecutor.createWithFixedPoolSize("SSTableBatchOpen", threadCount);
        for (final Map.Entry<Descriptor, Set<Component>> entry : entries)
        {
            Runnable runnable = new Runnable()
            {
                public void run()
                {
                    SSTableReader sstable;
                    try
                    {
                        sstable = open(entry.getKey(), entry.getValue(), metadata);
                    }
                    catch (CorruptSSTableException ex)
                    {
                        FileUtils.handleCorruptSSTable(ex);
                        logger.error("Corrupt sstable {}; skipping table", entry, ex);
                        return;
                    }
                    catch (FSError ex)
                    {
                        FileUtils.handleFSError(ex);
                        logger.error("Cannot read sstable {}; file system error, skipping table", entry, ex);
                        return;
                    }
                    catch (IOException ex)
                    {
                        logger.error("Cannot read sstable {}; other IO error, skipping table", entry, ex);
                        return;
                    }
                    sstables.add(sstable);
                }
            };
            executor.submit(runnable);
        }

        executor.shutdown();
        try
        {
            executor.awaitTermination(7, TimeUnit.DAYS);
        }
        catch (InterruptedException e)
        {
            throw new AssertionError(e);
        }
        long timeTaken = System.nanoTime() - start;
        logger.info(String.format("openAll time for table %s using %d threads: %,.3fms", metadata.name, threadCount, timeTaken * 1.0e-6));

        return sstables;

    }

    protected static SSTableReader internalOpen(final Descriptor descriptor,
                                            Set<Component> components,
                                            TableMetadataRef metadata,
                                            Long maxDataAge,
                                            StatsMetadata sstableMetadata,
                                            OpenReason openReason,
                                            SerializationHeader header)
    {
        Factory readerFactory = descriptor.getFormat().getReaderFactory();

        return readerFactory.open(descriptor, components, metadata, maxDataAge, sstableMetadata, openReason, header);
    }

    protected SSTableReader(final Descriptor desc,
                            Set<Component> components,
                            TableMetadataRef metadata,
                            long maxDataAge,
                            StatsMetadata sstableMetadata,
                            OpenReason openReason,
                            SerializationHeader header)
    {
        super(desc, components, metadata, DatabaseDescriptor.getDiskOptimizationStrategy());
        this.sstableMetadata = sstableMetadata;
        this.stats = new EncodingStats(sstableMetadata.minTimestamp, sstableMetadata.minLocalDeletionTime, sstableMetadata.minTTL);
        this.header = header;
        this.maxDataAge = maxDataAge;
        this.openReason = openReason;
        tidy = new InstanceTidier(descriptor, metadata.id);
        selfRef = new Ref<>(this, tidy);
    }

    public static long getTotalBytes(Iterable<SSTableReader> sstables)
    {
        long sum = 0;
        for (SSTableReader sstable : sstables)
            sum += sstable.onDiskLength();
        return sum;
    }

    public static long getTotalUncompressedBytes(Iterable<SSTableReader> sstables)
    {
        long sum = 0;
        for (SSTableReader sstable : sstables)
            sum += sstable.uncompressedLength();

        return sum;
    }

    public boolean equals(Object that)
    {
        return that instanceof SSTableReader && ((SSTableReader) that).descriptor.equals(this.descriptor);
    }

    public int hashCode()
    {
        return this.descriptor.hashCode();
    }

    public String getFilename()
    {
        return dataFile.path();
    }

    public void setupOnline()
    {
        final ColumnFamilyStore cfs = Schema.instance.getColumnFamilyStoreInstance(metadata().id);
        if (cfs != null)
            setCrcCheckChance(cfs.getCrcCheckChance());
    }

    private void load(ValidationMetadata validation) throws IOException
    {
        load();
    }

    /**
     * Loads bloom filter and prepares index.
     */
    private void load() throws IOException
    {
        try (FileHandle.Builder dbuilder = dataFileHandleBuilder())
        {
            loadBloomFilter();
            loadIndex(bf == FilterFactory.AlwaysPresent);       // Try to preload index if we don't have a bloom filter.
            dataFile = dbuilder.complete();
        }
        catch (Throwable t)
        { // Because the tidier has not been set-up yet in SSTableReader.open(), we must release the files in case of error
            if (dataFile != null)
            {
                dataFile.close();
                dataFile = null;
            }
            releaseIndex();

            throw t;
        }
    }

    /**
     * Load bloom filter from Filter.db file.
     *
     * @throws IOException
     */
    private void loadBloomFilter() throws IOException
    {
        if (!components.contains(Component.FILTER))
        {
            bf = FilterFactory.AlwaysPresent;
            return;
        }
        try (DataInputStream stream = new DataInputStream(new BufferedInputStream(Files.newInputStream(Paths.get(descriptor.filenameFor(Component.FILTER))))))
        {
            bf = FilterFactory.deserialize(stream, true);
        }
    }

    abstract protected void loadIndex(boolean preloadIfMemmapped) throws IOException;
    abstract protected void releaseIndex();

    protected Builder indexFileHandleBuilder(Component component)
    {
        return indexFileHandleBuilder(descriptor, component);
    }

    public static Builder indexFileHandleBuilder(Descriptor descriptor, Component component)
    {
        return new FileHandle.Builder(descriptor.filenameFor(component))
                   .mmapped(DatabaseDescriptor.getIndexAccessMode() == Config.DiskAccessMode.mmap)
                   .bufferSize(PageAware.PAGE_SIZE)
                   .withChunkCache(ChunkCache.instance);
    }

    public static Builder dataFileHandleBuilder(Descriptor descriptor, boolean compression)
    {
        return new FileHandle.Builder(descriptor.filenameFor(Component.DATA))
                   .compressed(compression)
                   .mmapped(DatabaseDescriptor.getDiskAccessMode() == Config.DiskAccessMode.mmap)
                   .withChunkCache(ChunkCache.instance);
    }

    Builder dataFileHandleBuilder()
    {
        int dataBufferSize = optimizationStrategy.bufferSize(sstableMetadata.estimatedPartitionSize.percentile(DatabaseDescriptor.getDiskOptimizationEstimatePercentile()));
        return dataFileHandleBuilder(descriptor, compression)
                   .bufferSize(dataBufferSize);
    }

    public void setReplaced()
    {
        synchronized (tidy.global)
        {
            assert !tidy.isReplaced;
            tidy.isReplaced = true;
        }
    }

    public boolean isReplaced()
    {
        synchronized (tidy.global)
        {
            return tidy.isReplaced;
        }
    }

    protected boolean filterFirst()
    {
        return openReason == OpenReason.MOVED_START;
    }

    protected boolean filterLast()
    {
        return false;
    }

    /**
     * Clone this reader with the provided start and open reason, and set the clone as replacement.
     *
     * @param newFirst the first key for the replacement (which can be different from the original due to the pre-emptive
     * opening of compaction results).
     * @param reason the {@code OpenReason} for the replacement.
     *
     * @return the cloned reader. That reader is set as a replacement by the method.
     */
    private SSTableReader cloneAndReplace(DecoratedKey newFirst, OpenReason reason)
    {
        SSTableReader replacement = clone(reason);
        replacement.first = newFirst;
        return replacement;
    }

    abstract protected SSTableReader clone(OpenReason reason);

    public SSTableReader cloneWithRestoredStart(DecoratedKey restoredStart)
    {
        synchronized (tidy.global)
        {
            return cloneAndReplace(restoredStart, OpenReason.NORMAL);
        }
    }

    // DropPageCache must NOT be an anonymous or non-static inner class, nor must it retain a reference chain to this reader
    @SuppressWarnings("resource")       // Closeable closed by tidy
    public SSTableReader cloneWithNewStart(DecoratedKey newStart)
    {
        synchronized (tidy.global)
        {
            assert openReason != OpenReason.EARLY;
            // TODO: merge with caller's firstKeyBeyond() work,to save time
            if (newStart.compareTo(first) > 0)
            {
                long dataStart = getExactPosition(newStart).position;
                this.tidy.addCloseable(new DropPageCache(dataFile, dataStart, null, 0));
            }

            return cloneAndReplace(newStart, OpenReason.MOVED_START);
        }
    }

    private static class DropPageCache implements Closeable
    {
        final FileHandle dfile;
        final long dfilePosition;
        final FileHandle ifile;
        final long ifilePosition;

        private DropPageCache(FileHandle dfile, long dfilePosition, FileHandle ifile, long ifilePosition)
        {
            this.dfile = dfile;
            this.dfilePosition = dfilePosition;
            this.ifile = ifile;
            this.ifilePosition = ifilePosition;
        }

        public void close()
        {
            dfile.dropPageCache(dfilePosition);

            if (ifile != null)
                ifile.dropPageCache(ifilePosition);
        }
    }

    /**
     * Returns a new SSTableReader with the same properties as this SSTableReader except that a new IndexSummary will
     * be built at the target samplingLevel.  This (original) SSTableReader instance will be marked as replaced, have
     * its DeletingTask removed, and have its periodic read-meter sync task cancelled.
     * @param samplingLevel the desired sampling level for the index summary on the new SSTableReader
     * @return a new SSTableReader
     * @throws IOException
     */
    @SuppressWarnings("resource")
    public SSTableReader cloneWithNewSummarySamplingLevel(ColumnFamilyStore parent, int samplingLevel) throws IOException
    {
        throw new UnsupportedOperationException();
    }

    public RestorableMeter getReadMeter()
    {
        return readMeter;
    }

    private void validate()
    {
        if (this.first.compareTo(this.last) > 0)
        {
            throw new IllegalStateException(String.format("SSTable first key %s > last key %s", this.first, this.last));
        }
    }

    /**
     * Returns the compression metadata for this sstable.
     * @throws IllegalStateException if the sstable is not compressed
     */
    public CompressionMetadata getCompressionMetadata()
    {
        if (!compression)
            throw new IllegalStateException(this + " is not compressed");

        return dataFile.compressionMetadata().get();
    }

    /**
     * Returns the amount of memory in bytes used off heap by the compression meta-data.
     * @return the amount of memory in bytes used off heap by the compression meta-data
     */
    public long getCompressionMetadataOffHeapSize()
    {
        if (!compression)
            return 0;

        return getCompressionMetadata().offHeapSize();
    }

    /**
     * For testing purposes only.
     */
    public void forceFilterFailures()
    {
        bf = FilterFactory.AlwaysPresent;
    }

    public IFilter getBloomFilter()
    {
        return bf;
    }

    public long getBloomFilterSerializedSize()
    {
        return bf.serializedSize();
    }

    /**
     * Returns the amount of memory in bytes used off heap by the bloom filter.
     * @return the amount of memory in bytes used off heap by the bloom filter
     */
    public long getBloomFilterOffHeapSize()
    {
        return bf.offHeapSize();
    }

    /**
     * @return An estimate of the number of keys in this SSTable based on the index summary.
     */
    abstract public long estimatedKeys();

    /**
     * @param ranges
     * @return An estimate of the number of keys for given ranges in this SSTable.
     */
    public long estimatedKeysForRanges(Collection<Range<Token>> ranges)
    {
        try
        {
            long sampleKeyCount = 0;
            for (Range<Token> range : ranges)
            {
                try (PartitionIndexIterator iter = coveredKeysIterator(Range.makeRowRange(range)))
                {
                    while (iter.key() != null)
                    {
                        ++sampleKeyCount;
                        iter.advance();
                    }
                }
            }

            return sampleKeyCount;
        }
        catch (IOException e)
        {
            markSuspect();
            throw new CorruptSSTableException(e, dataFile.path());
        }
    }

    public Iterable<DecoratedKey> getKeySamples(final Range<Token> range)
    {
        // FIXME: This should probably be sampled.
        try
        {
            ArrayList<DecoratedKey> keys = new ArrayList<>();
            try (PartitionIndexIterator iter = coveredKeysIterator(Range.makeRowRange(range)))
            {
                while (iter.key() != null)
                {
                    keys.add(iter.key());
                    iter.advance();
                }
                return keys;
            }
        }
        catch (IOException e)
        {
            markSuspect();
            throw new CorruptSSTableException(e, dataFile.path());
        }
    }

    /**
     * Determine the minimal set of sections that can be extracted from this SSTable to cover the given ranges.
     * @return A sorted list of (offset,end) pairs that cover the given ranges in the datafile for this SSTable.
     */
    public List<Pair<Long,Long>> getPositionsForRanges(Collection<Range<Token>> ranges)
    {
        // use the index to determine a minimal section for each range
        List<Pair<Long,Long>> positions = new ArrayList<>();
        for (Range<Token> range : Range.normalize(ranges))
        {
            assert !range.isWrapAround() || range.right.isMinimum();
            // truncate the range so it at most covers the sstable
            AbstractBounds<PartitionPosition> bounds = Range.makeRowRange(range);
            PartitionPosition leftBound = bounds.left.compareTo(first) > 0 ? bounds.left : first.getToken().minKeyBound();
            PartitionPosition rightBound = bounds.right.isMinimum() ? last.getToken().maxKeyBound() : bounds.right;

            if (leftBound.compareTo(last) > 0 || rightBound.compareTo(first) < 0)
                continue;

            long left = getPosition(leftBound, Operator.GT).position;
            long right = (rightBound.compareTo(last) > 0)
                         ? uncompressedLength()
                         : getPosition(rightBound, Operator.GT).position;

            if (left == right)
                // empty range
                continue;

            assert left < right : String.format("Range=%s openReason=%s first=%s last=%s left=%d right=%d", range, openReason, first, last, left, right);
            positions.add(Pair.create(left, right));
        }
        return positions;
    }

    /**
     * @param key The key to apply as the rhs to the given Operator. A 'fake' key is allowed to
     * allow key selection by token bounds but only if op != * EQ
     * @param op The Operator defining matching keys: the nearest key to the target matching the operator wins.
     * @return The index entry corresponding to the key, or null if the key is not present
     */
    public abstract RowIndexEntry getPosition(PartitionPosition key, Operator op);
    public abstract RowIndexEntry getExactPosition(DecoratedKey key);
    public abstract boolean contains(DecoratedKey key);

    public abstract UnfilteredRowIterator iterator(DecoratedKey key, Slices slices, ColumnFilter selectedColumns, boolean reversed);
    public abstract FlowableUnfilteredPartition flow(DecoratedKey key, Slices slices, ColumnFilter selectedColumns, boolean reversed);
    public abstract UnfilteredRowIterator iterator(FileDataInput file, DecoratedKey key, RowIndexEntry indexEntry, Slices slices, ColumnFilter selectedColumns, boolean reversed);

    public abstract PartitionIndexIterator coveredKeysIterator(PartitionPosition left, boolean inclusiveLeft, PartitionPosition right, boolean inclusiveRight) throws IOException;
    public abstract PartitionIndexIterator allKeysIterator() throws IOException;
    public abstract ScrubPartitionIterator scrubPartitionsIterator() throws IOException;

    public PartitionIndexIterator coveredKeysIterator(AbstractBounds<? extends PartitionPosition> bounds) throws IOException
    {
        PartitionPosition left = bounds.left;
        boolean inclusiveLeft = bounds.inclusiveLeft();
        if (filterFirst() && first.compareTo(left) > 0)
        {
            left = first;
            inclusiveLeft = true;
        }

        PartitionPosition right = bounds.right;
        boolean inclusiveRight = bounds.inclusiveRight();
        if (filterLast() && last.compareTo(right) < 0)
        {
            right = last;
            inclusiveRight = true;
        }

        return coveredKeysIterator(left, inclusiveLeft, right, inclusiveRight);
    }

    /**
     * @param columns the columns to return.
     * @param dataRange filter to use when reading the columns
     * @return A Scanner for seeking over the rows of the SSTable.
     */
    public ISSTableScanner getScanner(ColumnFilter columns, DataRange dataRange)
    {
        return SSTableScanner.getScanner(this, columns, dataRange);
    }

    /**
     * Direct I/O SSTableScanner over an iterator of bounds.
     *
     * @param boundsIterator the keys to cover
     * @return A Scanner for seeking over the rows of the SSTable.
     */
<<<<<<< HEAD
    public ISSTableScanner getScanner(Iterator<AbstractBounds<PartitionPosition>> boundsIterator)
    {
        return SSTableScanner.getScanner(this, boundsIterator);
=======
    public RowIndexEntry getPosition(PartitionPosition key, Operator op, Rebufferer.ReaderConstraint rc)
    {
        return getPosition(key, op, true, false, rc);
    }

    public RowIndexEntry getPosition(PartitionPosition key, Operator op)
    {
        return getPosition(key, op, true, false, Rebufferer.ReaderConstraint.NONE);
>>>>>>> f922a6c8
    }

    /**
     * Direct I/O SSTableScanner over the full sstable.
     *
     * @return A Scanner for reading the full SSTable.
     */
    public ISSTableScanner getScanner()
    {
<<<<<<< HEAD
        return SSTableScanner.getScanner(this);
=======
        return getPosition(key, op, updateCacheAndStats, false, Rebufferer.ReaderConstraint.NONE);
>>>>>>> f922a6c8
    }

    /**
     * Direct I/O SSTableScanner over a defined collection of ranges of tokens.
     *
     * @param ranges the range of keys to cover
     * @return A Scanner for seeking over the rows of the SSTable.
     */
<<<<<<< HEAD
    public ISSTableScanner getScanner(Collection<Range<Token>> ranges)
    {
        if (ranges != null)
            return SSTableScanner.getScanner(this, ranges);
        else
            return getScanner();
    }

    @SuppressWarnings("resource") // caller to close
    public UnfilteredRowIterator simpleIterator(FileDataInput dfile, DecoratedKey key, RowIndexEntry position, boolean tombstoneOnly)
    {
        return SSTableIdentityIterator.create(this, dfile, position, key, tombstoneOnly);
    }
=======
    protected abstract RowIndexEntry getPosition(PartitionPosition key, Operator op, boolean updateCacheAndStats, boolean permitMatchPastLast, Rebufferer.ReaderConstraint rc);

    public abstract UnfilteredRowIterator iterator(DecoratedKey key, Slices slices, ColumnFilter selectedColumns, boolean reversed);
    public abstract Flowable<FlowableUnfilteredPartition> flowable(OpOrder readOrdering, DecoratedKey key, Slices slices, ColumnFilter selectedColumns, boolean reversed);
    public abstract UnfilteredRowIterator iterator(FileDataInput file, DecoratedKey key, RowIndexEntry indexEntry, Slices slices, ColumnFilter selectedColumns, boolean reversed);
>>>>>>> f922a6c8

    public boolean couldContain(DecoratedKey dk)
    {
        return !(bf instanceof AlwaysPresentFilter)
                ? bf.isPresent(dk)
                : contains(dk);
    }

    /**
     * Finds and returns the first key beyond a given token in this SSTable or null if no such key exists.
     */
    public DecoratedKey firstKeyBeyond(PartitionPosition token)
    {
<<<<<<< HEAD
        try
=======
        if (token.compareTo(first) < 0)
            return first;

        long sampledPosition = getIndexScanPosition(token);

        if (ifile == null)
            return null;

        String path = null;
        try (FileDataInput in = ifile.createReader(sampledPosition, Rebufferer.ReaderConstraint.NONE))
>>>>>>> f922a6c8
        {
            RowIndexEntry pos = getPosition(token, Operator.GT);
            if (pos == null)
                return null;

            try (FileDataInput in = dataFile.createReader(pos.position))
            {
                ByteBuffer indexKey = ByteBufferUtil.readWithShortLength(in);
                DecoratedKey indexDecoratedKey = decorateKey(indexKey);
                return indexDecoratedKey;
            }
        }
        catch (IOException e)
        {
            markSuspect();
            throw new CorruptSSTableException(e, dataFile.path());
        }
    }

    /**
     * @return The length in bytes of the data for this SSTable. For
     * compressed files, this is not the same thing as the on disk size (see
     * onDiskLength())
     */
    public long uncompressedLength()
    {
        return dataFile.dataLength();
    }

    /**
     * @return The length in bytes of the on disk size for this SSTable. For
     * compressed files, this is not the same thing as the data length (see
     * length())
     */
    public long onDiskLength()
    {
        return dataFile.onDiskLength;
    }

    @VisibleForTesting
    public double getCrcCheckChance()
    {
        return crcCheckChance;
    }

    /**
     * Set the value of CRC check chance. The argument supplied is obtained
     * from the the property of the owning CFS. Called when either the SSTR
     * is initialized, or the CFS's property is updated via JMX
     * @param crcCheckChance
     */
    public void setCrcCheckChance(double crcCheckChance)
    {
        this.crcCheckChance = crcCheckChance;
        dataFile.compressionMetadata().ifPresent(metadata -> metadata.parameters.setCrcCheckChance(crcCheckChance));
    }

    /**
     * Mark the sstable as obsolete, i.e., compacted into newer sstables.
     *
     * When calling this function, the caller must ensure that the SSTableReader is not referenced anywhere
     * except for threads holding a reference.
     *
     * multiple times is usually buggy (see exceptions in Tracker.unmarkCompacting and removeOldSSTablesSize).
     */
    public void markObsolete(Runnable tidier)
    {
        if (logger.isTraceEnabled())
            logger.trace("Marking {} compacted", getFilename());

        synchronized (tidy.global)
        {
            assert !tidy.isReplaced;
            assert tidy.global.obsoletion == null: this + " was already marked compacted";

            tidy.global.obsoletion = tidier;
            tidy.global.stopReadMeterPersistence();
        }
    }

    public boolean isMarkedCompacted()
    {
        return tidy.global.obsoletion != null;
    }

    public void markSuspect()
    {
        if (logger.isTraceEnabled())
            logger.trace("Marking {} as a suspect for blacklisting.", getFilename());

        isSuspect.getAndSet(true);
    }

    public boolean isMarkedSuspect()
    {
        return isSuspect.get();
    }

    /**
     * Direct I/O SSTableScanner over a defined range of tokens.
     *
     * @param range the range of keys to cover
     * @return A Scanner for seeking over the rows of the SSTable.
     */
    public ISSTableScanner getScanner(Range<Token> range)
    {
        if (range == null)
            return getScanner();
        return getScanner(Collections.singletonList(range));
    }

<<<<<<< HEAD
    public FileDataInput getFileDataInput(long position)
    {
        return dataFile.createReader(position);
=======
    /**
     * Direct I/O SSTableScanner over the entirety of the sstable..
     *
     * @return A Scanner over the full content of the SSTable.
     */
    public abstract ISSTableScanner getScanner();

    /**
     * Direct I/O SSTableScanner over a defined collection of ranges of tokens.
     *
     * @param ranges the range of keys to cover
     * @return A Scanner for seeking over the rows of the SSTable.
     */
    public abstract ISSTableScanner getScanner(Collection<Range<Token>> ranges);

    /**
     * Direct I/O SSTableScanner over an iterator of bounds.
     *
     * @param rangeIterator the keys to cover
     * @return A Scanner for seeking over the rows of the SSTable.
     */
    public abstract ISSTableScanner getScanner(Iterator<AbstractBounds<PartitionPosition>> rangeIterator);

    /**
     * @param columns the columns to return.
     * @param dataRange filter to use when reading the columns
     * @return A Scanner for seeking over the rows of the SSTable.
     */
    public abstract ISSTableScanner getScanner(ColumnFilter columns, DataRange dataRange);

    public FileDataInput getFileDataInput(long position, Rebufferer.ReaderConstraint rc)
    {
        return dfile.createReader(position, rc);
>>>>>>> f922a6c8
    }

    /**
     * Tests if the sstable contains data newer than the given age param (in localhost currentMilli time).
     * This works in conjunction with maxDataAge which is an upper bound on the create of data in this sstable.
     * @param age The age to compare the maxDataAre of this sstable. Measured in millisec since epoc on this host
     * @return True iff this sstable contains data that's newer than the given age parameter.
     */
    public boolean newSince(long age)
    {
        return maxDataAge > age;
    }

    public void createLinks(String snapshotDirectoryPath)
    {
        for (Component component : components)
        {
            File sourceFile = new File(descriptor.filenameFor(component));
            if (!sourceFile.exists())
                continue;
            File targetLink = new File(snapshotDirectoryPath, sourceFile.getName());
            FileUtils.createHardLink(sourceFile, targetLink);
        }
    }

    public boolean isRepaired()
    {
        return sstableMetadata.repairedAt != ActiveRepairService.UNREPAIRED_SSTABLE;
    }

<<<<<<< HEAD
    /**
     * Retrieves the key at the given position, as specified by PartitionIndexIterator.keyPosition() as well as
     * SSTableFlushObserver.startPartition().
     */
    abstract public DecoratedKey keyAt(long position) throws IOException;
=======
    public DecoratedKey keyAt(long indexPosition) throws IOException
    {
        DecoratedKey key;
        try (FileDataInput in = ifile.createReader(indexPosition, Rebufferer.ReaderConstraint.NONE))
        {
            if (in.isEOF())
                return null;

            key = decorateKey(ByteBufferUtil.readWithShortLength(in));
>>>>>>> f922a6c8

    public boolean isPendingRepair()
    {
        return sstableMetadata.pendingRepair != ActiveRepairService.NO_PENDING_REPAIR;
    }

    public UUID getPendingRepair()
    {
        return sstableMetadata.pendingRepair;
    }

    public long getRepairedAt()
    {
        return sstableMetadata.repairedAt;
    }

    public boolean intersects(Collection<Range<Token>> ranges)
    {
        Bounds<Token> range = new Bounds<>(first.getToken(), last.getToken());
        return Iterables.any(ranges, r -> r.intersects(range));
    }

    /**
     * TODO: Move someplace reusable
     */
    public enum Operator
    {
        EQ
        {
            public int apply(int comparison) { return -comparison; }
        },

        GE
        {
            public int apply(int comparison) { return comparison >= 0 ? 0 : 1; }
        },

        GT
        {
            public int apply(int comparison) { return comparison > 0 ? 0 : 1; }
        };

        /**
         * @param comparison The result of a call to compare/compareTo, with the desired field on the rhs.
         * @return less than 0 if the operator cannot match forward, 0 if it matches, greater than 0 if it might match forward.
         */
        public abstract int apply(int comparison);
    }

    public long getBloomFilterFalsePositiveCount()
    {
        return bloomFilterTracker.getFalsePositiveCount();
    }

    public long getRecentBloomFilterFalsePositiveCount()
    {
        return bloomFilterTracker.getRecentFalsePositiveCount();
    }

    public long getBloomFilterTruePositiveCount()
    {
        return bloomFilterTracker.getTruePositiveCount();
    }

    public long getRecentBloomFilterTruePositiveCount()
    {
        return bloomFilterTracker.getRecentTruePositiveCount();
    }

    public EstimatedHistogram getEstimatedPartitionSize()
    {
        return sstableMetadata.estimatedPartitionSize;
    }

    public EstimatedHistogram getEstimatedColumnCount()
    {
        return sstableMetadata.estimatedColumnCount;
    }

    public double getEstimatedDroppableTombstoneRatio(int gcBefore)
    {
        return sstableMetadata.getEstimatedDroppableTombstoneRatio(gcBefore);
    }

    public double getDroppableTombstonesBefore(int gcBefore)
    {
        return sstableMetadata.getDroppableTombstonesBefore(gcBefore);
    }

    public double getCompressionRatio()
    {
        return sstableMetadata.compressionRatio;
    }

    public long getMinTimestamp()
    {
        return sstableMetadata.minTimestamp;
    }

    public long getMaxTimestamp()
    {
        return sstableMetadata.maxTimestamp;
    }

    public int getMinLocalDeletionTime()
    {
        return sstableMetadata.minLocalDeletionTime;
    }

    public int getMaxLocalDeletionTime()
    {
        return sstableMetadata.maxLocalDeletionTime;
    }

    /**
     * Whether the sstable may contain tombstones or if it is guaranteed to not contain any.
     * <p>
     * Note that having that method return {@code false} guarantees the sstable has no tombstones whatsoever (so no
     * cell tombstone, no range tombstone maker and no expiring columns), but having it return {@code true} doesn't
     * guarantee it contains any as it may simply have non-expired cells.
     */
    public boolean mayHaveTombstones()
    {
        // A sstable is guaranteed to have no tombstones if minLocalDeletionTime is still set to its default,
        // Cell.NO_DELETION_TIME, which is bigger than any valid deletion times.
        return getMinLocalDeletionTime() != Cell.NO_DELETION_TIME;
    }

    public int getMinTTL()
    {
        return sstableMetadata.minTTL;
    }

    public int getMaxTTL()
    {
        return sstableMetadata.maxTTL;
    }

    public long getTotalColumnsSet()
    {
        return sstableMetadata.totalColumnsSet;
    }

    public long getTotalRows()
    {
        return sstableMetadata.totalRows;
    }

    public int getAvgColumnSetPerRow()
    {
        return sstableMetadata.totalRows < 0
             ? -1
             : (sstableMetadata.totalRows == 0 ? 0 : (int)(sstableMetadata.totalColumnsSet / sstableMetadata.totalRows));
    }

    public int getSSTableLevel()
    {
        return sstableMetadata.sstableLevel;
    }

    /**
     * Reloads the sstable metadata from disk.
     *
     * Called after level is changed on sstable, for example if the sstable is dropped to L0
     *
     * Might be possible to remove in future versions
     *
     * @throws IOException
     */
    public void reloadSSTableMetadata() throws IOException
    {
        this.sstableMetadata = (StatsMetadata) descriptor.getMetadataSerializer().deserialize(descriptor, MetadataType.STATS);
    }

    public StatsMetadata getSSTableMetadata()
    {
        return sstableMetadata;
    }

    public RandomAccessReader openDataReader(RateLimiter limiter)
    {
        assert limiter != null;
        return dataFile.createReader(limiter);
    }

    public RandomAccessReader openDataReader()
    {
        return dataFile.createReader();
    }

    public AsynchronousChannelProxy getDataChannel()
    {
<<<<<<< HEAD
        return dataFile.channel;
=======
        return dfile.channel;
    }

    public AsynchronousChannelProxy getIndexChannel()
    {
        return ifile.channel;
    }

    public FileHandle getIndexFile()
    {
        return ifile;
>>>>>>> f922a6c8
    }

    /**
     * @param component component to get timestamp.
     * @return last modified time for given component. 0 if given component does not exist or IO error occurs.
     */
    public long getCreationTimeFor(Component component)
    {
        return new File(descriptor.filenameFor(component)).lastModified();
    }

    /**
     * @return Number of key cache hit
     */
    public long getKeyCacheHit()
    {
        return 0;
    }

    /**
     * @return Number of key cache request
     */
    public long getKeyCacheRequest()
    {
        return 0;
    }

    /**
     * Increment the total row read count and read rate for this SSTable.  This should not be incremented for range
     * slice queries, row cache hits, or non-query reads, like compaction.
     */
    public void incrementReadCount()
    {
        if (readMeter != null)
            readMeter.mark();
    }

    private int compare(List<ByteBuffer> values1, List<ByteBuffer> values2)
    {
        ClusteringComparator comparator = metadata().comparator;
        for (int i = 0; i < Math.min(values1.size(), values2.size()); i++)
        {
            int cmp = comparator.subtype(i).compare(values1.get(i), values2.get(i));
            if (cmp != 0)
                return cmp;
        }
        return 0;
    }

    public EncodingStats stats()
    {
       return stats;
    }

    public Ref<SSTableReader> tryRef()
    {
        return selfRef.tryRef();
    }

    public Ref<SSTableReader> selfRef()
    {
        return selfRef;
    }

    public Ref<SSTableReader> ref()
    {
        return selfRef.ref();
    }

    // These runnables must NOT be an anonymous or non-static inner class, nor must it retain a reference chain to this reader
    public void runOnClose(AutoCloseable runOnClose)
    {
        synchronized (tidy.global)
        {
            tidy.addCloseable(runOnClose);
        }
    }

    protected void setup(boolean trackHotness)
    {
        tidy.setup(this, trackHotness);
        tidy.addCloseable(dataFile);
        tidy.addCloseable(bf);
        this.readMeter = tidy.global.readMeter;
    }

    @VisibleForTesting
    public void overrideReadMeter(RestorableMeter readMeter)
    {
        this.readMeter = tidy.global.readMeter = readMeter;
    }

    public void addTo(Ref.IdentityCollection identities)
    {
        identities.add(this);
        identities.add(tidy.globalRef);
        dataFile.addTo(identities);
        bf.addTo(identities);
<<<<<<< HEAD
    }

    /**
     * Lock memory mapped segments in RAM, see APOLLO-342.
     * @param instance - the memory only status instance, that keeps track of global limits
     */
    public void lock(MemoryOnlyStatus instance)
    {
        Throwable ret = Throwables.perform(null, Arrays.stream(getFilesToBeLocked()).map(f -> () -> f.lock(instance)));
        if (ret != null)
        {
            JVMStabilityInspector.inspectThrowable(ret);
            logger.error("Failed to lock {}", this, ret);
        }
    }

    /**
     * Unlock memory mapped segments that were locked in RAM, if any, see APOLLO-342.
     * @param instance - the memory only status instance, that keeps track of global limits
     */
    public void unlock(MemoryOnlyStatus instance)
    {
        Throwable ret = Throwables.perform(null, Arrays.stream(getFilesToBeLocked()).map(f -> () -> f.unlock(instance)));
        if (ret != null)
        {
            JVMStabilityInspector.inspectThrowable(ret);
            logger.error("Failed to unlock {}", this, ret);
        }
    }

    /**
     * @return - the buffers that were locked in memory, if any.
     */
    public Iterable<MemoryLockedBuffer> getLockedMemory()
    {
        return Iterables.concat(Arrays.stream(getFilesToBeLocked()).map(f -> f.getLockedMemory()).collect(Collectors.toList()));
=======
        indexSummary.addTo(identities);
>>>>>>> f922a6c8
    }

    /**
     * Return the file handles to the files on disk that should be locked in RAM when said files are memory mapped.
     *
     * APOLLO-342: it's kind of ugly that we need to expose {@link MemoryOnlyStatus} to the sstable
     * reader, so I prefer to only limit it to the base class by asking the sub-classes for their
     * files, rather than polluting them with MemoryOnlyStatus by making the {@link SSTableReader#lock(MemoryOnlyStatus)}
     * and related methods abstract, this also avoids duplicating code. See APOLLO-342 and the follow up ticket
     * for possible improvements.
     *
     * @return - the file handles to the files on disk that can be locked in RAM.
     */
    protected abstract FileHandle[] getFilesToBeLocked();

    /**
     * One instance per SSTableReader we create.
     *
     * We can create many InstanceTidiers (one for every time we reopen an sstable with MOVED_START for example),
     * but there can only be one GlobalTidy for one single logical sstable.
     *
     * When the InstanceTidier cleansup, it releases its reference to its GlobalTidy; when all InstanceTidiers
     * for that type have run, the GlobalTidy cleans up.
     */
    protected static final class InstanceTidier implements Tidy
    {
        private final Descriptor descriptor;
        private final TableId tableId;
        List<AutoCloseable> toClose;

        private boolean isReplaced = false;

        // a reference to our shared tidy instance, that
        // we will release when we are ourselves released
        private Ref<GlobalTidy> globalRef;
        private GlobalTidy global;

        private volatile boolean setup;

        void setup(SSTableReader reader, boolean trackHotness)
        {
            this.setup = true;
            toClose = new ArrayList<>();
            // get a new reference to the shared descriptor-type tidy
            this.globalRef = GlobalTidy.get(reader);
            this.global = globalRef.get();
            if (trackHotness)
                global.ensureReadMeter();
        }

        InstanceTidier(Descriptor descriptor, TableId tableId)
        {
            this.descriptor = descriptor;
            this.tableId = tableId;
        }

        public void addCloseable(AutoCloseable closeable)
        {
            if (closeable != null)
                toClose.add(closeable); // Last added is first to be closed.
        }

        public void tidy()
        {
            if (logger.isTraceEnabled())
                logger.trace("Running instance tidier for {} with setup {}", descriptor, setup);

            // don't try to cleanup if the sstablereader was never fully constructed
            if (!setup)
                return;

            final ColumnFamilyStore cfs = Schema.instance.getColumnFamilyStoreInstance(tableId);
            final OpOrder.Barrier barrier;
            if (cfs != null)
            {
                barrier = cfs.readOrdering.newBarrier();
                barrier.issue();
            }
            else
                barrier = null;

            ScheduledExecutors.nonPeriodicTasks.execute(new Runnable()
            {
                public void run()
                {
                    if (logger.isTraceEnabled())
                        logger.trace("Async instance tidier for {}, before barrier", descriptor);

                    if (barrier != null)
                        barrier.await();

                    if (logger.isTraceEnabled())
                        logger.trace("Async instance tidier for {}, after barrier", descriptor);

                    Throwables.maybeFail(Throwables.close(null, Lists.reverse(toClose)));
                    globalRef.release();

                    if (logger.isTraceEnabled())
                        logger.trace("Async instance tidier for {}, completed", descriptor);
                }
            });
        }

        public String name()
        {
            return descriptor.toString();
        }
    }

    /**
     * One instance per logical sstable. This both tracks shared cleanup and some shared state related
     * to the sstable's lifecycle.
     *
     * All InstanceTidiers, on setup(), ask the static get() method for their shared state,
     * and stash a reference to it to be released when they are. Once all such references are
     * released, this shared tidy will be performed.
     */
    static final class GlobalTidy implements Tidy
    {
        static WeakReference<ScheduledFuture<?>> NULL = new WeakReference<>(null);
        // keyed by descriptor, mapping to the shared GlobalTidy for that descriptor
        static final ConcurrentMap<Descriptor, Ref<GlobalTidy>> lookup = new ConcurrentHashMap<>();

        private final Descriptor desc;
        // the readMeter that is shared between all instances of the sstable, and can be overridden in all of them
        // at once also, for testing purposes
        private RestorableMeter readMeter;
        // the scheduled persistence of the readMeter, that we will cancel once all instances of this logical
        // sstable have been released
        private WeakReference<ScheduledFuture<?>> readMeterSyncFuture = NULL;
        // shared state managing if the logical sstable has been compacted; this is used in cleanup
        private volatile Runnable obsoletion;

        GlobalTidy(final SSTableReader reader)
        {
            this.desc = reader.descriptor;
        }

        void ensureReadMeter()
        {
            if (readMeter != null)
                return;

            // Don't track read rates for tables in the system keyspace and don't bother trying to load or persist
            // the read meter when in client mode.
            // Also, do not track read rates when running in client or tools mode (syncExecuter isn't available in these modes)
            if (SchemaConstants.isSystemKeyspace(desc.ksname) || DatabaseDescriptor.isClientOrToolInitialized())
            {
                readMeter = null;
                readMeterSyncFuture = NULL;
                return;
            }

            readMeter = SystemKeyspace.getSSTableReadMeter(desc.ksname, desc.cfname, desc.generation);
            // sync the average read rate to system.sstable_activity every five minutes, starting one minute from now
            readMeterSyncFuture = new WeakReference<>(syncExecutor.scheduleAtFixedRate(new Runnable()
            {
                public void run()
                {
                    if (obsoletion == null)
                    {
                        meterSyncThrottle.acquire();
                        SystemKeyspace.persistSSTableReadMeter(desc.ksname, desc.cfname, desc.generation, readMeter);
                    }
                }
            }, 1, 5, TimeUnit.MINUTES));
        }

        private void stopReadMeterPersistence()
        {
            ScheduledFuture<?> readMeterSyncFutureLocal = readMeterSyncFuture.get();
            if (readMeterSyncFutureLocal != null)
            {
                readMeterSyncFutureLocal.cancel(true);
                readMeterSyncFuture = NULL;
            }
        }

        public void tidy()
        {
            lookup.remove(desc);

            if (obsoletion != null)
                obsoletion.run();

            // don't ideally want to dropPageCache for the file until all instances have been released
            NativeLibrary.trySkipCache(desc.filenameFor(Component.DATA), 0, 0);
            NativeLibrary.trySkipCache(desc.filenameFor(Component.ROW_INDEX), 0, 0);
            NativeLibrary.trySkipCache(desc.filenameFor(Component.PARTITION_INDEX), 0, 0);
        }

        public String name()
        {
            return desc.toString();
        }

        // get a new reference to the shared GlobalTidy for this sstable
        @SuppressWarnings("resource")
        public static Ref<GlobalTidy> get(SSTableReader sstable)
        {
            Descriptor descriptor = sstable.descriptor;
            Ref<GlobalTidy> refc = lookup.get(descriptor);
            if (refc != null)
                return refc.ref();
            final GlobalTidy tidy = new GlobalTidy(sstable);
            refc = new Ref<>(tidy, tidy);
            Ref<?> ex = lookup.putIfAbsent(descriptor, refc);
            if (ex != null)
            {
                refc.close();
                throw new AssertionError();
            }
            return refc;
        }
    }

    @VisibleForTesting
    public static void resetTidying()
    {
        GlobalTidy.lookup.clear();
    }

    public static abstract class Factory
    {
        public abstract SSTableReader open(final Descriptor descriptor,
                                           Set<Component> components,
                                           TableMetadataRef metadata,
                                           Long maxDataAge,
                                           StatsMetadata sstableMetadata,
                                           OpenReason openReason,
                                           SerializationHeader header);

        public abstract Set<Component> requiredComponents();

        public abstract PartitionIndexIterator keyIterator(Descriptor descriptor, TableMetadata metadata);

        public abstract Pair<DecoratedKey, DecoratedKey> getKeyRange(Descriptor descriptor, IPartitioner partitioner) throws IOException;
    }
}<|MERGE_RESOLUTION|>--- conflicted
+++ resolved
@@ -56,13 +56,16 @@
 import org.apache.cassandra.concurrent.DebuggableThreadPoolExecutor;
 import org.apache.cassandra.concurrent.NamedThreadFactory;
 import org.apache.cassandra.concurrent.ScheduledExecutors;
+import org.apache.cassandra.concurrent.TPCScheduler;
 import org.apache.cassandra.config.Config;
 import org.apache.cassandra.config.DatabaseDescriptor;
 import org.apache.cassandra.db.ClusteringComparator;
 import org.apache.cassandra.db.ColumnFamilyStore;
 import org.apache.cassandra.db.DataRange;
 import org.apache.cassandra.db.DecoratedKey;
+import org.apache.cassandra.db.DeletionTime;
 import org.apache.cassandra.db.PartitionPosition;
+import org.apache.cassandra.db.RegularAndStaticColumns;
 import org.apache.cassandra.db.SerializationHeader;
 import org.apache.cassandra.db.Slices;
 import org.apache.cassandra.db.SystemKeyspace;
@@ -71,8 +74,13 @@
 import org.apache.cassandra.db.mos.MemoryOnlyStatus;
 import org.apache.cassandra.db.rows.Cell;
 import org.apache.cassandra.db.rows.EncodingStats;
+import org.apache.cassandra.db.rows.FlowablePartitions;
 import org.apache.cassandra.db.rows.FlowableUnfilteredPartition;
+import org.apache.cassandra.db.rows.PartitionHeader;
+import org.apache.cassandra.db.rows.Row;
+import org.apache.cassandra.db.rows.Rows;
 import org.apache.cassandra.db.rows.UnfilteredRowIterator;
+import org.apache.cassandra.db.rows.UnfilteredRowIterators;
 import org.apache.cassandra.dht.AbstractBounds;
 import org.apache.cassandra.dht.Bounds;
 import org.apache.cassandra.dht.IPartitioner;
@@ -93,12 +101,7 @@
 import org.apache.cassandra.io.sstable.metadata.MetadataType;
 import org.apache.cassandra.io.sstable.metadata.StatsMetadata;
 import org.apache.cassandra.io.sstable.metadata.ValidationMetadata;
-<<<<<<< HEAD
-=======
 import org.apache.cassandra.io.util.AsynchronousChannelProxy;
-import org.apache.cassandra.io.util.BufferedDataOutputStreamPlus;
->>>>>>> f922a6c8
-import org.apache.cassandra.io.util.ChannelProxy;
 import org.apache.cassandra.io.util.FileDataInput;
 import org.apache.cassandra.io.util.FileHandle;
 import org.apache.cassandra.io.util.FileHandle.Builder;
@@ -116,6 +119,8 @@
 import org.apache.cassandra.utils.concurrent.OpOrder;
 import org.apache.cassandra.utils.concurrent.Ref;
 import org.apache.cassandra.utils.concurrent.SelfRefCounted;
+import org.apache.cassandra.utils.flow.CsFlow;
+import org.apache.cassandra.utils.flow.Threads;
 
 import static org.apache.cassandra.db.Directories.SECONDARY_INDEX_NAME_SEPARATOR;
 
@@ -754,7 +759,7 @@
     public static Builder indexFileHandleBuilder(Descriptor descriptor, Component component)
     {
         return new FileHandle.Builder(descriptor.filenameFor(component))
-                   .mmapped(DatabaseDescriptor.getIndexAccessMode() == Config.DiskAccessMode.mmap)
+                   .withChunkCache(ChunkCache.instance)
                    .bufferSize(PageAware.PAGE_SIZE)
                    .withChunkCache(ChunkCache.instance);
     }
@@ -763,7 +768,6 @@
     {
         return new FileHandle.Builder(descriptor.filenameFor(Component.DATA))
                    .compressed(compression)
-                   .mmapped(DatabaseDescriptor.getDiskAccessMode() == Config.DiskAccessMode.mmap)
                    .withChunkCache(ChunkCache.instance);
     }
 
@@ -837,7 +841,7 @@
             // TODO: merge with caller's firstKeyBeyond() work,to save time
             if (newStart.compareTo(first) > 0)
             {
-                long dataStart = getExactPosition(newStart).position;
+                long dataStart = getExactPosition(newStart, Rebufferer.ReaderConstraint.NONE).position;
                 this.tidy.addCloseable(new DropPageCache(dataFile, dataStart, null, 0));
             }
 
@@ -1045,18 +1049,42 @@
      * @param op The Operator defining matching keys: the nearest key to the target matching the operator wins.
      * @return The index entry corresponding to the key, or null if the key is not present
      */
-    public abstract RowIndexEntry getPosition(PartitionPosition key, Operator op);
-    public abstract RowIndexEntry getExactPosition(DecoratedKey key);
-    public abstract boolean contains(DecoratedKey key);
+    public abstract RowIndexEntry getPosition(PartitionPosition key, Operator op, Rebufferer.ReaderConstraint rc);
+    public abstract RowIndexEntry getExactPosition(DecoratedKey key, Rebufferer.ReaderConstraint rc);
+    public abstract boolean contains(DecoratedKey key, Rebufferer.ReaderConstraint rc);
 
     public abstract UnfilteredRowIterator iterator(DecoratedKey key, Slices slices, ColumnFilter selectedColumns, boolean reversed);
-    public abstract FlowableUnfilteredPartition flow(DecoratedKey key, Slices slices, ColumnFilter selectedColumns, boolean reversed);
     public abstract UnfilteredRowIterator iterator(FileDataInput file, DecoratedKey key, RowIndexEntry indexEntry, Slices slices, ColumnFilter selectedColumns, boolean reversed);
+    public abstract AbstractSSTableIterator iterator(FileDataInput file, DecoratedKey key, RowIndexEntry indexEntry, Slices slices, ColumnFilter columnFilter, boolean reversed, DeletionTime partitionLevelDeletion, Row staticRow);
 
     public abstract PartitionIndexIterator coveredKeysIterator(PartitionPosition left, boolean inclusiveLeft, PartitionPosition right, boolean inclusiveRight) throws IOException;
     public abstract PartitionIndexIterator allKeysIterator() throws IOException;
     public abstract ScrubPartitionIterator scrubPartitionsIterator() throws IOException;
 
+    public CsFlow<FlowableUnfilteredPartition> flow(OpOrder readOrdering, DecoratedKey key, Slices slices, ColumnFilter selectedColumns, boolean reversed)
+    {
+        return CsFlow.using(() -> readOrdering.start(),
+                            (opGroup) ->
+                            {
+                                PartitionFlowable pf = new PartitionFlowable(this, readOrdering, key, slices, selectedColumns, reversed, 2);
+
+                                //Convert from PartitionFlowable to FlowableUnfilteredPartition
+                                //First two items are header info. The rest is partition data
+                                return pf.take(2)
+                                         .toList()
+                                         .map(head ->
+                                              {
+                                                  if (head.size() != 2)
+                                                      return new FlowablePartitions.EmptyFlowableUnfilteredPartition(new PartitionHeader(metadata(), key, DeletionTime.LIVE, RegularAndStaticColumns.NONE, reversed, EncodingStats.NO_STATS));
+
+                                                  PartitionFlowable u = new PartitionFlowable(pf, readOrdering, 2);
+                                                  return new FlowableUnfilteredPartition((PartitionHeader) head.get(0), (Row) head.get(1), u);
+                                              });
+                            },
+                            (opGroup) -> opGroup.close());
+    }
+
+
     public PartitionIndexIterator coveredKeysIterator(AbstractBounds<? extends PartitionPosition> bounds) throws IOException
     {
         PartitionPosition left = bounds.left;
@@ -1094,20 +1122,9 @@
      * @param boundsIterator the keys to cover
      * @return A Scanner for seeking over the rows of the SSTable.
      */
-<<<<<<< HEAD
     public ISSTableScanner getScanner(Iterator<AbstractBounds<PartitionPosition>> boundsIterator)
     {
         return SSTableScanner.getScanner(this, boundsIterator);
-=======
-    public RowIndexEntry getPosition(PartitionPosition key, Operator op, Rebufferer.ReaderConstraint rc)
-    {
-        return getPosition(key, op, true, false, rc);
-    }
-
-    public RowIndexEntry getPosition(PartitionPosition key, Operator op)
-    {
-        return getPosition(key, op, true, false, Rebufferer.ReaderConstraint.NONE);
->>>>>>> f922a6c8
     }
 
     /**
@@ -1117,11 +1134,7 @@
      */
     public ISSTableScanner getScanner()
     {
-<<<<<<< HEAD
         return SSTableScanner.getScanner(this);
-=======
-        return getPosition(key, op, updateCacheAndStats, false, Rebufferer.ReaderConstraint.NONE);
->>>>>>> f922a6c8
     }
 
     /**
@@ -1130,7 +1143,6 @@
      * @param ranges the range of keys to cover
      * @return A Scanner for seeking over the rows of the SSTable.
      */
-<<<<<<< HEAD
     public ISSTableScanner getScanner(Collection<Range<Token>> ranges)
     {
         if (ranges != null)
@@ -1144,19 +1156,12 @@
     {
         return SSTableIdentityIterator.create(this, dfile, position, key, tombstoneOnly);
     }
-=======
-    protected abstract RowIndexEntry getPosition(PartitionPosition key, Operator op, boolean updateCacheAndStats, boolean permitMatchPastLast, Rebufferer.ReaderConstraint rc);
-
-    public abstract UnfilteredRowIterator iterator(DecoratedKey key, Slices slices, ColumnFilter selectedColumns, boolean reversed);
-    public abstract Flowable<FlowableUnfilteredPartition> flowable(OpOrder readOrdering, DecoratedKey key, Slices slices, ColumnFilter selectedColumns, boolean reversed);
-    public abstract UnfilteredRowIterator iterator(FileDataInput file, DecoratedKey key, RowIndexEntry indexEntry, Slices slices, ColumnFilter selectedColumns, boolean reversed);
->>>>>>> f922a6c8
 
     public boolean couldContain(DecoratedKey dk)
     {
         return !(bf instanceof AlwaysPresentFilter)
                 ? bf.isPresent(dk)
-                : contains(dk);
+                : contains(dk, Rebufferer.ReaderConstraint.NONE);
     }
 
     /**
@@ -1164,26 +1169,13 @@
      */
     public DecoratedKey firstKeyBeyond(PartitionPosition token)
     {
-<<<<<<< HEAD
         try
-=======
-        if (token.compareTo(first) < 0)
-            return first;
-
-        long sampledPosition = getIndexScanPosition(token);
-
-        if (ifile == null)
-            return null;
-
-        String path = null;
-        try (FileDataInput in = ifile.createReader(sampledPosition, Rebufferer.ReaderConstraint.NONE))
->>>>>>> f922a6c8
         {
             RowIndexEntry pos = getPosition(token, Operator.GT);
             if (pos == null)
                 return null;
 
-            try (FileDataInput in = dataFile.createReader(pos.position))
+            try (FileDataInput in = dataFile.createReader(pos.position, Rebufferer.ReaderConstraint.NONE))
             {
                 ByteBuffer indexKey = ByteBufferUtil.readWithShortLength(in);
                 DecoratedKey indexDecoratedKey = decorateKey(indexKey);
@@ -1289,45 +1281,9 @@
         return getScanner(Collections.singletonList(range));
     }
 
-<<<<<<< HEAD
-    public FileDataInput getFileDataInput(long position)
-    {
-        return dataFile.createReader(position);
-=======
-    /**
-     * Direct I/O SSTableScanner over the entirety of the sstable..
-     *
-     * @return A Scanner over the full content of the SSTable.
-     */
-    public abstract ISSTableScanner getScanner();
-
-    /**
-     * Direct I/O SSTableScanner over a defined collection of ranges of tokens.
-     *
-     * @param ranges the range of keys to cover
-     * @return A Scanner for seeking over the rows of the SSTable.
-     */
-    public abstract ISSTableScanner getScanner(Collection<Range<Token>> ranges);
-
-    /**
-     * Direct I/O SSTableScanner over an iterator of bounds.
-     *
-     * @param rangeIterator the keys to cover
-     * @return A Scanner for seeking over the rows of the SSTable.
-     */
-    public abstract ISSTableScanner getScanner(Iterator<AbstractBounds<PartitionPosition>> rangeIterator);
-
-    /**
-     * @param columns the columns to return.
-     * @param dataRange filter to use when reading the columns
-     * @return A Scanner for seeking over the rows of the SSTable.
-     */
-    public abstract ISSTableScanner getScanner(ColumnFilter columns, DataRange dataRange);
-
     public FileDataInput getFileDataInput(long position, Rebufferer.ReaderConstraint rc)
     {
-        return dfile.createReader(position, rc);
->>>>>>> f922a6c8
+        return dataFile.createReader(position, rc);
     }
 
     /**
@@ -1358,23 +1314,11 @@
         return sstableMetadata.repairedAt != ActiveRepairService.UNREPAIRED_SSTABLE;
     }
 
-<<<<<<< HEAD
     /**
      * Retrieves the key at the given position, as specified by PartitionIndexIterator.keyPosition() as well as
      * SSTableFlushObserver.startPartition().
      */
-    abstract public DecoratedKey keyAt(long position) throws IOException;
-=======
-    public DecoratedKey keyAt(long indexPosition) throws IOException
-    {
-        DecoratedKey key;
-        try (FileDataInput in = ifile.createReader(indexPosition, Rebufferer.ReaderConstraint.NONE))
-        {
-            if (in.isEOF())
-                return null;
-
-            key = decorateKey(ByteBufferUtil.readWithShortLength(in));
->>>>>>> f922a6c8
+    abstract public DecoratedKey keyAt(long position, Rebufferer.ReaderConstraint rc) throws IOException;
 
     public boolean isPendingRepair()
     {
@@ -1567,21 +1511,14 @@
 
     public AsynchronousChannelProxy getDataChannel()
     {
-<<<<<<< HEAD
         return dataFile.channel;
-=======
-        return dfile.channel;
-    }
-
-    public AsynchronousChannelProxy getIndexChannel()
-    {
-        return ifile.channel;
-    }
-
-    public FileHandle getIndexFile()
-    {
-        return ifile;
->>>>>>> f922a6c8
+    }
+
+    protected abstract FileHandle getIndexFile();
+
+    public RowIndexEntry getPosition(PartitionPosition key, Operator op)
+    {
+        return getPosition(key, op, Rebufferer.ReaderConstraint.NONE);
     }
 
     /**
@@ -1680,8 +1617,7 @@
         identities.add(tidy.globalRef);
         dataFile.addTo(identities);
         bf.addTo(identities);
-<<<<<<< HEAD
-    }
+        }
 
     /**
      * Lock memory mapped segments in RAM, see APOLLO-342.
@@ -1694,7 +1630,7 @@
         {
             JVMStabilityInspector.inspectThrowable(ret);
             logger.error("Failed to lock {}", this, ret);
-        }
+}
     }
 
     /**
@@ -1717,9 +1653,6 @@
     public Iterable<MemoryLockedBuffer> getLockedMemory()
     {
         return Iterables.concat(Arrays.stream(getFilesToBeLocked()).map(f -> f.getLockedMemory()).collect(Collectors.toList()));
-=======
-        indexSummary.addTo(identities);
->>>>>>> f922a6c8
     }
 
     /**
