/*
 * Licensed to the Apache Software Foundation (ASF) under one
 * or more contributor license agreements.  See the NOTICE file
 * distributed with this work for additional information
 * regarding copyright ownership.  The ASF licenses this file
 * to you under the Apache License, Version 2.0 (the
 * "License"); you may not use this file except in compliance
 * with the License.  You may obtain a copy of the License at
 *
 *     http://www.apache.org/licenses/LICENSE-2.0
 *
 * Unless required by applicable law or agreed to in writing, software
 * distributed under the License is distributed on an "AS IS" BASIS,
 * WITHOUT WARRANTIES OR CONDITIONS OF ANY KIND, either express or implied.
 * See the License for the specific language governing permissions and
 * limitations under the License.
 */
package org.apache.cassandra.io.sstable;

import java.io.*;

import org.apache.cassandra.schema.TableMetadata;
import org.apache.cassandra.db.*;
import org.apache.cassandra.db.rows.*;
import org.apache.cassandra.io.sstable.format.SSTableReader;
import org.apache.cassandra.io.util.FileDataInput;
import org.apache.cassandra.io.util.RandomAccessReader;
import org.apache.cassandra.net.MessagingService;
import org.apache.cassandra.utils.ByteBufferUtil;

public class SSTableIdentityIterator implements Comparable<SSTableIdentityIterator>, UnfilteredRowIterator
{
    private final SSTableReader sstable;
    private DecoratedKey key;
    private DeletionTime partitionLevelDeletion;
    private final FileDataInput dfile;
    private final String filename;

    protected final SSTableSimpleIterator iterator;
    private Row staticRow;

    public SSTableIdentityIterator(SSTableReader sstable, DecoratedKey key, DeletionTime partitionLevelDeletion,
            FileDataInput dfile, SSTableSimpleIterator iterator) throws IOException
    {
        super();
        this.sstable = sstable;
        this.key = key;
        this.partitionLevelDeletion = partitionLevelDeletion;
        this.dfile = dfile;
        this.filename = dfile.getPath();
        this.iterator = iterator;
        this.staticRow = iterator.readStaticRow();
    }

    public static SSTableIdentityIterator create(SSTableReader sstable, FileDataInput file, DecoratedKey key)
    {
        try
        {
            DeletionTime partitionLevelDeletion = DeletionTime.serializer.deserialize(file);
<<<<<<< HEAD
            SerializationHelper helper = new SerializationHelper(sstable.metadata, sstable.descriptor.version.correspondingMessagingVersion(), SerializationHelper.Flag.LOCAL);
            SSTableSimpleIterator iterator = SSTableSimpleIterator.create(sstable.metadata, file, sstable.header, helper, partitionLevelDeletion);
            return new SSTableIdentityIterator(sstable, key, partitionLevelDeletion, file, iterator);
=======
            SerializationHelper helper = new SerializationHelper(sstable.metadata(), sstable.descriptor.version.correspondingMessagingVersion(), SerializationHelper.Flag.LOCAL);
            SSTableSimpleIterator iterator = SSTableSimpleIterator.create(sstable.metadata(), file, sstable.header, helper, partitionLevelDeletion);
            return new SSTableIdentityIterator(sstable, key, partitionLevelDeletion, file.getPath(), iterator);
>>>>>>> 03662bb3
        }
        catch (IOException e)
        {
            sstable.markSuspect();
            throw new CorruptSSTableException(e, file.getPath());
        }
    }

    public static SSTableIdentityIterator create(SSTableReader sstable, FileDataInput dfile, RowIndexEntry<?> indexEntry, DecoratedKey key, boolean tombstoneOnly)
    {
        try
        {
            dfile.seek(indexEntry.position);
            ByteBufferUtil.skipShortLength(dfile); // Skip partition key
            DeletionTime partitionLevelDeletion = DeletionTime.serializer.deserialize(dfile);
            SerializationHelper helper = new SerializationHelper(sstable.metadata(), sstable.descriptor.version.correspondingMessagingVersion(), SerializationHelper.Flag.LOCAL);
            SSTableSimpleIterator iterator = tombstoneOnly
<<<<<<< HEAD
                    ? SSTableSimpleIterator.createTombstoneOnly(sstable.metadata, dfile, sstable.header, helper, partitionLevelDeletion)
                    : SSTableSimpleIterator.create(sstable.metadata, dfile, sstable.header, helper, partitionLevelDeletion);
            return new SSTableIdentityIterator(sstable, key, partitionLevelDeletion, dfile, iterator);
        }
        catch (IOException e)
        {
            sstable.markSuspect();
            throw new CorruptSSTableException(e, dfile.getPath());
        }
    }

    /**
     * Allows reuse of this iterator by moving to the next Key in the iteration.
     *
     * Since we walk the datafile start to finish we can just update the
     * data from the next partition in the file and iterate.  We can also
     * use the index to jump to the start of a particular partition.
     *
     * It's required the caller must have set the datafile position to
     * the start of the passed partition key and have skipped over the
     * partition key.
     *
     */
    public SSTableIdentityIterator reuse(DecoratedKey key) throws IOException
    {
        try
        {
            //This method doesn't work for old formats
            if (sstable.descriptor.version.correspondingMessagingVersion() < MessagingService.VERSION_30)
                return create(sstable, this.dfile, key);

            this.partitionLevelDeletion = DeletionTime.serializer.deserialize(dfile);
            this.key = key;
            this.iterator.setDefaultState();
            this.staticRow = iterator.readStaticRow();

            return this;
=======
                    ? SSTableSimpleIterator.createTombstoneOnly(sstable.metadata(), dfile, sstable.header, helper, partitionLevelDeletion)
                    : SSTableSimpleIterator.create(sstable.metadata(), dfile, sstable.header, helper, partitionLevelDeletion);
            return new SSTableIdentityIterator(sstable, key, partitionLevelDeletion, dfile.getPath(), iterator);
>>>>>>> 03662bb3
        }
        catch (IOException e)
        {
            sstable.markSuspect();
            throw new CorruptSSTableException(e, dfile.getPath());
        }
    }

    public TableMetadata metadata()
    {
        return iterator.metadata;
    }

    public RegularAndStaticColumns columns()
    {
        return metadata().regularAndStaticColumns();
    }

    public boolean isReverseOrder()
    {
        return false;
    }

    public DecoratedKey partitionKey()
    {
        return key;
    }

    public DeletionTime partitionLevelDeletion()
    {
        return partitionLevelDeletion;
    }

    public Row staticRow()
    {
        return staticRow;
    }

    public boolean hasNext()
    {
        try
        {
            return iterator.hasNext();
        }
        catch (IndexOutOfBoundsException e)
        {
            sstable.markSuspect();
            throw new CorruptSSTableException(e, filename);
        }
        catch (IOError e)
        {
            if (e.getCause() instanceof IOException)
            {
                sstable.markSuspect();
                throw new CorruptSSTableException((Exception)e.getCause(), filename);
            }
            else
            {
                throw e;
            }
        }
    }

    public Unfiltered next()
    {
        try
        {
            return doCompute();
        }
        catch (IndexOutOfBoundsException e)
        {
            sstable.markSuspect();
            throw new CorruptSSTableException(e, filename);
        }
        catch (IOError e)
        {
            if (e.getCause() instanceof IOException)
            {
                sstable.markSuspect();
                throw new CorruptSSTableException((Exception)e.getCause(), filename);
            }
            else
            {
                throw e;
            }
        }
    }

    protected Unfiltered doCompute()
    {
        return iterator.next();
    }

    public void close()
    {
        // creator is responsible for closing file when finished
    }

    public String getPath()
    {
        return filename;
    }

    public EncodingStats stats()
    {
        return sstable.stats();
    }

    public int compareTo(SSTableIdentityIterator o)
    {
        return key.compareTo(o.key);
    }
}<|MERGE_RESOLUTION|>--- conflicted
+++ resolved
@@ -24,7 +24,6 @@
 import org.apache.cassandra.db.rows.*;
 import org.apache.cassandra.io.sstable.format.SSTableReader;
 import org.apache.cassandra.io.util.FileDataInput;
-import org.apache.cassandra.io.util.RandomAccessReader;
 import org.apache.cassandra.net.MessagingService;
 import org.apache.cassandra.utils.ByteBufferUtil;
 
@@ -57,15 +56,9 @@
         try
         {
             DeletionTime partitionLevelDeletion = DeletionTime.serializer.deserialize(file);
-<<<<<<< HEAD
-            SerializationHelper helper = new SerializationHelper(sstable.metadata, sstable.descriptor.version.correspondingMessagingVersion(), SerializationHelper.Flag.LOCAL);
-            SSTableSimpleIterator iterator = SSTableSimpleIterator.create(sstable.metadata, file, sstable.header, helper, partitionLevelDeletion);
-            return new SSTableIdentityIterator(sstable, key, partitionLevelDeletion, file, iterator);
-=======
             SerializationHelper helper = new SerializationHelper(sstable.metadata(), sstable.descriptor.version.correspondingMessagingVersion(), SerializationHelper.Flag.LOCAL);
             SSTableSimpleIterator iterator = SSTableSimpleIterator.create(sstable.metadata(), file, sstable.header, helper, partitionLevelDeletion);
-            return new SSTableIdentityIterator(sstable, key, partitionLevelDeletion, file.getPath(), iterator);
->>>>>>> 03662bb3
+            return new SSTableIdentityIterator(sstable, key, partitionLevelDeletion, file, iterator);
         }
         catch (IOException e)
         {
@@ -83,9 +76,8 @@
             DeletionTime partitionLevelDeletion = DeletionTime.serializer.deserialize(dfile);
             SerializationHelper helper = new SerializationHelper(sstable.metadata(), sstable.descriptor.version.correspondingMessagingVersion(), SerializationHelper.Flag.LOCAL);
             SSTableSimpleIterator iterator = tombstoneOnly
-<<<<<<< HEAD
-                    ? SSTableSimpleIterator.createTombstoneOnly(sstable.metadata, dfile, sstable.header, helper, partitionLevelDeletion)
-                    : SSTableSimpleIterator.create(sstable.metadata, dfile, sstable.header, helper, partitionLevelDeletion);
+                    ? SSTableSimpleIterator.createTombstoneOnly(sstable.metadata(), dfile, sstable.header, helper, partitionLevelDeletion)
+                    : SSTableSimpleIterator.create(sstable.metadata(), dfile, sstable.header, helper, partitionLevelDeletion);
             return new SSTableIdentityIterator(sstable, key, partitionLevelDeletion, dfile, iterator);
         }
         catch (IOException e)
@@ -121,11 +113,6 @@
             this.staticRow = iterator.readStaticRow();
 
             return this;
-=======
-                    ? SSTableSimpleIterator.createTombstoneOnly(sstable.metadata(), dfile, sstable.header, helper, partitionLevelDeletion)
-                    : SSTableSimpleIterator.create(sstable.metadata(), dfile, sstable.header, helper, partitionLevelDeletion);
-            return new SSTableIdentityIterator(sstable, key, partitionLevelDeletion, dfile.getPath(), iterator);
->>>>>>> 03662bb3
         }
         catch (IOException e)
         {
