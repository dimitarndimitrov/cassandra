--- conflicted
+++ resolved
@@ -19,17 +19,13 @@
 
 import java.io.File;
 import java.io.IOException;
-<<<<<<< HEAD
 import java.net.Inet4Address;
 import java.net.Inet6Address;
 import java.net.InetAddress;
 import java.net.NetworkInterface;
 import java.net.SocketException;
 import java.net.UnknownHostException;
-=======
 import java.lang.reflect.Constructor;
-import java.net.*;
->>>>>>> 4f439fa3
 import java.nio.file.FileStore;
 import java.nio.file.Files;
 import java.nio.file.NoSuchFileException;
@@ -448,33 +444,13 @@
         // if data dirs, commitlog dir, or saved caches dir are set in cassandra.yaml, use that.  Otherwise,
         // use -Dcassandra.storagedir (set in cassandra-env.sh) as the parent dir for data/, commitlog/, and saved_caches/
         if (conf.commitlog_directory == null)
-        {
-<<<<<<< HEAD
-            conf.commitlog_directory = System.getProperty("cassandra.storagedir", "./");
-            if (conf.commitlog_directory == null)
-                throw new ConfigurationException("commitlog_directory is missing and -Dcassandra.storagedir is not set", false);
-            conf.commitlog_directory += File.separator + "commitlog";
-=======
             conf.commitlog_directory = storagedirFor("commitlog");
->>>>>>> 4f439fa3
-        }
 
         if (conf.hints_directory == null)
-        {
-<<<<<<< HEAD
-            conf.hints_directory = System.getProperty("cassandra.storagedir", "./");
-            if (conf.hints_directory == null)
-                throw new ConfigurationException("hints_directory is missing and -Dcassandra.storagedir is not set", false);
-            conf.hints_directory += File.separator + "hints";
-=======
             conf.hints_directory = storagedirFor("hints");
->>>>>>> 4f439fa3
-        }
 
         if (conf.cdc_raw_directory == null)
-        {
             conf.cdc_raw_directory = storagedirFor("cdc_raw");
-        }
 
         if (conf.commitlog_total_space_in_mb == null)
         {
@@ -536,27 +512,10 @@
         }
 
         if (conf.saved_caches_directory == null)
-        {
-<<<<<<< HEAD
-            conf.saved_caches_directory = System.getProperty("cassandra.storagedir", "./");
-            if (conf.saved_caches_directory == null)
-                throw new ConfigurationException("saved_caches_directory is missing and -Dcassandra.storagedir is not set", false);
-            conf.saved_caches_directory += File.separator + "saved_caches";
-        }
+            conf.saved_caches_directory = storagedirFor("saved_caches");
+
         if (conf.data_file_directories == null || conf.data_file_directories.length == 0)
-        {
-            String defaultDataDir = System.getProperty("cassandra.storagedir", "./");
-            if (defaultDataDir == null)
-                throw new ConfigurationException("data_file_directories is not missing and -Dcassandra.storagedir is not set", false);
-            conf.data_file_directories = new String[]{ defaultDataDir + File.separator + "data" };
-=======
-            conf.saved_caches_directory = storagedirFor("saved_caches");
-        }
-        if (conf.data_file_directories == null || conf.data_file_directories.length == 0)
-        {
             conf.data_file_directories = new String[]{ storagedir("data_file_directories") + File.separator + "data" };
->>>>>>> 4f439fa3
-        }
 
         long dataFreeBytes = 0;
         /* data file and commit log directories. they get created later, when they're needed. */
