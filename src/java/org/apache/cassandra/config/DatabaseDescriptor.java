/*
 * Licensed to the Apache Software Foundation (ASF) under one
 * or more contributor license agreements.  See the NOTICE file
 * distributed with this work for additional information
 * regarding copyright ownership.  The ASF licenses this file
 * to you under the Apache License, Version 2.0 (the
 * "License"); you may not use this file except in compliance
 * with the License.  You may obtain a copy of the License at
 *
 *     http://www.apache.org/licenses/LICENSE-2.0
 *
 * Unless required by applicable law or agreed to in writing, software
 * distributed under the License is distributed on an "AS IS" BASIS,
 * WITHOUT WARRANTIES OR CONDITIONS OF ANY KIND, either express or implied.
 * See the License for the specific language governing permissions and
 * limitations under the License.
 */
package org.apache.cassandra.config;

import java.io.File;
import java.io.IOException;
import java.lang.reflect.Constructor;
import java.net.*;
import java.nio.file.FileStore;
import java.nio.file.Files;
import java.nio.file.NoSuchFileException;
import java.nio.file.Path;
import java.nio.file.Paths;
import java.util.*;

import com.google.common.annotations.VisibleForTesting;
import com.google.common.collect.ImmutableSet;
import com.google.common.primitives.Ints;
import com.google.common.primitives.Longs;

import org.slf4j.Logger;
import org.slf4j.LoggerFactory;

import org.apache.cassandra.auth.AuthConfig;
import org.apache.cassandra.auth.IAuthenticator;
import org.apache.cassandra.auth.IAuthorizer;
import org.apache.cassandra.auth.IInternodeAuthenticator;
import org.apache.cassandra.auth.IRoleManager;
import org.apache.cassandra.config.Config.CommitLogSync;
import org.apache.cassandra.config.Config.RequestSchedulerId;
import org.apache.cassandra.dht.IPartitioner;
import org.apache.cassandra.exceptions.ConfigurationException;
import org.apache.cassandra.io.FSWriteError;
import org.apache.cassandra.io.util.DiskOptimizationStrategy;
import org.apache.cassandra.io.util.FileUtils;
import org.apache.cassandra.io.util.SpinningDiskOptimizationStrategy;
import org.apache.cassandra.io.util.SsdDiskOptimizationStrategy;
import org.apache.cassandra.locator.DynamicEndpointSnitch;
import org.apache.cassandra.locator.EndpointSnitchInfo;
import org.apache.cassandra.locator.IEndpointSnitch;
import org.apache.cassandra.locator.SeedProvider;
import org.apache.cassandra.net.BackPressureStrategy;
import org.apache.cassandra.net.RateBasedBackPressure;
import org.apache.cassandra.scheduler.IRequestScheduler;
import org.apache.cassandra.scheduler.NoScheduler;
import org.apache.cassandra.security.EncryptionContext;
import org.apache.cassandra.service.CacheService.CacheType;
import org.apache.cassandra.thrift.ThriftServer.ThriftServerType;
import org.apache.cassandra.utils.FBUtilities;

import org.apache.commons.lang3.StringUtils;

public class DatabaseDescriptor
{
    private static final Logger logger = LoggerFactory.getLogger(DatabaseDescriptor.class);

    /**
     * Tokens are serialized in a Gossip VersionedValue String.  VV are restricted to 64KB
     * when we send them over the wire, which works out to about 1700 tokens.
     */
    private static final int MAX_NUM_TOKENS = 1536;

    private static Config conf;

    private static IEndpointSnitch snitch;
    private static InetAddress listenAddress; // leave null so we can fall through to getLocalHost
    private static InetAddress broadcastAddress;
    private static InetAddress rpcAddress;
    private static InetAddress broadcastRpcAddress;
    private static SeedProvider seedProvider;
    private static IInternodeAuthenticator internodeAuthenticator;

    /* Hashing strategy Random or OPHF */
    private static IPartitioner partitioner;
    private static String paritionerName;

    private static Config.DiskAccessMode indexAccessMode;

    private static IAuthenticator authenticator;
    private static IAuthorizer authorizer;
    // Don't initialize the role manager until applying config. The options supported by CassandraRoleManager
    // depend on the configured IAuthenticator, so defer creating it until that's been set.
    private static IRoleManager roleManager;

    private static IRequestScheduler requestScheduler;
    private static RequestSchedulerId requestSchedulerId;
    private static RequestSchedulerOptions requestSchedulerOptions;

    private static long preparedStatementsCacheSizeInMB;
    private static long thriftPreparedStatementsCacheSizeInMB;

    private static long keyCacheSizeInMB;
    private static long counterCacheSizeInMB;
    private static long indexSummaryCapacityInMB;

    private static String localDC;
    private static Comparator<InetAddress> localComparator;
    private static EncryptionContext encryptionContext;
    private static boolean hasLoggedConfig;

    private static BackPressureStrategy backPressureStrategy;
    private static DiskOptimizationStrategy diskOptimizationStrategy;

    private static boolean clientInitialized;
    private static boolean toolInitialized;
    private static boolean daemonInitialized;

    private static final int searchConcurrencyFactor = Integer.parseInt(System.getProperty(Config.PROPERTY_PREFIX + "search_concurrency_factor", "1"));

    private static final boolean disableSTCSInL0 = Boolean.getBoolean(Config.PROPERTY_PREFIX + "disable_stcs_in_l0");
    private static final boolean unsafeSystem = Boolean.getBoolean(Config.PROPERTY_PREFIX + "unsafesystem");

    public static void daemonInitialization() throws ConfigurationException
    {
        if (toolInitialized)
            throw new AssertionError("toolInitialization() already called");
        if (clientInitialized)
            throw new AssertionError("clientInitialization() already called");

        // Some unit tests require this :(
        if (daemonInitialized)
            return;
        daemonInitialized = true;

        setConfig(loadConfig());
        applyAll();
        AuthConfig.applyAuth();
    }

    /**
     * Equivalent to {@link #toolInitialization(boolean) toolInitialization(true)}.
     */
    public static void toolInitialization()
    {
        toolInitialization(true);
    }

    /**
     * Initializes this class as a tool, which means that the configuration is loaded
     * using {@link #loadConfig()} and all non-daemon configuration parts will be setup.
     *
     * @param failIfDaemonOrClient if {@code true} and a call to {@link #daemonInitialization()} or
     *                             {@link #clientInitialization()} has been performed before, an
     *                             {@link AssertionError} will be thrown.
     */
    public static void toolInitialization(boolean failIfDaemonOrClient)
    {
        if (!failIfDaemonOrClient && (daemonInitialized || clientInitialized))
        {
            return;
        }
        else
        {
            if (daemonInitialized)
                throw new AssertionError("daemonInitialization() already called");
            if (clientInitialized)
                throw new AssertionError("clientInitialization() already called");
        }

        if (toolInitialized)
            return;
        toolInitialized = true;

        setConfig(loadConfig());

        applySimpleConfig();

        applyPartitioner();

        applySnitch();

        applyEncryptionContext();
    }

    /**
     * Equivalent to {@link #clientInitialization(boolean) clientInitialization(true)}.
     */
    public static void clientInitialization()
    {
        clientInitialization(true);
    }

    /**
     * Initializes this class as a client, which means that just an empty configuration will
     * be used.
     *
     * @param failIfDaemonOrTool if {@code true} and a call to {@link #daemonInitialization()} or
     *                           {@link #toolInitialization()} has been performed before, an
     *                           {@link AssertionError} will be thrown.
     */
    public static void clientInitialization(boolean failIfDaemonOrTool)
    {
        if (!failIfDaemonOrTool && (daemonInitialized || toolInitialized))
        {
            return;
        }
        else
        {
            if (daemonInitialized)
                throw new AssertionError("daemonInitialization() already called");
            if (toolInitialized)
                throw new AssertionError("toolInitialization() already called");
        }

        if (clientInitialized)
            return;
        clientInitialized = true;

        Config.setClientMode(true);
        conf = new Config();
        diskOptimizationStrategy = new SpinningDiskOptimizationStrategy();
    }

    public static boolean isClientInitialized()
    {
        return clientInitialized;
    }

    public static boolean isToolInitialized()
    {
        return toolInitialized;
    }

    public static boolean isClientOrToolInitialized()
    {
        return clientInitialized || toolInitialized;
    }

    public static boolean isDaemonInitialized()
    {
        return daemonInitialized;
    }

    public static Config getRawConfig()
    {
        return conf;
    }

    @VisibleForTesting
    public static Config loadConfig() throws ConfigurationException
    {
        String loaderClass = System.getProperty(Config.PROPERTY_PREFIX + "config.loader");
        ConfigurationLoader loader = loaderClass == null
                                   ? new YamlConfigurationLoader()
                                   : FBUtilities.<ConfigurationLoader>construct(loaderClass, "configuration loading");
        Config config = loader.loadConfig();

        if (!hasLoggedConfig)
        {
            hasLoggedConfig = true;
            Config.log(config);
        }

        return config;
    }

    private static InetAddress getNetworkInterfaceAddress(String intf, String configName, boolean preferIPv6) throws ConfigurationException
    {
        try
        {
            NetworkInterface ni = NetworkInterface.getByName(intf);
            if (ni == null)
                throw new ConfigurationException("Configured " + configName + " \"" + intf + "\" could not be found", false);
            Enumeration<InetAddress> addrs = ni.getInetAddresses();
            if (!addrs.hasMoreElements())
                throw new ConfigurationException("Configured " + configName + " \"" + intf + "\" was found, but had no addresses", false);

            /*
             * Try to return the first address of the preferred type, otherwise return the first address
             */
            InetAddress retval = null;
            while (addrs.hasMoreElements())
            {
                InetAddress temp = addrs.nextElement();
                if (preferIPv6 && temp instanceof Inet6Address) return temp;
                if (!preferIPv6 && temp instanceof Inet4Address) return temp;
                if (retval == null) retval = temp;
            }
            return retval;
        }
        catch (SocketException e)
        {
            throw new ConfigurationException("Configured " + configName + " \"" + intf + "\" caused an exception", e);
        }
    }

    private static void setConfig(Config config)
    {
        conf = config;
    }

    private static void applyAll() throws ConfigurationException
    {
        applySimpleConfig();

        applyPartitioner();

        applyAddressConfig();

        applyThriftHSHA();

        applySnitch();

        applyRequestScheduler();

        applyInitialTokens();

        applySeedProvider();

        applyEncryptionContext();
    }

    private static void applySimpleConfig()
    {

        if (conf.commitlog_sync == null)
        {
            throw new ConfigurationException("Missing required directive CommitLogSync", false);
        }

        if (conf.commitlog_sync == Config.CommitLogSync.batch)
        {
            if (Double.isNaN(conf.commitlog_sync_batch_window_in_ms) || conf.commitlog_sync_batch_window_in_ms <= 0d)
            {
                throw new ConfigurationException("Missing value for commitlog_sync_batch_window_in_ms: positive double value expected.", false);
            }
            else if (conf.commitlog_sync_period_in_ms != 0)
            {
                throw new ConfigurationException("Batch sync specified, but commitlog_sync_period_in_ms found. Only specify commitlog_sync_batch_window_in_ms when using batch sync", false);
            }
            logger.debug("Syncing log with a batch window of {}", conf.commitlog_sync_batch_window_in_ms);
        }
        else
        {
            if (conf.commitlog_sync_period_in_ms <= 0)
            {
                throw new ConfigurationException("Missing value for commitlog_sync_period_in_ms: positive integer expected", false);
            }
            else if (!Double.isNaN(conf.commitlog_sync_batch_window_in_ms))
            {
                throw new ConfigurationException("commitlog_sync_period_in_ms specified, but commitlog_sync_batch_window_in_ms found.  Only specify commitlog_sync_period_in_ms when using periodic sync.", false);
            }
            logger.debug("Syncing log with a period of {}", conf.commitlog_sync_period_in_ms);
        }

        /* evaluate the DiskAccessMode Config directive, which also affects indexAccessMode selection */
        if (conf.disk_access_mode == Config.DiskAccessMode.auto)
        {
            conf.disk_access_mode = hasLargeAddressSpace() ? Config.DiskAccessMode.mmap : Config.DiskAccessMode.standard;
            indexAccessMode = conf.disk_access_mode;
            logger.info("DiskAccessMode 'auto' determined to be {}, indexAccessMode is {}", conf.disk_access_mode, indexAccessMode);
        }
        else if (conf.disk_access_mode == Config.DiskAccessMode.mmap_index_only)
        {
            conf.disk_access_mode = Config.DiskAccessMode.standard;
            indexAccessMode = Config.DiskAccessMode.mmap;
            logger.info("DiskAccessMode is {}, indexAccessMode is {}", conf.disk_access_mode, indexAccessMode);
        }
        else
        {
            indexAccessMode = conf.disk_access_mode;
            logger.info("DiskAccessMode is {}, indexAccessMode is {}", conf.disk_access_mode, indexAccessMode);
        }

<<<<<<< HEAD
=======
        if (conf.sstable_preemptive_open_interval_in_mb > 0 && conf.sstable_preemptive_open_interval_in_mb < 4)
        {
            logger.warn("Setting sstable_preemptive_open_interval_in_mb to a very low value ({}) will increase GC pressure " +
                        "significantly during compactions, and will likely have an adverse effect on performance.",
                        conf.sstable_preemptive_open_interval_in_mb);
        }

        /* Authentication, authorization and role management backend, implementing IAuthenticator, IAuthorizer & IRoleMapper*/
        if (conf.authenticator != null)
            authenticator = FBUtilities.newAuthenticator(conf.authenticator);

        if (conf.authorizer != null)
            authorizer = FBUtilities.newAuthorizer(conf.authorizer);

        if (authenticator instanceof AllowAllAuthenticator && !(authorizer instanceof AllowAllAuthorizer))
            throw new ConfigurationException("AllowAllAuthenticator can't be used with " +  conf.authorizer, false);

        if (conf.role_manager != null)
            roleManager = FBUtilities.newRoleManager(conf.role_manager);
        else
            roleManager = new CassandraRoleManager();

        if (authenticator instanceof PasswordAuthenticator && !(roleManager instanceof CassandraRoleManager))
            throw new ConfigurationException("CassandraRoleManager must be used with PasswordAuthenticator", false);

        if (conf.internode_authenticator != null)
            internodeAuthenticator = FBUtilities.construct(conf.internode_authenticator, "internode_authenticator");
        else
            internodeAuthenticator = new AllowAllInternodeAuthenticator();

        authenticator.validateConfiguration();
        authorizer.validateConfiguration();
        roleManager.validateConfiguration();
        internodeAuthenticator.validateConfiguration();

        /* Hashing strategy */
        if (conf.partitioner == null)
        {
            throw new ConfigurationException("Missing directive: partitioner", false);
        }
        try
        {
            partitioner = FBUtilities.newPartitioner(System.getProperty("cassandra.partitioner", conf.partitioner));
        }
        catch (Exception e)
        {
            throw new ConfigurationException("Invalid partitioner class " + conf.partitioner, false);
        }
        paritionerName = partitioner.getClass().getCanonicalName();

        if (config.gc_log_threshold_in_ms < 0)
        {
            throw new ConfigurationException("gc_log_threshold_in_ms must be a positive integer");
        }

>>>>>>> 2247497a
        if (conf.gc_warn_threshold_in_ms < 0)
        {
            throw new ConfigurationException("gc_warn_threshold_in_ms must be a positive integer");
        }

        /* phi convict threshold for FailureDetector */
        if (conf.phi_convict_threshold < 5 || conf.phi_convict_threshold > 16)
        {
            throw new ConfigurationException("phi_convict_threshold must be between 5 and 16, but was " + conf.phi_convict_threshold, false);
        }

        /* Thread per pool */
        if (conf.concurrent_reads < 2)
        {
            throw new ConfigurationException("concurrent_reads must be at least 2, but was " + conf.concurrent_reads, false);
        }

        if (conf.concurrent_writes < 2 && System.getProperty("cassandra.test.fail_mv_locks_count", "").isEmpty())
        {
            throw new ConfigurationException("concurrent_writes must be at least 2, but was " + conf.concurrent_writes, false);
        }

        if (conf.concurrent_counter_writes < 2)
            throw new ConfigurationException("concurrent_counter_writes must be at least 2, but was " + conf.concurrent_counter_writes, false);

        if (conf.concurrent_replicates != null)
            logger.warn("concurrent_replicates has been deprecated and should be removed from cassandra.yaml");

        if (conf.file_cache_size_in_mb == null)
            conf.file_cache_size_in_mb = Math.min(512, (int) (Runtime.getRuntime().maxMemory() / (4 * 1048576)));

        if (conf.memtable_offheap_space_in_mb == null)
            conf.memtable_offheap_space_in_mb = (int) (Runtime.getRuntime().maxMemory() / (4 * 1048576));
        if (conf.memtable_offheap_space_in_mb < 0)
            throw new ConfigurationException("memtable_offheap_space_in_mb must be positive, but was " + conf.memtable_offheap_space_in_mb, false);
        // for the moment, we default to twice as much on-heap space as off-heap, as heap overhead is very large
        if (conf.memtable_heap_space_in_mb == null)
            conf.memtable_heap_space_in_mb = (int) (Runtime.getRuntime().maxMemory() / (4 * 1048576));
        if (conf.memtable_heap_space_in_mb <= 0)
            throw new ConfigurationException("memtable_heap_space_in_mb must be positive, but was " + conf.memtable_heap_space_in_mb, false);
        logger.info("Global memtable on-heap threshold is enabled at {}MB", conf.memtable_heap_space_in_mb);
        if (conf.memtable_offheap_space_in_mb == 0)
            logger.info("Global memtable off-heap threshold is disabled, HeapAllocator will be used instead");
        else
            logger.info("Global memtable off-heap threshold is enabled at {}MB", conf.memtable_offheap_space_in_mb);

        if (conf.thrift_framed_transport_size_in_mb <= 0)
            throw new ConfigurationException("thrift_framed_transport_size_in_mb must be positive, but was " + conf.thrift_framed_transport_size_in_mb, false);

        if (conf.native_transport_max_frame_size_in_mb <= 0)
            throw new ConfigurationException("native_transport_max_frame_size_in_mb must be positive, but was " + conf.native_transport_max_frame_size_in_mb, false);

        // if data dirs, commitlog dir, or saved caches dir are set in cassandra.yaml, use that.  Otherwise,
        // use -Dcassandra.storagedir (set in cassandra-env.sh) as the parent dir for data/, commitlog/, and saved_caches/
        if (conf.commitlog_directory == null)
        {
            conf.commitlog_directory = storagedirFor("commitlog");
        }

        if (conf.hints_directory == null)
        {
            conf.hints_directory = storagedirFor("hints");
        }

        if (conf.cdc_raw_directory == null)
        {
            conf.cdc_raw_directory = storagedirFor("cdc_raw");
        }

        if (conf.commitlog_total_space_in_mb == null)
        {
            int preferredSize = 8192;
            int minSize = 0;
            try
            {
                // use 1/4 of available space.  See discussion on #10013 and #10199
                minSize = Ints.checkedCast((guessFileStore(conf.commitlog_directory).getTotalSpace() / 1048576) / 4);
            }
            catch (IOException e)
            {
                logger.debug("Error checking disk space", e);
                throw new ConfigurationException(String.format("Unable to check disk space available to %s. Perhaps the Cassandra user does not have the necessary permissions",
                                                               conf.commitlog_directory), e);
            }
            if (minSize < preferredSize)
            {
                logger.warn("Small commitlog volume detected at {}; setting commitlog_total_space_in_mb to {}.  You can override this in cassandra.yaml",
                            conf.commitlog_directory, minSize);
                conf.commitlog_total_space_in_mb = minSize;
            }
            else
            {
                conf.commitlog_total_space_in_mb = preferredSize;
            }
        }

        if (conf.cdc_total_space_in_mb == 0)
        {
            int preferredSize = 4096;
            int minSize = 0;
            try
            {
                // use 1/8th of available space.  See discussion on #10013 and #10199 on the CL, taking half that for CDC
                minSize = Ints.checkedCast((guessFileStore(conf.cdc_raw_directory).getTotalSpace() / 1048576) / 8);
            }
            catch (IOException e)
            {
                logger.debug("Error checking disk space", e);
                throw new ConfigurationException(String.format("Unable to check disk space available to %s. Perhaps the Cassandra user does not have the necessary permissions",
                                                               conf.cdc_raw_directory), e);
            }
            if (minSize < preferredSize)
            {
                logger.warn("Small cdc volume detected at {}; setting cdc_total_space_in_mb to {}.  You can override this in cassandra.yaml",
                            conf.cdc_raw_directory, minSize);
                conf.cdc_total_space_in_mb = minSize;
            }
            else
            {
                conf.cdc_total_space_in_mb = preferredSize;
            }
        }

        if (conf.cdc_enabled)
        {
            logger.info("cdc_enabled is true. Starting casssandra node with Change-Data-Capture enabled.");
        }

        if (conf.saved_caches_directory == null)
        {
            conf.saved_caches_directory = storagedirFor("saved_caches");
        }
        if (conf.data_file_directories == null || conf.data_file_directories.length == 0)
        {
            conf.data_file_directories = new String[]{ storagedir("data_file_directories") + File.separator + "data" };
        }

        long dataFreeBytes = 0;
        /* data file and commit log directories. they get created later, when they're needed. */
        for (String datadir : conf.data_file_directories)
        {
            if (datadir.equals(conf.commitlog_directory))
                throw new ConfigurationException("commitlog_directory must not be the same as any data_file_directories", false);
            if (datadir.equals(conf.hints_directory))
                throw new ConfigurationException("hints_directory must not be the same as any data_file_directories", false);
            if (datadir.equals(conf.saved_caches_directory))
                throw new ConfigurationException("saved_caches_directory must not be the same as any data_file_directories", false);

            try
            {
                dataFreeBytes += guessFileStore(datadir).getUnallocatedSpace();
            }
            catch (IOException e)
            {
                logger.debug("Error checking disk space", e);
                throw new ConfigurationException(String.format("Unable to check disk space available to %s. Perhaps the Cassandra user does not have the necessary permissions",
                                                               datadir), e);
            }
        }
        if (dataFreeBytes < 64L * 1024 * 1048576) // 64 GB
            logger.warn("Only {} free across all data volumes. Consider adding more capacity to your cluster or removing obsolete snapshots",
                        FBUtilities.prettyPrintMemory(dataFreeBytes));


        if (conf.commitlog_directory.equals(conf.saved_caches_directory))
            throw new ConfigurationException("saved_caches_directory must not be the same as the commitlog_directory", false);
        if (conf.commitlog_directory.equals(conf.hints_directory))
            throw new ConfigurationException("hints_directory must not be the same as the commitlog_directory", false);
        if (conf.hints_directory.equals(conf.saved_caches_directory))
            throw new ConfigurationException("saved_caches_directory must not be the same as the hints_directory", false);

        if (conf.memtable_flush_writers == 0)
        {
            conf.memtable_flush_writers = conf.data_file_directories.length == 1 ? 2 : 1;
        }

        if (conf.memtable_flush_writers < 1)
            throw new ConfigurationException("memtable_flush_writers must be at least 1, but was " + conf.memtable_flush_writers, false);

        if (conf.memtable_cleanup_threshold == null)
        {
            conf.memtable_cleanup_threshold = (float) (1.0 / (1 + conf.memtable_flush_writers));
        }
        else
        {
            logger.warn("memtable_cleanup_threshold has been deprecated and should be removed from cassandra.yaml");
        }

        if (conf.memtable_cleanup_threshold < 0.01f)
            throw new ConfigurationException("memtable_cleanup_threshold must be >= 0.01, but was " + conf.memtable_cleanup_threshold, false);
        if (conf.memtable_cleanup_threshold > 0.99f)
            throw new ConfigurationException("memtable_cleanup_threshold must be <= 0.99, but was " + conf.memtable_cleanup_threshold, false);
        if (conf.memtable_cleanup_threshold < 0.1f)
            logger.warn("memtable_cleanup_threshold is set very low [{}], which may cause performance degradation", conf.memtable_cleanup_threshold);

        if (conf.concurrent_compactors == null)
            conf.concurrent_compactors = Math.min(8, Math.max(2, Math.min(FBUtilities.getAvailableProcessors(), conf.data_file_directories.length)));

        if (conf.concurrent_compactors <= 0)
            throw new ConfigurationException("concurrent_compactors should be strictly greater than 0, but was " + conf.concurrent_compactors, false);

        if (conf.num_tokens > MAX_NUM_TOKENS)
            throw new ConfigurationException(String.format("A maximum number of %d tokens per node is supported", MAX_NUM_TOKENS), false);

        try
        {
            // if prepared_statements_cache_size_mb option was set to "auto" then size of the cache should be "max(1/256 of Heap (in MB), 10MB)"
            preparedStatementsCacheSizeInMB = (conf.prepared_statements_cache_size_mb == null)
                                              ? Math.max(10, (int) (Runtime.getRuntime().maxMemory() / 1024 / 1024 / 256))
                                              : conf.prepared_statements_cache_size_mb;

            if (preparedStatementsCacheSizeInMB <= 0)
                throw new NumberFormatException(); // to escape duplicating error message
        }
        catch (NumberFormatException e)
        {
            throw new ConfigurationException("prepared_statements_cache_size_mb option was set incorrectly to '"
                                             + conf.prepared_statements_cache_size_mb + "', supported values are <integer> >= 0.", false);
        }

        try
        {
            // if thrift_prepared_statements_cache_size_mb option was set to "auto" then size of the cache should be "max(1/256 of Heap (in MB), 10MB)"
            thriftPreparedStatementsCacheSizeInMB = (conf.thrift_prepared_statements_cache_size_mb == null)
                                                    ? Math.max(10, (int) (Runtime.getRuntime().maxMemory() / 1024 / 1024 / 256))
                                                    : conf.thrift_prepared_statements_cache_size_mb;

            if (thriftPreparedStatementsCacheSizeInMB <= 0)
                throw new NumberFormatException(); // to escape duplicating error message
        }
        catch (NumberFormatException e)
        {
            throw new ConfigurationException("thrift_prepared_statements_cache_size_mb option was set incorrectly to '"
                                             + conf.thrift_prepared_statements_cache_size_mb + "', supported values are <integer> >= 0.", false);
        }

        try
        {
            // if key_cache_size_in_mb option was set to "auto" then size of the cache should be "min(5% of Heap (in MB), 100MB)
            keyCacheSizeInMB = (conf.key_cache_size_in_mb == null)
                               ? Math.min(Math.max(1, (int) (Runtime.getRuntime().totalMemory() * 0.05 / 1024 / 1024)), 100)
                               : conf.key_cache_size_in_mb;

            if (keyCacheSizeInMB < 0)
                throw new NumberFormatException(); // to escape duplicating error message
        }
        catch (NumberFormatException e)
        {
            throw new ConfigurationException("key_cache_size_in_mb option was set incorrectly to '"
                                             + conf.key_cache_size_in_mb + "', supported values are <integer> >= 0.", false);
        }

        try
        {
            // if counter_cache_size_in_mb option was set to "auto" then size of the cache should be "min(2.5% of Heap (in MB), 50MB)
            counterCacheSizeInMB = (conf.counter_cache_size_in_mb == null)
                                   ? Math.min(Math.max(1, (int) (Runtime.getRuntime().totalMemory() * 0.025 / 1024 / 1024)), 50)
                                   : conf.counter_cache_size_in_mb;

            if (counterCacheSizeInMB < 0)
                throw new NumberFormatException(); // to escape duplicating error message
        }
        catch (NumberFormatException e)
        {
            throw new ConfigurationException("counter_cache_size_in_mb option was set incorrectly to '"
                                             + conf.counter_cache_size_in_mb + "', supported values are <integer> >= 0.", false);
        }

        // if set to empty/"auto" then use 5% of Heap size
        indexSummaryCapacityInMB = (conf.index_summary_capacity_in_mb == null)
                                   ? Math.max(1, (int) (Runtime.getRuntime().totalMemory() * 0.05 / 1024 / 1024))
                                   : conf.index_summary_capacity_in_mb;

        if (indexSummaryCapacityInMB < 0)
            throw new ConfigurationException("index_summary_capacity_in_mb option was set incorrectly to '"
                                             + conf.index_summary_capacity_in_mb + "', it should be a non-negative integer.", false);

        if (conf.index_interval != null)
            logger.warn("index_interval has been deprecated and should be removed from cassandra.yaml");

        if(conf.encryption_options != null)
        {
            logger.warn("Please rename encryption_options as server_encryption_options in the yaml");
            //operate under the assumption that server_encryption_options is not set in yaml rather than both
            conf.server_encryption_options = conf.encryption_options;
        }

        if (conf.user_defined_function_fail_timeout < 0)
            throw new ConfigurationException("user_defined_function_fail_timeout must not be negative", false);
        if (conf.user_defined_function_warn_timeout < 0)
            throw new ConfigurationException("user_defined_function_warn_timeout must not be negative", false);

        if (conf.user_defined_function_fail_timeout < conf.user_defined_function_warn_timeout)
            throw new ConfigurationException("user_defined_function_warn_timeout must less than user_defined_function_fail_timeout", false);

        if (conf.max_mutation_size_in_kb == null)
            conf.max_mutation_size_in_kb = conf.commitlog_segment_size_in_mb * 1024 / 2;
        else if (conf.commitlog_segment_size_in_mb * 1024 < 2 * conf.max_mutation_size_in_kb)
            throw new ConfigurationException("commitlog_segment_size_in_mb must be at least twice the size of max_mutation_size_in_kb / 1024", false);

        // native transport encryption options
        if (conf.native_transport_port_ssl != null
            && conf.native_transport_port_ssl != conf.native_transport_port
            && !conf.client_encryption_options.enabled)
        {
            throw new ConfigurationException("Encryption must be enabled in client_encryption_options for native_transport_port_ssl", false);
        }

        if (conf.max_value_size_in_mb <= 0)
            throw new ConfigurationException("max_value_size_in_mb must be positive", false);

        switch (conf.disk_optimization_strategy)
        {
            case ssd:
                diskOptimizationStrategy = new SsdDiskOptimizationStrategy(conf.disk_optimization_page_cross_chance);
                break;
            case spinning:
                diskOptimizationStrategy = new SpinningDiskOptimizationStrategy();
                break;
        }

        try
        {
            ParameterizedClass strategy = conf.back_pressure_strategy != null ? conf.back_pressure_strategy : RateBasedBackPressure.withDefaultParams();
            Class<?> clazz = Class.forName(strategy.class_name);
            if (!BackPressureStrategy.class.isAssignableFrom(clazz))
                throw new ConfigurationException(strategy + " is not an instance of " + BackPressureStrategy.class.getCanonicalName(), false);

            Constructor<?> ctor = clazz.getConstructor(Map.class);
            BackPressureStrategy instance = (BackPressureStrategy) ctor.newInstance(strategy.parameters);
            logger.info("Back-pressure is {} with strategy {}.", backPressureEnabled() ? "enabled" : "disabled", conf.back_pressure_strategy);
            backPressureStrategy = instance;
        }
        catch (ConfigurationException ex)
        {
            throw ex;
        }
        catch (Exception ex)
        {
            throw new ConfigurationException("Error configuring back-pressure strategy: " + conf.back_pressure_strategy, ex);
        }
    }

    private static String storagedirFor(String type)
    {
        return storagedir(type + "_directory") + File.separator + type;
    }

    private static String storagedir(String errMsgType)
    {
        String storagedir = System.getProperty(Config.PROPERTY_PREFIX + "storagedir", null);
        if (storagedir == null)
            throw new ConfigurationException(errMsgType + " is missing and -Dcassandra.storagedir is not set", false);
        return storagedir;
    }

    public static void applyAddressConfig() throws ConfigurationException
    {
        applyAddressConfig(conf);
    }

    public static void applyAddressConfig(Config config) throws ConfigurationException
    {
        listenAddress = null;
        rpcAddress = null;
        broadcastAddress = null;
        broadcastRpcAddress = null;

        /* Local IP, hostname or interface to bind services to */
        if (config.listen_address != null && config.listen_interface != null)
        {
            throw new ConfigurationException("Set listen_address OR listen_interface, not both", false);
        }
        else if (config.listen_address != null)
        {
            try
            {
                listenAddress = InetAddress.getByName(config.listen_address);
            }
            catch (UnknownHostException e)
            {
                throw new ConfigurationException("Unknown listen_address '" + config.listen_address + "'", false);
            }

            if (listenAddress.isAnyLocalAddress())
                throw new ConfigurationException("listen_address cannot be a wildcard address (" + config.listen_address + ")!", false);
        }
        else if (config.listen_interface != null)
        {
            listenAddress = getNetworkInterfaceAddress(config.listen_interface, "listen_interface", config.listen_interface_prefer_ipv6);
        }

        /* Gossip Address to broadcast */
        if (config.broadcast_address != null)
        {
            try
            {
                broadcastAddress = InetAddress.getByName(config.broadcast_address);
            }
            catch (UnknownHostException e)
            {
                throw new ConfigurationException("Unknown broadcast_address '" + config.broadcast_address + "'", false);
            }

            if (broadcastAddress.isAnyLocalAddress())
                throw new ConfigurationException("broadcast_address cannot be a wildcard address (" + config.broadcast_address + ")!", false);
        }

        /* Local IP, hostname or interface to bind RPC server to */
        if (config.rpc_address != null && config.rpc_interface != null)
        {
            throw new ConfigurationException("Set rpc_address OR rpc_interface, not both", false);
        }
        else if (config.rpc_address != null)
        {
            try
            {
                rpcAddress = InetAddress.getByName(config.rpc_address);
            }
            catch (UnknownHostException e)
            {
                throw new ConfigurationException("Unknown host in rpc_address " + config.rpc_address, false);
            }
        }
        else if (config.rpc_interface != null)
        {
            rpcAddress = getNetworkInterfaceAddress(config.rpc_interface, "rpc_interface", config.rpc_interface_prefer_ipv6);
        }
        else
        {
            rpcAddress = FBUtilities.getLocalAddress();
        }

        /* RPC address to broadcast */
        if (config.broadcast_rpc_address != null)
        {
            try
            {
                broadcastRpcAddress = InetAddress.getByName(config.broadcast_rpc_address);
            }
            catch (UnknownHostException e)
            {
                throw new ConfigurationException("Unknown broadcast_rpc_address '" + config.broadcast_rpc_address + "'", false);
            }

            if (broadcastRpcAddress.isAnyLocalAddress())
                throw new ConfigurationException("broadcast_rpc_address cannot be a wildcard address (" + config.broadcast_rpc_address + ")!", false);
        }
        else
        {
            if (rpcAddress.isAnyLocalAddress())
                throw new ConfigurationException("If rpc_address is set to a wildcard address (" + config.rpc_address + "), then " +
                                                 "you must set broadcast_rpc_address to a value other than " + config.rpc_address, false);
        }
    }

    public static void applyThriftHSHA()
    {
        // fail early instead of OOMing (see CASSANDRA-8116)
        if (ThriftServerType.HSHA.equals(conf.rpc_server_type) && conf.rpc_max_threads == Integer.MAX_VALUE)
            throw new ConfigurationException("The hsha rpc_server_type is not compatible with an rpc_max_threads " +
                                             "setting of 'unlimited'.  Please see the comments in cassandra.yaml " +
                                             "for rpc_server_type and rpc_max_threads.",
                                             false);
        if (ThriftServerType.HSHA.equals(conf.rpc_server_type) && conf.rpc_max_threads > (FBUtilities.getAvailableProcessors() * 2 + 1024))
            logger.warn("rpc_max_threads setting of {} may be too high for the hsha server and cause unnecessary thread contention, reducing performance", conf.rpc_max_threads);
    }

    public static void applyEncryptionContext()
    {
        // always attempt to load the cipher factory, as we could be in the situation where the user has disabled encryption,
        // but has existing commitlogs and sstables on disk that are still encrypted (and still need to be read)
        encryptionContext = new EncryptionContext(conf.transparent_data_encryption_options);
    }

    public static void applySeedProvider()
    {
        // load the seeds for node contact points
        if (conf.seed_provider == null)
        {
            throw new ConfigurationException("seeds configuration is missing; a minimum of one seed is required.", false);
        }
        try
        {
            Class<?> seedProviderClass = Class.forName(conf.seed_provider.class_name);
            seedProvider = (SeedProvider)seedProviderClass.getConstructor(Map.class).newInstance(conf.seed_provider.parameters);
        }
        // there are about 5 checked exceptions that could be thrown here.
        catch (Exception e)
        {
            throw new ConfigurationException(e.getMessage() + "\nFatal configuration error; unable to start server.  See log for stacktrace.", true);
        }
        if (seedProvider.getSeeds().size() == 0)
            throw new ConfigurationException("The seed provider lists no seeds.", false);
    }

    public static void applyInitialTokens()
    {
        if (conf.initial_token != null)
        {
            Collection<String> tokens = tokensFromString(conf.initial_token);
            if (tokens.size() != conf.num_tokens)
                throw new ConfigurationException("The number of initial tokens (by initial_token) specified is different from num_tokens value", false);

            for (String token : tokens)
                partitioner.getTokenFactory().validate(token);
        }
    }

    // Maybe safe for clients + tools
    public static void applyRequestScheduler()
    {
        /* Request Scheduler setup */
        requestSchedulerOptions = conf.request_scheduler_options;
        if (conf.request_scheduler != null)
        {
            try
            {
                if (requestSchedulerOptions == null)
                {
                    requestSchedulerOptions = new RequestSchedulerOptions();
                }
                Class<?> cls = Class.forName(conf.request_scheduler);
                requestScheduler = (IRequestScheduler) cls.getConstructor(RequestSchedulerOptions.class).newInstance(requestSchedulerOptions);
            }
            catch (ClassNotFoundException e)
            {
                throw new ConfigurationException("Invalid Request Scheduler class " + conf.request_scheduler, false);
            }
            catch (Exception e)
            {
                throw new ConfigurationException("Unable to instantiate request scheduler", e);
            }
        }
        else
        {
            requestScheduler = new NoScheduler();
        }

        if (conf.request_scheduler_id == RequestSchedulerId.keyspace)
        {
            requestSchedulerId = conf.request_scheduler_id;
        }
        else
        {
            // Default to Keyspace
            requestSchedulerId = RequestSchedulerId.keyspace;
        }
    }

    // definitely not safe for tools + clients - implicitly instantiates StorageService
    public static void applySnitch()
    {
        /* end point snitch */
        if (conf.endpoint_snitch == null)
        {
            throw new ConfigurationException("Missing endpoint_snitch directive", false);
        }
        snitch = createEndpointSnitch(conf.dynamic_snitch, conf.endpoint_snitch);
        EndpointSnitchInfo.create();

        localDC = snitch.getDatacenter(FBUtilities.getBroadcastAddress());
        localComparator = new Comparator<InetAddress>()
        {
            public int compare(InetAddress endpoint1, InetAddress endpoint2)
            {
                boolean local1 = localDC.equals(snitch.getDatacenter(endpoint1));
                boolean local2 = localDC.equals(snitch.getDatacenter(endpoint2));
                if (local1 && !local2)
                    return -1;
                if (local2 && !local1)
                    return 1;
                return 0;
            }
        };
    }

    // definitely not safe for tools + clients - implicitly instantiates schema
    public static void applyPartitioner()
    {
        /* Hashing strategy */
        if (conf.partitioner == null)
        {
            throw new ConfigurationException("Missing directive: partitioner", false);
        }
        try
        {
            partitioner = FBUtilities.newPartitioner(System.getProperty(Config.PROPERTY_PREFIX + "partitioner", conf.partitioner));
        }
        catch (Exception e)
        {
            throw new ConfigurationException("Invalid partitioner class " + conf.partitioner, false);
        }

        paritionerName = partitioner.getClass().getCanonicalName();
    }

    private static FileStore guessFileStore(String dir) throws IOException
    {
        Path path = Paths.get(dir);
        while (true)
        {
            try
            {
                return Files.getFileStore(path);
            }
            catch (IOException e)
            {
                if (e instanceof NoSuchFileException)
                    path = path.getParent();
                else
                    throw e;
            }
        }
    }

    public static IEndpointSnitch createEndpointSnitch(boolean dynamic, String snitchClassName) throws ConfigurationException
    {
        if (!snitchClassName.contains("."))
            snitchClassName = "org.apache.cassandra.locator." + snitchClassName;
        IEndpointSnitch snitch = FBUtilities.construct(snitchClassName, "snitch");
        return dynamic ? new DynamicEndpointSnitch(snitch) : snitch;
    }

    public static IAuthenticator getAuthenticator()
    {
        return authenticator;
    }

    public static void setAuthenticator(IAuthenticator authenticator)
    {
        DatabaseDescriptor.authenticator = authenticator;
    }

    public static IAuthorizer getAuthorizer()
    {
        return authorizer;
    }

    public static void setAuthorizer(IAuthorizer authorizer)
    {
        DatabaseDescriptor.authorizer = authorizer;
    }

    public static IRoleManager getRoleManager()
    {
        return roleManager;
    }

    public static void setRoleManager(IRoleManager roleManager)
    {
        DatabaseDescriptor.roleManager = roleManager;
    }

    public static int getPermissionsValidity()
    {
        return conf.permissions_validity_in_ms;
    }

    public static void setPermissionsValidity(int timeout)
    {
        conf.permissions_validity_in_ms = timeout;
    }

    public static int getPermissionsUpdateInterval()
    {
        return conf.permissions_update_interval_in_ms == -1
             ? conf.permissions_validity_in_ms
             : conf.permissions_update_interval_in_ms;
    }

    public static void setPermissionsUpdateInterval(int updateInterval)
    {
        conf.permissions_update_interval_in_ms = updateInterval;
    }

    public static int getPermissionsCacheMaxEntries()
    {
        return conf.permissions_cache_max_entries;
    }

    public static int setPermissionsCacheMaxEntries(int maxEntries)
    {
        return conf.permissions_cache_max_entries = maxEntries;
    }

    public static int getRolesValidity()
    {
        return conf.roles_validity_in_ms;
    }

    public static void setRolesValidity(int validity)
    {
        conf.roles_validity_in_ms = validity;
    }

    public static int getRolesUpdateInterval()
    {
        return conf.roles_update_interval_in_ms == -1
             ? conf.roles_validity_in_ms
             : conf.roles_update_interval_in_ms;
    }

    public static void setRolesUpdateInterval(int interval)
    {
        conf.roles_update_interval_in_ms = interval;
    }

    public static int getRolesCacheMaxEntries()
    {
        return conf.roles_cache_max_entries;
    }

    public static int setRolesCacheMaxEntries(int maxEntries)
    {
        return conf.roles_cache_max_entries = maxEntries;
    }

    public static int getCredentialsValidity()
    {
        return conf.credentials_validity_in_ms;
    }

    public static void setCredentialsValidity(int timeout)
    {
        conf.credentials_validity_in_ms = timeout;
    }

    public static int getCredentialsUpdateInterval()
    {
        return conf.credentials_update_interval_in_ms == -1
               ? conf.credentials_validity_in_ms
               : conf.credentials_update_interval_in_ms;
    }

    public static void setCredentialsUpdateInterval(int updateInterval)
    {
        conf.credentials_update_interval_in_ms = updateInterval;
    }

    public static int getCredentialsCacheMaxEntries()
    {
        return conf.credentials_cache_max_entries;
    }

    public static int setCredentialsCacheMaxEntries(int maxEntries)
    {
        return conf.credentials_cache_max_entries = maxEntries;
    }

    public static int getThriftFramedTransportSize()
    {
        return conf.thrift_framed_transport_size_in_mb * 1024 * 1024;
    }

    public static int getMaxValueSize()
    {
        return conf.max_value_size_in_mb * 1024 * 1024;
    }

    public static void setMaxValueSize(int maxValueSizeInBytes)
    {
        conf.max_value_size_in_mb = maxValueSizeInBytes / 1024 / 1024;
    }

    /**
     * Creates all storage-related directories.
     */
    public static void createAllDirectories()
    {
        try
        {
            if (conf.data_file_directories.length == 0)
                throw new ConfigurationException("At least one DataFileDirectory must be specified", false);

            for (String dataFileDirectory : conf.data_file_directories)
                FileUtils.createDirectory(dataFileDirectory);

            if (conf.commitlog_directory == null)
                throw new ConfigurationException("commitlog_directory must be specified", false);
            FileUtils.createDirectory(conf.commitlog_directory);

            if (conf.hints_directory == null)
                throw new ConfigurationException("hints_directory must be specified", false);
            FileUtils.createDirectory(conf.hints_directory);

            if (conf.saved_caches_directory == null)
                throw new ConfigurationException("saved_caches_directory must be specified", false);
            FileUtils.createDirectory(conf.saved_caches_directory);

            if (conf.cdc_enabled)
            {
                if (conf.cdc_raw_directory == null)
                    throw new ConfigurationException("cdc_raw_directory must be specified", false);
                FileUtils.createDirectory(conf.cdc_raw_directory);
            }
        }
        catch (ConfigurationException e)
        {
            throw new IllegalArgumentException("Bad configuration; unable to start server: "+e.getMessage());
        }
        catch (FSWriteError e)
        {
            throw new IllegalStateException(e.getCause().getMessage() + "; unable to start server");
        }
    }

    public static IPartitioner getPartitioner()
    {
        return partitioner;
    }

    public static String getPartitionerName()
    {
        return paritionerName;
    }

    /* For tests ONLY, don't use otherwise or all hell will break loose. Tests should restore value at the end. */
    public static IPartitioner setPartitionerUnsafe(IPartitioner newPartitioner)
    {
        IPartitioner old = partitioner;
        partitioner = newPartitioner;
        return old;
    }

    public static IEndpointSnitch getEndpointSnitch()
    {
        return snitch;
    }
    public static void setEndpointSnitch(IEndpointSnitch eps)
    {
        snitch = eps;
    }

    public static IRequestScheduler getRequestScheduler()
    {
        return requestScheduler;
    }

    public static RequestSchedulerOptions getRequestSchedulerOptions()
    {
        return requestSchedulerOptions;
    }

    public static RequestSchedulerId getRequestSchedulerId()
    {
        return requestSchedulerId;
    }

    public static int getColumnIndexSize()
    {
        return conf.column_index_size_in_kb * 1024;
    }

    @VisibleForTesting
    public static void setColumnIndexSize(int val)
    {
        conf.column_index_size_in_kb = val;
    }

    public static int getColumnIndexCacheSize()
    {
        return conf.column_index_cache_size_in_kb * 1024;
    }

    @VisibleForTesting
    public static void setColumnIndexCacheSize(int val)
    {
        conf.column_index_cache_size_in_kb = val;
    }

    public static int getBatchSizeWarnThreshold()
    {
        return conf.batch_size_warn_threshold_in_kb * 1024;
    }

    public static long getBatchSizeFailThreshold()
    {
        return conf.batch_size_fail_threshold_in_kb * 1024L;
    }

    public static int getBatchSizeFailThresholdInKB()
    {
        return conf.batch_size_fail_threshold_in_kb;
    }

    public static int getUnloggedBatchAcrossPartitionsWarnThreshold()
    {
        return conf.unlogged_batch_across_partitions_warn_threshold;
    }

    public static void setBatchSizeWarnThresholdInKB(int threshold)
    {
        conf.batch_size_warn_threshold_in_kb = threshold;
    }

    public static void setBatchSizeFailThresholdInKB(int threshold)
    {
        conf.batch_size_fail_threshold_in_kb = threshold;
    }

    public static Collection<String> getInitialTokens()
    {
        return tokensFromString(System.getProperty(Config.PROPERTY_PREFIX + "initial_token", conf.initial_token));
    }

    public static String getAllocateTokensForKeyspace()
    {
        return System.getProperty(Config.PROPERTY_PREFIX + "allocate_tokens_for_keyspace", conf.allocate_tokens_for_keyspace);
    }

    public static Collection<String> tokensFromString(String tokenString)
    {
        List<String> tokens = new ArrayList<String>();
        if (tokenString != null)
            for (String token : StringUtils.split(tokenString, ','))
                tokens.add(token.trim());
        return tokens;
    }

    public static int getNumTokens()
    {
        return conf.num_tokens;
    }

    public static InetAddress getReplaceAddress()
    {
        try
        {
            if (System.getProperty(Config.PROPERTY_PREFIX + "replace_address", null) != null)
                return InetAddress.getByName(System.getProperty(Config.PROPERTY_PREFIX + "replace_address", null));
            else if (System.getProperty(Config.PROPERTY_PREFIX + "replace_address_first_boot", null) != null)
                return InetAddress.getByName(System.getProperty(Config.PROPERTY_PREFIX + "replace_address_first_boot", null));
            return null;
        }
        catch (UnknownHostException e)
        {
            throw new RuntimeException("Replacement host name could not be resolved or scope_id was specified for a global IPv6 address", e);
        }
    }

    public static Collection<String> getReplaceTokens()
    {
        return tokensFromString(System.getProperty(Config.PROPERTY_PREFIX + "replace_token", null));
    }

    public static UUID getReplaceNode()
    {
        try
        {
            return UUID.fromString(System.getProperty(Config.PROPERTY_PREFIX + "replace_node", null));
        } catch (NullPointerException e)
        {
            return null;
        }
    }

    public static String getClusterName()
    {
        return conf.cluster_name;
    }

    public static int getStoragePort()
    {
        return Integer.parseInt(System.getProperty(Config.PROPERTY_PREFIX + "storage_port", Integer.toString(conf.storage_port)));
    }

    public static int getSSLStoragePort()
    {
        return Integer.parseInt(System.getProperty(Config.PROPERTY_PREFIX + "ssl_storage_port", Integer.toString(conf.ssl_storage_port)));
    }

    public static int getRpcPort()
    {
        return Integer.parseInt(System.getProperty(Config.PROPERTY_PREFIX + "rpc_port", Integer.toString(conf.rpc_port)));
    }

    public static int getRpcListenBacklog()
    {
        return conf.rpc_listen_backlog;
    }

    public static long getRpcTimeout()
    {
        return conf.request_timeout_in_ms;
    }

    public static void setRpcTimeout(long timeOutInMillis)
    {
        conf.request_timeout_in_ms = timeOutInMillis;
    }

    public static long getReadRpcTimeout()
    {
        return conf.read_request_timeout_in_ms;
    }

    public static void setReadRpcTimeout(long timeOutInMillis)
    {
        conf.read_request_timeout_in_ms = timeOutInMillis;
    }

    public static long getRangeRpcTimeout()
    {
        return conf.range_request_timeout_in_ms;
    }

    public static void setRangeRpcTimeout(long timeOutInMillis)
    {
        conf.range_request_timeout_in_ms = timeOutInMillis;
    }

    public static long getWriteRpcTimeout()
    {
        return conf.write_request_timeout_in_ms;
    }

    public static void setWriteRpcTimeout(long timeOutInMillis)
    {
        conf.write_request_timeout_in_ms = timeOutInMillis;
    }

    public static long getCounterWriteRpcTimeout()
    {
        return conf.counter_write_request_timeout_in_ms;
    }

    public static void setCounterWriteRpcTimeout(long timeOutInMillis)
    {
        conf.counter_write_request_timeout_in_ms = timeOutInMillis;
    }

    public static long getCasContentionTimeout()
    {
        return conf.cas_contention_timeout_in_ms;
    }

    public static void setCasContentionTimeout(long timeOutInMillis)
    {
        conf.cas_contention_timeout_in_ms = timeOutInMillis;
    }

    public static long getTruncateRpcTimeout()
    {
        return conf.truncate_request_timeout_in_ms;
    }

    public static void setTruncateRpcTimeout(long timeOutInMillis)
    {
        conf.truncate_request_timeout_in_ms = timeOutInMillis;
    }

    public static boolean hasCrossNodeTimeout()
    {
        return conf.cross_node_timeout;
    }

    public static long getSlowQueryTimeout()
    {
        return conf.slow_query_log_timeout_in_ms;
    }

    /**
     * @return the minimum configured {read, write, range, truncate, misc} timeout
     */
    public static long getMinRpcTimeout()
    {
        return Longs.min(getRpcTimeout(),
                         getReadRpcTimeout(),
                         getRangeRpcTimeout(),
                         getWriteRpcTimeout(),
                         getCounterWriteRpcTimeout(),
                         getTruncateRpcTimeout());
    }

    public static double getPhiConvictThreshold()
    {
        return conf.phi_convict_threshold;
    }

    public static void setPhiConvictThreshold(double phiConvictThreshold)
    {
        conf.phi_convict_threshold = phiConvictThreshold;
    }

    public static int getConcurrentReaders()
    {
        return conf.concurrent_reads;
    }

    public static int getContinuousPagingThreads()
    {
        return conf.continuous_paging.getNumThreads();
    }

    public static int getConcurrentWriters()
    {
        return conf.concurrent_writes;
    }

    public static int getConcurrentCounterWriters()
    {
        return conf.concurrent_counter_writes;
    }

    public static int getConcurrentViewWriters()
    {
        return conf.concurrent_materialized_view_writes;
    }

    public static int getFlushWriters()
    {
            return conf.memtable_flush_writers;
    }

    public static int getConcurrentCompactors()
    {
        return conf.concurrent_compactors;
    }

    public static void setConcurrentCompactors(int value)
    {
        conf.concurrent_compactors = value;
    }

    public static int getCompactionThroughputMbPerSec()
    {
        return conf.compaction_throughput_mb_per_sec;
    }

    public static void setCompactionThroughputMbPerSec(int value)
    {
        conf.compaction_throughput_mb_per_sec = value;
    }

    public static int getCompactionLargePartitionWarningThreshold() { return conf.compaction_large_partition_warning_threshold_mb * 1024 * 1024; }

    public static long getMinFreeSpacePerDriveInBytes()
    {
        return conf.min_free_space_per_drive_in_mb * 1024L * 1024L;
    }

    public static boolean getDisableSTCSInL0()
    {
        return disableSTCSInL0;
    }

    public static int getStreamThroughputOutboundMegabitsPerSec()
    {
        return conf.stream_throughput_outbound_megabits_per_sec;
    }

    public static void setStreamThroughputOutboundMegabitsPerSec(int value)
    {
        conf.stream_throughput_outbound_megabits_per_sec = value;
    }

    public static int getInterDCStreamThroughputOutboundMegabitsPerSec()
    {
        return conf.inter_dc_stream_throughput_outbound_megabits_per_sec;
    }

    public static void setInterDCStreamThroughputOutboundMegabitsPerSec(int value)
    {
        conf.inter_dc_stream_throughput_outbound_megabits_per_sec = value;
    }

    public static String[] getAllDataFileLocations()
    {
        return conf.data_file_directories;
    }

    public static String getCommitLogLocation()
    {
        return conf.commitlog_directory;
    }

    @VisibleForTesting
    public static void setCommitLogLocation(String value)
    {
        conf.commitlog_directory = value;
    }

    public static ParameterizedClass getCommitLogCompression()
    {
        return conf.commitlog_compression;
    }

    public static void setCommitLogCompression(ParameterizedClass compressor)
    {
        conf.commitlog_compression = compressor;
    }

   /**
    * Maximum number of buffers in the compression pool. The default value is 3, it should not be set lower than that
    * (one segment in compression, one written to, one in reserve); delays in compression may cause the log to use
    * more, depending on how soon the sync policy stops all writing threads.
    */
    public static int getCommitLogMaxCompressionBuffersInPool()
    {
        return conf.commitlog_max_compression_buffers_in_pool;
    }

    public static void setCommitLogMaxCompressionBuffersPerPool(int buffers)
    {
        conf.commitlog_max_compression_buffers_in_pool = buffers;
    }

    public static int getMaxMutationSize()
    {
        return conf.max_mutation_size_in_kb * 1024;
    }

    public static int getTombstoneWarnThreshold()
    {
        return conf.tombstone_warn_threshold;
    }

    public static void setTombstoneWarnThreshold(int threshold)
    {
        conf.tombstone_warn_threshold = threshold;
    }

    public static int getTombstoneFailureThreshold()
    {
        return conf.tombstone_failure_threshold;
    }

    public static void setTombstoneFailureThreshold(int threshold)
    {
        conf.tombstone_failure_threshold = threshold;
    }

    /**
     * size of commitlog segments to allocate
     */
    public static int getCommitLogSegmentSize()
    {
        return conf.commitlog_segment_size_in_mb * 1024 * 1024;
    }

    public static void setCommitLogSegmentSize(int sizeMegabytes)
    {
        conf.commitlog_segment_size_in_mb = sizeMegabytes;
    }

    public static String getSavedCachesLocation()
    {
        return conf.saved_caches_directory;
    }

    public static Set<InetAddress> getSeeds()
    {
        return ImmutableSet.<InetAddress>builder().addAll(seedProvider.getSeeds()).build();
    }

    public static InetAddress getListenAddress()
    {
        return listenAddress;
    }

    public static InetAddress getBroadcastAddress()
    {
        return broadcastAddress;
    }

    public static boolean shouldListenOnBroadcastAddress()
    {
        return conf.listen_on_broadcast_address;
    }

    public static IInternodeAuthenticator getInternodeAuthenticator()
    {
        return internodeAuthenticator;
    }

    public static void setInternodeAuthenticator(IInternodeAuthenticator internodeAuthenticator)
    {
        DatabaseDescriptor.internodeAuthenticator = internodeAuthenticator;
    }

    public static void setBroadcastAddress(InetAddress broadcastAdd)
    {
        broadcastAddress = broadcastAdd;
    }

    public static boolean startRpc()
    {
        return conf.start_rpc;
    }

    public static InetAddress getRpcAddress()
    {
        return rpcAddress;
    }

    public static void setBroadcastRpcAddress(InetAddress broadcastRPCAddr)
    {
        broadcastRpcAddress = broadcastRPCAddr;
    }

    /**
     * May be null, please use {@link FBUtilities#getBroadcastRpcAddress()} instead.
     */
    public static InetAddress getBroadcastRpcAddress()
    {
        return broadcastRpcAddress;
    }

    public static String getRpcServerType()
    {
        return conf.rpc_server_type;
    }

    public static boolean getRpcKeepAlive()
    {
        return conf.rpc_keepalive;
    }

    public static Integer getRpcMinThreads()
    {
        return conf.rpc_min_threads;
    }

    public static Integer getRpcMaxThreads()
    {
        return conf.rpc_max_threads;
    }

    public static Integer getRpcSendBufferSize()
    {
        return conf.rpc_send_buff_size_in_bytes;
    }

    public static Integer getRpcRecvBufferSize()
    {
        return conf.rpc_recv_buff_size_in_bytes;
    }

    public static int getInternodeSendBufferSize()
    {
        return conf.internode_send_buff_size_in_bytes;
    }

    public static int getInternodeRecvBufferSize()
    {
        return conf.internode_recv_buff_size_in_bytes;
    }

    public static boolean startNativeTransport()
    {
        return conf.start_native_transport;
    }

    public static int getNativeTransportPort()
    {
        return Integer.parseInt(System.getProperty(Config.PROPERTY_PREFIX + "native_transport_port", Integer.toString(conf.native_transport_port)));
    }

    @VisibleForTesting
    public static void setNativeTransportPort(int port)
    {
        conf.native_transport_port = port;
    }

    public static int getNativeTransportPortSSL()
    {
        return conf.native_transport_port_ssl == null ? getNativeTransportPort() : conf.native_transport_port_ssl;
    }

    @VisibleForTesting
    public static void setNativeTransportPortSSL(Integer port)
    {
        conf.native_transport_port_ssl = port;
    }

    public static int getNativeTransportMaxThreads()
    {
        return conf.native_transport_max_threads;
    }

    public static int getNativeTransportMaxFrameSize()
    {
        return conf.native_transport_max_frame_size_in_mb * 1024 * 1024;
    }

    @VisibleForTesting
    public static int setNativeTransportMaxFrameSizeInMb(int size)
    {
        int ret = conf.native_transport_max_frame_size_in_mb;
        conf.native_transport_max_frame_size_in_mb = size;
        return ret;
    }

    public static long getNativeTransportMaxConcurrentConnections()
    {
        return conf.native_transport_max_concurrent_connections;
    }

    public static void setNativeTransportMaxConcurrentConnections(long nativeTransportMaxConcurrentConnections)
    {
        conf.native_transport_max_concurrent_connections = nativeTransportMaxConcurrentConnections;
    }

    public static long getNativeTransportMaxConcurrentConnectionsPerIp()
    {
        return conf.native_transport_max_concurrent_connections_per_ip;
    }

    public static void setNativeTransportMaxConcurrentConnectionsPerIp(long native_transport_max_concurrent_connections_per_ip)
    {
        conf.native_transport_max_concurrent_connections_per_ip = native_transport_max_concurrent_connections_per_ip;
    }

    public static double getCommitLogSyncBatchWindow()
    {
        return conf.commitlog_sync_batch_window_in_ms;
    }

    public static void setCommitLogSyncBatchWindow(double windowMillis)
    {
        conf.commitlog_sync_batch_window_in_ms = windowMillis;
    }

    public static int getCommitLogSyncPeriod()
    {
        return conf.commitlog_sync_period_in_ms;
    }

    public static void setCommitLogSyncPeriod(int periodMillis)
    {
        conf.commitlog_sync_period_in_ms = periodMillis;
    }

    public static Config.CommitLogSync getCommitLogSync()
    {
        return conf.commitlog_sync;
    }

    public static void setCommitLogSync(CommitLogSync sync)
    {
        conf.commitlog_sync = sync;
    }

    public static Config.DiskAccessMode getDiskAccessMode()
    {
        return conf.disk_access_mode;
    }

    // Do not use outside unit tests.
    @VisibleForTesting
    public static void setDiskAccessMode(Config.DiskAccessMode mode)
    {
        conf.disk_access_mode = mode;
    }

    public static Config.DiskAccessMode getIndexAccessMode()
    {
        return indexAccessMode;
    }

    // Do not use outside unit tests.
    @VisibleForTesting
    public static void setIndexAccessMode(Config.DiskAccessMode mode)
    {
        indexAccessMode = mode;
    }

    public static void setDiskFailurePolicy(Config.DiskFailurePolicy policy)
    {
        conf.disk_failure_policy = policy;
    }

    public static Config.DiskFailurePolicy getDiskFailurePolicy()
    {
        return conf.disk_failure_policy;
    }

    public static void setCommitFailurePolicy(Config.CommitFailurePolicy policy)
    {
        conf.commit_failure_policy = policy;
    }

    public static Config.CommitFailurePolicy getCommitFailurePolicy()
    {
        return conf.commit_failure_policy;
    }

    public static boolean isSnapshotBeforeCompaction()
    {
        return conf.snapshot_before_compaction;
    }

    public static boolean isAutoSnapshot()
    {
        return conf.auto_snapshot;
    }

    @VisibleForTesting
    public static void setAutoSnapshot(boolean autoSnapshot)
    {
        conf.auto_snapshot = autoSnapshot;
    }
    @VisibleForTesting
    public static boolean getAutoSnapshot()
    {
        return conf.auto_snapshot;
    }

    public static boolean isAutoBootstrap()
    {
        return Boolean.parseBoolean(System.getProperty(Config.PROPERTY_PREFIX + "auto_bootstrap", Boolean.toString(conf.auto_bootstrap)));
    }

    public static void setHintedHandoffEnabled(boolean hintedHandoffEnabled)
    {
        conf.hinted_handoff_enabled = hintedHandoffEnabled;
    }

    public static boolean hintedHandoffEnabled()
    {
        return conf.hinted_handoff_enabled;
    }

    public static Set<String> hintedHandoffDisabledDCs()
    {
        return conf.hinted_handoff_disabled_datacenters;
    }

    public static void enableHintsForDC(String dc)
    {
        conf.hinted_handoff_disabled_datacenters.remove(dc);
    }

    public static void disableHintsForDC(String dc)
    {
        conf.hinted_handoff_disabled_datacenters.add(dc);
    }

    public static void setMaxHintWindow(int ms)
    {
        conf.max_hint_window_in_ms = ms;
    }

    public static int getMaxHintWindow()
    {
        return conf.max_hint_window_in_ms;
    }

    public static File getHintsDirectory()
    {
        return new File(conf.hints_directory);
    }

    public static File getSerializedCachePath(CacheType cacheType, String version, String extension)
    {
        String name = cacheType.toString()
                + (version == null ? "" : "-" + version + "." + extension);
        return new File(conf.saved_caches_directory, name);
    }

    public static int getDynamicUpdateInterval()
    {
        return conf.dynamic_snitch_update_interval_in_ms;
    }
    public static void setDynamicUpdateInterval(int dynamicUpdateInterval)
    {
        conf.dynamic_snitch_update_interval_in_ms = dynamicUpdateInterval;
    }

    public static int getDynamicResetInterval()
    {
        return conf.dynamic_snitch_reset_interval_in_ms;
    }
    public static void setDynamicResetInterval(int dynamicResetInterval)
    {
        conf.dynamic_snitch_reset_interval_in_ms = dynamicResetInterval;
    }

    public static double getDynamicBadnessThreshold()
    {
        return conf.dynamic_snitch_badness_threshold;
    }

    public static void setDynamicBadnessThreshold(double dynamicBadnessThreshold)
    {
        conf.dynamic_snitch_badness_threshold = dynamicBadnessThreshold;
    }

    public static EncryptionOptions.ServerEncryptionOptions getServerEncryptionOptions()
    {
        return conf.server_encryption_options;
    }

    public static EncryptionOptions.ClientEncryptionOptions getClientEncryptionOptions()
    {
        return conf.client_encryption_options;
    }

    public static int getHintedHandoffThrottleInKB()
    {
        return conf.hinted_handoff_throttle_in_kb;
    }

    public static int getBatchlogReplayThrottleInKB()
    {
        return conf.batchlog_replay_throttle_in_kb;
    }

    public static void setHintedHandoffThrottleInKB(int throttleInKB)
    {
        conf.hinted_handoff_throttle_in_kb = throttleInKB;
    }

    public static int getMaxHintsDeliveryThreads()
    {
        return conf.max_hints_delivery_threads;
    }

    public static int getHintsFlushPeriodInMS()
    {
        return conf.hints_flush_period_in_ms;
    }

    public static long getMaxHintsFileSize()
    {
        return conf.max_hints_file_size_in_mb * 1024L * 1024L;
    }

    public static ParameterizedClass getHintsCompression()
    {
        return conf.hints_compression;
    }

    public static void setHintsCompression(ParameterizedClass parameterizedClass)
    {
        conf.hints_compression = parameterizedClass;
    }

    public static boolean isIncrementalBackupsEnabled()
    {
        return conf.incremental_backups;
    }

    public static void setIncrementalBackupsEnabled(boolean value)
    {
        conf.incremental_backups = value;
    }

    public static int getFileCacheSizeInMB()
    {
        if (conf.file_cache_size_in_mb == null)
        {
            // In client mode the value is not set.
            assert DatabaseDescriptor.isClientInitialized();
            return 0;
        }

        return conf.file_cache_size_in_mb;
    }

    public static boolean getBufferPoolUseHeapIfExhausted()
    {
        return conf.buffer_pool_use_heap_if_exhausted;
    }

    public static DiskOptimizationStrategy getDiskOptimizationStrategy()
    {
        return diskOptimizationStrategy;
    }

    public static double getDiskOptimizationEstimatePercentile()
    {
        return conf.disk_optimization_estimate_percentile;
    }

    public static long getTotalCommitlogSpaceInMB()
    {
        return conf.commitlog_total_space_in_mb;
    }

    public static int getSSTablePreempiveOpenIntervalInMB()
    {
        return FBUtilities.isWindows ? -1 : conf.sstable_preemptive_open_interval_in_mb;
    }
    public static void setSSTablePreempiveOpenIntervalInMB(int mb)
    {
        conf.sstable_preemptive_open_interval_in_mb = mb;
    }

    public static boolean getTrickleFsync()
    {
        return conf.trickle_fsync;
    }

    public static int getTrickleFsyncIntervalInKb()
    {
        return conf.trickle_fsync_interval_in_kb;
    }

    public static long getKeyCacheSizeInMB()
    {
        return keyCacheSizeInMB;
    }

    public static long getIndexSummaryCapacityInMB()
    {
        return indexSummaryCapacityInMB;
    }

    public static int getKeyCacheSavePeriod()
    {
        return conf.key_cache_save_period;
    }

    public static void setKeyCacheSavePeriod(int keyCacheSavePeriod)
    {
        conf.key_cache_save_period = keyCacheSavePeriod;
    }

    public static int getKeyCacheKeysToSave()
    {
        return conf.key_cache_keys_to_save;
    }

    public static void setKeyCacheKeysToSave(int keyCacheKeysToSave)
    {
        conf.key_cache_keys_to_save = keyCacheKeysToSave;
    }

    public static String getRowCacheClassName()
    {
        return conf.row_cache_class_name;
    }

    public static long getRowCacheSizeInMB()
    {
        return conf.row_cache_size_in_mb;
    }

    @VisibleForTesting
    public static void setRowCacheSizeInMB(long val)
    {
        conf.row_cache_size_in_mb = val;
    }

    public static int getRowCacheSavePeriod()
    {
        return conf.row_cache_save_period;
    }

    public static void setRowCacheSavePeriod(int rowCacheSavePeriod)
    {
        conf.row_cache_save_period = rowCacheSavePeriod;
    }

    public static int getRowCacheKeysToSave()
    {
        return conf.row_cache_keys_to_save;
    }

    public static long getCounterCacheSizeInMB()
    {
        return counterCacheSizeInMB;
    }

    public static void setRowCacheKeysToSave(int rowCacheKeysToSave)
    {
        conf.row_cache_keys_to_save = rowCacheKeysToSave;
    }

    public static int getCounterCacheSavePeriod()
    {
        return conf.counter_cache_save_period;
    }

    public static void setCounterCacheSavePeriod(int counterCacheSavePeriod)
    {
        conf.counter_cache_save_period = counterCacheSavePeriod;
    }

    public static int getCounterCacheKeysToSave()
    {
        return conf.counter_cache_keys_to_save;
    }

    public static void setCounterCacheKeysToSave(int counterCacheKeysToSave)
    {
        conf.counter_cache_keys_to_save = counterCacheKeysToSave;
    }

    public static void setStreamingSocketTimeout(int value)
    {
        conf.streaming_socket_timeout_in_ms = value;
    }

    /**
     * @deprecated use {@link this#getStreamingKeepAlivePeriod()} instead
     * @return streaming_socket_timeout_in_ms property
     */
    @Deprecated
    public static int getStreamingSocketTimeout()
    {
        return conf.streaming_socket_timeout_in_ms;
    }

    public static int getStreamingKeepAlivePeriod()
    {
        return conf.streaming_keep_alive_period_in_secs;
    }

    public static String getLocalDataCenter()
    {
        return localDC;
    }

    public static Comparator<InetAddress> getLocalComparator()
    {
        return localComparator;
    }

    public static Config.InternodeCompression internodeCompression()
    {
        return conf.internode_compression;
    }

    public static boolean getInterDCTcpNoDelay()
    {
        return conf.inter_dc_tcp_nodelay;
    }

    public static long getMemtableHeapSpaceInMb()
    {
        return conf.memtable_heap_space_in_mb;
    }

    public static long getMemtableOffheapSpaceInMb()
    {
        return conf.memtable_offheap_space_in_mb;
    }

    public static Config.MemtableAllocationType getMemtableAllocationType()
    {
        return conf.memtable_allocation_type;
    }

    public static Float getMemtableCleanupThreshold()
    {
        return conf.memtable_cleanup_threshold;
    }

    public static int getIndexSummaryResizeIntervalInMinutes()
    {
        return conf.index_summary_resize_interval_in_minutes;
    }

    public static boolean hasLargeAddressSpace()
    {
        // currently we just check if it's a 64bit arch, but any we only really care if the address space is large
        String datamodel = System.getProperty("sun.arch.data.model");
        if (datamodel != null)
        {
            switch (datamodel)
            {
                case "64": return true;
                case "32": return false;
            }
        }
        String arch = System.getProperty("os.arch");
        return arch.contains("64") || arch.contains("sparcv9");
    }

    public static int getTracetypeRepairTTL()
    {
        return conf.tracetype_repair_ttl;
    }

    public static int getTracetypeQueryTTL()
    {
        return conf.tracetype_query_ttl;
    }

    public static String getOtcCoalescingStrategy()
    {
        return conf.otc_coalescing_strategy;
    }

    public static int getOtcCoalescingWindow()
    {
        return conf.otc_coalescing_window_us;
    }

    public static int getWindowsTimerInterval()
    {
        return conf.windows_timer_interval;
    }

    public static long getPreparedStatementsCacheSizeMB()
    {
        return preparedStatementsCacheSizeInMB;
    }

    public static long getThriftPreparedStatementsCacheSizeMB()
    {
        return thriftPreparedStatementsCacheSizeInMB;
    }

    public static boolean enableUserDefinedFunctions()
    {
        return conf.enable_user_defined_functions;
    }

    public static boolean enableScriptedUserDefinedFunctions()
    {
        return conf.enable_scripted_user_defined_functions;
    }

    public static void enableScriptedUserDefinedFunctions(boolean enableScriptedUserDefinedFunctions)
    {
        conf.enable_scripted_user_defined_functions = enableScriptedUserDefinedFunctions;
    }

    public static boolean enableUserDefinedFunctionsThreads()
    {
        return conf.enable_user_defined_functions_threads;
    }

    public static long getUserDefinedFunctionWarnTimeout()
    {
        return conf.user_defined_function_warn_timeout;
    }

    public static void setUserDefinedFunctionWarnTimeout(long userDefinedFunctionWarnTimeout)
    {
        conf.user_defined_function_warn_timeout = userDefinedFunctionWarnTimeout;
    }

    public static long getUserDefinedFunctionFailTimeout()
    {
        return conf.user_defined_function_fail_timeout;
    }

    public static void setUserDefinedFunctionFailTimeout(long userDefinedFunctionFailTimeout)
    {
        conf.user_defined_function_fail_timeout = userDefinedFunctionFailTimeout;
    }

    public static Config.UserFunctionTimeoutPolicy getUserFunctionTimeoutPolicy()
    {
        return conf.user_function_timeout_policy;
    }

    public static void setUserFunctionTimeoutPolicy(Config.UserFunctionTimeoutPolicy userFunctionTimeoutPolicy)
    {
        conf.user_function_timeout_policy = userFunctionTimeoutPolicy;
    }

    public static long getGCLogThreshold()
    {
        return conf.gc_log_threshold_in_ms;
    }

    public static EncryptionContext getEncryptionContext()
    {
        return encryptionContext;
    }

    public static long getGCWarnThreshold()
    {
        return conf.gc_warn_threshold_in_ms;
    }

    public static boolean isCDCEnabled()
    {
        return conf.cdc_enabled;
    }

    public static String getCDCLogLocation()
    {
        return conf.cdc_raw_directory;
    }

    public static int getCDCSpaceInMB()
    {
        return conf.cdc_total_space_in_mb;
    }

    @VisibleForTesting
    public static void setCDCSpaceInMB(int input)
    {
        conf.cdc_total_space_in_mb = input;
    }

    public static int getCDCDiskCheckInterval()
    {
        return conf.cdc_free_space_check_interval_ms;
    }

    @VisibleForTesting
    public static void setEncryptionContext(EncryptionContext ec)
    {
        encryptionContext = ec;
    }

    public static int searchConcurrencyFactor()
    {
        return searchConcurrencyFactor;
    }

    public static boolean isUnsafeSystem()
    {
        return unsafeSystem;
    }

    public static void setBackPressureEnabled(boolean backPressureEnabled)
    {
        conf.back_pressure_enabled = backPressureEnabled;
    }

    public static boolean backPressureEnabled()
    {
        return conf.back_pressure_enabled;
    }

    @VisibleForTesting
    public static void setBackPressureStrategy(BackPressureStrategy strategy)
    {
        backPressureStrategy = strategy;
    }

    public static BackPressureStrategy getBackPressureStrategy()
    {
        return backPressureStrategy;
    }

    public static ContinuousPagingConfig getContinuousPaging()
    {
        return conf.continuous_paging;
    }
}<|MERGE_RESOLUTION|>--- conflicted
+++ resolved
@@ -377,64 +377,6 @@
             logger.info("DiskAccessMode is {}, indexAccessMode is {}", conf.disk_access_mode, indexAccessMode);
         }
 
-<<<<<<< HEAD
-=======
-        if (conf.sstable_preemptive_open_interval_in_mb > 0 && conf.sstable_preemptive_open_interval_in_mb < 4)
-        {
-            logger.warn("Setting sstable_preemptive_open_interval_in_mb to a very low value ({}) will increase GC pressure " +
-                        "significantly during compactions, and will likely have an adverse effect on performance.",
-                        conf.sstable_preemptive_open_interval_in_mb);
-        }
-
-        /* Authentication, authorization and role management backend, implementing IAuthenticator, IAuthorizer & IRoleMapper*/
-        if (conf.authenticator != null)
-            authenticator = FBUtilities.newAuthenticator(conf.authenticator);
-
-        if (conf.authorizer != null)
-            authorizer = FBUtilities.newAuthorizer(conf.authorizer);
-
-        if (authenticator instanceof AllowAllAuthenticator && !(authorizer instanceof AllowAllAuthorizer))
-            throw new ConfigurationException("AllowAllAuthenticator can't be used with " +  conf.authorizer, false);
-
-        if (conf.role_manager != null)
-            roleManager = FBUtilities.newRoleManager(conf.role_manager);
-        else
-            roleManager = new CassandraRoleManager();
-
-        if (authenticator instanceof PasswordAuthenticator && !(roleManager instanceof CassandraRoleManager))
-            throw new ConfigurationException("CassandraRoleManager must be used with PasswordAuthenticator", false);
-
-        if (conf.internode_authenticator != null)
-            internodeAuthenticator = FBUtilities.construct(conf.internode_authenticator, "internode_authenticator");
-        else
-            internodeAuthenticator = new AllowAllInternodeAuthenticator();
-
-        authenticator.validateConfiguration();
-        authorizer.validateConfiguration();
-        roleManager.validateConfiguration();
-        internodeAuthenticator.validateConfiguration();
-
-        /* Hashing strategy */
-        if (conf.partitioner == null)
-        {
-            throw new ConfigurationException("Missing directive: partitioner", false);
-        }
-        try
-        {
-            partitioner = FBUtilities.newPartitioner(System.getProperty("cassandra.partitioner", conf.partitioner));
-        }
-        catch (Exception e)
-        {
-            throw new ConfigurationException("Invalid partitioner class " + conf.partitioner, false);
-        }
-        paritionerName = partitioner.getClass().getCanonicalName();
-
-        if (config.gc_log_threshold_in_ms < 0)
-        {
-            throw new ConfigurationException("gc_log_threshold_in_ms must be a positive integer");
-        }
-
->>>>>>> 2247497a
         if (conf.gc_warn_threshold_in_ms < 0)
         {
             throw new ConfigurationException("gc_warn_threshold_in_ms must be a positive integer");
@@ -636,6 +578,13 @@
         if (conf.concurrent_compactors <= 0)
             throw new ConfigurationException("concurrent_compactors should be strictly greater than 0, but was " + conf.concurrent_compactors, false);
 
+        if (conf.sstable_preemptive_open_interval_in_mb > 0 && conf.sstable_preemptive_open_interval_in_mb < 4)
+        {
+            logger.warn("Setting sstable_preemptive_open_interval_in_mb to a very low value ({}) will increase GC pressure " +
+                        "significantly during compactions, and will likely have an adverse effect on performance.",
+                        conf.sstable_preemptive_open_interval_in_mb);
+        }
+
         if (conf.num_tokens > MAX_NUM_TOKENS)
             throw new ConfigurationException(String.format("A maximum number of %d tokens per node is supported", MAX_NUM_TOKENS), false);
 
