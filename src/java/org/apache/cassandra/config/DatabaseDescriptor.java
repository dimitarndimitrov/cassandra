--- conflicted
+++ resolved
@@ -2307,7 +2307,16 @@
         return conf.continuous_paging;
     }
 
-<<<<<<< HEAD
+    public static ConsistencyLevel getIdealConsistencyLevel()
+    {
+        return conf.ideal_consistency_level;
+    }
+
+    public static void setIdealConsistencyLevel(ConsistencyLevel cl)
+    {
+        conf.ideal_consistency_level = cl;
+    }
+
     public static int getMetricsHistogramUpdateTimeMillis()
     {
         return conf.metrics_histogram_update_interval_millis;
@@ -2317,15 +2326,5 @@
     public static void setMetricsHistogramUpdateTimeMillis(int interval)
     {
         conf.metrics_histogram_update_interval_millis = interval;
-=======
-    public static ConsistencyLevel getIdealConsistencyLevel()
-    {
-        return conf.ideal_consistency_level;
-    }
-
-    public static void setIdealConsistencyLevel(ConsistencyLevel cl)
-    {
-        conf.ideal_consistency_level = cl;
->>>>>>> 14e05f95
     }
 }