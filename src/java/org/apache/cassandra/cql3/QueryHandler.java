--- conflicted
+++ resolved
@@ -43,9 +43,6 @@
 
     ParsedStatement.Prepared getPrepared(MD5Digest id);
 
-<<<<<<< HEAD
-    ParsedStatement.Prepared getPreparedForThrift(Integer id);
-
     Single<? extends ResultMessage> processPrepared(CQLStatement statement,
                                                     QueryState state,
                                                     QueryOptions options,
@@ -57,17 +54,4 @@
                                        BatchQueryOptions options,
                                        Map<String, ByteBuffer> customPayload,
                                        long queryStartNanoTime) throws RequestExecutionException, RequestValidationException;
-=======
-    ResultMessage processPrepared(CQLStatement statement,
-                                  QueryState state,
-                                  QueryOptions options,
-                                  Map<String, ByteBuffer> customPayload,
-                                  long queryStartNanoTime) throws RequestExecutionException, RequestValidationException;
-
-    ResultMessage processBatch(BatchStatement statement,
-                               QueryState state,
-                               BatchQueryOptions options,
-                               Map<String, ByteBuffer> customPayload,
-                               long queryStartNanoTime) throws RequestExecutionException, RequestValidationException;
->>>>>>> 75a88c59
 }