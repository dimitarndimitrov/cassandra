--- conflicted
+++ resolved
@@ -65,24 +65,11 @@
         return queryProcessor.getPrepared(id);
     }
 
-<<<<<<< HEAD
-    public ParsedStatement.Prepared getPreparedForThrift(Integer id)
-    {
-        return queryProcessor.getPreparedForThrift(id);
-    }
-
     public Single<ResultMessage> processPrepared(CQLStatement statement,
                                                  QueryState state,
                                                  QueryOptions options,
                                                  Map<String, ByteBuffer> customPayload,
                                                  long queryStartNanoTime)
-=======
-    public ResultMessage processPrepared(CQLStatement statement,
-                                         QueryState state,
-                                         QueryOptions options,
-                                         Map<String, ByteBuffer> customPayload,
-                                         long queryStartNanoTime)
->>>>>>> 75a88c59
     {
         return queryProcessor.processPrepared(statement, state, options, customPayload, queryStartNanoTime)
                              .map(result -> {
