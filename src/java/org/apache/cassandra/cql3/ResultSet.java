--- conflicted
+++ resolved
@@ -101,47 +101,6 @@
         }
     }
 
-<<<<<<< HEAD
-    public CqlResult toThriftResult()
-    {
-        assert metadata.names != null;
-
-        String UTF8 = "UTF8Type";
-        CqlMetadata schema = new CqlMetadata(new HashMap<>(),
-                new HashMap<>(),
-                // The 2 following ones shouldn't be needed in CQL3
-                UTF8, UTF8);
-
-        for (int i = 0; i < metadata.columnCount; i++)
-        {
-            ColumnSpecification spec = metadata.names.get(i);
-            ByteBuffer colName = ByteBufferUtil.bytes(spec.name.toString());
-            schema.name_types.put(colName, UTF8);
-            AbstractType<?> normalizedType = spec.type instanceof ReversedType ? ((ReversedType)spec.type).baseType : spec.type;
-            schema.value_types.put(colName, normalizedType.toString());
-
-        }
-
-        List<CqlRow> cqlRows = new ArrayList<>(rows.size());
-        for (List<ByteBuffer> row : rows)
-        {
-            List<Column> thriftCols = new ArrayList<>(metadata.columnCount);
-            for (int i = 0; i < metadata.columnCount; i++)
-            {
-                Column col = new Column(ByteBufferUtil.bytes(metadata.names.get(i).name.toString()));
-                col.setValue(row.get(i));
-                thriftCols.add(col);
-            }
-            // The key of CqlRow shoudn't be needed in CQL3
-            cqlRows.add(new CqlRow(ByteBufferUtil.EMPTY_BYTE_BUFFER, thriftCols));
-        }
-        CqlResult res = new CqlResult(CqlResultType.ROWS);
-        res.setRows(cqlRows).setSchema(schema);
-        return res;
-    }
-
-=======
->>>>>>> 4881d9c3
     @Override
     public String toString()
     {
