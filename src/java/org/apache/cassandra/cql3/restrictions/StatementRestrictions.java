--- conflicted
+++ resolved
@@ -21,11 +21,8 @@
 import java.util.*;
 
 import com.google.common.base.Joiner;
-<<<<<<< HEAD
+import com.google.common.collect.Iterators;
 import com.google.common.collect.ImmutableSet;
-=======
-import com.google.common.collect.Iterators;
->>>>>>> 4734ce7d
 
 import org.apache.cassandra.config.CFMetaData;
 import org.apache.cassandra.config.ColumnDefinition;
@@ -245,7 +242,12 @@
             }
             else
             {
-                Restriction restriction = relation.toRestriction(cfm, boundNames);
+                Restriction restriction;
+
+                if (cfm.isSuper() && cfm.isDense() && !relation.onToken())
+                    restriction = relation.toSuperColumnAdapter().toRestriction(cfm, boundNames);
+                else 
+                    restriction = relation.toRestriction(cfm, boundNames);
 
                 if (relation.isLIKE() && (!type.allowUseOfSecondaryIndices() || !restriction.hasSupportingIndex(secondaryIndexManager)))
                 {
@@ -253,7 +255,6 @@
                                          relation.toString());
                 }
 
-<<<<<<< HEAD
                 ColumnDefinition def = restriction.getFirstColumn();
                 if (def.isPartitionKey())
                 {
@@ -267,16 +268,6 @@
                 {
                     nonPrimaryKeyRestrictionSet = nonPrimaryKeyRestrictionSet.addRestriction((SingleRestriction) restriction);
                 }
-=======
-                addRestriction(restriction);
-            }
-            else
-            {
-                if (cfm.isSuper() && cfm.isDense() && !relation.onToken())
-                    addRestriction(relation.toSuperColumnAdapter().toRestriction(cfm, boundNames));
-                else
-                    addRestriction(relation.toRestriction(cfm, boundNames));
->>>>>>> 4734ce7d
             }
         }
 
