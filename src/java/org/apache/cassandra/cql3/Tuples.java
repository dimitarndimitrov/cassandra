/*
 * Licensed to the Apache Software Foundation (ASF) under one
 * or more contributor license agreements.  See the NOTICE file
 * distributed with this work for additional information
 * regarding copyright ownership.  The ASF licenses this file
 * to you under the Apache License, Version 2.0 (the
 * "License"); you may not use this file except in compliance
 * with the License.  You may obtain a copy of the License at
 *
 *     http://www.apache.org/licenses/LICENSE-2.0
 *
 * Unless required by applicable law or agreed to in writing, software
 * distributed under the License is distributed on an "AS IS" BASIS,
 * WITHOUT WARRANTIES OR CONDITIONS OF ANY KIND, either express or implied.
 * See the License for the specific language governing permissions and
 * limitations under the License.
 */
package org.apache.cassandra.cql3;

import java.nio.ByteBuffer;
import java.util.ArrayList;
import java.util.Arrays;
import java.util.List;
import java.util.stream.Collectors;
import java.util.stream.StreamSupport;

import org.slf4j.Logger;
import org.slf4j.LoggerFactory;

import org.apache.cassandra.cql3.functions.Function;
import org.apache.cassandra.db.marshal.*;
import org.apache.cassandra.exceptions.InvalidRequestException;
import org.apache.cassandra.serializers.MarshalException;
import org.apache.cassandra.transport.ProtocolVersion;
import org.apache.cassandra.utils.ByteBufferUtil;

import static org.apache.cassandra.cql3.statements.RequestValidations.invalidRequest;

/**
 * Static helper methods and classes for tuples.
 */
public class Tuples
{
    private static final Logger logger = LoggerFactory.getLogger(Tuples.class);

    private Tuples() {}

    public static ColumnSpecification componentSpecOf(ColumnSpecification column, int component)
    {
        return new ColumnSpecification(column.ksName,
                                       column.cfName,
                                       new ColumnIdentifier(String.format("%s[%d]", column.name, component), true),
                                       (getTupleType(column.type)).type(component));
    }

    /**
     * A raw, literal tuple.  When prepared, this will become a Tuples.Value or Tuples.DelayedValue, depending
     * on whether the tuple holds NonTerminals.
     */
    public static class Literal extends Term.MultiColumnRaw
    {
        private final List<Term.Raw> elements;

        public Literal(List<Term.Raw> elements)
        {
            this.elements = elements;
        }

        public Term prepare(String keyspace, ColumnSpecification receiver) throws InvalidRequestException
        {
            // The parser cannot differentiate between a tuple with one element and a term between parenthesis.
            // By consequence, we need to wait until we know the target type to determine which one it is.
            if (elements.size() == 1 && !(receiver.type instanceof TupleType))
                return elements.get(0).prepare(keyspace, receiver);

            validateTupleAssignableTo(receiver, elements);

            List<Term> values = new ArrayList<>(elements.size());
            boolean allTerminal = true;
            for (int i = 0; i < elements.size(); i++)
            {
                Term value = elements.get(i).prepare(keyspace, componentSpecOf(receiver, i));
                if (value instanceof Term.NonTerminal)
                    allTerminal = false;

                values.add(value);
            }
            DelayedValue value = new DelayedValue(getTupleType(receiver.type), values);
            return allTerminal ? value.bind(QueryOptions.DEFAULT) : value;
        }

        public Term prepare(String keyspace, List<? extends ColumnSpecification> receivers) throws InvalidRequestException
        {
            if (elements.size() != receivers.size())
                throw new InvalidRequestException(String.format("Expected %d elements in value tuple, but got %d: %s", receivers.size(), elements.size(), this));

            List<Term> values = new ArrayList<>(elements.size());
            List<AbstractType<?>> types = new ArrayList<>(elements.size());
            boolean allTerminal = true;
            for (int i = 0; i < elements.size(); i++)
            {
                Term t = elements.get(i).prepare(keyspace, receivers.get(i));
                if (t instanceof Term.NonTerminal)
                    allTerminal = false;

                values.add(t);
                types.add(receivers.get(i).type);
            }
            DelayedValue value = new DelayedValue(new TupleType(types), values);
            return allTerminal ? value.bind(QueryOptions.DEFAULT) : value;
        }

<<<<<<< HEAD
=======
        private void validateAssignableTo(String keyspace, ColumnSpecification receiver) throws InvalidRequestException
        {
            if (!checkIfTupleType(receiver.type))
                throw new InvalidRequestException(String.format("Invalid tuple type literal for %s of type %s", receiver.name, receiver.type.asCQL3Type()));

            TupleType tt = getTupleType(receiver.type);
            for (int i = 0; i < elements.size(); i++)
            {
                if (i >= tt.size())
                {
                    throw new InvalidRequestException(String.format("Invalid tuple literal for %s: too many elements. Type %s expects %d but got %d",
                            receiver.name, tt.asCQL3Type(), tt.size(), elements.size()));
                }

                Term.Raw value = elements.get(i);
                ColumnSpecification spec = componentSpecOf(receiver, i);
                if (!value.testAssignment(keyspace, spec).isAssignable())
                    throw new InvalidRequestException(String.format("Invalid tuple literal for %s: component %d is not of type %s", receiver.name, i, spec.type.asCQL3Type()));
            }
        }

>>>>>>> cb2a1c8f
        public AssignmentTestable.TestResult testAssignment(String keyspace, ColumnSpecification receiver)
        {
            // The parser cannot differentiate between a tuple with one element and a term between parenthesis.
            // By consequence, we need to wait until we know the target type to determine which one it is.
            if (elements.size() == 1 && !(receiver.type instanceof TupleType))
                return elements.get(0).testAssignment(keyspace, receiver);

            return testTupleAssignment(receiver, elements);
        }

        @Override
        public AbstractType<?> getExactTypeIfKnown(String keyspace)
        {
            List<AbstractType<?>> types = new ArrayList<>(elements.size());
            for (Term.Raw term : elements)
            {
                AbstractType<?> type = term.getExactTypeIfKnown(keyspace);
                if (type == null)
                    return null;
                types.add(type);
            }
            return new TupleType(types);
        }

        public String getText()
        {
            return tupleToString(elements, Term.Raw::getText);
        }
    }

    /**
     * A tuple of terminal values (e.g (123, 'abc')).
     */
    public static class Value extends Term.MultiItemTerminal
    {
        public final ByteBuffer[] elements;

        public Value(ByteBuffer[] elements)
        {
            this.elements = elements;
        }

        public static Value fromSerialized(ByteBuffer bytes, TupleType type)
        {
            ByteBuffer[] values = type.split(bytes);
            if (values.length > type.size())
            {
                throw new InvalidRequestException(String.format(
                        "Tuple value contained too many fields (expected %s, got %s)", type.size(), values.length));
            }

            return new Value(type.split(bytes));
        }

        public ByteBuffer get(ProtocolVersion protocolVersion)
        {
            return TupleType.buildValue(elements);
        }

        public List<ByteBuffer> getElements()
        {
            return Arrays.asList(elements);
        }
    }

    /**
     * Similar to Value, but contains at least one NonTerminal, such as a non-pure functions or bind marker.
     */
    public static class DelayedValue extends Term.NonTerminal
    {
        public final TupleType type;
        public final List<Term> elements;

        public DelayedValue(TupleType type, List<Term> elements)
        {
            this.type = type;
            this.elements = elements;
        }

        public boolean containsBindMarker()
        {
            for (Term term : elements)
                if (term.containsBindMarker())
                    return true;

            return false;
        }

        public void collectMarkerSpecification(VariableSpecifications boundNames)
        {
            for (Term term : elements)
                term.collectMarkerSpecification(boundNames);
        }

        private ByteBuffer[] bindInternal(QueryOptions options) throws InvalidRequestException
        {
            if (elements.size() > type.size())
                throw new InvalidRequestException(String.format(
                        "Tuple value contained too many fields (expected %s, got %s)", type.size(), elements.size()));

            ByteBuffer[] buffers = new ByteBuffer[elements.size()];
            for (int i = 0; i < elements.size(); i++)
            {
                buffers[i] = elements.get(i).bindAndGet(options);
                // Since A tuple value is always written in its entirety Cassandra can't preserve a pre-existing value by 'not setting' the new value. Reject the query.
                if (buffers[i] == ByteBufferUtil.UNSET_BYTE_BUFFER)
                    throw new InvalidRequestException(String.format("Invalid unset value for tuple field number %d", i));
            }
            return buffers;
        }

        public Value bind(QueryOptions options) throws InvalidRequestException
        {
            return new Value(bindInternal(options));
        }

        @Override
        public ByteBuffer bindAndGet(QueryOptions options) throws InvalidRequestException
        {
            // We don't "need" that override but it saves us the allocation of a Value object if used
            return TupleType.buildValue(bindInternal(options));
        }

        @Override
        public String toString()
        {
            return tupleToString(elements);
        }

        public void addFunctionsTo(List<Function> functions)
        {
            Terms.addFunctions(elements, functions);
        }
    }

    /**
     * A terminal value for a list of IN values that are tuples. For example: "SELECT ... WHERE (a, b, c) IN ?"
     * This is similar to Lists.Value, but allows us to keep components of the tuples in the list separate.
     */
    public static class InValue extends Term.Terminal
    {
        List<List<ByteBuffer>> elements;

        public InValue(List<List<ByteBuffer>> items)
        {
            this.elements = items;
        }

        public static InValue fromSerialized(ByteBuffer value, ListType type, QueryOptions options) throws InvalidRequestException
        {
            try
            {
                // Collections have this small hack that validate cannot be called on a serialized object,
                // but the deserialization does the validation (so we're fine).
                List<?> l = type.getSerializer().deserializeForNativeProtocol(value, options.getProtocolVersion());

                assert type.getElementsType() instanceof TupleType;
                TupleType tupleType = Tuples.getTupleType(type.getElementsType());

                // type.split(bytes)
                List<List<ByteBuffer>> elements = new ArrayList<>(l.size());
                for (Object element : l)
                    elements.add(Arrays.asList(tupleType.split(type.getElementsType().decompose(element))));
                return new InValue(elements);
            }
            catch (MarshalException e)
            {
                throw new InvalidRequestException(e.getMessage());
            }
        }

        public ByteBuffer get(ProtocolVersion protocolVersion)
        {
            throw new UnsupportedOperationException();
        }

        public List<List<ByteBuffer>> getSplitValues()
        {
            return elements;
        }
    }

    /**
     * A raw placeholder for a tuple of values for different multiple columns, each of which may have a different type.
     * {@code
     * For example, "SELECT ... WHERE (col1, col2) > ?".
     * }
     */
    public static class Raw extends AbstractMarker.MultiColumnRaw
    {
        public Raw(int bindIndex)
        {
            super(bindIndex);
        }

        private static ColumnSpecification makeReceiver(List<? extends ColumnSpecification> receivers)
        {
            List<AbstractType<?>> types = new ArrayList<>(receivers.size());
            StringBuilder inName = new StringBuilder("(");
            for (int i = 0; i < receivers.size(); i++)
            {
                ColumnSpecification receiver = receivers.get(i);
                inName.append(receiver.name);
                if (i < receivers.size() - 1)
                    inName.append(",");
                types.add(receiver.type);
            }
            inName.append(')');

            ColumnIdentifier identifier = new ColumnIdentifier(inName.toString(), true);
            TupleType type = new TupleType(types);
            return new ColumnSpecification(receivers.get(0).ksName, receivers.get(0).cfName, identifier, type);
        }

        public AbstractType<?> getExactTypeIfKnown(String keyspace)
        {
            return null;
        }

        public AbstractMarker prepare(String keyspace, List<? extends ColumnSpecification> receivers) throws InvalidRequestException
        {
            return new Tuples.Marker(bindIndex, makeReceiver(receivers));
        }
    }

    /**
     * A raw marker for an IN list of tuples, like "SELECT ... WHERE (a, b, c) IN ?"
     */
    public static class INRaw extends AbstractMarker.MultiColumnRaw
    {
        public INRaw(int bindIndex)
        {
            super(bindIndex);
        }

        private static ColumnSpecification makeInReceiver(List<? extends ColumnSpecification> receivers) throws InvalidRequestException
        {
            List<AbstractType<?>> types = new ArrayList<>(receivers.size());
            StringBuilder inName = new StringBuilder("in(");
            for (int i = 0; i < receivers.size(); i++)
            {
                ColumnSpecification receiver = receivers.get(i);
                inName.append(receiver.name);
                if (i < receivers.size() - 1)
                    inName.append(",");

                if (receiver.type.isCollection() && receiver.type.isMultiCell())
                    throw new InvalidRequestException("Non-frozen collection columns do not support IN relations");

                types.add(receiver.type);
            }
            inName.append(')');

            ColumnIdentifier identifier = new ColumnIdentifier(inName.toString(), true);
            TupleType type = new TupleType(types);
            return new ColumnSpecification(receivers.get(0).ksName, receivers.get(0).cfName, identifier, ListType.getInstance(type, false));
        }

        public AbstractType<?> getExactTypeIfKnown(String keyspace)
        {
            return null;
        }

        public AbstractMarker prepare(String keyspace, List<? extends ColumnSpecification> receivers) throws InvalidRequestException
        {
            return new InMarker(bindIndex, makeInReceiver(receivers));
        }
    }

    /**
     * {@code
     * Represents a marker for a single tuple, like "SELECT ... WHERE (a, b, c) > ?"
     * }
     */
    public static class Marker extends AbstractMarker
    {
        public Marker(int bindIndex, ColumnSpecification receiver)
        {
            super(bindIndex, receiver);
        }

        public Value bind(QueryOptions options) throws InvalidRequestException
        {
            ByteBuffer value = options.getValues().get(bindIndex);
            if (value == ByteBufferUtil.UNSET_BYTE_BUFFER)
                throw new InvalidRequestException(String.format("Invalid unset value for tuple %s", receiver.name));
            return value == null ? null : Value.fromSerialized(value, getTupleType(receiver.type));
        }
    }

    /**
     * Represents a marker for a set of IN values that are tuples, like "SELECT ... WHERE (a, b, c) IN ?"
     */
    public static class InMarker extends AbstractMarker
    {
        protected InMarker(int bindIndex, ColumnSpecification receiver)
        {
            super(bindIndex, receiver);
            assert receiver.type instanceof ListType;
        }

        public InValue bind(QueryOptions options) throws InvalidRequestException
        {
            ByteBuffer value = options.getValues().get(bindIndex);
            if (value == ByteBufferUtil.UNSET_BYTE_BUFFER)
                throw new InvalidRequestException(String.format("Invalid unset value for %s", receiver.name));
            return value == null ? null : InValue.fromSerialized(value, (ListType)receiver.type, options);
        }
    }

    /**
     * Create a <code>String</code> representation of the tuple containing the specified elements.
     *
     * @param elements the tuple elements
     * @return a <code>String</code> representation of the tuple
     */
    public static String tupleToString(List<?> elements)
    {
        return tupleToString(elements, Object::toString);
    }

    /**
     * Create a <code>String</code> representation of the tuple from the specified items associated to
     * the tuples elements.
     *
     * @param items items associated to the tuple elements
     * @param mapper the mapper used to map the items to the <code>String</code> representation of the tuple elements
     * @return a <code>String</code> representation of the tuple
     */
    public static <T> String tupleToString(Iterable<T> items, java.util.function.Function<T, String> mapper)
    {
        return StreamSupport.stream(items.spliterator(), false)
                            .map(e -> mapper.apply(e))
                            .collect(Collectors.joining(", ", "(", ")"));
    }

    /**
     * Returns the exact TupleType from the items if it can be known.
     *
     * @param items the items mapped to the tuple elements
     * @param mapper the mapper used to retrieve the element types from the  items
     * @return the exact TupleType from the items if it can be known or <code>null</code>
     */
    public static <T> AbstractType<?> getExactTupleTypeIfKnown(List<T> items,
                                                               java.util.function.Function<T, AbstractType<?>> mapper)
    {
        List<AbstractType<?>> types = new ArrayList<>(items.size());
        for (T item : items)
        {
            AbstractType<?> type = mapper.apply(item);
            if (type == null)
                return null;
            types.add(type);
        }
        return new TupleType(types);
    }

    /**
     * Checks if the tuple with the specified elements can be assigned to the specified column.
     *
     * @param receiver the receiving column
     * @param elements the tuple elements
     * @throws InvalidRequestException if the tuple cannot be assigned to the specified column.
     */
    public static void validateTupleAssignableTo(ColumnSpecification receiver,
                                                 List<? extends AssignmentTestable> elements)
    {
        if (!(receiver.type instanceof TupleType))
            throw invalidRequest("Invalid tuple type literal for %s of type %s", receiver.name, receiver.type.asCQL3Type());

        TupleType tt = (TupleType)receiver.type;
        for (int i = 0; i < elements.size(); i++)
        {
            if (i >= tt.size())
            {
                throw invalidRequest("Invalid tuple literal for %s: too many elements. Type %s expects %d but got %d",
                                     receiver.name, tt.asCQL3Type(), tt.size(), elements.size());
            }

            AssignmentTestable value = elements.get(i);
            ColumnSpecification spec = componentSpecOf(receiver, i);
            if (!value.testAssignment(receiver.ksName, spec).isAssignable())
                throw invalidRequest("Invalid tuple literal for %s: component %d is not of type %s",
                                     receiver.name, i, spec.type.asCQL3Type());
        }
    }

    /**
     * Tests that the tuple with the specified elements can be assigned to the specified column.
     *
     * @param receiver the receiving column
     * @param elements the tuple elements
     */
    public static AssignmentTestable.TestResult testTupleAssignment(ColumnSpecification receiver,
                                                                    List<? extends AssignmentTestable> elements)
    {
        try
        {
            validateTupleAssignableTo(receiver, elements);
            return AssignmentTestable.TestResult.WEAKLY_ASSIGNABLE;
        }
        catch (InvalidRequestException e)
        {
            return AssignmentTestable.TestResult.NOT_ASSIGNABLE;
        }
    }

    public static boolean checkIfTupleType(AbstractType<?> tuple)
    {
        return (tuple instanceof TupleType) ||
               (tuple instanceof ReversedType && ((ReversedType) tuple).baseType instanceof TupleType);

    }

    public static TupleType getTupleType(AbstractType<?> tuple)
    {
        return (tuple instanceof ReversedType ? ((TupleType) ((ReversedType) tuple).baseType) : (TupleType)tuple);
    }
}<|MERGE_RESOLUTION|>--- conflicted
+++ resolved
@@ -70,7 +70,7 @@
         {
             // The parser cannot differentiate between a tuple with one element and a term between parenthesis.
             // By consequence, we need to wait until we know the target type to determine which one it is.
-            if (elements.size() == 1 && !(receiver.type instanceof TupleType))
+            if (elements.size() == 1 && !checkIfTupleType(receiver.type))
                 return elements.get(0).prepare(keyspace, receiver);
 
             validateTupleAssignableTo(receiver, elements);
@@ -110,35 +110,11 @@
             return allTerminal ? value.bind(QueryOptions.DEFAULT) : value;
         }
 
-<<<<<<< HEAD
-=======
-        private void validateAssignableTo(String keyspace, ColumnSpecification receiver) throws InvalidRequestException
-        {
-            if (!checkIfTupleType(receiver.type))
-                throw new InvalidRequestException(String.format("Invalid tuple type literal for %s of type %s", receiver.name, receiver.type.asCQL3Type()));
-
-            TupleType tt = getTupleType(receiver.type);
-            for (int i = 0; i < elements.size(); i++)
-            {
-                if (i >= tt.size())
-                {
-                    throw new InvalidRequestException(String.format("Invalid tuple literal for %s: too many elements. Type %s expects %d but got %d",
-                            receiver.name, tt.asCQL3Type(), tt.size(), elements.size()));
-                }
-
-                Term.Raw value = elements.get(i);
-                ColumnSpecification spec = componentSpecOf(receiver, i);
-                if (!value.testAssignment(keyspace, spec).isAssignable())
-                    throw new InvalidRequestException(String.format("Invalid tuple literal for %s: component %d is not of type %s", receiver.name, i, spec.type.asCQL3Type()));
-            }
-        }
-
->>>>>>> cb2a1c8f
         public AssignmentTestable.TestResult testAssignment(String keyspace, ColumnSpecification receiver)
         {
             // The parser cannot differentiate between a tuple with one element and a term between parenthesis.
             // By consequence, we need to wait until we know the target type to determine which one it is.
-            if (elements.size() == 1 && !(receiver.type instanceof TupleType))
+            if (elements.size() == 1 && !checkIfTupleType(receiver.type))
                 return elements.get(0).testAssignment(keyspace, receiver);
 
             return testTupleAssignment(receiver, elements);
@@ -501,10 +477,10 @@
     public static void validateTupleAssignableTo(ColumnSpecification receiver,
                                                  List<? extends AssignmentTestable> elements)
     {
-        if (!(receiver.type instanceof TupleType))
+        if (!checkIfTupleType(receiver.type))
             throw invalidRequest("Invalid tuple type literal for %s of type %s", receiver.name, receiver.type.asCQL3Type());
 
-        TupleType tt = (TupleType)receiver.type;
+        TupleType tt = getTupleType(receiver.type);
         for (int i = 0; i < elements.size(); i++)
         {
             if (i >= tt.size())
