--- conflicted
+++ resolved
@@ -81,11 +81,7 @@
     /**
      * Create a <code>String</code> representation of the list containing the specified elements.
      *
-<<<<<<< HEAD
-     * @param elements the list elements
-=======
      * @param entries the list elements
->>>>>>> 2987a709
      * @return a <code>String</code> representation of the list
      */
     public static <T> String mapToString(List<Pair<T, T>> entries)
