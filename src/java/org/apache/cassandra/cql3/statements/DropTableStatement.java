--- conflicted
+++ resolved
@@ -62,78 +62,39 @@
         // validated in announceMigration()
     }
 
-<<<<<<< HEAD
-    public Maybe<Event.SchemaChange> announceMigration(boolean isLocalOnly) throws ConfigurationException
-=======
-    public Event.SchemaChange announceMigration(QueryState queryState, boolean isLocalOnly) throws ConfigurationException
->>>>>>> ec536dc0
+    public Maybe<Event.SchemaChange> announceMigration(QueryState queryState, boolean isLocalOnly) throws ConfigurationException
     {
-        KeyspaceMetadata ksm = Schema.instance.getKSMetaData(keyspace());
+        KeyspaceMetadata ksm = Schema.instance.getKeyspaceMetadata(keyspace());
         if (ksm == null)
             return error(String.format("Cannot drop table in unknown keyspace '%s'", keyspace()));
 
-        CFMetaData cfm = ksm.getTableOrViewNullable(columnFamily());
-        if (cfm != null)
+        TableMetadata metadata = ksm.getTableOrViewNullable(columnFamily());
+        if (metadata != null)
         {
-<<<<<<< HEAD
-            if (cfm.isView())
+            if (metadata.isView())
                 return error("Cannot use DROP TABLE on Materialized View");
 
             boolean rejectDrop = false;
             StringBuilder messageBuilder = new StringBuilder();
-            for (ViewDefinition def : ksm.views)
+            for (ViewMetadata def : ksm.views)
             {
-                if (def.baseTableId.equals(cfm.cfId))
-=======
-            KeyspaceMetadata ksm = Schema.instance.getKeyspaceMetadata(keyspace());
-            if (ksm == null)
-                throw new ConfigurationException(String.format("Cannot drop table in unknown keyspace '%s'", keyspace()));
-            TableMetadata metadata = ksm.getTableOrViewNullable(columnFamily());
-            if (metadata != null)
-            {
-                if (metadata.isView())
-                    throw new InvalidRequestException("Cannot use DROP TABLE on Materialized View");
-
-                boolean rejectDrop = false;
-                StringBuilder messageBuilder = new StringBuilder();
-                for (ViewMetadata def : ksm.views)
-                {
-                    if (def.baseTableId.equals(metadata.id))
-                    {
-                        if (rejectDrop)
-                            messageBuilder.append(',');
-                        rejectDrop = true;
-                        messageBuilder.append(def.name);
-                    }
-                }
-                if (rejectDrop)
->>>>>>> ec536dc0
+                if (def.baseTableId.equals(metadata.id))
                 {
                     if (rejectDrop)
                         messageBuilder.append(',');
                     rejectDrop = true;
-                    messageBuilder.append(def.viewName);
+                    messageBuilder.append(def.name);
                 }
             }
-<<<<<<< HEAD
             if (rejectDrop)
             {
                 return error(String.format("Cannot drop table when materialized views still depend on it (%s.{%s})",
-                                           keyspace(), messageBuilder.toString()));
+                                           keyspace(),
+                                           messageBuilder.toString()));
             }
-=======
-            MigrationManager.announceTableDrop(keyspace(), columnFamily(), isLocalOnly);
-            return new Event.SchemaChange(Event.SchemaChange.Change.DROPPED, Event.SchemaChange.Target.TABLE, keyspace(), columnFamily());
-        }
-        catch (ConfigurationException e)
-        {
-            if (ifExists)
-                return null;
-            throw e;
->>>>>>> ec536dc0
         }
 
-        return MigrationManager.announceColumnFamilyDrop(keyspace(), columnFamily(), isLocalOnly)
+        return MigrationManager.announceTableDrop(keyspace(), columnFamily(), isLocalOnly)
                                .andThen(Maybe.just(new Event.SchemaChange(Event.SchemaChange.Change.DROPPED, Event.SchemaChange.Target.TABLE, keyspace(), columnFamily())))
                                .onErrorResumeNext(e ->
                                                   {
