/*
 * Licensed to the Apache Software Foundation (ASF) under one
 * or more contributor license agreements.  See the NOTICE file
 * distributed with this work for additional information
 * regarding copyright ownership.  The ASF licenses this file
 * to you under the Apache License, Version 2.0 (the
 * "License"); you may not use this file except in compliance
 * with the License.  You may obtain a copy of the License at
 *
 *     http://www.apache.org/licenses/LICENSE-2.0
 *
 * Unless required by applicable law or agreed to in writing, software
 * distributed under the License is distributed on an "AS IS" BASIS,
 * WITHOUT WARRANTIES OR CONDITIONS OF ANY KIND, either express or implied.
 * See the License for the specific language governing permissions and
 * limitations under the License.
 */

package org.apache.cassandra.cql3.statements;

import io.reactivex.Maybe;

import org.apache.cassandra.auth.permission.CorePermission;
import org.apache.cassandra.cql3.CFName;
import org.apache.cassandra.db.view.View;
import org.apache.cassandra.exceptions.ConfigurationException;
import org.apache.cassandra.exceptions.InvalidRequestException;
import org.apache.cassandra.exceptions.UnauthorizedException;
import org.apache.cassandra.schema.MigrationManager;
import org.apache.cassandra.schema.TableMetadataRef;
import org.apache.cassandra.service.ClientState;
import org.apache.cassandra.service.QueryState;
import org.apache.cassandra.transport.Event;

public class DropViewStatement extends SchemaAlteringStatement
{
    public final boolean ifExists;

    public DropViewStatement(CFName cf, boolean ifExists)
    {
        super(cf);
        this.ifExists = ifExists;
    }

    public void checkAccess(ClientState state) throws UnauthorizedException, InvalidRequestException
    {
        TableMetadataRef baseTable = View.findBaseTable(keyspace(), columnFamily());
        if (baseTable != null)
            state.hasColumnFamilyAccess(keyspace(), baseTable.name, CorePermission.ALTER);
    }

    public void validate(ClientState state)
    {
        // validated in findIndexedCf()
    }

<<<<<<< HEAD
    public Maybe<Event.SchemaChange> announceMigration(boolean isLocalOnly) throws InvalidRequestException, ConfigurationException
    {
        // TODO figure out why this is commented out, and what still needs to be done here
//            ViewDefinition view = Schema.instance.getViewDefinition(keyspace(), columnFamily());
//            if (view == null)
//            {
//                if (Schema.instance.getCFMetaData(keyspace(), columnFamily()) != null)
//                    throw new ConfigurationException(String.format("Cannot drop table '%s' in keyspace '%s'.", columnFamily(), keyspace()));
//
//                throw new ConfigurationException(String.format("Cannot drop non existing materialized view '%s' in keyspace '%s'.", columnFamily(), keyspace()));
//            }
//
//            CFMetaData baseCfm = Schema.instance.getCFMetaData(view.baseTableId);
//            if (baseCfm == null)
//            {
//                if (ifExists)
//                    throw new ConfigurationException(String.format("Cannot drop materialized view '%s' in keyspace '%s' without base CF.", columnFamily(), keyspace()));
//                else
//                    throw new InvalidRequestException(String.format("View '%s' could not be found in any of the tables of keyspace '%s'", cfName, keyspace()));
//            }

            return MigrationManager.announceViewDrop(keyspace(), columnFamily(), isLocalOnly)
                    .andThen(Maybe.just(new Event.SchemaChange(Event.SchemaChange.Change.DROPPED, Event.SchemaChange.Target.TABLE, keyspace(), columnFamily())))
                                   .onErrorResumeNext(e ->
                                                      {
                                                          if (e instanceof ConfigurationException && ifExists)
                                                              return Maybe.empty();

                                                          return Maybe.error(e);
                                                      });
=======
    public Event.SchemaChange announceMigration(QueryState queryState, boolean isLocalOnly) throws InvalidRequestException, ConfigurationException
    {
        try
        {
            MigrationManager.announceViewDrop(keyspace(), columnFamily(), isLocalOnly);
            return new Event.SchemaChange(Event.SchemaChange.Change.DROPPED, Event.SchemaChange.Target.TABLE, keyspace(), columnFamily());
        }
        catch (ConfigurationException e)
        {
            if (ifExists)
                return null;
            throw e;
        }
>>>>>>> ec536dc0
    }
}<|MERGE_RESOLUTION|>--- conflicted
+++ resolved
@@ -54,28 +54,8 @@
         // validated in findIndexedCf()
     }
 
-<<<<<<< HEAD
-    public Maybe<Event.SchemaChange> announceMigration(boolean isLocalOnly) throws InvalidRequestException, ConfigurationException
+    public Maybe<Event.SchemaChange> announceMigration(QueryState queryState, boolean isLocalOnly) throws InvalidRequestException, ConfigurationException
     {
-        // TODO figure out why this is commented out, and what still needs to be done here
-//            ViewDefinition view = Schema.instance.getViewDefinition(keyspace(), columnFamily());
-//            if (view == null)
-//            {
-//                if (Schema.instance.getCFMetaData(keyspace(), columnFamily()) != null)
-//                    throw new ConfigurationException(String.format("Cannot drop table '%s' in keyspace '%s'.", columnFamily(), keyspace()));
-//
-//                throw new ConfigurationException(String.format("Cannot drop non existing materialized view '%s' in keyspace '%s'.", columnFamily(), keyspace()));
-//            }
-//
-//            CFMetaData baseCfm = Schema.instance.getCFMetaData(view.baseTableId);
-//            if (baseCfm == null)
-//            {
-//                if (ifExists)
-//                    throw new ConfigurationException(String.format("Cannot drop materialized view '%s' in keyspace '%s' without base CF.", columnFamily(), keyspace()));
-//                else
-//                    throw new InvalidRequestException(String.format("View '%s' could not be found in any of the tables of keyspace '%s'", cfName, keyspace()));
-//            }
-
             return MigrationManager.announceViewDrop(keyspace(), columnFamily(), isLocalOnly)
                     .andThen(Maybe.just(new Event.SchemaChange(Event.SchemaChange.Change.DROPPED, Event.SchemaChange.Target.TABLE, keyspace(), columnFamily())))
                                    .onErrorResumeNext(e ->
@@ -85,20 +65,5 @@
 
                                                           return Maybe.error(e);
                                                       });
-=======
-    public Event.SchemaChange announceMigration(QueryState queryState, boolean isLocalOnly) throws InvalidRequestException, ConfigurationException
-    {
-        try
-        {
-            MigrationManager.announceViewDrop(keyspace(), columnFamily(), isLocalOnly);
-            return new Event.SchemaChange(Event.SchemaChange.Change.DROPPED, Event.SchemaChange.Target.TABLE, keyspace(), columnFamily());
-        }
-        catch (ConfigurationException e)
-        {
-            if (ifExists)
-                return null;
-            throw e;
-        }
->>>>>>> ec536dc0
     }
 }