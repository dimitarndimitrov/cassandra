/*
 * Licensed to the Apache Software Foundation (ASF) under one
 * or more contributor license agreements.  See the NOTICE file
 * distributed with this work for additional information
 * regarding copyright ownership.  The ASF licenses this file
 * to you under the Apache License, Version 2.0 (the
 * "License"); you may not use this file except in compliance
 * with the License.  You may obtain a copy of the License at
 *
 *     http://www.apache.org/licenses/LICENSE-2.0
 *
 * Unless required by applicable law or agreed to in writing, software
 * distributed under the License is distributed on an "AS IS" BASIS,
 * WITHOUT WARRANTIES OR CONDITIONS OF ANY KIND, either express or implied.
 * See the License for the specific language governing permissions and
 * limitations under the License.
 */
package org.apache.cassandra.cql3.statements;

import org.apache.cassandra.auth.Permission;
import org.apache.cassandra.config.*;
import org.apache.cassandra.cql3.*;
import org.apache.cassandra.cql3.functions.Function;
import org.apache.cassandra.db.marshal.*;
import org.apache.cassandra.exceptions.*;
import org.apache.cassandra.schema.KeyspaceMetadata;
import org.apache.cassandra.service.ClientState;
import org.apache.cassandra.service.MigrationManager;
import org.apache.cassandra.transport.Event;

public class DropTypeStatement extends SchemaAlteringStatement
{
    private final UTName name;
    private final boolean ifExists;

    public DropTypeStatement(UTName name, boolean ifExists)
    {
        super();
        this.name = name;
        this.ifExists = ifExists;
    }

    @Override
    public void prepareKeyspace(ClientState state) throws InvalidRequestException
    {
        if (!name.hasKeyspace())
            name.setKeyspace(state.getKeyspace());
    }

    public void checkAccess(ClientState state) throws UnauthorizedException, InvalidRequestException
    {
        state.hasKeyspaceAccess(keyspace(), Permission.DROP);
    }

    public void validate(ClientState state) throws RequestValidationException
    {
        KeyspaceMetadata ksm = Schema.instance.getKSMetaData(name.getKeyspace());
        if (ksm == null)
        {
            if (ifExists)
                return;
            else
                throw new InvalidRequestException(String.format("Cannot drop type in unknown keyspace %s", name.getKeyspace()));
        }

        if (!ksm.types.get(name.getUserTypeName()).isPresent())
        {
            if (ifExists)
                return;
            else
                throw new InvalidRequestException(String.format("No user type named %s exists.", name));
        }

        // We don't want to drop a type unless it's not used anymore (mainly because
        // if someone drops a type and recreates one with the same name but different
        // definition with the previous name still in use, things can get messy).
        // We have two places to check: 1) other user type that can nest the one
        // we drop and 2) existing tables referencing the type (maybe in a nested
        // way).

        for (Function function : ksm.functions)
        {
            if (isUsedBy(function.returnType()))
                throw new InvalidRequestException(String.format("Cannot drop user type %s as it is still used by function %s", name, function));

            for (AbstractType<?> argType : function.argTypes())
                if (isUsedBy(argType))
                    throw new InvalidRequestException(String.format("Cannot drop user type %s as it is still used by function %s", name, function));
        }

        for (UserType ut : ksm.types)
            if (!ut.name.equals(name.getUserTypeName()) && isUsedBy(ut))
                throw new InvalidRequestException(String.format("Cannot drop user type %s as it is still used by user type %s", name, ut.getNameAsString()));

        for (CFMetaData cfm : ksm.tablesAndViews())
            for (ColumnDefinition def : cfm.allColumns())
                if (isUsedBy(def.type))
                    throw new InvalidRequestException(String.format("Cannot drop user type %s as it is still used by table %s.%s", name, cfm.ksName, cfm.cfName));
    }

    private boolean isUsedBy(AbstractType<?> toCheck) throws RequestValidationException
    {
        if (toCheck instanceof UserType)
        {
            UserType ut = (UserType)toCheck;
            if (name.getKeyspace().equals(ut.keyspace) && name.getUserTypeName().equals(ut.name))
                return true;

            for (AbstractType<?> subtype : ut.fieldTypes())
                if (isUsedBy(subtype))
                    return true;
        }
        else if (toCheck instanceof CompositeType)
        {
            CompositeType ct = (CompositeType)toCheck;
            for (AbstractType<?> subtype : ct.types)
                if (isUsedBy(subtype))
                    return true;
        }
        else if (toCheck instanceof CollectionType)
        {
            if (toCheck instanceof ListType)
                return isUsedBy(((ListType)toCheck).getElementsType());
            else if (toCheck instanceof SetType)
                return isUsedBy(((SetType)toCheck).getElementsType());
            else
                return isUsedBy(((MapType)toCheck).getKeysType()) || isUsedBy(((MapType)toCheck).getValuesType());
        }
        return false;
    }

    @Override
    public String keyspace()
    {
        return name.getKeyspace();
    }

    public Event.SchemaChange announceMigration(boolean isLocalOnly) throws InvalidRequestException, ConfigurationException
    {
<<<<<<< HEAD
        KeyspaceMetadata ksm = Schema.instance.getKSMetaData(name.getKeyspace());
        assert ksm != null;
=======
        KSMetaData ksm = Schema.instance.getKSMetaData(name.getKeyspace());
        if (ksm == null)
            return false; // do not assert (otherwise IF EXISTS case fails)
>>>>>>> b3e6a433

        UserType toDrop = ksm.types.getNullable(name.getUserTypeName());
        // Can be null with ifExists
        if (toDrop == null)
            return null;

        MigrationManager.announceTypeDrop(toDrop, isLocalOnly);
        return new Event.SchemaChange(Event.SchemaChange.Change.DROPPED, Event.SchemaChange.Target.TYPE, keyspace(), name.getStringTypeName());
    }
}<|MERGE_RESOLUTION|>--- conflicted
+++ resolved
@@ -137,14 +137,9 @@
 
     public Event.SchemaChange announceMigration(boolean isLocalOnly) throws InvalidRequestException, ConfigurationException
     {
-<<<<<<< HEAD
         KeyspaceMetadata ksm = Schema.instance.getKSMetaData(name.getKeyspace());
-        assert ksm != null;
-=======
-        KSMetaData ksm = Schema.instance.getKSMetaData(name.getKeyspace());
         if (ksm == null)
-            return false; // do not assert (otherwise IF EXISTS case fails)
->>>>>>> b3e6a433
+            return null; // do not assert (otherwise IF EXISTS case fails)
 
         UserType toDrop = ksm.types.getNullable(name.getUserTypeName());
         // Can be null with ifExists
