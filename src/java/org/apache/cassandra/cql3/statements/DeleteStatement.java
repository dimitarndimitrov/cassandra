--- conflicted
+++ resolved
@@ -141,17 +141,6 @@
 
             if (cfm.isSuper() && cfm.isDense())
             {
-<<<<<<< HEAD
-                ColumnDefinition def = getColumnDefinition(cfm, deletion.affectedColumn());
-
-                // For compact, we only have one value except the key, so the only form of DELETE that make sense is without a column
-                // list. However, we support having the value name for coherence with the static/sparse case
-                checkFalse(def.isPrimaryKeyColumn(), "Invalid identifier %s for deletion (should not be a PRIMARY KEY part)", def.name);
-
-                Operation op = deletion.prepare(cfm.ksName, def, cfm);
-                op.collectMarkerSpecification(boundNames);
-                operations.add(op);
-=======
                 conditions = SuperColumnCompatibility.rebuildLWTColumnConditions(conditions, cfm, whereClause);
                 whereClause = SuperColumnCompatibility.prepareDeleteOperations(cfm, whereClause, boundNames, operations);
             }
@@ -165,11 +154,10 @@
                     // list. However, we support having the value name for coherence with the static/sparse case
                     checkFalse(def.isPrimaryKeyColumn(), "Invalid identifier %s for deletion (should not be a PRIMARY KEY part)", def.name);
 
-                    Operation op = deletion.prepare(cfm.ksName, def);
+                    Operation op = deletion.prepare(cfm.ksName, def, cfm);
                     op.collectMarkerSpecification(boundNames);
                     operations.add(op);
                 }
->>>>>>> ce8c9b55
             }
 
             StatementRestrictions restrictions = newRestrictions(cfm,
