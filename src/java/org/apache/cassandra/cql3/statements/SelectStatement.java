/*
 * Licensed to the Apache Software Foundation (ASF) under one
 * or more contributor license agreements.  See the NOTICE file
 * distributed with this work for additional information
 * regarding copyright ownership.  The ASF licenses this file
 * to you under the Apache License, Version 2.0 (the
 * "License"); you may not use this file except in compliance
 * with the License.  You may obtain a copy of the License at
 *
 *     http://www.apache.org/licenses/LICENSE-2.0
 *
 * Unless required by applicable law or agreed to in writing, software
 * distributed under the License is distributed on an "AS IS" BASIS,
 * WITHOUT WARRANTIES OR CONDITIONS OF ANY KIND, either express or implied.
 * See the License for the specific language governing permissions and
 * limitations under the License.
 */
package org.apache.cassandra.cql3.statements;

import java.nio.ByteBuffer;
import java.util.*;

import com.google.common.base.MoreObjects;

import org.slf4j.Logger;
import org.slf4j.LoggerFactory;

<<<<<<< HEAD
import org.apache.cassandra.auth.permission.CorePermission;
import org.apache.cassandra.concurrent.Stage;
import org.apache.cassandra.concurrent.StageManager;
import org.apache.cassandra.config.CFMetaData;
import org.apache.cassandra.config.ColumnDefinition;
import org.apache.cassandra.config.DatabaseDescriptor;
=======
import org.apache.cassandra.auth.Permission;
import org.apache.cassandra.schema.ColumnMetadata;
import org.apache.cassandra.schema.Schema;
import org.apache.cassandra.schema.TableMetadata;
import org.apache.cassandra.schema.TableMetadataRef;
>>>>>>> 03662bb3
import org.apache.cassandra.cql3.*;
import org.apache.cassandra.cql3.continuous.paging.ContinuousPagingService;
import org.apache.cassandra.cql3.functions.Function;
import org.apache.cassandra.cql3.restrictions.Restrictions;
import org.apache.cassandra.cql3.restrictions.StatementRestrictions;
import org.apache.cassandra.cql3.selection.RawSelector;
import org.apache.cassandra.cql3.selection.ResultBuilder;
import org.apache.cassandra.cql3.selection.Selection;
import org.apache.cassandra.db.*;
import org.apache.cassandra.db.aggregation.AggregationSpecification;
import org.apache.cassandra.db.filter.*;
import org.apache.cassandra.db.marshal.CollectionType;
import org.apache.cassandra.db.marshal.CompositeType;
import org.apache.cassandra.db.marshal.Int32Type;
import org.apache.cassandra.db.marshal.UserType;
import org.apache.cassandra.db.partitions.PartitionIterator;
import org.apache.cassandra.db.rows.ComplexColumnData;
import org.apache.cassandra.db.rows.Row;
import org.apache.cassandra.db.rows.RowIterator;
import org.apache.cassandra.db.view.View;
import org.apache.cassandra.dht.AbstractBounds;
import org.apache.cassandra.exceptions.*;
import org.apache.cassandra.index.SecondaryIndexManager;
import org.apache.cassandra.index.sasi.SASIIndex;
import org.apache.cassandra.serializers.MarshalException;
import org.apache.cassandra.service.ClientState;
import org.apache.cassandra.service.ClientWarn;
import org.apache.cassandra.service.QueryState;
import org.apache.cassandra.service.pager.AggregationQueryPager;
import org.apache.cassandra.service.pager.PagingState;
import org.apache.cassandra.service.pager.QueryPager;
import org.apache.cassandra.transport.ProtocolVersion;
import org.apache.cassandra.transport.messages.ResultMessage;
import org.apache.cassandra.utils.ByteBufferUtil;
import org.apache.cassandra.utils.FBUtilities;
import org.apache.cassandra.utils.JVMStabilityInspector;

import static org.apache.cassandra.cql3.statements.RequestValidations.checkFalse;
import static org.apache.cassandra.cql3.statements.RequestValidations.checkNotNull;
import static org.apache.cassandra.cql3.statements.RequestValidations.checkNull;
import static org.apache.cassandra.cql3.statements.RequestValidations.checkTrue;
import static org.apache.cassandra.utils.ByteBufferUtil.UNSET_BYTE_BUFFER;

/**
 * Encapsulates a completely parsed SELECT query, including the target
 * column family, expression, result count, and ordering clause.
 *
 * A number of public methods here are only used internally. However,
 * many of these are made accessible for the benefit of custom
 * QueryHandler implementations, so before reducing their accessibility
 * due consideration should be given.
 */
public class SelectStatement implements CQLStatement
{
    private static final Logger logger = LoggerFactory.getLogger(SelectStatement.class);

    private static final int DEFAULT_PAGE_SIZE = 10000;

    private final int boundTerms;
    public final TableMetadata table;
    public final Parameters parameters;
    private final Selection selection;
    private final Term limit;
    private final Term perPartitionLimit;

    private final StatementRestrictions restrictions;

    private final boolean isReversed;

    /**
     * The <code>AggregationSpecification</code> used to make the aggregates.
     */
    public final AggregationSpecification aggregationSpec;

    /**
     * The comparator used to orders results when multiple keys are selected (using IN).
     */
    private final Comparator<List<ByteBuffer>> orderingComparator;

    private final ColumnFilter queriedColumns;

    // Used by forSelection below
    private static final Parameters defaultParameters = new Parameters(Collections.emptyMap(),
                                                                       Collections.emptyList(),
                                                                       false,
                                                                       false,
                                                                       false);

    public SelectStatement(TableMetadata table,
                           int boundTerms,
                           Parameters parameters,
                           Selection selection,
                           StatementRestrictions restrictions,
                           boolean isReversed,
                           AggregationSpecification aggregationSpec,
                           Comparator<List<ByteBuffer>> orderingComparator,
                           Term limit,
                           Term perPartitionLimit)
    {
        this.table = table;
        this.boundTerms = boundTerms;
        this.selection = selection;
        this.restrictions = restrictions;
        this.isReversed = isReversed;
        this.aggregationSpec = aggregationSpec;
        this.orderingComparator = orderingComparator;
        this.parameters = parameters;
        this.limit = limit;
        this.perPartitionLimit = perPartitionLimit;
        this.queriedColumns = gatherQueriedColumns();
    }

    /**
     * Adds the specified restrictions to the index restrictions.
     *
     * @param indexRestriction the index restrictions to add
     * @return a new {@code SelectStatement} instance with the added index restrictions
     */
    public SelectStatement addIndexRestrictions(Restrictions indexRestrictions)
    {
        return new SelectStatement(cfm,
                                   boundTerms,
                                   parameters,
                                   selection,
                                   restrictions.addIndexRestrictions(indexRestrictions),
                                   isReversed,
                                   aggregationSpec,
                                   orderingComparator,
                                   limit,
                                   perPartitionLimit);
    }

    public Iterable<Function> getFunctions()
    {
        List<Function> functions = new ArrayList<>();
        addFunctionsTo(functions);
        return functions;
    }

    private void addFunctionsTo(List<Function> functions)
    {
        selection.addFunctionsTo(functions);
        restrictions.addFunctionsTo(functions);

        if (limit != null)
            limit.addFunctionsTo(functions);

        if (perPartitionLimit != null)
            perPartitionLimit.addFunctionsTo(functions);
    }

    // Note that the queried columns internally is different from the one selected by the
    // user as it also include any column for which we have a restriction on.
    private ColumnFilter gatherQueriedColumns()
    {
        if (selection.isWildcard())
            return ColumnFilter.all(table);

        ColumnFilter.Builder builder = ColumnFilter.allRegularColumnsBuilder(table);
        // Adds all selected columns
        for (ColumnMetadata def : selection.getColumns())
            if (!def.isPrimaryKeyColumn())
                builder.add(def);
        // as well as any restricted column (so we can actually apply the restriction)
        builder.addAll(restrictions.nonPKRestrictedColumns(true));

        // In a number of cases, we want to distinguish between a partition truly empty and one with only static content
        // (but no rows). In those cases, we should force querying all static columns (to make the distinction).
        if (table.hasStaticColumns() && returnStaticContentOnPartitionWithNoRows())
            builder.addAll(table.staticColumns());

        return builder.build();
    }

    /**
     * The columns to fetch internally for this SELECT statement (which can be more than the one selected by the
     * user as it also include any restricted column in particular).
     */
    public ColumnFilter queriedColumns()
    {
        return queriedColumns;
    }

    // Creates a simple select based on the given selection.
    // Note that the results select statement should not be used for actual queries, but only for processing already
    // queried data through processColumnFamily.
    static SelectStatement forSelection(TableMetadata table, Selection selection)
    {
        return new SelectStatement(table,
                                   0,
                                   defaultParameters,
                                   selection,
                                   StatementRestrictions.empty(StatementType.SELECT, table),
                                   false,
                                   null,
                                   null,
                                   null,
                                   null);
    }

    public ResultSet.ResultMetadata getResultMetadata()
    {
        return selection.getResultMetadata(parameters.isJson);
    }

    public int getBoundTerms()
    {
        return boundTerms;
    }

    public void checkAccess(ClientState state) throws InvalidRequestException, UnauthorizedException
    {
        if (table.isView())
        {
            TableMetadataRef baseTable = View.findBaseTable(keyspace(), columnFamily());
            if (baseTable != null)
                state.hasColumnFamilyAccess(baseTable, CorePermission.SELECT);
        }
        else
        {
<<<<<<< HEAD
            state.hasColumnFamilyAccess(cfm, CorePermission.SELECT);
=======
            state.hasColumnFamilyAccess(table, Permission.SELECT);
>>>>>>> 03662bb3
        }

        for (Function function : getFunctions())
            state.ensureHasPermission(CorePermission.EXECUTE, function);
    }

    public void validate(ClientState state) throws InvalidRequestException
    {
        // Nothing to do, all validation has been done by RawStatement.prepare()
    }

    public ResultMessage.Rows execute(QueryState state, QueryOptions options, long queryStartNanoTime)
    throws RequestValidationException, RequestExecutionException
    {
        ConsistencyLevel cl = options.getConsistency();
        checkNotNull(cl, "Invalid empty consistency level");
        cl.validateForRead(keyspace());

        if (options.continuousPagesRequested())
        {
            checkNotNull(state.getConnection(), "Continuous paging should only be used for external queries");
            checkFalse(cl.isSerialConsistency(), "Continuous paging does not support serial reads");
            return executeContinuous(state, options, FBUtilities.nowInSeconds(), cl, queryStartNanoTime);
        }
        else
        {
            return execute(state, options, FBUtilities.nowInSeconds(), cl, queryStartNanoTime);
        }
    }

    /**
     * Return the page size to be used for a query. If async paging is requested, then it overrides
     * the legacy page size set in the options. Note that if the page unit is bytes, then the estimated
     * page size in rows is only used when sending queries to replicas, it is not the page size returned
     * to the user, which is always controlled by
     * {@link ContinuousPagingService.PageBuilder} when async
     * paging is used.
     *
     * @param options - the query options
     *
     * @return the page size requested by the user or an estimate if paging in bytes
     */
    private int getPageSize(QueryOptions options)
    {
        QueryOptions.PagingOptions pagingOptions = options.getPagingOptions();
        if (pagingOptions == null)
            return -1;

        PageSize size = pagingOptions.pageSize();

        // We know the size can only be in rows currently if continuous paging
        // is not used, so don't bother computing the average row size.
        return pagingOptions.isContinuous()
             ? size.inEstimatedRows(ResultSet.estimatedRowSize(cfm, selection.getColumns()))
             : size.inRows();
    }

    public ReadQuery getQuery(QueryState queryState, QueryOptions options, int nowInSec) throws RequestValidationException
    {
        return getQuery(queryState, options, nowInSec, getLimit(options), getPerPartitionLimit(options), getPageSize(options));
    }

    public ReadQuery getQuery(QueryState queryState, QueryOptions options, int nowInSec, int userLimit, int perPartitionLimit, int pageSize)
    {
        boolean isPartitionRangeQuery = restrictions.isKeyRange() || restrictions.usesSecondaryIndexing();

        DataLimits limit = getDataLimits(userLimit, perPartitionLimit, pageSize);

        if (isPartitionRangeQuery)
            return getRangeCommand(queryState, options, limit, nowInSec);

        return getSliceCommands(options, limit, nowInSec);
    }

    private ResultMessage.Rows execute(ReadQuery query,
                                       QueryOptions options,
                                       QueryState state,
                                       int nowInSec,
                                       int userLimit, long queryStartNanoTime) throws RequestValidationException, RequestExecutionException
    {
        try (PartitionIterator data = query.execute(options.getConsistency(), state.getClientState(), queryStartNanoTime, false))
        {
            return processResults(data, options, nowInSec, userLimit);
        }
    }

    /**
     * A wrapper class for interfacing to the real pagers. Because we need to invoke a different method
     * depending on the query execution type (internal, local or distributed), this abstraction saves
     * code duplication.
     */
    private static abstract class Pager
    {
        protected QueryPager pager;

        protected Pager(QueryPager pager)
        {
            this.pager = pager;
        }

        public static Pager forInternalQuery(QueryPager pager, ReadExecutionController executionController)
        {
            return new InternalPager(pager, executionController);
        }

        public static Pager forNormalQuery(QueryPager pager, ConsistencyLevel consistency, ClientState clientState, boolean forContinuousPaging)
        {
            return new NormalPager(pager, consistency, clientState, forContinuousPaging);
        }

        public boolean isExhausted()
        {
            return pager.isExhausted();
        }

        public PagingState state(boolean inclusive)
        {
            return pager.state(inclusive);
        }

        public int maxRemaining()
        {
            return pager.maxRemaining();
        }

        public abstract PartitionIterator fetchPage(int pageSize, long queryStartNanoTime);

        /**
         * The pager for ordinary queries.
         */
        public static class NormalPager extends Pager
        {
            private final ConsistencyLevel consistency;
            private final ClientState clientState;
            private final boolean forContinuousPaging;

            private NormalPager(QueryPager pager, ConsistencyLevel consistency, ClientState clientState, boolean forContinuousPaging)
            {
                super(pager);
                this.consistency = consistency;
                this.clientState = clientState;
                this.forContinuousPaging = forContinuousPaging;
            }

            public PartitionIterator fetchPage(int pageSize, long queryStartNanoTime)
            {
                return pager.fetchPage(pageSize, consistency, clientState, queryStartNanoTime, forContinuousPaging);
            }
        }

        /**
         * A pager for internal queries.
         */
        public static class InternalPager extends Pager
        {
            private final ReadExecutionController executionController;

            private InternalPager(QueryPager pager, ReadExecutionController executionController)
            {
                super(pager);
                this.executionController = executionController;
            }

            public PartitionIterator fetchPage(int pageSize, long queryStartNanoTime)
            {
                return pager.fetchPageInternal(pageSize, executionController);
            }
        }
    }

    private ResultMessage.Rows execute(Pager pager,
                                       QueryOptions options,
                                       int pageSize,
                                       int nowInSec,
                                       int userLimit,
                                       long queryStartNanoTime) throws RequestValidationException, RequestExecutionException
    {
        if (aggregationSpec != null)
        {
            if (!restrictions.hasPartitionKeyRestrictions())
            {
                warn("Aggregation query used without partition key");
            }
            else if (restrictions.keyIsInRelation())
            {
                warn("Aggregation query used on multiple partition keys (IN restriction)");
            }
        }

        // We can't properly do post-query ordering if we page (see #6722)
        // For GROUP BY or aggregation queries we always page internally even if the user has turned paging off
        checkFalse(pageSize > 0 && needsPostQueryOrdering(),
                   "Cannot page queries with both ORDER BY and a IN restriction on the partition key;"
                   + " you must either remove the ORDER BY or the IN and sort client side, or disable paging for this query");

        ResultMessage.Rows msg;
        try (PartitionIterator page = pager.fetchPage(pageSize, queryStartNanoTime))
        {
            msg = processResults(page, options, nowInSec, userLimit);
        }

        // Please note that the isExhausted state of the pager only gets updated when we've closed the page, so this
        // shouldn't be moved inside the 'try' above.
        if (!pager.isExhausted())
            msg.result.metadata.setPagingResult(new PagingResult(pager.state(false)));

        return msg;
    }

    private void warn(String msg)
    {
        logger.warn(msg);
        ClientWarn.instance.warn(msg);
    }

    private ResultMessage.Rows processResults(PartitionIterator partitions,
                                              QueryOptions options,
                                              int nowInSec,
                                              int userLimit) throws RequestValidationException
    {
        ResultSet rset = process(partitions, options, nowInSec, userLimit);
        return new ResultMessage.Rows(rset);
    }

    public ResultMessage.Rows executeInternal(QueryState state, QueryOptions options) throws RequestExecutionException, RequestValidationException
    {
        return executeInternal(state, options, FBUtilities.nowInSeconds(), System.nanoTime());
    }

    public ResultMessage.Rows executeInternal(QueryState state, QueryOptions options, int nowInSec, long queryStartNanoTime) throws RequestExecutionException, RequestValidationException
    {
        int userLimit = getLimit(options);
        int userPerPartitionLimit = getPerPartitionLimit(options);
        int pageSize = getPageSize(options);
        ReadQuery query = getQuery(state, options, nowInSec, userLimit, userPerPartitionLimit, pageSize);

        try (ReadExecutionController executionController = query.executionController())
        {
            if (aggregationSpec == null && (pageSize <= 0 || (query.limits().count() <= pageSize)))
            {
                try (PartitionIterator data = query.executeInternal(executionController))
                {
                    return processResults(data, options, nowInSec, userLimit);
                }
            }
            else
            {
                QueryPager pager = getPager(query, options);

                return execute(Pager.forInternalQuery(pager, executionController), options, pageSize, nowInSec, userLimit, queryStartNanoTime);
            }
        }
    }

    /**
     * Execute the query synchronously, typically we only retrieve one page.
     * @param state - the query state
     * @param options - the query options
     * @param queryStartNanoTime - the timestamp returned by System.nanoTime() when this statement was received
     * @return - a message containing the result rows
     * @throws RequestExecutionException
     * @throws RequestValidationException
     */
    private ResultMessage.Rows execute(QueryState state, QueryOptions options, int nowInSec, ConsistencyLevel cl, long queryStartNanoTime)
    throws RequestExecutionException, RequestValidationException
    {
        int userLimit = getLimit(options);
        int userPerPartitionLimit = getPerPartitionLimit(options);
        int pageSize = getPageSize(options);
        ReadQuery query = getQuery(state, options, nowInSec, userLimit, userPerPartitionLimit, pageSize);

        if (aggregationSpec == null && (pageSize <= 0 || (query.limits().count() <= pageSize)))
            return execute(query, options, state, nowInSec, userLimit, queryStartNanoTime);

        QueryPager pager = getPager(query, options);

        return execute(Pager.forNormalQuery(pager, cl, state.getClientState(), false), options, pageSize, nowInSec, userLimit, queryStartNanoTime);
    }

    /**
     * Execute the query by pushing multiple pages to the client continuously, as soon as they become available.
     *
     * @param state - the query state
     * @param options - the query options
     * @param queryStartNanoTime - the timestamp returned by System.nanoTime() when this statement was received
     * @return - a void message, the results will be sent asynchronously by the async paging service
     * @throws RequestExecutionException
     * @throws RequestValidationException
     */
    private ResultMessage.Rows executeContinuous(QueryState state, QueryOptions options, int nowInSec, ConsistencyLevel cl, long queryStartNanoTime)
    throws RequestValidationException, RequestExecutionException
    {
        ContinuousPagingService.metrics.requests.mark();

        checkFalse(needsPostQueryOrdering(),
                   "Cannot page queries with both ORDER BY and a IN restriction on the partition key;"
                   + " you must either remove the ORDER BY or the IN and sort client side, or avoid async paging for this query");

        int userLimit = getLimit(options);
        int userPerPartitionLimit = getPerPartitionLimit(options);
        int pageSize = getPageSize(options);

        ReadQuery query = getQuery(state, options, nowInSec, userLimit, userPerPartitionLimit, pageSize);
        ContinuousPagingExecutor executor = new ContinuousPagingExecutor(this, options, state, cl, query, queryStartNanoTime, pageSize);
        ResultBuilder builder = ContinuousPagingService.makeBuilder(this, executor, state, options, DatabaseDescriptor.getContinuousPaging());

        executor.schedule(options.getPagingOptions().state(), builder);
        return new ResultMessage.Rows(new ResultSet(getResultMetadata().copy(), Collections.emptyList()), false);
    }

    /**
     * A class for executing queries with continuous paging.
     */
    public final static class ContinuousPagingExecutor
    {
        final SelectStatement statement;
        final QueryOptions options;
        final QueryState state;
        final ConsistencyLevel consistencyLevel;
        final int pageSize;
        final ReadQuery query;
        final boolean isLocalQuery;
        final long queryStartNanoTime;

        // Not final because it is recreated every time we reschedule
        Pager pager;

        // Not final because it is updated every time we schedule a task
        long schedulingTimeNano;

        private ContinuousPagingExecutor(SelectStatement statement,
                                         QueryOptions options,
                                         QueryState state,
                                         ConsistencyLevel consistencyLevel,
                                         ReadQuery query,
                                         long queryStartNanoTime,
                                         int pageSize)
        {
            this.statement = statement;
            this.options = options;
            this.state = state;
            this.consistencyLevel = consistencyLevel;
            this.pageSize = pageSize;
            this.query = query;
            this.isLocalQuery = consistencyLevel.isSingleNode() && query.queriesOnlyLocalData();
            this.queryStartNanoTime = queryStartNanoTime;
        }

        public PagingState state(boolean inclusive)
        {
            return pager == null || pager.isExhausted() ? null : pager.state(inclusive);
        }

        public void retrieveMultiplePages(PagingState pagingState, ResultBuilder builder)
        {
            // update the metrics with how long we were waiting since scheduling this task
            ContinuousPagingService.metrics.waitingTime.addNano(System.nanoTime() - schedulingTimeNano);

            if (logger.isTraceEnabled())
                logger.trace("{}.{} - retrieving multiple pages with paging state {}",
                             statement.cfm.ksName, statement.cfm.cfName, pagingState);

            assert pager == null;
            assert !builder.isCompleted();

            try
            {
                pager = Pager.forNormalQuery(statement.getPager(query, pagingState, options.getProtocolVersion()),
                                             consistencyLevel,
                                             state.getClientState(),
                                             true);


                // non-local queries span only one page at a time in SP, and each page is monitored starting from
                // queryStartNanoTime and will fail once RPC read timeout has elapsed, so we must use System.nanoTime()
                // instead of queryStartNanoTime for distirbuted queries
                // local queries, on the other hand, are not monitored against the RPC timeout and we want to record
                // the entire query duration in the metrics, so we should not reset queryStartNanoTime, further we
                // should query all available data, not just page size rows
                int pageSize = isLocalQuery ? pager.maxRemaining() : this.pageSize;
                long queryStart = isLocalQuery ? queryStartNanoTime : System.nanoTime();

                try (PartitionIterator page = pager.fetchPage(pageSize, queryStart))
                {
                    process(page, builder);
                }

                maybeReschedule(builder);
            }
            catch (Throwable t)
            {
                JVMStabilityInspector.inspectThrowable(t);
                logger.error("Failed to process multiple pages with error: {}", t.getMessage(), t);

                builder.complete(t);
            }
        }

        /**
         * Iterate the results and pass them to the builder by calling statement.processPartition().
         *
         * @param partitions - the partitions to iterate.
         * @throws InvalidRequestException
         */
        void process(PartitionIterator partitions, ResultBuilder builder) throws InvalidRequestException
        {
            while (partitions.hasNext())
            {
                try (RowIterator partition = partitions.next())
                {
                    statement.processPartition(partition, options, builder, query.nowInSec());
                }

                if (builder.isCompleted())
                    break;
            }
        }

        /**
         * This method is called when the iteration in retrieveMultiplePages() terminates.
         *
         * If the pager is exhausted, then we've run out of data, in this case we check
         * if we need to complete the builder and then we are done.
         *
         * Otherwise, if there is still data, either the iteration was interrupted by the iterator (maximum
         * time constraint in the local case or a single page in the distributed case), or
         * by the builder itself (continuous paging was cancelled or has reached the maximum
         * number of pages). In the first case, builder not completed, we reschedule, in the second case
         * we're done.
         *
         * @param builder - the result builder
         */
        void maybeReschedule(ResultBuilder builder)
        {
            assert pager != null;

            if (pager.isExhausted())
            {
                builder.complete();
                ContinuousPagingService.metrics.addTotalDuration(isLocalQuery, System.nanoTime() - queryStartNanoTime);
            }
            else
            {
                if (!builder.isCompleted())
                    schedule(pager.state(false), builder);
            }
        }

        private void schedule(PagingState pagingState, ResultBuilder builder)
        {
            if (logger.isTraceEnabled())
                logger.trace("{}.{} - scheduling retrieving of multiple pages with paging state {}",
                             statement.cfm.ksName, statement.cfm.cfName, pagingState);

            // the pager will be recreated when retrieveMultiplePages executes, set it to null because in the local
            // case the pager depends on the execution controller, which will be released when this method returns
            pager = null;

            schedulingTimeNano = System.nanoTime();
            StageManager.getStage(Stage.CONTINUOUS_PAGING).submit(() -> retrieveMultiplePages(pagingState, builder));
        }
    }

    private QueryPager getPager(ReadQuery query, QueryOptions options)
    {
        PagingState pagingState = options.getPagingOptions() == null
                                  ? null
                                  : options.getPagingOptions().state();
        return getPager(query, pagingState, options.getProtocolVersion());
    }

    private QueryPager getPager(ReadQuery query, PagingState pagingState, ProtocolVersion protocolVersion)
    {
        QueryPager pager = query.getPager(pagingState, protocolVersion);

        if (aggregationSpec == null || query == ReadQuery.EMPTY)
            return pager;

        return new AggregationQueryPager(pager, query.limits());
    }

    public ResultSet process(PartitionIterator partitions, int nowInSec) throws InvalidRequestException
    {
        return process(partitions, QueryOptions.DEFAULT, nowInSec, getLimit(QueryOptions.DEFAULT));
    }

    public String keyspace()
    {
        return table.keyspace;
    }

    public String columnFamily()
    {
        return table.name;
    }

    /**
     * May be used by custom QueryHandler implementations
     */
    public Selection getSelection()
    {
        return selection;
    }

    /**
     * May be used by custom QueryHandler implementations
     */
    public StatementRestrictions getRestrictions()
    {
        return restrictions;
    }

    private ReadQuery getSliceCommands(QueryOptions options, DataLimits limit, int nowInSec) throws RequestValidationException
    {
        Collection<ByteBuffer> keys = restrictions.getPartitionKeys(options);
        if (keys.isEmpty())
            return ReadQuery.EMPTY;

        ClusteringIndexFilter filter = makeClusteringIndexFilter(options);
        if (filter == null)
            return ReadQuery.EMPTY;

        RowFilter rowFilter = getRowFilter(options);

        // Note that we use the total limit for every key, which is potentially inefficient.
        // However, IN + LIMIT is not a very sensible choice.
        List<SinglePartitionReadCommand> commands = new ArrayList<>(keys.size());
        for (ByteBuffer key : keys)
        {
            QueryProcessor.validateKey(key);
            DecoratedKey dk = table.partitioner.decorateKey(ByteBufferUtil.clone(key));
            commands.add(SinglePartitionReadCommand.create(table, nowInSec, queriedColumns, rowFilter, limit, dk, filter));
        }

        return new SinglePartitionReadCommand.Group(commands, limit);
    }

    /**
     * Returns the slices fetched by this SELECT, assuming an internal call (no bound values in particular).
     * <p>
     * Note that if the SELECT intrinsically selects rows by names, we convert them into equivalent slices for
     * the purpose of this method. This is used for MVs to restrict what needs to be read when we want to read
     * everything that could be affected by a given view (and so, if the view SELECT statement has restrictions
     * on the clustering columns, we can restrict what we read).
     */
    public Slices clusteringIndexFilterAsSlices()
    {
        QueryOptions options = QueryOptions.forInternalCalls(Collections.emptyList());
        ClusteringIndexFilter filter = makeClusteringIndexFilter(options);
        if (filter instanceof ClusteringIndexSliceFilter)
            return ((ClusteringIndexSliceFilter)filter).requestedSlices();

        Slices.Builder builder = new Slices.Builder(table.comparator);
        for (Clustering clustering: ((ClusteringIndexNamesFilter)filter).requestedRows())
            builder.add(Slice.make(clustering));
        return builder.build();
    }

    /**
     * Returns a read command that can be used internally to query all the rows queried by this SELECT for a
     * give key (used for materialized views).
     */
    public SinglePartitionReadCommand internalReadForView(DecoratedKey key, int nowInSec)
    {
        QueryOptions options = QueryOptions.forInternalCalls(Collections.emptyList());
        ClusteringIndexFilter filter = makeClusteringIndexFilter(options);
        RowFilter rowFilter = getRowFilter(options);
        return SinglePartitionReadCommand.create(table, nowInSec, queriedColumns, rowFilter, DataLimits.NONE, key, filter);
    }

    /**
     * The {@code RowFilter} for this SELECT, assuming an internal call (no bound values in particular).
     */
    public RowFilter rowFilterForInternalCalls()
    {
        return getRowFilter(QueryOptions.forInternalCalls(Collections.emptyList()));
    }

    private ReadQuery getRangeCommand(QueryState queryState, QueryOptions options, DataLimits limit, int nowInSec) throws RequestValidationException
    {
        ClusteringIndexFilter clusteringIndexFilter = makeClusteringIndexFilter(options);
        if (clusteringIndexFilter == null)
            return ReadQuery.EMPTY;

        RowFilter rowFilter = getRowFilter(options);

        // The LIMIT provided by the user is the number of CQL row he wants returned.
        // We want to have getRangeSlice to count the number of columns, not the number of keys.
        AbstractBounds<PartitionPosition> keyBounds = restrictions.getPartitionKeyBounds(options);
        if (keyBounds == null)
            return ReadQuery.EMPTY;

        PartitionRangeReadCommand command = new PartitionRangeReadCommand(table,
                                                                          nowInSec,
                                                                          queriedColumns,
                                                                          rowFilter,
                                                                          limit,
                                                                          new DataRange(keyBounds, clusteringIndexFilter),
                                                                          Optional.empty());
        // If there's a secondary index that the command can use, have it validate
        // the request parameters. Note that as a side effect, if a viable Index is
        // identified by the CFS's index manager, it will be cached in the command
        // and serialized during distribution to replicas in order to avoid performing
        // further lookups.
        command.maybeValidateIndex();

        ClientState clientState = queryState.getClientState();
        // Warn about SASI usage.
        if (!clientState.isInternal && !clientState.isSASIWarningIssued() &&
            command.getIndex(Keyspace.open(cfm.ksName).getColumnFamilyStore(cfm.cfName)) instanceof SASIIndex)
        {
            warn(String.format(SASIIndex.USAGE_WARNING, cfm.ksName, cfm.cfName));
            clientState.setSASIWarningIssued();
        }

        return command;
    }

    private ClusteringIndexFilter makeClusteringIndexFilter(QueryOptions options)
    throws InvalidRequestException
    {
        if (parameters.isDistinct)
        {
            // We need to be able to distinguish between partition having live rows and those that don't. But
            // doing so is not trivial since "having a live row" depends potentially on
            //   1) when the query is performed, due to TTLs
            //   2) how thing reconcile together between different nodes
            // so that it's hard to really optimize properly internally. So to keep it simple, we simply query
            // for the first row of the partition and hence uses Slices.ALL. We'll limit it to the first live
            // row however in getLimit().
            return new ClusteringIndexSliceFilter(Slices.ALL, false);
        }

        if (restrictions.isColumnRange())
        {
            Slices slices = makeSlices(options);
            if (slices == Slices.NONE && !selection.containsStaticColumns())
                return null;

            return new ClusteringIndexSliceFilter(slices, isReversed);
        }
        else
        {
            NavigableSet<Clustering> clusterings = getRequestedRows(options);
            // We can have no clusterings if either we're only selecting the static columns, or if we have
            // a 'IN ()' for clusterings. In that case, we still want to query if some static columns are
            // queried. But we're fine otherwise.
            if (clusterings.isEmpty() && queriedColumns.fetchedColumns().statics.isEmpty())
                return null;

            return new ClusteringIndexNamesFilter(clusterings, isReversed);
        }
    }

    private Slices makeSlices(QueryOptions options)
    throws InvalidRequestException
    {
        SortedSet<ClusteringBound> startBounds = restrictions.getClusteringColumnsBounds(Bound.START, options);
        SortedSet<ClusteringBound> endBounds = restrictions.getClusteringColumnsBounds(Bound.END, options);
        assert startBounds.size() == endBounds.size();

        // The case where startBounds == 1 is common enough that it's worth optimizing
        if (startBounds.size() == 1)
        {
            ClusteringBound start = startBounds.first();
            ClusteringBound end = endBounds.first();
            return table.comparator.compare(start, end) > 0
                 ? Slices.NONE
                 : Slices.with(table.comparator, Slice.make(start, end));
        }

        Slices.Builder builder = new Slices.Builder(table.comparator, startBounds.size());
        Iterator<ClusteringBound> startIter = startBounds.iterator();
        Iterator<ClusteringBound> endIter = endBounds.iterator();
        while (startIter.hasNext() && endIter.hasNext())
        {
            ClusteringBound start = startIter.next();
            ClusteringBound end = endIter.next();

            // Ignore slices that are nonsensical
            if (table.comparator.compare(start, end) > 0)
                continue;

            builder.add(start, end);
        }

        return builder.build();
    }

    private DataLimits getDataLimits(int userLimit, int perPartitionLimit, int pageSize)
    {
        int cqlRowLimit = DataLimits.NO_LIMIT;
        int cqlPerPartitionLimit = DataLimits.NO_LIMIT;

        // If we do post ordering we need to get all the results sorted before we can trim them.
        if (aggregationSpec != AggregationSpecification.AGGREGATE_EVERYTHING)
        {
            if (!needsPostQueryOrdering())
                cqlRowLimit = userLimit;
            cqlPerPartitionLimit = perPartitionLimit;
        }

        // Group by and aggregation queries will always be paged internally to avoid OOM.
        // If the user provided a pageSize we'll use that to page internally (because why not), otherwise we use our default
        if (pageSize <= 0)
            pageSize = DEFAULT_PAGE_SIZE;

        // Aggregation queries work fine on top of the group by paging but to maintain
        // backward compatibility we need to use the old way.
        if (aggregationSpec != null && aggregationSpec != AggregationSpecification.AGGREGATE_EVERYTHING)
        {
            if (parameters.isDistinct)
                return DataLimits.distinctLimits(cqlRowLimit);

            return DataLimits.groupByLimits(cqlRowLimit,
                                            cqlPerPartitionLimit,
                                            pageSize,
                                            aggregationSpec);
        }

        if (parameters.isDistinct)
            return cqlRowLimit == DataLimits.NO_LIMIT ? DataLimits.DISTINCT_NONE : DataLimits.distinctLimits(cqlRowLimit);

        return DataLimits.cqlLimits(cqlRowLimit, cqlPerPartitionLimit);
    }

    /**
     * Returns the limit specified by the user.
     * May be used by custom QueryHandler implementations
     *
     * @return the limit specified by the user or <code>DataLimits.NO_LIMIT</code> if no value
     * as been specified.
     */
    public int getLimit(QueryOptions options)
    {
        return getLimit(limit, options);
    }

    /**
     * Returns the per partition limit specified by the user.
     * May be used by custom QueryHandler implementations
     *
     * @return the per partition limit specified by the user or <code>DataLimits.NO_LIMIT</code> if no value
     * as been specified.
     */
    public int getPerPartitionLimit(QueryOptions options)
    {
        return getLimit(perPartitionLimit, options);
    }

    private int getLimit(Term limit, QueryOptions options)
    {
        int userLimit = DataLimits.NO_LIMIT;

        if (limit != null)
        {
            ByteBuffer b = checkNotNull(limit.bindAndGet(options), "Invalid null value of limit");
            // treat UNSET limit value as 'unlimited'
            if (b != UNSET_BYTE_BUFFER)
            {
                try
                {
                    Int32Type.instance.validate(b);
                    userLimit = Int32Type.instance.compose(b);
                    checkTrue(userLimit > 0, "LIMIT must be strictly positive");
                }
                catch (MarshalException e)
                {
                    throw new InvalidRequestException("Invalid limit value");
                }
            }
        }
        return userLimit;
    }

    private NavigableSet<Clustering> getRequestedRows(QueryOptions options) throws InvalidRequestException
    {
        // Note: getRequestedColumns don't handle static columns, but due to CASSANDRA-5762
        // we always do a slice for CQL3 tables, so it's ok to ignore them here
        assert !restrictions.isColumnRange();
        return restrictions.getClusteringColumns(options);
    }

    /**
     * May be used by custom QueryHandler implementations
     */
    public RowFilter getRowFilter(QueryOptions options) throws InvalidRequestException
    {
        ColumnFamilyStore cfs = Keyspace.open(keyspace()).getColumnFamilyStore(columnFamily());
        SecondaryIndexManager secondaryIndexManager = cfs.indexManager;
        RowFilter filter = restrictions.getRowFilter(secondaryIndexManager, options);
        return filter;
    }

    private ResultSet process(PartitionIterator partitions,
                              QueryOptions options,
                              int nowInSec,
                              int userLimit) throws InvalidRequestException
    {
        ResultSet.Builder result = ResultSet.makeBuilder(options, parameters.isJson, aggregationSpec, selection);

        while (partitions.hasNext())
        {
            try (RowIterator partition = partitions.next())
            {
                processPartition(partition, options, result, nowInSec);
            }
        }

        return postQueryProcessing(result, userLimit);
    }

    private ResultSet postQueryProcessing(ResultSet.Builder result, int userLimit)
    {
        ResultSet cqlRows = result.build();

        orderResults(cqlRows);

        cqlRows.trim(userLimit);

        return cqlRows;
    }

    public static ByteBuffer[] getComponents(TableMetadata metadata, DecoratedKey dk)
    {
        ByteBuffer key = dk.getKey();
        if (metadata.partitionKeyType instanceof CompositeType)
        {
            return ((CompositeType)metadata.partitionKeyType).split(key);
        }
        else
        {
            return new ByteBuffer[]{ key };
        }
    }

    // Determines whether, when we have a partition result with not rows, we still return the static content (as a
    // result set row with null for all other regular columns.)
    private boolean returnStaticContentOnPartitionWithNoRows()
    {
        // The general rational is that if some rows are specifically selected by the query (have clustering or
        // regular columns restrictions), we ignore partitions that are empty outside of static content, but if it's a full partition
        // query, then we include that content.
        // We make an exception for "static compact" table are from a CQL standpoint we always want to show their static
        // content for backward compatiblity.
        return queriesFullPartitions() || table.isStaticCompactTable();
    }

    // Used by ModificationStatement for CAS operations
    void processPartition(RowIterator partition, QueryOptions options, ResultBuilder result, int nowInSec)
    throws InvalidRequestException
    {
        ProtocolVersion protocolVersion = options.getProtocolVersion();

        ByteBuffer[] keyComponents = getComponents(table, partition.partitionKey());

        Row staticRow = partition.staticRow();
        // If there is no rows, we include the static content if we should and we're done.
        if (!partition.hasNext())
        {
            if (!staticRow.isEmpty() && returnStaticContentOnPartitionWithNoRows())
            {
                result.newRow(partition.partitionKey(), staticRow.clustering());
                for (ColumnMetadata def : selection.getColumns())
                {
                    switch (def.kind)
                    {
                        case PARTITION_KEY:
                            result.add(keyComponents[def.position()]);
                            break;
                        case STATIC:
                            addValue(result, def, staticRow, nowInSec, protocolVersion);
                            break;
                        default:
                            result.add(null);
                    }
                }
            }
            return;
        }
        if (result.isCompleted())
            return;

        while (partition.hasNext())
        {
            Row row = partition.next();
            result.newRow(partition.partitionKey(), row.clustering());
            // Respect selection order
            for (ColumnMetadata def : selection.getColumns())
            {
                switch (def.kind)
                {
                    case PARTITION_KEY:
                        result.add(keyComponents[def.position()]);
                        break;
                    case CLUSTERING:
                        result.add(row.clustering().get(def.position()));
                        break;
                    case REGULAR:
                        addValue(result, def, row, nowInSec, protocolVersion);
                        break;
                    case STATIC:
                        addValue(result, def, staticRow, nowInSec, protocolVersion);
                        break;
                }
            }

            if (result.isCompleted())
                break;
        }
    }

    /**
     * Checks if the query is a full partitions selection.
     * @return {@code true} if the query is a full partitions selection, {@code false} otherwise.
     */
    private boolean queriesFullPartitions()
    {
        return !restrictions.hasClusteringColumnsRestrictions() && !restrictions.hasRegularColumnsRestrictions();
    }

<<<<<<< HEAD
    private static void addValue(ResultBuilder result, ColumnDefinition def, Row row, int nowInSec, ProtocolVersion protocolVersion)
=======
    private static void addValue(Selection.ResultSetBuilder result, ColumnMetadata def, Row row, int nowInSec, ProtocolVersion protocolVersion)
>>>>>>> 03662bb3
    {
        if (def.isComplex())
        {
            assert def.type.isMultiCell();
            ComplexColumnData complexData = row.getComplexColumnData(def);
            if (complexData == null)
                result.add(null);
            else if (def.type.isCollection())
                result.add(((CollectionType) def.type).serializeForNativeProtocol(complexData.iterator(), protocolVersion));
            else
                result.add(((UserType) def.type).serializeForNativeProtocol(complexData.iterator(), protocolVersion));
        }
        else
        {
            result.add(row.getCell(def), nowInSec);
        }
    }

    private boolean needsPostQueryOrdering()
    {
        // We need post-query ordering only for queries with IN on the partition key and an ORDER BY.
        return restrictions.keyIsInRelation() && !parameters.orderings.isEmpty();
    }

    /**
     * Orders results when multiple keys are selected (using IN)
     */
    private void orderResults(ResultSet cqlRows)
    {
        if (cqlRows.size() == 0 || !needsPostQueryOrdering())
            return;

        Collections.sort(cqlRows.rows, orderingComparator);
    }

    public static class RawStatement extends CFStatement
    {
        public final Parameters parameters;
        public final List<RawSelector> selectClause;
        public final WhereClause whereClause;
        public final Term.Raw limit;
        public final Term.Raw perPartitionLimit;

        public RawStatement(CFName cfName, Parameters parameters,
                            List<RawSelector> selectClause,
                            WhereClause whereClause,
                            Term.Raw limit,
                            Term.Raw perPartitionLimit)
        {
            super(cfName);
            this.parameters = parameters;
            this.selectClause = selectClause;
            this.whereClause = whereClause;
            this.limit = limit;
            this.perPartitionLimit = perPartitionLimit;
        }

        public ParsedStatement.Prepared prepare() throws InvalidRequestException
        {
            return prepare(false);
        }

        public ParsedStatement.Prepared prepare(boolean forView) throws InvalidRequestException
        {
            TableMetadata table = Schema.instance.validateTable(keyspace(), columnFamily());
            VariableSpecifications boundNames = getBoundVariables();

            Selection selection = selectClause.isEmpty()
                                  ? Selection.wildcard(table)
                                  : Selection.fromSelectors(table, selectClause, boundNames, !parameters.groups.isEmpty());

            StatementRestrictions restrictions = prepareRestrictions(table, boundNames, selection, forView);

            if (parameters.isDistinct)
            {
                checkNull(perPartitionLimit, "PER PARTITION LIMIT is not allowed with SELECT DISTINCT queries");
                validateDistinctSelection(table, selection, restrictions);
            }

            AggregationSpecification aggregationSpec = getAggregationSpecification(table,
                                                                                   selection,
                                                                                   restrictions,
                                                                                   parameters.isDistinct);

            checkFalse(aggregationSpec == AggregationSpecification.AGGREGATE_EVERYTHING && perPartitionLimit != null,
                       "PER PARTITION LIMIT is not allowed with aggregate queries.");

            Comparator<List<ByteBuffer>> orderingComparator = null;
            boolean isReversed = false;

            if (!parameters.orderings.isEmpty())
            {
                assert !forView;
                verifyOrderingIsAllowed(restrictions);
                orderingComparator = getOrderingComparator(table, selection, restrictions);
                isReversed = isReversed(table);
                if (isReversed)
                    orderingComparator = Collections.reverseOrder(orderingComparator);
            }

            checkNeedsFiltering(restrictions);

            SelectStatement stmt = new SelectStatement(table,
                                                       boundNames.size(),
                                                       parameters,
                                                       selection,
                                                       restrictions,
                                                       isReversed,
                                                       aggregationSpec,
                                                       orderingComparator,
                                                       prepareLimit(boundNames, limit, keyspace(), limitReceiver()),
                                                       prepareLimit(boundNames, perPartitionLimit, keyspace(), perPartitionLimitReceiver()));

            return new ParsedStatement.Prepared(stmt, boundNames, boundNames.getPartitionKeyBindIndexes(table));
        }

        /**
         * Prepares the restrictions.
         *
         * @param metadata the column family meta data
         * @param boundNames the variable specifications
         * @param selection the selection
         * @return the restrictions
         * @throws InvalidRequestException if a problem occurs while building the restrictions
         */
        private StatementRestrictions prepareRestrictions(TableMetadata metadata,
                                                          VariableSpecifications boundNames,
                                                          Selection selection,
                                                          boolean forView) throws InvalidRequestException
        {
            return new StatementRestrictions(StatementType.SELECT,
                                             metadata,
                                             whereClause,
                                             boundNames,
                                             selection.containsOnlyStaticColumns(),
                                             parameters.allowFiltering,
                                             forView);
        }

        /** Returns a Term for the limit or null if no limit is set */
        private Term prepareLimit(VariableSpecifications boundNames, Term.Raw limit,
                                  String keyspace, ColumnSpecification limitReceiver) throws InvalidRequestException
        {
            if (limit == null)
                return null;

            Term prepLimit = limit.prepare(keyspace, limitReceiver);
            prepLimit.collectMarkerSpecification(boundNames);
            return prepLimit;
        }

        private static void verifyOrderingIsAllowed(StatementRestrictions restrictions) throws InvalidRequestException
        {
            checkFalse(restrictions.usesSecondaryIndexing(), "ORDER BY with 2ndary indexes is not supported.");
            checkFalse(restrictions.isKeyRange(), "ORDER BY is only supported when the partition key is restricted by an EQ or an IN.");
        }

        private static void validateDistinctSelection(TableMetadata metadata,
                                                      Selection selection,
                                                      StatementRestrictions restrictions)
                                                      throws InvalidRequestException
        {
            checkFalse(restrictions.hasClusteringColumnsRestrictions() ||
                       (restrictions.hasNonPrimaryKeyRestrictions() && !restrictions.nonPKRestrictedColumns(true).stream().allMatch(ColumnMetadata::isStatic)),
                       "SELECT DISTINCT with WHERE clause only supports restriction by partition key and/or static columns.");

            Collection<ColumnMetadata> requestedColumns = selection.getColumns();
            for (ColumnMetadata def : requestedColumns)
                checkFalse(!def.isPartitionKey() && !def.isStatic(),
                           "SELECT DISTINCT queries must only request partition key columns and/or static columns (not %s)",
                           def.name);

            // If it's a key range, we require that all partition key columns are selected so we don't have to bother
            // with post-query grouping.
            if (!restrictions.isKeyRange())
                return;

            for (ColumnMetadata def : metadata.partitionKeyColumns())
                checkTrue(requestedColumns.contains(def),
                          "SELECT DISTINCT queries must request all the partition key columns (missing %s)", def.name);
        }

        /**
         * Creates the <code>AggregationSpecification</code>s used to make the aggregates.
         *
         * @param metadata the table metadata
         * @param selection the selection
         * @param restrictions the restrictions
         * @param isDistinct <code>true</code> if the query is a DISTINCT one. 
         * @return the <code>AggregationSpecification</code>s used to make the aggregates
         */
        private AggregationSpecification getAggregationSpecification(TableMetadata metadata,
                                                                     Selection selection,
                                                                     StatementRestrictions restrictions,
                                                                     boolean isDistinct)
        {
            if (parameters.groups.isEmpty())
                return selection.isAggregate() ? AggregationSpecification.AGGREGATE_EVERYTHING
                                               : null;

            int clusteringPrefixSize = 0;

            Iterator<ColumnMetadata> pkColumns = metadata.primaryKeyColumns().iterator();
            for (ColumnMetadata.Raw raw : parameters.groups)
            {
                ColumnMetadata def = raw.prepare(metadata);

                checkTrue(def.isPartitionKey() || def.isClusteringColumn(),
                          "Group by is currently only supported on the columns of the PRIMARY KEY, got %s", def.name);

                while (true)
                {
                    checkTrue(pkColumns.hasNext(),
                              "Group by currently only support groups of columns following their declared order in the PRIMARY KEY");

                    ColumnMetadata pkColumn = pkColumns.next();

                    if (pkColumn.isClusteringColumn())
                        clusteringPrefixSize++;

                    // As we do not support grouping on only part of the partition key, we only need to know
                    // which clustering columns need to be used to build the groups
                    if (pkColumn.equals(def))
                        break;

                    checkTrue(restrictions.isColumnRestrictedByEq(pkColumn),
                              "Group by currently only support groups of columns following their declared order in the PRIMARY KEY");
                }
            }

            checkFalse(pkColumns.hasNext() && pkColumns.next().isPartitionKey(),
                       "Group by is not supported on only a part of the partition key");

            checkFalse(clusteringPrefixSize > 0 && isDistinct,
                       "Grouping on clustering columns is not allowed for SELECT DISTINCT queries");

            return AggregationSpecification.aggregatePkPrefix(metadata.comparator, clusteringPrefixSize);
        }

        private Comparator<List<ByteBuffer>> getOrderingComparator(TableMetadata metadata,
                                                                   Selection selection,
                                                                   StatementRestrictions restrictions)
                                                                   throws InvalidRequestException
        {
            if (!restrictions.keyIsInRelation())
                return null;

            Map<ColumnIdentifier, Integer> orderingIndexes = getOrderingIndex(metadata, selection);

            List<Integer> idToSort = new ArrayList<Integer>();
            List<Comparator<ByteBuffer>> sorters = new ArrayList<Comparator<ByteBuffer>>();

            for (ColumnMetadata.Raw raw : parameters.orderings.keySet())
            {
                ColumnMetadata orderingColumn = raw.prepare(metadata);
                idToSort.add(orderingIndexes.get(orderingColumn.name));
                sorters.add(orderingColumn.type);
            }
            return idToSort.size() == 1 ? new SingleColumnComparator(idToSort.get(0), sorters.get(0))
                    : new CompositeComparator(sorters, idToSort);
        }

        private Map<ColumnIdentifier, Integer> getOrderingIndex(TableMetadata table, Selection selection)
                throws InvalidRequestException
        {
            // If we order post-query (see orderResults), the sorted column needs to be in the ResultSet for sorting,
            // even if we don't
            // ultimately ship them to the client (CASSANDRA-4911).
            Map<ColumnIdentifier, Integer> orderingIndexes = new HashMap<>();
            for (ColumnMetadata.Raw raw : parameters.orderings.keySet())
            {
                final ColumnMetadata def = raw.prepare(table);
                int index = selection.getResultSetIndex(def);
                if (index < 0)
                    index = selection.addColumnForOrdering(def);
                orderingIndexes.put(def.name, index);
            }
            return orderingIndexes;
        }

        private boolean isReversed(TableMetadata table) throws InvalidRequestException
        {
            Boolean[] reversedMap = new Boolean[table.clusteringColumns().size()];
            int i = 0;
            for (Map.Entry<ColumnMetadata.Raw, Boolean> entry : parameters.orderings.entrySet())
            {
                ColumnMetadata def = entry.getKey().prepare(table);
                boolean reversed = entry.getValue();

                checkTrue(def.isClusteringColumn(),
                          "Order by is currently only supported on the clustered columns of the PRIMARY KEY, got %s", def.name);

                checkTrue(i++ == def.position(),
                          "Order by currently only support the ordering of columns following their declared order in the PRIMARY KEY");

                reversedMap[def.position()] = (reversed != def.isReversedType());
            }

            // Check that all boolean in reversedMap, if set, agrees
            Boolean isReversed = null;
            for (Boolean b : reversedMap)
            {
                // Column on which order is specified can be in any order
                if (b == null)
                    continue;

                if (isReversed == null)
                {
                    isReversed = b;
                    continue;
                }
                checkTrue(isReversed.equals(b), "Unsupported order by relation");
            }
            assert isReversed != null;
            return isReversed;
        }

        /** If ALLOW FILTERING was not specified, this verifies that it is not needed */
        private void checkNeedsFiltering(StatementRestrictions restrictions) throws InvalidRequestException
        {
            // non-key-range non-indexed queries cannot involve filtering underneath
            if (!parameters.allowFiltering && (restrictions.isKeyRange() || restrictions.usesSecondaryIndexing()))
            {
                // We will potentially filter data if either:
                //  - Have more than one IndexExpression
                //  - Have no index expression and the row filter is not the identity
                checkFalse(restrictions.needFiltering(), StatementRestrictions.REQUIRES_ALLOW_FILTERING_MESSAGE);
            }
        }

        private ColumnSpecification limitReceiver()
        {
            return new ColumnSpecification(keyspace(), columnFamily(), new ColumnIdentifier("[limit]", true), Int32Type.instance);
        }

        private ColumnSpecification perPartitionLimitReceiver()
        {
            return new ColumnSpecification(keyspace(), columnFamily(), new ColumnIdentifier("[per_partition_limit]", true), Int32Type.instance);
        }

        @Override
        public String toString()
        {
            return MoreObjects.toStringHelper(this)
                              .add("name", cfName)
                              .add("selectClause", selectClause)
                              .add("whereClause", whereClause)
                              .add("isDistinct", parameters.isDistinct)
                              .toString();
        }
    }

    public static class Parameters
    {
        // Public because CASSANDRA-9858
        public final Map<ColumnMetadata.Raw, Boolean> orderings;
        public final List<ColumnMetadata.Raw> groups;
        public final boolean isDistinct;
        public final boolean allowFiltering;
        public final boolean isJson;

        public Parameters(Map<ColumnMetadata.Raw, Boolean> orderings,
                          List<ColumnMetadata.Raw> groups,
                          boolean isDistinct,
                          boolean allowFiltering,
                          boolean isJson)
        {
            this.orderings = orderings;
            this.groups = groups;
            this.isDistinct = isDistinct;
            this.allowFiltering = allowFiltering;
            this.isJson = isJson;
        }
    }

    private static abstract class ColumnComparator<T> implements Comparator<T>
    {
        protected final int compare(Comparator<ByteBuffer> comparator, ByteBuffer aValue, ByteBuffer bValue)
        {
            if (aValue == null)
                return bValue == null ? 0 : -1;

            return bValue == null ? 1 : comparator.compare(aValue, bValue);
        }
    }

    /**
     * Used in orderResults(...) method when single 'ORDER BY' condition where given
     */
    private static class SingleColumnComparator extends ColumnComparator<List<ByteBuffer>>
    {
        private final int index;
        private final Comparator<ByteBuffer> comparator;

        public SingleColumnComparator(int columnIndex, Comparator<ByteBuffer> orderer)
        {
            index = columnIndex;
            comparator = orderer;
        }

        public int compare(List<ByteBuffer> a, List<ByteBuffer> b)
        {
            return compare(comparator, a.get(index), b.get(index));
        }
    }

    /**
     * Used in orderResults(...) method when multiple 'ORDER BY' conditions where given
     */
    private static class CompositeComparator extends ColumnComparator<List<ByteBuffer>>
    {
        private final List<Comparator<ByteBuffer>> orderTypes;
        private final List<Integer> positions;

        private CompositeComparator(List<Comparator<ByteBuffer>> orderTypes, List<Integer> positions)
        {
            this.orderTypes = orderTypes;
            this.positions = positions;
        }

        public int compare(List<ByteBuffer> a, List<ByteBuffer> b)
        {
            for (int i = 0; i < positions.size(); i++)
            {
                Comparator<ByteBuffer> type = orderTypes.get(i);
                int columnPos = positions.get(i);

                int comparison = compare(type, a.get(columnPos), b.get(columnPos));

                if (comparison != 0)
                    return comparison;
            }

            return 0;
        }
    }
}<|MERGE_RESOLUTION|>--- conflicted
+++ resolved
@@ -25,20 +25,15 @@
 import org.slf4j.Logger;
 import org.slf4j.LoggerFactory;
 
-<<<<<<< HEAD
 import org.apache.cassandra.auth.permission.CorePermission;
 import org.apache.cassandra.concurrent.Stage;
 import org.apache.cassandra.concurrent.StageManager;
-import org.apache.cassandra.config.CFMetaData;
-import org.apache.cassandra.config.ColumnDefinition;
 import org.apache.cassandra.config.DatabaseDescriptor;
-=======
 import org.apache.cassandra.auth.Permission;
 import org.apache.cassandra.schema.ColumnMetadata;
 import org.apache.cassandra.schema.Schema;
 import org.apache.cassandra.schema.TableMetadata;
 import org.apache.cassandra.schema.TableMetadataRef;
->>>>>>> 03662bb3
 import org.apache.cassandra.cql3.*;
 import org.apache.cassandra.cql3.continuous.paging.ContinuousPagingService;
 import org.apache.cassandra.cql3.functions.Function;
@@ -159,7 +154,7 @@
      */
     public SelectStatement addIndexRestrictions(Restrictions indexRestrictions)
     {
-        return new SelectStatement(cfm,
+        return new SelectStatement(table,
                                    boundTerms,
                                    parameters,
                                    selection,
@@ -259,11 +254,7 @@
         }
         else
         {
-<<<<<<< HEAD
-            state.hasColumnFamilyAccess(cfm, CorePermission.SELECT);
-=======
-            state.hasColumnFamilyAccess(table, Permission.SELECT);
->>>>>>> 03662bb3
+            state.hasColumnFamilyAccess(table, CorePermission.SELECT);
         }
 
         for (Function function : getFunctions())
@@ -317,7 +308,7 @@
         // We know the size can only be in rows currently if continuous paging
         // is not used, so don't bother computing the average row size.
         return pagingOptions.isContinuous()
-             ? size.inEstimatedRows(ResultSet.estimatedRowSize(cfm, selection.getColumns()))
+             ? size.inEstimatedRows(ResultSet.estimatedRowSize(table, selection.getColumns()))
              : size.inRows();
     }
 
@@ -623,8 +614,8 @@
             ContinuousPagingService.metrics.waitingTime.addNano(System.nanoTime() - schedulingTimeNano);
 
             if (logger.isTraceEnabled())
-                logger.trace("{}.{} - retrieving multiple pages with paging state {}",
-                             statement.cfm.ksName, statement.cfm.cfName, pagingState);
+                logger.trace("{} - retrieving multiple pages with paging state {}",
+                             statement.table, pagingState);
 
             assert pager == null;
             assert !builder.isCompleted();
@@ -715,8 +706,8 @@
         private void schedule(PagingState pagingState, ResultBuilder builder)
         {
             if (logger.isTraceEnabled())
-                logger.trace("{}.{} - scheduling retrieving of multiple pages with paging state {}",
-                             statement.cfm.ksName, statement.cfm.cfName, pagingState);
+                logger.trace("{} - scheduling retrieving of multiple pages with paging state {}",
+                             statement.table, pagingState);
 
             // the pager will be recreated when retrieveMultiplePages executes, set it to null because in the local
             // case the pager depends on the execution controller, which will be released when this method returns
@@ -873,9 +864,9 @@
         ClientState clientState = queryState.getClientState();
         // Warn about SASI usage.
         if (!clientState.isInternal && !clientState.isSASIWarningIssued() &&
-            command.getIndex(Keyspace.open(cfm.ksName).getColumnFamilyStore(cfm.cfName)) instanceof SASIIndex)
-        {
-            warn(String.format(SASIIndex.USAGE_WARNING, cfm.ksName, cfm.cfName));
+            command.getIndex(Keyspace.open(table.keyspace).getColumnFamilyStore(table.name)) instanceof SASIIndex)
+        {
+            warn(String.format(SASIIndex.USAGE_WARNING, table.keyspace, table.name));
             clientState.setSASIWarningIssued();
         }
 
@@ -1185,11 +1176,7 @@
         return !restrictions.hasClusteringColumnsRestrictions() && !restrictions.hasRegularColumnsRestrictions();
     }
 
-<<<<<<< HEAD
-    private static void addValue(ResultBuilder result, ColumnDefinition def, Row row, int nowInSec, ProtocolVersion protocolVersion)
-=======
-    private static void addValue(Selection.ResultSetBuilder result, ColumnMetadata def, Row row, int nowInSec, ProtocolVersion protocolVersion)
->>>>>>> 03662bb3
+    private static void addValue(ResultBuilder result, ColumnMetadata def, Row row, int nowInSec, ProtocolVersion protocolVersion)
     {
         if (def.isComplex())
         {
