/*
 * Licensed to the Apache Software Foundation (ASF) under one
 * or more contributor license agreements.  See the NOTICE file
 * distributed with this work for additional information
 * regarding copyright ownership.  The ASF licenses this file
 * to you under the Apache License, Version 2.0 (the
 * "License"); you may not use this file except in compliance
 * with the License.  You may obtain a copy of the License at
 *
 *     http://www.apache.org/licenses/LICENSE-2.0
 *
 * Unless required by applicable law or agreed to in writing, software
 * distributed under the License is distributed on an "AS IS" BASIS,
 * WITHOUT WARRANTIES OR CONDITIONS OF ANY KIND, either express or implied.
 * See the License for the specific language governing permissions and
 * limitations under the License.
 */
package org.apache.cassandra.cql3.statements;

import java.nio.ByteBuffer;
import java.util.ArrayList;
import java.util.Collection;
import java.util.Collections;
import java.util.Comparator;
import java.util.HashMap;
import java.util.Iterator;
import java.util.List;
import java.util.Map;
import java.util.NavigableSet;
import java.util.Optional;
import java.util.SortedSet;

import com.google.common.base.MoreObjects;
import io.reactivex.Single;
import org.slf4j.Logger;
import org.slf4j.LoggerFactory;

import org.apache.cassandra.auth.permission.CorePermission;
import org.apache.cassandra.concurrent.Stage;
import org.apache.cassandra.concurrent.StageManager;
import org.apache.cassandra.config.CFMetaData;
import org.apache.cassandra.config.ColumnDefinition;
<<<<<<< HEAD
import org.apache.cassandra.cql3.CFName;
import org.apache.cassandra.cql3.CQLStatement;
import org.apache.cassandra.cql3.ColumnIdentifier;
import org.apache.cassandra.cql3.ColumnSpecification;
import org.apache.cassandra.cql3.QueryOptions;
import org.apache.cassandra.cql3.QueryProcessor;
import org.apache.cassandra.cql3.ResultSet;
import org.apache.cassandra.cql3.Term;
import org.apache.cassandra.cql3.VariableSpecifications;
import org.apache.cassandra.cql3.WhereClause;
=======
import org.apache.cassandra.config.DatabaseDescriptor;
import org.apache.cassandra.cql3.*;
import org.apache.cassandra.cql3.continuous.paging.ContinuousPagingService;
>>>>>>> 75a88c59
import org.apache.cassandra.cql3.functions.Function;
import org.apache.cassandra.cql3.restrictions.StatementRestrictions;
import org.apache.cassandra.cql3.selection.RawSelector;
import org.apache.cassandra.cql3.selection.ResultBuilder;
import org.apache.cassandra.cql3.selection.Selection;
import org.apache.cassandra.db.*;
import org.apache.cassandra.db.aggregation.AggregationSpecification;
import org.apache.cassandra.db.filter.*;
import org.apache.cassandra.db.marshal.CollectionType;
import org.apache.cassandra.db.marshal.CompositeType;
import org.apache.cassandra.db.marshal.Int32Type;
import org.apache.cassandra.db.marshal.UserType;
import org.apache.cassandra.db.partitions.PartitionIterator;
import org.apache.cassandra.db.rows.ComplexColumnData;
import org.apache.cassandra.db.rows.Row;
import org.apache.cassandra.db.rows.RowIterator;
import org.apache.cassandra.db.view.View;
import org.apache.cassandra.dht.AbstractBounds;
import org.apache.cassandra.exceptions.*;
import org.apache.cassandra.index.SecondaryIndexManager;
import org.apache.cassandra.index.sasi.SASIIndex;
import org.apache.cassandra.serializers.MarshalException;
import org.apache.cassandra.service.ClientState;
import org.apache.cassandra.service.ClientWarn;
import org.apache.cassandra.service.QueryState;
import org.apache.cassandra.service.pager.AggregationQueryPager;
import org.apache.cassandra.service.pager.PagingState;
import org.apache.cassandra.service.pager.QueryPager;
import org.apache.cassandra.transport.ProtocolVersion;
import org.apache.cassandra.transport.messages.ResultMessage;
import org.apache.cassandra.utils.ByteBufferUtil;
import org.apache.cassandra.utils.FBUtilities;
import org.apache.cassandra.utils.JVMStabilityInspector;

import static org.apache.cassandra.cql3.statements.RequestValidations.checkFalse;
import static org.apache.cassandra.cql3.statements.RequestValidations.checkNotNull;
import static org.apache.cassandra.cql3.statements.RequestValidations.checkNull;
import static org.apache.cassandra.cql3.statements.RequestValidations.checkTrue;
import static org.apache.cassandra.cql3.statements.RequestValidations.invalidRequest;
import static org.apache.cassandra.utils.ByteBufferUtil.UNSET_BYTE_BUFFER;

/**
 * Encapsulates a completely parsed SELECT query, including the target
 * column family, expression, result count, and ordering clause.
 *
 * A number of public methods here are only used internally. However,
 * many of these are made accessible for the benefit of custom
 * QueryHandler implementations, so before reducing their accessibility
 * due consideration should be given.
 */
public class SelectStatement implements CQLStatement
{
    private static final Logger logger = LoggerFactory.getLogger(SelectStatement.class);

    private static final int DEFAULT_PAGE_SIZE = 10000;

    private final int boundTerms;
    public final CFMetaData cfm;
    public final Parameters parameters;
    private final Selection selection;
    private final Term limit;
    private final Term perPartitionLimit;

    private final StatementRestrictions restrictions;

    private final boolean isReversed;

    /**
     * The <code>AggregationSpecification</code> used to make the aggregates.
     */
    public final AggregationSpecification aggregationSpec;

    /**
     * The comparator used to orders results when multiple keys are selected (using IN).
     */
    private final Comparator<List<ByteBuffer>> orderingComparator;

    private final ColumnFilter queriedColumns;

    // Used by forSelection below
    private static final Parameters defaultParameters = new Parameters(Collections.emptyMap(),
                                                                       Collections.emptyList(),
                                                                       false,
                                                                       false,
                                                                       false);

    public SelectStatement(CFMetaData cfm,
                           int boundTerms,
                           Parameters parameters,
                           Selection selection,
                           StatementRestrictions restrictions,
                           boolean isReversed,
                           AggregationSpecification aggregationSpec,
                           Comparator<List<ByteBuffer>> orderingComparator,
                           Term limit,
                           Term perPartitionLimit)
    {
        this.cfm = cfm;
        this.boundTerms = boundTerms;
        this.selection = selection;
        this.restrictions = restrictions;
        this.isReversed = isReversed;
        this.aggregationSpec = aggregationSpec;
        this.orderingComparator = orderingComparator;
        this.parameters = parameters;
        this.limit = limit;
        this.perPartitionLimit = perPartitionLimit;
        this.queriedColumns = gatherQueriedColumns();
    }

    public Iterable<Function> getFunctions()
    {
        List<Function> functions = new ArrayList<>();
        addFunctionsTo(functions);
        return functions;
    }

    private void addFunctionsTo(List<Function> functions)
    {
        selection.addFunctionsTo(functions);
        restrictions.addFunctionsTo(functions);

        if (limit != null)
            limit.addFunctionsTo(functions);

        if (perPartitionLimit != null)
            perPartitionLimit.addFunctionsTo(functions);
    }

    // Note that the queried columns internally is different from the one selected by the
    // user as it also include any column for which we have a restriction on.
    private ColumnFilter gatherQueriedColumns()
    {
        if (selection.isWildcard())
            return ColumnFilter.all(cfm);

        ColumnFilter.Builder builder = ColumnFilter.allRegularColumnsBuilder(cfm);
        // Adds all selected columns
        for (ColumnDefinition def : selection.getColumns())
            if (!def.isPrimaryKeyColumn())
                builder.add(def);
        // as well as any restricted column (so we can actually apply the restriction)
        builder.addAll(restrictions.nonPKRestrictedColumns(true));

        // In a number of cases, we want to distinguish between a partition truly empty and one with only static content
        // (but no rows). In those cases, we should force querying all static columns (to make the distinction).
        if (cfm.hasStaticColumns() && returnStaticContentOnPartitionWithNoRows())
            builder.addAll(cfm.partitionColumns().statics);

        return builder.build();
    }

    /**
     * The columns to fetch internally for this SELECT statement (which can be more than the one selected by the
     * user as it also include any restricted column in particular).
     */
    public ColumnFilter queriedColumns()
    {
        return queriedColumns;
    }

    // Creates a simple select based on the given selection.
    // Note that the results select statement should not be used for actual queries, but only for processing already
    // queried data through processColumnFamily.
    static SelectStatement forSelection(CFMetaData cfm, Selection selection)
    {
        return new SelectStatement(cfm,
                                   0,
                                   defaultParameters,
                                   selection,
                                   StatementRestrictions.empty(StatementType.SELECT, cfm),
                                   false,
                                   null,
                                   null,
                                   null,
                                   null);
    }

    public ResultSet.ResultMetadata getResultMetadata()
    {
        return selection.getResultMetadata(parameters.isJson);
    }

    public int getBoundTerms()
    {
        return boundTerms;
    }

    public void checkAccess(ClientState state) throws InvalidRequestException, UnauthorizedException
    {
        if (cfm.isView())
        {
            CFMetaData baseTable = View.findBaseTable(keyspace(), columnFamily());
            if (baseTable != null)
                state.hasColumnFamilyAccess(baseTable, CorePermission.SELECT);
        }
        else
        {
            state.hasColumnFamilyAccess(cfm, CorePermission.SELECT);
        }

        for (Function function : getFunctions())
            state.ensureHasPermission(CorePermission.EXECUTE, function);
    }

    public void validate(ClientState state) throws InvalidRequestException
    {
        // Nothing to do, all validation has been done by RawStatement.prepare()
    }

<<<<<<< HEAD
    public Single<? extends ResultMessage> execute(QueryState state, QueryOptions options, long queryStartNanoTime) throws RequestExecutionException, RequestValidationException
=======
    public ResultMessage.Rows execute(QueryState state, QueryOptions options, long queryStartNanoTime)
    throws RequestValidationException, RequestExecutionException
>>>>>>> 75a88c59
    {
        ConsistencyLevel cl = options.getConsistency();
        checkNotNull(cl, "Invalid empty consistency level");
        cl.validateForRead(keyspace());

        if (options.continuousPagesRequested())
        {
            checkNotNull(state.getConnection(), "Continuous paging should only be used for external queries");
            checkFalse(cl.isSerialConsistency(), "Continuous paging does not support serial reads");
            return executeContinuous(state, options, FBUtilities.nowInSeconds(), cl, queryStartNanoTime);
        }
        else
        {
            return execute(state, options, FBUtilities.nowInSeconds(), cl, queryStartNanoTime);
        }
    }

<<<<<<< HEAD
        // TODO paging support
         if (pageSize <= 0 || query.limits().count() <= pageSize)
            return execute(query, options, state, nowInSec, userLimit, queryStartNanoTime);

        QueryPager pager = query.getPager(options.getPagingState(), options.getProtocolVersion());
        return execute(Pager.forDistributedQuery(pager, cl, state.getClientState()), options, pageSize, nowInSec, userLimit, queryStartNanoTime);
    }


    public ReadQuery getQuery(QueryOptions options, int nowInSec) throws RequestValidationException
=======
    /**
     * Return the page size to be used for a query. If async paging is requested, then it overrides
     * the legacy page size set in the options. Note that if the page unit is bytes, then the estimated
     * page size in rows is only used when sending queries to replicas, it is not the page size returned
     * to the user, which is always controlled by
     * {@link ContinuousPagingService.PageBuilder} when async
     * paging is used.
     *
     * @param options - the query options
     *
     * @return the page size requested by the user or an estimate if paging in bytes
     */
    private int getPageSize(QueryOptions options)
    {
        QueryOptions.PagingOptions pagingOptions = options.getPagingOptions();
        if (pagingOptions == null)
            return -1;

        PageSize size = pagingOptions.pageSize();

        // We know the size can only be in rows currently if continuous paging
        // is not used, so don't bother computing the average row size.
        return pagingOptions.isContinuous()
             ? size.inEstimatedRows(ResultSet.estimatedRowSize(cfm, selection.getColumns()))
             : size.inRows();
    }

    public ReadQuery getQuery(QueryState queryState, QueryOptions options, int nowInSec) throws RequestValidationException
>>>>>>> 75a88c59
    {
        return getQuery(queryState, options, nowInSec, getLimit(options), getPerPartitionLimit(options), getPageSize(options));
    }

    public ReadQuery getQuery(QueryState queryState, QueryOptions options, int nowInSec, int userLimit, int perPartitionLimit, int pageSize)
    {
        boolean isPartitionRangeQuery = restrictions.isKeyRange() || restrictions.usesSecondaryIndexing();

        DataLimits limit = getDataLimits(userLimit, perPartitionLimit, pageSize);

        if (isPartitionRangeQuery)
            return getRangeCommand(queryState, options, limit, nowInSec);

        return getSliceCommands(options, limit, nowInSec);
    }

    private Single<ResultMessage.Rows> execute(ReadQuery query,
                                               QueryOptions options,
                                               QueryState state,
                                               int nowInSec,
                                               int userLimit, long queryStartNanoTime) throws RequestValidationException, RequestExecutionException
    {
<<<<<<< HEAD
        Single<PartitionIterator> data = query.execute(options.getConsistency(), state.getClientState(), queryStartNanoTime);
        return processResults(data, options, nowInSec, userLimit);
=======
        try (PartitionIterator data = query.execute(options.getConsistency(), state.getClientState(), queryStartNanoTime, false))
        {
            return processResults(data, options, nowInSec, userLimit);
        }
>>>>>>> 75a88c59
    }

    /**
     * A wrapper class for interfacing to the real pagers. Because we need to invoke a different method
     * depending on the query execution type (internal, local or distributed), this abstraction saves
     * code duplication.
     */
    private static abstract class Pager
    {
        protected QueryPager pager;

        protected Pager(QueryPager pager)
        {
            this.pager = pager;
        }

        public static Pager forInternalQuery(QueryPager pager, ReadExecutionController executionController)
        {
            return new InternalPager(pager, executionController);
        }

        public static Pager forNormalQuery(QueryPager pager, ConsistencyLevel consistency, ClientState clientState, boolean forContinuousPaging)
        {
            return new NormalPager(pager, consistency, clientState, forContinuousPaging);
        }

        public boolean isExhausted()
        {
            return pager.isExhausted();
        }

        public PagingState state(boolean inclusive)
        {
            return pager.state(inclusive);
        }

        public int maxRemaining()
        {
            return pager.maxRemaining();
        }

        public abstract Single<PartitionIterator> fetchPage(int pageSize, long queryStartNanoTime);

        /**
         * The pager for ordinary queries.
         */
        public static class NormalPager extends Pager
        {
            private final ConsistencyLevel consistency;
            private final ClientState clientState;
            private final boolean forContinuousPaging;

            private NormalPager(QueryPager pager, ConsistencyLevel consistency, ClientState clientState, boolean forContinuousPaging)
            {
                super(pager);
                this.consistency = consistency;
                this.clientState = clientState;
                this.forContinuousPaging = forContinuousPaging;
            }

            public Single<PartitionIterator> fetchPage(int pageSize, long queryStartNanoTime)
            {
                return pager.fetchPage(pageSize, consistency, clientState, queryStartNanoTime, forContinuousPaging);
            }
        }

        /**
         * A pager for internal queries.
         */
        public static class InternalPager extends Pager
        {
            private final ReadExecutionController executionController;

            private InternalPager(QueryPager pager, ReadExecutionController executionController)
            {
                super(pager);
                this.executionController = executionController;
            }

            public Single<PartitionIterator> fetchPage(int pageSize, long queryStartNanoTime)
            {
                return pager.fetchPageInternal(pageSize, executionController);
            }
        }
    }

    private Single<ResultMessage.Rows> execute(Pager pager,
                                       QueryOptions options,
                                       int pageSize,
                                       int nowInSec,
                                       int userLimit,
                                       long queryStartNanoTime) throws RequestValidationException, RequestExecutionException
    {
        if (aggregationSpec != null)
        {
            if (!restrictions.hasPartitionKeyRestrictions())
            {
                warn("Aggregation query used without partition key");
            }
            else if (restrictions.keyIsInRelation())
            {
                warn("Aggregation query used on multiple partition keys (IN restriction)");
            }
        }

        // We can't properly do post-query ordering if we page (see #6722)
        // For GROUP BY or aggregation queries we always page internally even if the user has turned paging off
        checkFalse(pageSize > 0 && needsPostQueryOrdering(),
                   "Cannot page queries with both ORDER BY and a IN restriction on the partition key;"
                   + " you must either remove the ORDER BY or the IN and sort client side, or disable paging for this query");

        Single<ResultMessage.Rows> msg;
        Single<PartitionIterator> page = pager.fetchPage(pageSize, queryStartNanoTime);


        // Please note that the isExhausted state of the pager only gets updated when we've closed the page, so this
        // shouldn't be moved inside the 'try' above.
<<<<<<< HEAD

        msg = processResults(page, options, nowInSec, userLimit).map(r -> {
            if (!pager.isExhausted())
                r.result.metadata.setHasMorePages(pager.state());

            return r;
        });

=======
        if (!pager.isExhausted())
            msg.result.metadata.setPagingResult(new PagingResult(pager.state(false)));
>>>>>>> 75a88c59

        return msg;
    }

    private void warn(String msg)
    {
        logger.warn(msg);
        ClientWarn.instance.warn(msg);
    }

    private Single<ResultMessage.Rows> processResults(Single<PartitionIterator> partitions,
                                                      QueryOptions options,
                                                      int nowInSec,
                                                      int userLimit) throws RequestValidationException
    {
        return process(partitions, options, nowInSec, userLimit).map(ResultMessage.Rows::new);
    }

    public Single<? extends ResultMessage> executeInternal(QueryState state, QueryOptions options) throws RequestExecutionException, RequestValidationException
    {
        return executeInternal(state, options, FBUtilities.nowInSeconds(), System.nanoTime());
    }

    public Single<ResultMessage.Rows> executeInternal(QueryState state, QueryOptions options, int nowInSec, long queryStartNanoTime) throws RequestExecutionException, RequestValidationException
    {
        int userLimit = getLimit(options);
        int userPerPartitionLimit = getPerPartitionLimit(options);
        int pageSize = getPageSize(options);
        ReadQuery query = getQuery(state, options, nowInSec, userLimit, userPerPartitionLimit, pageSize);

        try (ReadExecutionController executionController = query.executionController())
        {
            if (aggregationSpec == null && (pageSize <= 0 || (query.limits().count() <= pageSize)))
            {
                try (PartitionIterator data = query.executeInternal(executionController))
                {
                    return Single.just(new ResultMessage.Rows(processSync(data, options, nowInSec, userLimit)));
                }
            }
            else
            {
                QueryPager pager = getPager(query, options);
                return execute(Pager.forInternalQuery(pager, executionController), options, pageSize, nowInSec, userLimit, queryStartNanoTime);
            }
        }
    }

    /**
     * Execute the query synchronously, typically we only retrieve one page.
     * @param state - the query state
     * @param options - the query options
     * @param queryStartNanoTime - the timestamp returned by System.nanoTime() when this statement was received
     * @return - a message containing the result rows
     * @throws RequestExecutionException
     * @throws RequestValidationException
     */
    private ResultMessage.Rows execute(QueryState state, QueryOptions options, int nowInSec, ConsistencyLevel cl, long queryStartNanoTime)
    throws RequestExecutionException, RequestValidationException
    {
        int userLimit = getLimit(options);
        int userPerPartitionLimit = getPerPartitionLimit(options);
        int pageSize = getPageSize(options);
        ReadQuery query = getQuery(state, options, nowInSec, userLimit, userPerPartitionLimit, pageSize);

        if (aggregationSpec == null && (pageSize <= 0 || (query.limits().count() <= pageSize)))
            return execute(query, options, state, nowInSec, userLimit, queryStartNanoTime);

        QueryPager pager = getPager(query, options);

        return execute(Pager.forNormalQuery(pager, cl, state.getClientState(), false), options, pageSize, nowInSec, userLimit, queryStartNanoTime);
    }

    /**
     * Execute the query by pushing multiple pages to the client continuously, as soon as they become available.
     *
     * @param state - the query state
     * @param options - the query options
     * @param queryStartNanoTime - the timestamp returned by System.nanoTime() when this statement was received
     * @return - a void message, the results will be sent asynchronously by the async paging service
     * @throws RequestExecutionException
     * @throws RequestValidationException
     */
    private ResultMessage.Rows executeContinuous(QueryState state, QueryOptions options, int nowInSec, ConsistencyLevel cl, long queryStartNanoTime)
    throws RequestValidationException, RequestExecutionException
    {
        ContinuousPagingService.metrics.requests.mark();

        checkFalse(needsPostQueryOrdering(),
                   "Cannot page queries with both ORDER BY and a IN restriction on the partition key;"
                   + " you must either remove the ORDER BY or the IN and sort client side, or avoid async paging for this query");

        int userLimit = getLimit(options);
        int userPerPartitionLimit = getPerPartitionLimit(options);
        int pageSize = getPageSize(options);

        ReadQuery query = getQuery(state, options, nowInSec, userLimit, userPerPartitionLimit, pageSize);
        ContinuousPagingExecutor executor = new ContinuousPagingExecutor(this, options, state, cl, query, queryStartNanoTime, pageSize);
        ResultBuilder builder = ContinuousPagingService.makeBuilder(this, executor, state, options, DatabaseDescriptor.getContinuousPaging());

        executor.schedule(options.getPagingOptions().state(), builder);
        return new ResultMessage.Rows(new ResultSet(getResultMetadata().copy(), Collections.emptyList()), false);
    }

    /**
     * A class for executing queries with continuous paging.
     */
    public final static class ContinuousPagingExecutor
    {
        final SelectStatement statement;
        final QueryOptions options;
        final QueryState state;
        final ConsistencyLevel consistencyLevel;
        final int pageSize;
        final ReadQuery query;
        final boolean isLocalQuery;
        final long queryStartNanoTime;

        // Not final because it is recreated every time we reschedule
        Pager pager;

        // Not final because it is updated every time we schedule a task
        long schedulingTimeNano;

        private ContinuousPagingExecutor(SelectStatement statement,
                                         QueryOptions options,
                                         QueryState state,
                                         ConsistencyLevel consistencyLevel,
                                         ReadQuery query,
                                         long queryStartNanoTime,
                                         int pageSize)
        {
            this.statement = statement;
            this.options = options;
            this.state = state;
            this.consistencyLevel = consistencyLevel;
            this.pageSize = pageSize;
            this.query = query;
            this.isLocalQuery = consistencyLevel.isSingleNode() && query.queriesOnlyLocalData();
            this.queryStartNanoTime = queryStartNanoTime;
        }

        public PagingState state(boolean inclusive)
        {
            return pager == null || pager.isExhausted() ? null : pager.state(inclusive);
        }

        public void retrieveMultiplePages(PagingState pagingState, ResultBuilder builder)
        {
            // update the metrics with how long we were waiting since scheduling this task
            ContinuousPagingService.metrics.waitingTime.addNano(System.nanoTime() - schedulingTimeNano);

            if (logger.isTraceEnabled())
                logger.trace("{}.{} - retrieving multiple pages with paging state {}",
                             statement.cfm.ksName, statement.cfm.cfName, pagingState);

            assert pager == null;
            assert !builder.isCompleted();

            try
            {
                pager = Pager.forNormalQuery(statement.getPager(query, pagingState, options.getProtocolVersion()),
                                             consistencyLevel,
                                             state.getClientState(),
                                             true);


                // non-local queries span only one page at a time in SP, and each page is monitored starting from
                // queryStartNanoTime and will fail once RPC read timeout has elapsed, so we must use System.nanoTime()
                // instead of queryStartNanoTime for distirbuted queries
                // local queries, on the other hand, are not monitored against the RPC timeout and we want to record
                // the entire query duration in the metrics, so we should not reset queryStartNanoTime, further we
                // should query all available data, not just page size rows
                int pageSize = isLocalQuery ? pager.maxRemaining() : this.pageSize;
                long queryStart = isLocalQuery ? queryStartNanoTime : System.nanoTime();

                try (PartitionIterator page = pager.fetchPage(pageSize, queryStart))
                {
                    process(page, builder);
                }

                maybeReschedule(builder);
            }
            catch (Throwable t)
            {
                JVMStabilityInspector.inspectThrowable(t);
                logger.error("Failed to process multiple pages with error: {}", t.getMessage(), t);

                builder.complete(t);
            }
        }

        /**
         * Iterate the results and pass them to the builder by calling statement.processPartition().
         *
         * @param partitions - the partitions to iterate.
         * @throws InvalidRequestException
         */
        void process(PartitionIterator partitions, ResultBuilder builder) throws InvalidRequestException
        {
            while (partitions.hasNext())
            {
                try (RowIterator partition = partitions.next())
                {
                    statement.processPartition(partition, options, builder, query.nowInSec());
                }

                if (builder.isCompleted())
                    break;
            }
        }

        /**
         * This method is called when the iteration in retrieveMultiplePages() terminates.
         *
         * If the pager is exhausted, then we've run out of data, in this case we check
         * if we need to complete the builder and then we are done.
         *
         * Otherwise, if there is still data, either the iteration was interrupted by the iterator (maximum
         * time constraint in the local case or a single page in the distributed case), or
         * by the builder itself (continuous paging was cancelled or has reached the maximum
         * number of pages). In the first case, builder not completed, we reschedule, in the second case
         * we're done.
         *
         * @param builder - the result builder
         */
        void maybeReschedule(ResultBuilder builder)
        {
            assert pager != null;

            if (pager.isExhausted())
            {
                builder.complete();
                ContinuousPagingService.metrics.addTotalDuration(isLocalQuery, System.nanoTime() - queryStartNanoTime);
            }
            else
            {
                if (!builder.isCompleted())
                    schedule(pager.state(false), builder);
            }
        }

        private void schedule(PagingState pagingState, ResultBuilder builder)
        {
            if (logger.isTraceEnabled())
                logger.trace("{}.{} - scheduling retrieving of multiple pages with paging state {}",
                             statement.cfm.ksName, statement.cfm.cfName, pagingState);

            // the pager will be recreated when retrieveMultiplePages executes, set it to null because in the local
            // case the pager depends on the execution controller, which will be released when this method returns
            pager = null;

            schedulingTimeNano = System.nanoTime();
            StageManager.getStage(Stage.CONTINUOUS_PAGING).submit(() -> retrieveMultiplePages(pagingState, builder));
        }
    }

    private QueryPager getPager(ReadQuery query, QueryOptions options)
    {
        PagingState pagingState = options.getPagingOptions() == null
                                  ? null
                                  : options.getPagingOptions().state();
        return getPager(query, pagingState, options.getProtocolVersion());
    }

    private QueryPager getPager(ReadQuery query, PagingState pagingState, ProtocolVersion protocolVersion)
    {
        QueryPager pager = query.getPager(pagingState, protocolVersion);

        if (aggregationSpec == null || query == ReadQuery.EMPTY)
            return pager;

        return new AggregationQueryPager(pager, query.limits());
    }

    public ResultSet process(PartitionIterator partitions, int nowInSec) throws InvalidRequestException
    {
        return process(Single.just(partitions), QueryOptions.DEFAULT, nowInSec, getLimit(QueryOptions.DEFAULT)).blockingGet();
    }

    public String keyspace()
    {
        return cfm.ksName;
    }

    public String columnFamily()
    {
        return cfm.cfName;
    }

    /**
     * May be used by custom QueryHandler implementations
     */
    public Selection getSelection()
    {
        return selection;
    }

    /**
     * May be used by custom QueryHandler implementations
     */
    public StatementRestrictions getRestrictions()
    {
        return restrictions;
    }

    private ReadQuery getSliceCommands(QueryOptions options, DataLimits limit, int nowInSec) throws RequestValidationException
    {
        Collection<ByteBuffer> keys = restrictions.getPartitionKeys(options);
        if (keys.isEmpty())
            return ReadQuery.EMPTY;

        ClusteringIndexFilter filter = makeClusteringIndexFilter(options);
        if (filter == null)
            return ReadQuery.EMPTY;

        RowFilter rowFilter = getRowFilter(options);

        // Note that we use the total limit for every key, which is potentially inefficient.
        // However, IN + LIMIT is not a very sensible choice.
        List<SinglePartitionReadCommand> commands = new ArrayList<>(keys.size());
        for (ByteBuffer key : keys)
        {
            QueryProcessor.validateKey(key);
            DecoratedKey dk = cfm.decorateKey(ByteBufferUtil.clone(key));
            commands.add(SinglePartitionReadCommand.create(cfm, nowInSec, queriedColumns, rowFilter, limit, dk, filter));
        }

        return new SinglePartitionReadCommand.Group(commands, limit);
    }

    /**
     * Returns the slices fetched by this SELECT, assuming an internal call (no bound values in particular).
     * <p>
     * Note that if the SELECT intrinsically selects rows by names, we convert them into equivalent slices for
     * the purpose of this method. This is used for MVs to restrict what needs to be read when we want to read
     * everything that could be affected by a given view (and so, if the view SELECT statement has restrictions
     * on the clustering columns, we can restrict what we read).
     */
    public Slices clusteringIndexFilterAsSlices()
    {
        QueryOptions options = QueryOptions.forInternalCalls(Collections.emptyList());
        ClusteringIndexFilter filter = makeClusteringIndexFilter(options);
        if (filter instanceof ClusteringIndexSliceFilter)
            return ((ClusteringIndexSliceFilter)filter).requestedSlices();

        Slices.Builder builder = new Slices.Builder(cfm.comparator);
        for (Clustering clustering: ((ClusteringIndexNamesFilter)filter).requestedRows())
            builder.add(Slice.make(clustering));
        return builder.build();
    }

    /**
     * Returns a read command that can be used internally to query all the rows queried by this SELECT for a
     * give key (used for materialized views).
     */
    public SinglePartitionReadCommand internalReadForView(DecoratedKey key, int nowInSec)
    {
        QueryOptions options = QueryOptions.forInternalCalls(Collections.emptyList());
        ClusteringIndexFilter filter = makeClusteringIndexFilter(options);
        RowFilter rowFilter = getRowFilter(options);
        return SinglePartitionReadCommand.create(cfm, nowInSec, queriedColumns, rowFilter, DataLimits.NONE, key, filter);
    }

    /**
     * The {@code RowFilter} for this SELECT, assuming an internal call (no bound values in particular).
     */
    public RowFilter rowFilterForInternalCalls()
    {
        return getRowFilter(QueryOptions.forInternalCalls(Collections.emptyList()));
    }

    private ReadQuery getRangeCommand(QueryState queryState, QueryOptions options, DataLimits limit, int nowInSec) throws RequestValidationException
    {
        ClusteringIndexFilter clusteringIndexFilter = makeClusteringIndexFilter(options);
        if (clusteringIndexFilter == null)
            return ReadQuery.EMPTY;

        RowFilter rowFilter = getRowFilter(options);

        // The LIMIT provided by the user is the number of CQL row he wants returned.
        // We want to have getRangeSlice to count the number of columns, not the number of keys.
        AbstractBounds<PartitionPosition> keyBounds = restrictions.getPartitionKeyBounds(options);
        if (keyBounds == null)
            return ReadQuery.EMPTY;

        PartitionRangeReadCommand command = new PartitionRangeReadCommand(cfm,
                                                                          nowInSec,
                                                                          queriedColumns,
                                                                          rowFilter,
                                                                          limit,
                                                                          new DataRange(keyBounds, clusteringIndexFilter),
                                                                          Optional.empty());
        // If there's a secondary index that the command can use, have it validate
        // the request parameters. Note that as a side effect, if a viable Index is
        // identified by the CFS's index manager, it will be cached in the command
        // and serialized during distribution to replicas in order to avoid performing
        // further lookups.
        command.maybeValidateIndex();

        ClientState clientState = queryState.getClientState();
        // Warn about SASI usage.
        if (!clientState.isInternal && !clientState.isSASIWarningIssued() &&
            command.getIndex(Keyspace.open(cfm.ksName).getColumnFamilyStore(cfm.cfName)) instanceof SASIIndex)
        {
            warn(String.format(SASIIndex.USAGE_WARNING, cfm.ksName, cfm.cfName));
            clientState.setSASIWarningIssued();
        }

        return command;
    }

    private ClusteringIndexFilter makeClusteringIndexFilter(QueryOptions options)
    throws InvalidRequestException
    {
        if (parameters.isDistinct)
        {
            // We need to be able to distinguish between partition having live rows and those that don't. But
            // doing so is not trivial since "having a live row" depends potentially on
            //   1) when the query is performed, due to TTLs
            //   2) how thing reconcile together between different nodes
            // so that it's hard to really optimize properly internally. So to keep it simple, we simply query
            // for the first row of the partition and hence uses Slices.ALL. We'll limit it to the first live
            // row however in getLimit().
            return new ClusteringIndexSliceFilter(Slices.ALL, false);
        }

        if (restrictions.isColumnRange())
        {
            Slices slices = makeSlices(options);
            if (slices == Slices.NONE && !selection.containsStaticColumns())
                return null;

            return new ClusteringIndexSliceFilter(slices, isReversed);
        }
        else
        {
            NavigableSet<Clustering> clusterings = getRequestedRows(options);
            // We can have no clusterings if either we're only selecting the static columns, or if we have
            // a 'IN ()' for clusterings. In that case, we still want to query if some static columns are
            // queried. But we're fine otherwise.
            if (clusterings.isEmpty() && queriedColumns.fetchedColumns().statics.isEmpty())
                return null;

            return new ClusteringIndexNamesFilter(clusterings, isReversed);
        }
    }

    private Slices makeSlices(QueryOptions options)
    throws InvalidRequestException
    {
        SortedSet<ClusteringBound> startBounds = restrictions.getClusteringColumnsBounds(Bound.START, options);
        SortedSet<ClusteringBound> endBounds = restrictions.getClusteringColumnsBounds(Bound.END, options);
        assert startBounds.size() == endBounds.size();

        // The case where startBounds == 1 is common enough that it's worth optimizing
        if (startBounds.size() == 1)
        {
            ClusteringBound start = startBounds.first();
            ClusteringBound end = endBounds.first();
            return cfm.comparator.compare(start, end) > 0
                 ? Slices.NONE
                 : Slices.with(cfm.comparator, Slice.make(start, end));
        }

        Slices.Builder builder = new Slices.Builder(cfm.comparator, startBounds.size());
        Iterator<ClusteringBound> startIter = startBounds.iterator();
        Iterator<ClusteringBound> endIter = endBounds.iterator();
        while (startIter.hasNext() && endIter.hasNext())
        {
            ClusteringBound start = startIter.next();
            ClusteringBound end = endIter.next();

            // Ignore slices that are nonsensical
            if (cfm.comparator.compare(start, end) > 0)
                continue;

            builder.add(start, end);
        }

        return builder.build();
    }

    private DataLimits getDataLimits(int userLimit, int perPartitionLimit, int pageSize)
    {
        int cqlRowLimit = DataLimits.NO_LIMIT;
        int cqlPerPartitionLimit = DataLimits.NO_LIMIT;

        // If we do post ordering we need to get all the results sorted before we can trim them.
        if (aggregationSpec != AggregationSpecification.AGGREGATE_EVERYTHING)
        {
            if (!needsPostQueryOrdering())
                cqlRowLimit = userLimit;
            cqlPerPartitionLimit = perPartitionLimit;
        }

        // Group by and aggregation queries will always be paged internally to avoid OOM.
        // If the user provided a pageSize we'll use that to page internally (because why not), otherwise we use our default
        if (pageSize <= 0)
            pageSize = DEFAULT_PAGE_SIZE;

        // Aggregation queries work fine on top of the group by paging but to maintain
        // backward compatibility we need to use the old way.
        if (aggregationSpec != null && aggregationSpec != AggregationSpecification.AGGREGATE_EVERYTHING)
        {
            if (parameters.isDistinct)
                return DataLimits.distinctLimits(cqlRowLimit);

            return DataLimits.groupByLimits(cqlRowLimit,
                                            cqlPerPartitionLimit,
                                            pageSize,
                                            aggregationSpec);
        }

        if (parameters.isDistinct)
            return cqlRowLimit == DataLimits.NO_LIMIT ? DataLimits.DISTINCT_NONE : DataLimits.distinctLimits(cqlRowLimit);

        return DataLimits.cqlLimits(cqlRowLimit, cqlPerPartitionLimit);
    }

    /**
     * Returns the limit specified by the user.
     * May be used by custom QueryHandler implementations
     *
     * @return the limit specified by the user or <code>DataLimits.NO_LIMIT</code> if no value
     * as been specified.
     */
    public int getLimit(QueryOptions options)
    {
        return getLimit(limit, options);
    }

    /**
     * Returns the per partition limit specified by the user.
     * May be used by custom QueryHandler implementations
     *
     * @return the per partition limit specified by the user or <code>DataLimits.NO_LIMIT</code> if no value
     * as been specified.
     */
    public int getPerPartitionLimit(QueryOptions options)
    {
        return getLimit(perPartitionLimit, options);
    }

    private int getLimit(Term limit, QueryOptions options)
    {
        int userLimit = DataLimits.NO_LIMIT;

        if (limit != null)
        {
            ByteBuffer b = checkNotNull(limit.bindAndGet(options), "Invalid null value of limit");
            // treat UNSET limit value as 'unlimited'
            if (b != UNSET_BYTE_BUFFER)
            {
                try
                {
                    Int32Type.instance.validate(b);
                    userLimit = Int32Type.instance.compose(b);
                    checkTrue(userLimit > 0, "LIMIT must be strictly positive");
                }
                catch (MarshalException e)
                {
                    throw new InvalidRequestException("Invalid limit value");
                }
            }
        }
        return userLimit;
    }

    private NavigableSet<Clustering> getRequestedRows(QueryOptions options) throws InvalidRequestException
    {
        // Note: getRequestedColumns don't handle static columns, but due to CASSANDRA-5762
        // we always do a slice for CQL3 tables, so it's ok to ignore them here
        assert !restrictions.isColumnRange();
        return restrictions.getClusteringColumns(options);
    }

    /**
     * May be used by custom QueryHandler implementations
     */
    public RowFilter getRowFilter(QueryOptions options) throws InvalidRequestException
    {
        ColumnFamilyStore cfs = Keyspace.open(keyspace()).getColumnFamilyStore(columnFamily());
        SecondaryIndexManager secondaryIndexManager = cfs.indexManager;
        RowFilter filter = restrictions.getRowFilter(secondaryIndexManager, options);
        return filter;
    }

    private Single<ResultSet> process(final Single<PartitionIterator> partitions,
                                      QueryOptions options,
                                      int nowInSec,
                                      int userLimit) throws InvalidRequestException
    {
<<<<<<< HEAD
        final Selection.ResultSetBuilder result = selection.resultSetBuilder(options, parameters.isJson, aggregationSpec);

        return partitions.map(partitionIterator -> {
            // TODO more efficient way to do this?
            partitionIterator.forEachRemaining(rowIterator -> {
                processPartition(rowIterator, options, result, nowInSec);
                rowIterator.close();
            });
            partitionIterator.close();
            return 1;
        }).map(v -> {
            ResultSet cqlRows = result.build();
            orderResults(cqlRows);
            cqlRows.trim(userLimit);
            return cqlRows;
        });
    }
=======
        ResultSet.Builder result = ResultSet.makeBuilder(options, parameters.isJson, aggregationSpec, selection);
>>>>>>> 75a88c59

    private ResultSet processSync(PartitionIterator partitions,
                                  QueryOptions options,
                                  int nowInSec,
                                  int userLimit) throws InvalidRequestException
    {
        final Selection.ResultSetBuilder result = selection.resultSetBuilder(options, parameters.isJson, aggregationSpec);
        while (partitions.hasNext())
        {
            try (RowIterator rowIterator = partitions.next())
            {
                processPartition(rowIterator, options, result, nowInSec);
            }
        }

        return postQueryProcessing(result, userLimit);
    }

    private ResultSet postQueryProcessing(ResultSet.Builder result, int userLimit)
    {
        ResultSet cqlRows = result.build();
        orderResults(cqlRows);
        cqlRows.trim(userLimit);
        return cqlRows;
    }

    public static ByteBuffer[] getComponents(CFMetaData cfm, DecoratedKey dk)
    {
        ByteBuffer key = dk.getKey();
        if (cfm.getKeyValidator() instanceof CompositeType)
        {
            return ((CompositeType)cfm.getKeyValidator()).split(key);
        }
        else
        {
            return new ByteBuffer[]{ key };
        }
    }

    // Determines whether, when we have a partition result with not rows, we still return the static content (as a
    // result set row with null for all other regular columns.)
    private boolean returnStaticContentOnPartitionWithNoRows()
    {
        // The general rational is that if some rows are specifically selected by the query (have a clustering columns
        // restrictions), we ignore partitions that are empty outside of static content, but if it's a full partition
        // query, then we include that content.
        // We make an exception for "static compact" table are from a CQL standpoint we always want to show their static
        // content for backward compatiblity.
        return !restrictions.hasClusteringColumnsRestriction() || cfm.isStaticCompactTable();
    }

    // Used by ModificationStatement for CAS operations
    void processPartition(RowIterator partition, QueryOptions options, ResultBuilder result, int nowInSec)
    throws InvalidRequestException
    {
        ProtocolVersion protocolVersion = options.getProtocolVersion();

        ByteBuffer[] keyComponents = getComponents(cfm, partition.partitionKey());

        Row staticRow = partition.staticRow();
        // If there is no rows, we include the static content if we should and we're done.
        if (!partition.hasNext())
        {
            if (!staticRow.isEmpty() && returnStaticContentOnPartitionWithNoRows())
            {
                result.newRow(partition.partitionKey(), staticRow.clustering());
                for (ColumnDefinition def : selection.getColumns())
                {
                    switch (def.kind)
                    {
                        case PARTITION_KEY:
                            result.add(keyComponents[def.position()]);
                            break;
                        case STATIC:
                            addValue(result, def, staticRow, nowInSec, protocolVersion);
                            break;
                        default:
                            result.add(null);
                    }
                }
            }
            return;
        }
        if (result.isCompleted())
            return;

        while (partition.hasNext())
        {
            Row row = partition.next();
            result.newRow(partition.partitionKey(), row.clustering());
            // Respect selection order
            for (ColumnDefinition def : selection.getColumns())
            {
                switch (def.kind)
                {
                    case PARTITION_KEY:
                        result.add(keyComponents[def.position()]);
                        break;
                    case CLUSTERING:
                        result.add(row.clustering().get(def.position()));
                        break;
                    case REGULAR:
                        addValue(result, def, row, nowInSec, protocolVersion);
                        break;
                    case STATIC:
                        addValue(result, def, staticRow, nowInSec, protocolVersion);
                        break;
                }
            }

            if (result.isCompleted())
                break;
        }
    }

    private static void addValue(ResultBuilder result, ColumnDefinition def, Row row, int nowInSec, ProtocolVersion protocolVersion)
    {
        if (def.isComplex())
        {
            assert def.type.isMultiCell();
            ComplexColumnData complexData = row.getComplexColumnData(def);
            if (complexData == null)
                result.add(null);
            else if (def.type.isCollection())
                result.add(((CollectionType) def.type).serializeForNativeProtocol(complexData.iterator(), protocolVersion));
            else
                result.add(((UserType) def.type).serializeForNativeProtocol(complexData.iterator(), protocolVersion));
        }
        else
        {
            result.add(row.getCell(def), nowInSec);
        }
    }

    private boolean needsPostQueryOrdering()
    {
        // We need post-query ordering only for queries with IN on the partition key and an ORDER BY.
        return restrictions.keyIsInRelation() && !parameters.orderings.isEmpty();
    }

    /**
     * Orders results when multiple keys are selected (using IN)
     */
    private void orderResults(ResultSet cqlRows)
    {
        if (cqlRows.size() == 0 || !needsPostQueryOrdering())
            return;

        Collections.sort(cqlRows.rows, orderingComparator);
    }

    public static class RawStatement extends CFStatement
    {
        public final Parameters parameters;
        public final List<RawSelector> selectClause;
        public final WhereClause whereClause;
        public final Term.Raw limit;
        public final Term.Raw perPartitionLimit;

        public RawStatement(CFName cfName, Parameters parameters,
                            List<RawSelector> selectClause,
                            WhereClause whereClause,
                            Term.Raw limit,
                            Term.Raw perPartitionLimit)
        {
            super(cfName);
            this.parameters = parameters;
            this.selectClause = selectClause;
            this.whereClause = whereClause;
            this.limit = limit;
            this.perPartitionLimit = perPartitionLimit;
        }

        public ParsedStatement.Prepared prepare() throws InvalidRequestException
        {
            return prepare(false);
        }

        public ParsedStatement.Prepared prepare(boolean forView) throws InvalidRequestException
        {
            CFMetaData cfm = Validation.validateColumnFamily(keyspace(), columnFamily());
            VariableSpecifications boundNames = getBoundVariables();

            Selection selection = selectClause.isEmpty()
                                  ? Selection.wildcard(cfm)
                                  : Selection.fromSelectors(cfm, selectClause, boundNames, !parameters.groups.isEmpty());

            StatementRestrictions restrictions = prepareRestrictions(cfm, boundNames, selection, forView);

            if (parameters.isDistinct)
            {
                checkNull(perPartitionLimit, "PER PARTITION LIMIT is not allowed with SELECT DISTINCT queries");
                validateDistinctSelection(cfm, selection, restrictions);
            }

            AggregationSpecification aggregationSpec = getAggregationSpecification(cfm,
                                                                                   selection,
                                                                                   restrictions,
                                                                                   parameters.isDistinct);

            checkFalse(aggregationSpec == AggregationSpecification.AGGREGATE_EVERYTHING && perPartitionLimit != null,
                       "PER PARTITION LIMIT is not allowed with aggregate queries.");

            Comparator<List<ByteBuffer>> orderingComparator = null;
            boolean isReversed = false;

            if (!parameters.orderings.isEmpty())
            {
                assert !forView;
                verifyOrderingIsAllowed(restrictions);
                orderingComparator = getOrderingComparator(cfm, selection, restrictions);
                isReversed = isReversed(cfm);
                if (isReversed)
                    orderingComparator = Collections.reverseOrder(orderingComparator);
            }

            checkNeedsFiltering(restrictions);

            SelectStatement stmt = new SelectStatement(cfm,
                                                       boundNames.size(),
                                                       parameters,
                                                       selection,
                                                       restrictions,
                                                       isReversed,
                                                       aggregationSpec,
                                                       orderingComparator,
                                                       prepareLimit(boundNames, limit, keyspace(), limitReceiver()),
                                                       prepareLimit(boundNames, perPartitionLimit, keyspace(), perPartitionLimitReceiver()));

            return new ParsedStatement.Prepared(stmt, boundNames, boundNames.getPartitionKeyBindIndexes(cfm));
        }

        /**
         * Prepares the restrictions.
         *
         * @param cfm the column family meta data
         * @param boundNames the variable specifications
         * @param selection the selection
         * @return the restrictions
         * @throws InvalidRequestException if a problem occurs while building the restrictions
         */
        private StatementRestrictions prepareRestrictions(CFMetaData cfm,
                                                          VariableSpecifications boundNames,
                                                          Selection selection,
                                                          boolean forView) throws InvalidRequestException
        {
            return new StatementRestrictions(StatementType.SELECT,
                                             cfm,
                                             whereClause,
                                             boundNames,
                                             selection.containsOnlyStaticColumns(),
                                             parameters.allowFiltering,
                                             forView);
        }

        /** Returns a Term for the limit or null if no limit is set */
        private Term prepareLimit(VariableSpecifications boundNames, Term.Raw limit,
                                  String keyspace, ColumnSpecification limitReceiver) throws InvalidRequestException
        {
            if (limit == null)
                return null;

            Term prepLimit = limit.prepare(keyspace, limitReceiver);
            prepLimit.collectMarkerSpecification(boundNames);
            return prepLimit;
        }

        private static void verifyOrderingIsAllowed(StatementRestrictions restrictions) throws InvalidRequestException
        {
            checkFalse(restrictions.usesSecondaryIndexing(), "ORDER BY with 2ndary indexes is not supported.");
            checkFalse(restrictions.isKeyRange(), "ORDER BY is only supported when the partition key is restricted by an EQ or an IN.");
        }

        private static void validateDistinctSelection(CFMetaData cfm,
                                                      Selection selection,
                                                      StatementRestrictions restrictions)
                                                      throws InvalidRequestException
        {
            checkFalse(restrictions.hasClusteringColumnsRestriction() ||
                       (restrictions.hasNonPrimaryKeyRestrictions() && !restrictions.nonPKRestrictedColumns(true).stream().allMatch(ColumnDefinition::isStatic)),
                       "SELECT DISTINCT with WHERE clause only supports restriction by partition key and/or static columns.");

            Collection<ColumnDefinition> requestedColumns = selection.getColumns();
            for (ColumnDefinition def : requestedColumns)
                checkFalse(!def.isPartitionKey() && !def.isStatic(),
                           "SELECT DISTINCT queries must only request partition key columns and/or static columns (not %s)",
                           def.name);

            // If it's a key range, we require that all partition key columns are selected so we don't have to bother
            // with post-query grouping.
            if (!restrictions.isKeyRange())
                return;

            for (ColumnDefinition def : cfm.partitionKeyColumns())
                checkTrue(requestedColumns.contains(def),
                          "SELECT DISTINCT queries must request all the partition key columns (missing %s)", def.name);
        }

        /**
         * Creates the <code>AggregationSpecification</code>s used to make the aggregates.
         *
         * @param cfm the column family metadata
         * @param selection the selection
         * @param restrictions the restrictions
         * @param isDistinct <code>true</code> if the query is a DISTINCT one.
         * @return the <code>AggregationSpecification</code>s used to make the aggregates
         */
        private AggregationSpecification getAggregationSpecification(CFMetaData cfm,
                                                                     Selection selection,
                                                                     StatementRestrictions restrictions,
                                                                     boolean isDistinct)
        {
            if (parameters.groups.isEmpty())
                return selection.isAggregate() ? AggregationSpecification.AGGREGATE_EVERYTHING
                                               : null;

            int clusteringPrefixSize = 0;

            Iterator<ColumnDefinition> pkColumns = cfm.primaryKeyColumns().iterator();
            for (ColumnDefinition.Raw raw : parameters.groups)
            {
                ColumnDefinition def = raw.prepare(cfm);

                checkTrue(def.isPartitionKey() || def.isClusteringColumn(),
                          "Group by is currently only supported on the columns of the PRIMARY KEY, got %s", def.name);

                while (true)
                {
                    checkTrue(pkColumns.hasNext(),
                              "Group by currently only support groups of columns following their declared order in the PRIMARY KEY");

                    ColumnDefinition pkColumn = pkColumns.next();

                    if (pkColumn.isClusteringColumn())
                        clusteringPrefixSize++;

                    // As we do not support grouping on only part of the partition key, we only need to know
                    // which clustering columns need to be used to build the groups
                    if (pkColumn.equals(def))
                        break;

                    checkTrue(restrictions.isColumnRestrictedByEq(pkColumn),
                              "Group by currently only support groups of columns following their declared order in the PRIMARY KEY");
                }
            }

            checkFalse(pkColumns.hasNext() && pkColumns.next().isPartitionKey(),
                       "Group by is not supported on only a part of the partition key");

            checkFalse(clusteringPrefixSize > 0 && isDistinct,
                       "Grouping on clustering columns is not allowed for SELECT DISTINCT queries");

            return AggregationSpecification.aggregatePkPrefix(cfm.comparator, clusteringPrefixSize);
        }

        private Comparator<List<ByteBuffer>> getOrderingComparator(CFMetaData cfm,
                                                                   Selection selection,
                                                                   StatementRestrictions restrictions)
                                                                   throws InvalidRequestException
        {
            if (!restrictions.keyIsInRelation())
                return null;

            Map<ColumnIdentifier, Integer> orderingIndexes = getOrderingIndex(cfm, selection);

            List<Integer> idToSort = new ArrayList<Integer>();
            List<Comparator<ByteBuffer>> sorters = new ArrayList<Comparator<ByteBuffer>>();

            for (ColumnDefinition.Raw raw : parameters.orderings.keySet())
            {
                ColumnDefinition orderingColumn = raw.prepare(cfm);
                idToSort.add(orderingIndexes.get(orderingColumn.name));
                sorters.add(orderingColumn.type);
            }
            return idToSort.size() == 1 ? new SingleColumnComparator(idToSort.get(0), sorters.get(0))
                    : new CompositeComparator(sorters, idToSort);
        }

        private Map<ColumnIdentifier, Integer> getOrderingIndex(CFMetaData cfm, Selection selection)
                throws InvalidRequestException
        {
            // If we order post-query (see orderResults), the sorted column needs to be in the ResultSet for sorting,
            // even if we don't
            // ultimately ship them to the client (CASSANDRA-4911).
            Map<ColumnIdentifier, Integer> orderingIndexes = new HashMap<>();
            for (ColumnDefinition.Raw raw : parameters.orderings.keySet())
            {
                final ColumnDefinition def = raw.prepare(cfm);
                int index = selection.getResultSetIndex(def);
                if (index < 0)
                    index = selection.addColumnForOrdering(def);
                orderingIndexes.put(def.name, index);
            }
            return orderingIndexes;
        }

        private boolean isReversed(CFMetaData cfm) throws InvalidRequestException
        {
            Boolean[] reversedMap = new Boolean[cfm.clusteringColumns().size()];
            int i = 0;
            for (Map.Entry<ColumnDefinition.Raw, Boolean> entry : parameters.orderings.entrySet())
            {
                ColumnDefinition def = entry.getKey().prepare(cfm);
                boolean reversed = entry.getValue();

                checkTrue(def.isClusteringColumn(),
                          "Order by is currently only supported on the clustered columns of the PRIMARY KEY, got %s", def.name);

                checkTrue(i++ == def.position(),
                          "Order by currently only support the ordering of columns following their declared order in the PRIMARY KEY");

                reversedMap[def.position()] = (reversed != def.isReversedType());
            }

            // Check that all boolean in reversedMap, if set, agrees
            Boolean isReversed = null;
            for (Boolean b : reversedMap)
            {
                // Column on which order is specified can be in any order
                if (b == null)
                    continue;

                if (isReversed == null)
                {
                    isReversed = b;
                    continue;
                }
                checkTrue(isReversed.equals(b), "Unsupported order by relation");
            }
            assert isReversed != null;
            return isReversed;
        }

        /** If ALLOW FILTERING was not specified, this verifies that it is not needed */
        private void checkNeedsFiltering(StatementRestrictions restrictions) throws InvalidRequestException
        {
            // non-key-range non-indexed queries cannot involve filtering underneath
            if (!parameters.allowFiltering && (restrictions.isKeyRange() || restrictions.usesSecondaryIndexing()))
            {
                // We will potentially filter data if either:
                //  - Have more than one IndexExpression
                //  - Have no index expression and the row filter is not the identity
                checkFalse(restrictions.needFiltering(), StatementRestrictions.REQUIRES_ALLOW_FILTERING_MESSAGE);
            }
        }

        private ColumnSpecification limitReceiver()
        {
            return new ColumnSpecification(keyspace(), columnFamily(), new ColumnIdentifier("[limit]", true), Int32Type.instance);
        }

        private ColumnSpecification perPartitionLimitReceiver()
        {
            return new ColumnSpecification(keyspace(), columnFamily(), new ColumnIdentifier("[per_partition_limit]", true), Int32Type.instance);
        }

        @Override
        public String toString()
        {
            return MoreObjects.toStringHelper(this)
                              .add("name", cfName)
                              .add("selectClause", selectClause)
                              .add("whereClause", whereClause)
                              .add("isDistinct", parameters.isDistinct)
                              .toString();
        }
    }

    public static class Parameters
    {
        // Public because CASSANDRA-9858
        public final Map<ColumnDefinition.Raw, Boolean> orderings;
        public final List<ColumnDefinition.Raw> groups;
        public final boolean isDistinct;
        public final boolean allowFiltering;
        public final boolean isJson;

        public Parameters(Map<ColumnDefinition.Raw, Boolean> orderings,
                          List<ColumnDefinition.Raw> groups,
                          boolean isDistinct,
                          boolean allowFiltering,
                          boolean isJson)
        {
            this.orderings = orderings;
            this.groups = groups;
            this.isDistinct = isDistinct;
            this.allowFiltering = allowFiltering;
            this.isJson = isJson;
        }
    }

    private static abstract class ColumnComparator<T> implements Comparator<T>
    {
        protected final int compare(Comparator<ByteBuffer> comparator, ByteBuffer aValue, ByteBuffer bValue)
        {
            if (aValue == null)
                return bValue == null ? 0 : -1;

            return bValue == null ? 1 : comparator.compare(aValue, bValue);
        }
    }

    /**
     * Used in orderResults(...) method when single 'ORDER BY' condition where given
     */
    private static class SingleColumnComparator extends ColumnComparator<List<ByteBuffer>>
    {
        private final int index;
        private final Comparator<ByteBuffer> comparator;

        public SingleColumnComparator(int columnIndex, Comparator<ByteBuffer> orderer)
        {
            index = columnIndex;
            comparator = orderer;
        }

        public int compare(List<ByteBuffer> a, List<ByteBuffer> b)
        {
            return compare(comparator, a.get(index), b.get(index));
        }
    }

    /**
     * Used in orderResults(...) method when multiple 'ORDER BY' conditions where given
     */
    private static class CompositeComparator extends ColumnComparator<List<ByteBuffer>>
    {
        private final List<Comparator<ByteBuffer>> orderTypes;
        private final List<Integer> positions;

        private CompositeComparator(List<Comparator<ByteBuffer>> orderTypes, List<Integer> positions)
        {
            this.orderTypes = orderTypes;
            this.positions = positions;
        }

        public int compare(List<ByteBuffer> a, List<ByteBuffer> b)
        {
            for (int i = 0; i < positions.size(); i++)
            {
                Comparator<ByteBuffer> type = orderTypes.get(i);
                int columnPos = positions.get(i);

                int comparison = compare(type, a.get(columnPos), b.get(columnPos));

                if (comparison != 0)
                    return comparison;
            }

            return 0;
        }
    }
}<|MERGE_RESOLUTION|>--- conflicted
+++ resolved
@@ -40,7 +40,7 @@
 import org.apache.cassandra.concurrent.StageManager;
 import org.apache.cassandra.config.CFMetaData;
 import org.apache.cassandra.config.ColumnDefinition;
-<<<<<<< HEAD
+import org.apache.cassandra.config.DatabaseDescriptor;
 import org.apache.cassandra.cql3.CFName;
 import org.apache.cassandra.cql3.CQLStatement;
 import org.apache.cassandra.cql3.ColumnIdentifier;
@@ -51,11 +51,7 @@
 import org.apache.cassandra.cql3.Term;
 import org.apache.cassandra.cql3.VariableSpecifications;
 import org.apache.cassandra.cql3.WhereClause;
-=======
-import org.apache.cassandra.config.DatabaseDescriptor;
-import org.apache.cassandra.cql3.*;
 import org.apache.cassandra.cql3.continuous.paging.ContinuousPagingService;
->>>>>>> 75a88c59
 import org.apache.cassandra.cql3.functions.Function;
 import org.apache.cassandra.cql3.restrictions.StatementRestrictions;
 import org.apache.cassandra.cql3.selection.RawSelector;
@@ -266,12 +262,8 @@
         // Nothing to do, all validation has been done by RawStatement.prepare()
     }
 
-<<<<<<< HEAD
-    public Single<? extends ResultMessage> execute(QueryState state, QueryOptions options, long queryStartNanoTime) throws RequestExecutionException, RequestValidationException
-=======
-    public ResultMessage.Rows execute(QueryState state, QueryOptions options, long queryStartNanoTime)
+    public Single<? extends ResultMessage> execute(QueryState state, QueryOptions options, long queryStartNanoTime)
     throws RequestValidationException, RequestExecutionException
->>>>>>> 75a88c59
     {
         ConsistencyLevel cl = options.getConsistency();
         checkNotNull(cl, "Invalid empty consistency level");
@@ -289,18 +281,6 @@
         }
     }
 
-<<<<<<< HEAD
-        // TODO paging support
-         if (pageSize <= 0 || query.limits().count() <= pageSize)
-            return execute(query, options, state, nowInSec, userLimit, queryStartNanoTime);
-
-        QueryPager pager = query.getPager(options.getPagingState(), options.getProtocolVersion());
-        return execute(Pager.forDistributedQuery(pager, cl, state.getClientState()), options, pageSize, nowInSec, userLimit, queryStartNanoTime);
-    }
-
-
-    public ReadQuery getQuery(QueryOptions options, int nowInSec) throws RequestValidationException
-=======
     /**
      * Return the page size to be used for a query. If async paging is requested, then it overrides
      * the legacy page size set in the options. Note that if the page unit is bytes, then the estimated
@@ -329,7 +309,6 @@
     }
 
     public ReadQuery getQuery(QueryState queryState, QueryOptions options, int nowInSec) throws RequestValidationException
->>>>>>> 75a88c59
     {
         return getQuery(queryState, options, nowInSec, getLimit(options), getPerPartitionLimit(options), getPageSize(options));
     }
@@ -352,15 +331,8 @@
                                                int nowInSec,
                                                int userLimit, long queryStartNanoTime) throws RequestValidationException, RequestExecutionException
     {
-<<<<<<< HEAD
-        Single<PartitionIterator> data = query.execute(options.getConsistency(), state.getClientState(), queryStartNanoTime);
+        Single<PartitionIterator> data = query.execute(options.getConsistency(), state.getClientState(), queryStartNanoTime, false);
         return processResults(data, options, nowInSec, userLimit);
-=======
-        try (PartitionIterator data = query.execute(options.getConsistency(), state.getClientState(), queryStartNanoTime, false))
-        {
-            return processResults(data, options, nowInSec, userLimit);
-        }
->>>>>>> 75a88c59
     }
 
     /**
@@ -478,19 +450,12 @@
 
         // Please note that the isExhausted state of the pager only gets updated when we've closed the page, so this
         // shouldn't be moved inside the 'try' above.
-<<<<<<< HEAD
-
         msg = processResults(page, options, nowInSec, userLimit).map(r -> {
             if (!pager.isExhausted())
-                r.result.metadata.setHasMorePages(pager.state());
+                r.result.metadata.setPagingResult(new PagingResult(pager.state(false)));
 
             return r;
         });
-
-=======
-        if (!pager.isExhausted())
-            msg.result.metadata.setPagingResult(new PagingResult(pager.state(false)));
->>>>>>> 75a88c59
 
         return msg;
     }
@@ -1083,8 +1048,7 @@
                                       int nowInSec,
                                       int userLimit) throws InvalidRequestException
     {
-<<<<<<< HEAD
-        final Selection.ResultSetBuilder result = selection.resultSetBuilder(options, parameters.isJson, aggregationSpec);
+        ResultSet.Builder result = ResultSet.makeBuilder(options, parameters.isJson, aggregationSpec, selection);
 
         return partitions.map(partitionIterator -> {
             // TODO more efficient way to do this?
@@ -1101,9 +1065,6 @@
             return cqlRows;
         });
     }
-=======
-        ResultSet.Builder result = ResultSet.makeBuilder(options, parameters.isJson, aggregationSpec, selection);
->>>>>>> 75a88c59
 
     private ResultSet processSync(PartitionIterator partitions,
                                   QueryOptions options,
