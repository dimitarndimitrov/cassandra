/*
 * Licensed to the Apache Software Foundation (ASF) under one
 * or more contributor license agreements.  See the NOTICE file
 * distributed with this work for additional information
 * regarding copyright ownership.  The ASF licenses this file
 * to you under the Apache License, Version 2.0 (the
 * "License"); you may not use this file except in compliance
 * with the License.  You may obtain a copy of the License at
 *
 *     http://www.apache.org/licenses/LICENSE-2.0
 *
 * Unless required by applicable law or agreed to in writing, software
 * distributed under the License is distributed on an "AS IS" BASIS,
 * WITHOUT WARRANTIES OR CONDITIONS OF ANY KIND, either express or implied.
 * See the License for the specific language governing permissions and
 * limitations under the License.
 */
package org.apache.cassandra.cql3.statements;

import io.reactivex.Maybe;
import io.reactivex.Single;
import org.apache.cassandra.auth.AuthenticatedUser;
import org.apache.cassandra.cql3.CFName;
import org.apache.cassandra.cql3.CQLStatement;
import org.apache.cassandra.cql3.QueryOptions;
import org.apache.cassandra.exceptions.InvalidRequestException;
import org.apache.cassandra.exceptions.RequestValidationException;
import org.apache.cassandra.service.ClientState;
import org.apache.cassandra.service.QueryState;
import org.apache.cassandra.transport.Event;
import org.apache.cassandra.transport.messages.ResultMessage;

/**
 * Abstract class for statements that alter the schema.
 */
public abstract class SchemaAlteringStatement extends CFStatement implements CQLStatement
{
    private final boolean isColumnFamilyLevel;

    protected SchemaAlteringStatement()
    {
        super(null);
        this.isColumnFamilyLevel = false;
    }

    protected SchemaAlteringStatement(CFName name)
    {
        super(name);
        this.isColumnFamilyLevel = true;
    }

    public int getBoundTerms()
    {
        return 0;
    }

    @Override
    public void prepareKeyspace(ClientState state) throws InvalidRequestException
    {
        if (isColumnFamilyLevel)
            super.prepareKeyspace(state);
    }

    @Override
    public Prepared prepare()
    {
        return new Prepared(this);
    }

    /**
     * Schema alteration may result in a new database object (keyspace, table, role, function) being created capable of
     * having permissions GRANTed on it. The creator of the object (the primary role assigned to the AuthenticatedUser
     * performing the operation) is automatically granted ALL applicable permissions on the object. This is a hook for
     * subclasses to override in order to perform that grant when the statement is executed.
     */
    protected void grantPermissionsToCreator(QueryState state)
    {
        // no-op by default
    }

    /**
     * Announces the migration to other nodes in the cluster.
     *
     * @return the schema change event corresponding to the execution of this statement, or {@code null} if no schema change
     * has occurred (when IF NOT EXISTS is used, for example)
     *
     * @throws RequestValidationException
     */
    public abstract Maybe<Event.SchemaChange> announceMigration(boolean isLocalOnly) throws RequestValidationException;

    public Single<? extends ResultMessage> execute(QueryState state, QueryOptions options, long queryStartNanoTime) throws RequestValidationException
    {
        // If an IF [NOT] EXISTS clause was used, this may not result in an actual schema change.  To avoid doing
        // extra work in the drivers to handle schema changes, we return an empty message in this case. (CASSANDRA-7600)
        Maybe<Event.SchemaChange> ce = announceMigration(false);

        // when a schema alteration results in a new db object being created, we grant permissions on the new
        // object to the user performing the request if:
        // * the user is not anonymous
        // * the configured IAuthorizer supports granting of permissions (not all do, AllowAllAuthorizer doesn't and
        //   custom external implementations may not)
<<<<<<< HEAD
        return ce.map(event -> {
            if (event == Event.SchemaChange.NONE)
                return new ResultMessage.Void();

            AuthenticatedUser user = state.getClientState().getUser();
            if (user != null && !user.isAnonymous() && event.change == Event.SchemaChange.Change.CREATED)
            {
                try
                {
                    grantPermissionsToCreator(state);
                }
                catch (UnsupportedOperationException e)
                {
                    // not a problem, grant is an optional method on IAuthorizer
                }
            }
            return new ResultMessage.SchemaChange(event);
        });
=======
        return ce.map(event ->
                      {
                          AuthenticatedUser user = state.getClientState().getUser();
                          if (user != null && !user.isAnonymous() && event.change == Event.SchemaChange.Change.CREATED)
                          {
                              try
                              {
                                  grantPermissionsToCreator(state);
                              }
                              catch (UnsupportedOperationException e)
                              {
                                  // not a problem, grant is an optional method on IAuthorizer
                              }
                          }
                          return new ResultMessage.SchemaChange(event);
                      }).cast(ResultMessage.class)
                 .toSingle(new ResultMessage.Void());
>>>>>>> adc6fbc7
    }

    public Single<? extends ResultMessage> executeInternal(QueryState state, QueryOptions options)
    {
        return announceMigration(true).map(schemaChangeEvent -> new ResultMessage.SchemaChange(schemaChangeEvent))
                                      .cast(ResultMessage.class)
                                      .toSingle(new ResultMessage.Void());
    }

    protected Maybe<Event.SchemaChange> error(String msg)
    {
        return Maybe.error(new InvalidRequestException(msg));
    }

}<|MERGE_RESOLUTION|>--- conflicted
+++ resolved
@@ -99,26 +99,6 @@
         // * the user is not anonymous
         // * the configured IAuthorizer supports granting of permissions (not all do, AllowAllAuthorizer doesn't and
         //   custom external implementations may not)
-<<<<<<< HEAD
-        return ce.map(event -> {
-            if (event == Event.SchemaChange.NONE)
-                return new ResultMessage.Void();
-
-            AuthenticatedUser user = state.getClientState().getUser();
-            if (user != null && !user.isAnonymous() && event.change == Event.SchemaChange.Change.CREATED)
-            {
-                try
-                {
-                    grantPermissionsToCreator(state);
-                }
-                catch (UnsupportedOperationException e)
-                {
-                    // not a problem, grant is an optional method on IAuthorizer
-                }
-            }
-            return new ResultMessage.SchemaChange(event);
-        });
-=======
         return ce.map(event ->
                       {
                           AuthenticatedUser user = state.getClientState().getUser();
@@ -136,12 +116,11 @@
                           return new ResultMessage.SchemaChange(event);
                       }).cast(ResultMessage.class)
                  .toSingle(new ResultMessage.Void());
->>>>>>> adc6fbc7
     }
 
     public Single<? extends ResultMessage> executeInternal(QueryState state, QueryOptions options)
     {
-        return announceMigration(true).map(schemaChangeEvent -> new ResultMessage.SchemaChange(schemaChangeEvent))
+        return announceMigration(true).map(ResultMessage.SchemaChange::new)
                                       .cast(ResultMessage.class)
                                       .toSingle(new ResultMessage.Void());
     }
