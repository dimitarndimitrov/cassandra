--- conflicted
+++ resolved
@@ -24,16 +24,7 @@
 import org.slf4j.Logger;
 import org.slf4j.LoggerFactory;
 
-<<<<<<< HEAD
 import org.apache.cassandra.auth.permission.CorePermission;
-=======
-import org.apache.cassandra.auth.Permission;
-import org.apache.cassandra.schema.ColumnMetadata;
-import org.apache.cassandra.schema.Schema;
-import org.apache.cassandra.schema.TableMetadata;
-import org.apache.cassandra.schema.ColumnMetadata.Raw;
-import org.apache.cassandra.schema.ViewMetadata;
->>>>>>> bd14400a
 import org.apache.cassandra.cql3.*;
 import org.apache.cassandra.cql3.conditions.ColumnCondition;
 import org.apache.cassandra.cql3.conditions.ColumnConditions;
@@ -224,36 +215,21 @@
 
     public void checkAccess(ClientState state) throws InvalidRequestException, UnauthorizedException
     {
-<<<<<<< HEAD
         state.hasColumnFamilyAccess(metadata, CorePermission.MODIFY);
 
         // CAS updates can be used to simulate a SELECT query, so should require Permission.SELECT as well.
         if (hasConditions())
             state.hasColumnFamilyAccess(metadata, CorePermission.SELECT);
-=======
-        state.hasColumnFamilyAccess(metadata, Permission.MODIFY);
-
-        // CAS updates can be used to simulate a SELECT query, so should require Permission.SELECT as well.
-        if (hasConditions())
-            state.hasColumnFamilyAccess(metadata, Permission.SELECT);
->>>>>>> bd14400a
 
         // MV updates need to get the current state from the table, and might update the views
         // Require Permission.SELECT on the base table, and Permission.MODIFY on the views
         Iterator<ViewMetadata> views = View.findAll(keyspace(), columnFamily()).iterator();
         if (views.hasNext())
         {
-<<<<<<< HEAD
             state.hasColumnFamilyAccess(metadata, CorePermission.SELECT);
             do
             {
                 state.hasColumnFamilyAccess(views.next().metadata, CorePermission.MODIFY);
-=======
-            state.hasColumnFamilyAccess(metadata, Permission.SELECT);
-            do
-            {
-                state.hasColumnFamilyAccess(views.next().metadata, Permission.MODIFY);
->>>>>>> bd14400a
             } while (views.hasNext());
         }
 
@@ -414,11 +390,7 @@
             }
         }
 
-<<<<<<< HEAD
         try (PartitionIterator iter = group.execute(cl, null, queryStartNanoTime, false))
-=======
-        try (PartitionIterator iter = group.execute(cl, null, queryStartNanoTime))
->>>>>>> bd14400a
         {
             return asMaterializedMap(iter);
         }
@@ -580,19 +552,11 @@
 
         }
 
-<<<<<<< HEAD
         ResultSet.Builder builder = ResultSet.makeBuilder(options, false, selection);
         SelectStatement.forSelection(metadata, selection).processPartition(partition,
                                                                            options,
                                                                            builder,
                                                                            FBUtilities.nowInSeconds());
-=======
-        Selection.ResultSetBuilder builder = selection.resultSetBuilder(options, false);
-        SelectStatement.forSelection(metadata, selection).processPartition(partition,
-                                                                      options,
-                                                                      builder,
-                                                                      FBUtilities.nowInSeconds());
->>>>>>> bd14400a
 
         return builder.build();
     }
@@ -701,13 +665,10 @@
         {
             NavigableSet<Clustering> clusterings = createClustering(options);
 
-<<<<<<< HEAD
-=======
             // If some of the restrictions were unspecified (e.g. empty IN restrictions) we do not need to do anything.
             if (restrictions.hasClusteringColumnsRestrictions() && clusterings.isEmpty())
                 return;
 
->>>>>>> bd14400a
             UpdateParameters params = makeUpdateParameters(keys, clusterings, options, local, now, queryStartNanoTime);
 
             for (ByteBuffer key : keys)
