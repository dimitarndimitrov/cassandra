/*
 * Licensed to the Apache Software Foundation (ASF) under one
 * or more contributor license agreements.  See the NOTICE file
 * distributed with this work for additional information
 * regarding copyright ownership.  The ASF licenses this file
 * to you under the Apache License, Version 2.0 (the
 * "License"); you may not use this file except in compliance
 * with the License.  You may obtain a copy of the License at
 *
 *     http://www.apache.org/licenses/LICENSE-2.0
 *
 * Unless required by applicable law or agreed to in writing, software
 * distributed under the License is distributed on an "AS IS" BASIS,
 * WITHOUT WARRANTIES OR CONDITIONS OF ANY KIND, either express or implied.
 * See the License for the specific language governing permissions and
 * limitations under the License.
 */
package org.apache.cassandra.cql3.statements;

import java.nio.ByteBuffer;
import java.util.*;

import com.google.common.collect.Iterables;
import org.slf4j.Logger;
import org.slf4j.LoggerFactory;

import org.apache.cassandra.auth.permission.CorePermission;
import org.apache.cassandra.config.CFMetaData;
import org.apache.cassandra.config.ColumnDefinition;
import org.apache.cassandra.config.ColumnDefinition.Raw;
import org.apache.cassandra.config.ViewDefinition;
import org.apache.cassandra.cql3.*;
import org.apache.cassandra.cql3.functions.Function;
import org.apache.cassandra.cql3.restrictions.StatementRestrictions;
import org.apache.cassandra.cql3.selection.Selection;
import org.apache.cassandra.db.*;
import org.apache.cassandra.db.filter.*;
import org.apache.cassandra.db.marshal.BooleanType;
import org.apache.cassandra.db.partitions.*;
import org.apache.cassandra.db.rows.RowIterator;
import org.apache.cassandra.db.view.View;
import org.apache.cassandra.exceptions.*;
import org.apache.cassandra.service.ClientState;
import org.apache.cassandra.service.QueryState;
import org.apache.cassandra.service.StorageProxy;
import org.apache.cassandra.service.paxos.Commit;
import org.apache.cassandra.thrift.ThriftValidation;
import org.apache.cassandra.transport.messages.ResultMessage;
import org.apache.cassandra.triggers.TriggerExecutor;
import org.apache.cassandra.utils.FBUtilities;
import org.apache.cassandra.utils.Pair;
import org.apache.cassandra.utils.UUIDGen;

import static org.apache.cassandra.cql3.statements.RequestValidations.checkFalse;
import static org.apache.cassandra.cql3.statements.RequestValidations.checkNull;

/*
 * Abstract parent class of individual modifications, i.e. INSERT, UPDATE and DELETE.
 */
public abstract class ModificationStatement implements CQLStatement
{
    protected static final Logger logger = LoggerFactory.getLogger(ModificationStatement.class);

    public static final String CUSTOM_EXPRESSIONS_NOT_ALLOWED =
        "Custom index expressions cannot be used in WHERE clauses for UPDATE or DELETE statements";

    private static final ColumnIdentifier CAS_RESULT_COLUMN = new ColumnIdentifier("[applied]", false);

    protected final StatementType type;

    private final int boundTerms;
    public final CFMetaData cfm;
    private final Attributes attrs;

    private final StatementRestrictions restrictions;

    private final Operations operations;

    private final PartitionColumns updatedColumns;

    private final Conditions conditions;

    private final PartitionColumns conditionColumns;

    private final PartitionColumns requiresRead;

    public ModificationStatement(StatementType type,
                                 int boundTerms,
                                 CFMetaData cfm,
                                 Operations operations,
                                 StatementRestrictions restrictions,
                                 Conditions conditions,
                                 Attributes attrs)
    {
        this.type = type;
        this.boundTerms = boundTerms;
        this.cfm = cfm;
        this.restrictions = restrictions;
        this.operations = operations;
        this.conditions = conditions;
        this.attrs = attrs;

        if (!conditions.isEmpty())
        {
            checkFalse(cfm.isCounter(), "Conditional updates are not supported on counter tables");
            checkFalse(attrs.isTimestampSet(), "Cannot provide custom timestamp for conditional updates");
        }

        PartitionColumns.Builder conditionColumnsBuilder = PartitionColumns.builder();
        Iterable<ColumnDefinition> columns = conditions.getColumns();
        if (columns != null)
            conditionColumnsBuilder.addAll(columns);

        PartitionColumns.Builder updatedColumnsBuilder = PartitionColumns.builder();
        PartitionColumns.Builder requiresReadBuilder = PartitionColumns.builder();
        for (Operation operation : operations)
        {
            updatedColumnsBuilder.add(operation.column);
            // If the operation requires a read-before-write and we're doing a conditional read, we want to read
            // the affected column as part of the read-for-conditions paxos phase (see #7499).
            if (operation.requiresRead())
            {
                conditionColumnsBuilder.add(operation.column);
                requiresReadBuilder.add(operation.column);
            }
        }

        PartitionColumns modifiedColumns = updatedColumnsBuilder.build();
        // Compact tables have not row marker. So if we don't actually update any particular column,
        // this means that we're only updating the PK, which we allow if only those were declared in
        // the definition. In that case however, we do went to write the compactValueColumn (since again
        // we can't use a "row marker") so add it automatically.
        if (cfm.isCompactTable() && modifiedColumns.isEmpty() && updatesRegularRows())
            modifiedColumns = cfm.partitionColumns();

        this.updatedColumns = modifiedColumns;
        this.conditionColumns = conditionColumnsBuilder.build();
        this.requiresRead = requiresReadBuilder.build();
    }

    public Iterable<Function> getFunctions()
    {
        List<Function> functions = new ArrayList<>();
        addFunctionsTo(functions);
        return functions;
    }

    public void addFunctionsTo(List<Function> functions)
    {
        attrs.addFunctionsTo(functions);
        restrictions.addFunctionsTo(functions);
        operations.addFunctionsTo(functions);
        conditions.addFunctionsTo(functions);
    }

    /*
     * May be used by QueryHandler implementations
     */
    public StatementRestrictions getRestrictions()
    {
        return restrictions;
    }

    public abstract void addUpdateForKey(PartitionUpdate update, Clustering clustering, UpdateParameters params);

    public abstract void addUpdateForKey(PartitionUpdate update, Slice slice, UpdateParameters params);

    public int getBoundTerms()
    {
        return boundTerms;
    }

    public String keyspace()
    {
        return cfm.ksName;
    }

    public String columnFamily()
    {
        return cfm.cfName;
    }

    public boolean isCounter()
    {
        return cfm.isCounter();
    }

    public boolean isView()
    {
        return cfm.isView();
    }

    public long getTimestamp(long now, QueryOptions options) throws InvalidRequestException
    {
        return attrs.getTimestamp(now, options);
    }

    public boolean isTimestampSet()
    {
        return attrs.isTimestampSet();
    }

    public int getTimeToLive(QueryOptions options) throws InvalidRequestException
    {
        return attrs.getTimeToLive(options, cfm.params.defaultTimeToLive);
    }

    public void checkAccess(ClientState state) throws InvalidRequestException, UnauthorizedException
    {
<<<<<<< HEAD
        state.hasColumnFamilyAccess(cfm, CorePermission.MODIFY);

        // CAS updates can be used to simulate a SELECT query, so should require Permission.SELECT as well.
        if (hasConditions())
            state.hasColumnFamilyAccess(cfm, CorePermission.SELECT);
=======
        state.hasColumnFamilyAccess(cfm, Permission.MODIFY);

        // CAS updates can be used to simulate a SELECT query, so should require Permission.SELECT as well.
        if (hasConditions())
            state.hasColumnFamilyAccess(cfm, Permission.SELECT);
>>>>>>> 3acdcaf8

        // MV updates need to get the current state from the table, and might update the views
        // Require Permission.SELECT on the base table, and Permission.MODIFY on the views
        Iterator<ViewDefinition> views = View.findAll(keyspace(), columnFamily()).iterator();
        if (views.hasNext())
        {
<<<<<<< HEAD
            state.hasColumnFamilyAccess(cfm, CorePermission.SELECT);
            do
            {
                state.hasColumnFamilyAccess(views.next().metadata, CorePermission.MODIFY);
=======
            state.hasColumnFamilyAccess(cfm, Permission.SELECT);
            do
            {
                state.hasColumnFamilyAccess(views.next().metadata, Permission.MODIFY);
>>>>>>> 3acdcaf8
            } while (views.hasNext());
        }

        for (Function function : getFunctions())
            state.ensureHasPermission(CorePermission.EXECUTE, function);
    }

    public void validate(ClientState state) throws InvalidRequestException
    {
        checkFalse(hasConditions() && attrs.isTimestampSet(), "Cannot provide custom timestamp for conditional updates");
        checkFalse(isCounter() && attrs.isTimestampSet(), "Cannot provide custom timestamp for counter updates");
        checkFalse(isCounter() && attrs.isTimeToLiveSet(), "Cannot provide custom TTL for counter updates");
        checkFalse(isView(), "Cannot directly modify a materialized view");
    }

    public PartitionColumns updatedColumns()
    {
        return updatedColumns;
    }

    public PartitionColumns conditionColumns()
    {
        return conditionColumns;
    }

    public boolean updatesRegularRows()
    {
        // We're updating regular rows if all the clustering columns are provided.
        // Note that the only case where we're allowed not to provide clustering
        // columns is if we set some static columns, and in that case no clustering
        // columns should be given. So in practice, it's enough to check if we have
        // either the table has no clustering or if it has at least one of them set.
        return cfm.clusteringColumns().isEmpty() || restrictions.hasClusteringColumnsRestrictions();
    }

    public boolean updatesStaticRow()
    {
        return operations.appliesToStaticColumns();
    }

    public List<Operation> getRegularOperations()
    {
        return operations.regularOperations();
    }

    public List<Operation> getStaticOperations()
    {
        return operations.staticOperations();
    }

    public Iterable<Operation> allOperations()
    {
        return operations;
    }

    public Iterable<ColumnDefinition> getColumnsWithConditions()
    {
         return conditions.getColumns();
    }

    public boolean hasIfNotExistCondition()
    {
        return conditions.isIfNotExists();
    }

    public boolean hasIfExistCondition()
    {
        return conditions.isIfExists();
    }

    public List<ByteBuffer> buildPartitionKeyNames(QueryOptions options)
    throws InvalidRequestException
    {
        List<ByteBuffer> partitionKeys = restrictions.getPartitionKeys(options);
        for (ByteBuffer key : partitionKeys)
            QueryProcessor.validateKey(key);

        return partitionKeys;
    }

    public NavigableSet<Clustering> createClustering(QueryOptions options)
    throws InvalidRequestException
    {
        if (appliesOnlyToStaticColumns() && !restrictions.hasClusteringColumnsRestrictions())
            return FBUtilities.singleton(CBuilder.STATIC_BUILDER.build(), cfm.comparator);

        return restrictions.getClusteringColumns(options);
    }

    /**
     * Checks that the modification only apply to static columns.
     * @return <code>true</code> if the modification only apply to static columns, <code>false</code> otherwise.
     */
    private boolean appliesOnlyToStaticColumns()
    {
        return appliesOnlyToStaticColumns(operations, conditions);
    }

    /**
     * Checks that the specified operations and conditions only apply to static columns.
     * @return <code>true</code> if the specified operations and conditions only apply to static columns,
     * <code>false</code> otherwise.
     */
    public static boolean appliesOnlyToStaticColumns(Operations operation, Conditions conditions)
    {
        return !operation.appliesToRegularColumns() && !conditions.appliesToRegularColumns()
                && (operation.appliesToStaticColumns() || conditions.appliesToStaticColumns());
    }

    public boolean requiresRead()
    {
        // Lists SET operation incurs a read.
        for (Operation op : allOperations())
            if (op.requiresRead())
                return true;

        return false;
    }

    private Map<DecoratedKey, Partition> readRequiredLists(Collection<ByteBuffer> partitionKeys,
                                                           ClusteringIndexFilter filter,
                                                           DataLimits limits,
                                                           boolean local,
                                                           ConsistencyLevel cl,
                                                           long queryStartNanoTime)
    {
        if (!requiresRead())
            return null;

        try
        {
            cl.validateForRead(keyspace());
        }
        catch (InvalidRequestException e)
        {
            throw new InvalidRequestException(String.format("Write operation require a read but consistency %s is not supported on reads", cl));
        }

        List<SinglePartitionReadCommand> commands = new ArrayList<>(partitionKeys.size());
        int nowInSec = FBUtilities.nowInSeconds();
        for (ByteBuffer key : partitionKeys)
            commands.add(SinglePartitionReadCommand.create(cfm,
                                                           nowInSec,
                                                           ColumnFilter.selection(this.requiresRead),
                                                           RowFilter.NONE,
                                                           limits,
                                                           cfm.decorateKey(key),
                                                           filter));

        SinglePartitionReadCommand.Group group = new SinglePartitionReadCommand.Group(commands, DataLimits.NONE);

        if (local)
        {
            try (ReadExecutionController executionController = group.executionController();
                 PartitionIterator iter = group.executeInternal(executionController))
            {
                return asMaterializedMap(iter);
            }
        }

<<<<<<< HEAD
        try (PartitionIterator iter = group.execute(cl, null, queryStartNanoTime, false))
=======
        try (PartitionIterator iter = group.execute(cl, null, queryStartNanoTime))
>>>>>>> 3acdcaf8
        {
            return asMaterializedMap(iter);
        }
    }

    private Map<DecoratedKey, Partition> asMaterializedMap(PartitionIterator iterator)
    {
        Map<DecoratedKey, Partition> map = new HashMap<>();
        while (iterator.hasNext())
        {
            try (RowIterator partition = iterator.next())
            {
                map.put(partition.partitionKey(), FilteredPartition.create(partition));
            }
        }
        return map;
    }

    public boolean hasConditions()
    {
        return !conditions.isEmpty();
    }

    public ResultMessage execute(QueryState queryState, QueryOptions options, long queryStartNanoTime)
    throws RequestExecutionException, RequestValidationException
    {
        if (options.getConsistency() == null)
            throw new InvalidRequestException("Invalid empty consistency level");

        return hasConditions()
             ? executeWithCondition(queryState, options, queryStartNanoTime)
             : executeWithoutCondition(queryState, options, queryStartNanoTime);
    }

    private ResultMessage executeWithoutCondition(QueryState queryState, QueryOptions options, long queryStartNanoTime)
    throws RequestExecutionException, RequestValidationException
    {
        ConsistencyLevel cl = options.getConsistency();
        if (isCounter())
            cl.validateCounterForWrite(cfm);
        else
            cl.validateForWrite(cfm.ksName);

        Collection<? extends IMutation> mutations = getMutations(options, false, options.getTimestamp(queryState), queryStartNanoTime);
        if (!mutations.isEmpty())
            StorageProxy.mutateWithTriggers(mutations, cl, false, queryStartNanoTime);

        return null;
    }

    public ResultMessage executeWithCondition(QueryState queryState, QueryOptions options, long queryStartNanoTime)
    throws RequestExecutionException, RequestValidationException
    {
        CQL3CasRequest request = makeCasRequest(queryState, options);

        try (RowIterator result = StorageProxy.cas(keyspace(),
                                                   columnFamily(),
                                                   request.key,
                                                   request,
                                                   options.getSerialConsistency(),
                                                   options.getConsistency(),
                                                   queryState.getClientState(),
                                                   queryStartNanoTime))
        {
            return new ResultMessage.Rows(buildCasResultSet(result, options));
        }
    }

    private CQL3CasRequest makeCasRequest(QueryState queryState, QueryOptions options)
    {
        List<ByteBuffer> keys = buildPartitionKeyNames(options);
        // We don't support IN for CAS operation so far
        checkFalse(restrictions.keyIsInRelation(),
                   "IN on the partition key is not supported with conditional %s",
                   type.isUpdate()? "updates" : "deletions");

        DecoratedKey key = cfm.decorateKey(keys.get(0));
        long now = options.getTimestamp(queryState);

        checkFalse(restrictions.clusteringKeyRestrictionsHasIN(),
                   "IN on the clustering key columns is not supported with conditional %s",
                    type.isUpdate()? "updates" : "deletions");

        Clustering clustering = Iterables.getOnlyElement(createClustering(options));
        CQL3CasRequest request = new CQL3CasRequest(cfm, key, false, conditionColumns(), updatesRegularRows(), updatesStaticRow());

        addConditions(clustering, request, options);
        request.addRowUpdate(clustering, this, options, now);

        return request;
    }

    public void addConditions(Clustering clustering, CQL3CasRequest request, QueryOptions options) throws InvalidRequestException
    {
        conditions.addConditionsTo(request, clustering, options);
    }

    private ResultSet buildCasResultSet(RowIterator partition, QueryOptions options) throws InvalidRequestException
    {
        return buildCasResultSet(keyspace(), columnFamily(), partition, getColumnsWithConditions(), false, options);
    }

    public static ResultSet buildCasResultSet(String ksName, String tableName, RowIterator partition, Iterable<ColumnDefinition> columnsWithConditions, boolean isBatch, QueryOptions options)
    throws InvalidRequestException
    {
        boolean success = partition == null;

        ColumnSpecification spec = new ColumnSpecification(ksName, tableName, CAS_RESULT_COLUMN, BooleanType.instance);
        ResultSet.ResultMetadata metadata = new ResultSet.ResultMetadata(Collections.singletonList(spec));
        List<List<ByteBuffer>> rows = Collections.singletonList(Collections.singletonList(BooleanType.instance.decompose(success)));

        ResultSet rs = new ResultSet(metadata, rows);
        return success ? rs : merge(rs, buildCasFailureResultSet(partition, columnsWithConditions, isBatch, options));
    }

    private static ResultSet merge(ResultSet left, ResultSet right)
    {
        if (left.size() == 0)
            return right;
        else if (right.size() == 0)
            return left;

        assert left.size() == 1;
        int size = left.metadata.names.size() + right.metadata.names.size();
        List<ColumnSpecification> specs = new ArrayList<ColumnSpecification>(size);
        specs.addAll(left.metadata.names);
        specs.addAll(right.metadata.names);
        List<List<ByteBuffer>> rows = new ArrayList<>(right.size());
        for (int i = 0; i < right.size(); i++)
        {
            List<ByteBuffer> row = new ArrayList<ByteBuffer>(size);
            row.addAll(left.rows.get(0));
            row.addAll(right.rows.get(i));
            rows.add(row);
        }
        return new ResultSet(new ResultSet.ResultMetadata(specs), rows);
    }

    private static ResultSet buildCasFailureResultSet(RowIterator partition, Iterable<ColumnDefinition> columnsWithConditions, boolean isBatch, QueryOptions options)
    throws InvalidRequestException
    {
        CFMetaData cfm = partition.metadata();
        Selection selection;
        if (columnsWithConditions == null)
        {
            selection = Selection.wildcard(cfm);
        }
        else
        {
            // We can have multiple conditions on the same columns (for collections) so use a set
            // to avoid duplicate, but preserve the order just to it follows the order of IF in the query in general
            Set<ColumnDefinition> defs = new LinkedHashSet<>();
            // Adding the partition key for batches to disambiguate if the conditions span multipe rows (we don't add them outside
            // of batches for compatibility sakes).
            if (isBatch)
            {
                defs.addAll(cfm.partitionKeyColumns());
                defs.addAll(cfm.clusteringColumns());
            }
            for (ColumnDefinition def : columnsWithConditions)
                defs.add(def);
            selection = Selection.forColumns(cfm, new ArrayList<>(defs));

        }

<<<<<<< HEAD
        ResultSet.Builder builder = ResultSet.makeBuilder(options, false, selection);
=======
        Selection.ResultSetBuilder builder = selection.resultSetBuilder(options, false);
>>>>>>> 3acdcaf8
        SelectStatement.forSelection(cfm, selection).processPartition(partition,
                                                                      options,
                                                                      builder,
                                                                      FBUtilities.nowInSeconds());

        return builder.build();
    }

    public ResultMessage executeInternal(QueryState queryState, QueryOptions options) throws RequestValidationException, RequestExecutionException
    {
        return hasConditions()
               ? executeInternalWithCondition(queryState, options)
               : executeInternalWithoutCondition(queryState, options, System.nanoTime());
    }

    public ResultMessage executeInternalWithoutCondition(QueryState queryState, QueryOptions options, long queryStartNanoTime) throws RequestValidationException, RequestExecutionException
    {
        for (IMutation mutation : getMutations(options, true, queryState.getTimestamp(), queryStartNanoTime))
            mutation.apply();
        return null;
    }

    public ResultMessage executeInternalWithCondition(QueryState state, QueryOptions options) throws RequestValidationException, RequestExecutionException
    {
        CQL3CasRequest request = makeCasRequest(state, options);
        try (RowIterator result = casInternal(request, state))
        {
            return new ResultMessage.Rows(buildCasResultSet(result, options));
        }
    }

    static RowIterator casInternal(CQL3CasRequest request, QueryState state)
    {
        UUID ballot = UUIDGen.getTimeUUIDFromMicros(state.getTimestamp());

        SinglePartitionReadCommand readCommand = request.readCommand(FBUtilities.nowInSeconds());
        FilteredPartition current;
        try (ReadExecutionController executionController = readCommand.executionController();
             PartitionIterator iter = readCommand.executeInternal(executionController))
        {
            current = FilteredPartition.create(PartitionIterators.getOnlyElement(iter, readCommand));
        }

        if (!request.appliesTo(current))
            return current.rowIterator();

        PartitionUpdate updates = request.makeUpdates(current);
        updates = TriggerExecutor.instance.execute(updates);

        Commit proposal = Commit.newProposal(ballot, updates);
        proposal.makeMutation().apply();
        return null;
    }

    /**
     * Convert statement into a list of mutations to apply on the server
     *
     * @param options value for prepared statement markers
     * @param local if true, any requests (for collections) performed by getMutation should be done locally only.
     * @param now the current timestamp in microseconds to use if no timestamp is user provided.
     *
     * @return list of the mutations
     */
    private Collection<? extends IMutation> getMutations(QueryOptions options, boolean local, long now, long queryStartNanoTime)
    {
        UpdatesCollector collector = new UpdatesCollector(Collections.singletonMap(cfm.cfId, updatedColumns), 1);
        addUpdates(collector, options, local, now, queryStartNanoTime);
        collector.validateIndexedColumns();

        return collector.toMutations();
    }

    final void addUpdates(UpdatesCollector collector,
                          QueryOptions options,
                          boolean local,
                          long now,
                          long queryStartNanoTime)
    {
        List<ByteBuffer> keys = buildPartitionKeyNames(options);

        if (type.allowClusteringColumnSlices()
                && restrictions.hasClusteringColumnsRestrictions()
                && restrictions.isColumnRange())
        {
            Slices slices = createSlice(options);

            // If all the ranges were invalid we do not need to do anything.
            if (slices.isEmpty())
                return;

            UpdateParameters params = makeUpdateParameters(keys,
                                                           new ClusteringIndexSliceFilter(slices, false),
                                                           options,
                                                           DataLimits.NONE,
                                                           local,
                                                           now,
                                                           queryStartNanoTime);
            for (ByteBuffer key : keys)
            {
                ThriftValidation.validateKey(cfm, key);
                DecoratedKey dk = cfm.decorateKey(key);

                PartitionUpdate upd = collector.getPartitionUpdate(cfm, dk, options.getConsistency());

                for (Slice slice : slices)
                    addUpdateForKey(upd, slice, params);
            }
        }
        else
        {
            NavigableSet<Clustering> clusterings = createClustering(options);

<<<<<<< HEAD
=======
            // If some of the restrictions were unspecified (e.g. empty IN restrictions) we do not need to do anything.
            if (restrictions.hasClusteringColumnsRestrictions() && clusterings.isEmpty())
                return;

>>>>>>> 3acdcaf8
            UpdateParameters params = makeUpdateParameters(keys, clusterings, options, local, now, queryStartNanoTime);

            for (ByteBuffer key : keys)
            {
                ThriftValidation.validateKey(cfm, key);
                DecoratedKey dk = cfm.decorateKey(key);

                PartitionUpdate upd = collector.getPartitionUpdate(cfm, dk, options.getConsistency());

                if (!restrictions.hasClusteringColumnsRestrictions())
                {
                    addUpdateForKey(upd, Clustering.EMPTY, params);
                }
                else
                {
                    for (Clustering clustering : clusterings)
                    {
                       for (ByteBuffer c : clustering.getRawValues())
                       {
                           if (c != null && c.remaining() > FBUtilities.MAX_UNSIGNED_SHORT)
                               throw new InvalidRequestException(String.format("Key length of %d is longer than maximum of %d",
                                                                               clustering.dataSize(),
                                                                               FBUtilities.MAX_UNSIGNED_SHORT));
                       }

                        addUpdateForKey(upd, clustering, params);
                    }
                }
            }
        }
    }

    private Slices createSlice(QueryOptions options)
    {
        SortedSet<ClusteringBound> startBounds = restrictions.getClusteringColumnsBounds(Bound.START, options);
        SortedSet<ClusteringBound> endBounds = restrictions.getClusteringColumnsBounds(Bound.END, options);

        return toSlices(startBounds, endBounds);
    }

    private UpdateParameters makeUpdateParameters(Collection<ByteBuffer> keys,
                                                  NavigableSet<Clustering> clusterings,
                                                  QueryOptions options,
                                                  boolean local,
                                                  long now,
                                                  long queryStartNanoTime)
    {
        if (clusterings.contains(Clustering.STATIC_CLUSTERING))
            return makeUpdateParameters(keys,
                                        new ClusteringIndexSliceFilter(Slices.ALL, false),
                                        options,
                                        DataLimits.cqlLimits(1),
                                        local,
                                        now,
                                        queryStartNanoTime);

        return makeUpdateParameters(keys,
                                    new ClusteringIndexNamesFilter(clusterings, false),
                                    options,
                                    DataLimits.NONE,
                                    local,
                                    now,
                                    queryStartNanoTime);
    }

    private UpdateParameters makeUpdateParameters(Collection<ByteBuffer> keys,
                                                  ClusteringIndexFilter filter,
                                                  QueryOptions options,
                                                  DataLimits limits,
                                                  boolean local,
                                                  long now,
                                                  long queryStartNanoTime)
    {
        // Some lists operation requires reading
        Map<DecoratedKey, Partition> lists = readRequiredLists(keys, filter, limits, local, options.getConsistency(), queryStartNanoTime);
        return new UpdateParameters(cfm, updatedColumns(), options, getTimestamp(now, options), getTimeToLive(options), lists);
    }

    private Slices toSlices(SortedSet<ClusteringBound> startBounds, SortedSet<ClusteringBound> endBounds)
    {
        assert startBounds.size() == endBounds.size();

        Slices.Builder builder = new Slices.Builder(cfm.comparator);

        Iterator<ClusteringBound> starts = startBounds.iterator();
        Iterator<ClusteringBound> ends = endBounds.iterator();

        while (starts.hasNext())
        {
            Slice slice = Slice.make(starts.next(), ends.next());
            if (!slice.isEmpty(cfm.comparator))
            {
                builder.add(slice);
            }
        }

        return builder.build();
    }

    public static abstract class Parsed extends CFStatement
    {
        protected final StatementType type;
        private final Attributes.Raw attrs;
        private final List<Pair<ColumnDefinition.Raw, ColumnCondition.Raw>> conditions;
        private final boolean ifNotExists;
        private final boolean ifExists;

        protected Parsed(CFName name,
                         StatementType type,
                         Attributes.Raw attrs,
                         List<Pair<ColumnDefinition.Raw, ColumnCondition.Raw>> conditions,
                         boolean ifNotExists,
                         boolean ifExists)
        {
            super(name);
            this.type = type;
            this.attrs = attrs;
            this.conditions = conditions == null ? Collections.<Pair<ColumnDefinition.Raw, ColumnCondition.Raw>>emptyList() : conditions;
            this.ifNotExists = ifNotExists;
            this.ifExists = ifExists;
        }

        public ParsedStatement.Prepared prepare()
        {
            VariableSpecifications boundNames = getBoundVariables();
            ModificationStatement statement = prepare(boundNames);
            CFMetaData cfm = ThriftValidation.validateColumnFamily(keyspace(), columnFamily());
            return new ParsedStatement.Prepared(statement, boundNames, boundNames.getPartitionKeyBindIndexes(cfm));
        }

        public ModificationStatement prepare(VariableSpecifications boundNames)
        {
            CFMetaData metadata = ThriftValidation.validateColumnFamily(keyspace(), columnFamily());

            Attributes preparedAttributes = attrs.prepare(keyspace(), columnFamily());
            preparedAttributes.collectMarkerSpecification(boundNames);

            Conditions preparedConditions = prepareConditions(metadata, boundNames);

            return prepareInternal(metadata,
                                   boundNames,
                                   preparedConditions,
                                   preparedAttributes);
        }

        /**
         * Returns the column conditions.
         *
         * @param metadata the column family meta data
         * @param boundNames the bound names
         * @return the column conditions.
         */
        private Conditions prepareConditions(CFMetaData metadata, VariableSpecifications boundNames)
        {
            // To have both 'IF EXISTS'/'IF NOT EXISTS' and some other conditions doesn't make sense.
            // So far this is enforced by the parser, but let's assert it for sanity if ever the parse changes.
            if (ifExists)
            {
                assert conditions.isEmpty();
                assert !ifNotExists;
                return Conditions.IF_EXISTS_CONDITION;
            }

            if (ifNotExists)
            {
                assert conditions.isEmpty();
                assert !ifExists;
                return Conditions.IF_NOT_EXISTS_CONDITION;
            }

            if (conditions.isEmpty())
                return Conditions.EMPTY_CONDITION;

            return prepareColumnConditions(metadata, boundNames);
        }

        /**
         * Returns the column conditions.
         *
         * @param metadata the column family meta data
         * @param boundNames the bound names
         * @return the column conditions.
         */
        private ColumnConditions prepareColumnConditions(CFMetaData metadata, VariableSpecifications boundNames)
        {
            checkNull(attrs.timestamp, "Cannot provide custom timestamp for conditional updates");

            ColumnConditions.Builder builder = ColumnConditions.newBuilder();

            for (Pair<ColumnDefinition.Raw, ColumnCondition.Raw> entry : conditions)
            {
                ColumnDefinition def = entry.left.prepare(metadata);
                ColumnCondition condition = entry.right.prepare(keyspace(), def, metadata);
                condition.collectMarkerSpecification(boundNames);

                checkFalse(def.isPrimaryKeyColumn(), "PRIMARY KEY column '%s' cannot have IF conditions", def.name);
                builder.add(condition);
            }
            return builder.build();
        }

        protected abstract ModificationStatement prepareInternal(CFMetaData cfm,
                                                                 VariableSpecifications boundNames,
                                                                 Conditions conditions,
                                                                 Attributes attrs);

        /**
         * Creates the restrictions.
         *
         * @param cfm the column family meta data
         * @param boundNames the bound names
         * @param operations the column operations
         * @param where the where clause
         * @param conditions the conditions
         * @return the restrictions
         */
        protected StatementRestrictions newRestrictions(CFMetaData cfm,
                                                        VariableSpecifications boundNames,
                                                        Operations operations,
                                                        WhereClause where,
                                                        Conditions conditions)
        {
            if (where.containsCustomExpressions())
                throw new InvalidRequestException(CUSTOM_EXPRESSIONS_NOT_ALLOWED);

            boolean applyOnlyToStaticColumns = appliesOnlyToStaticColumns(operations, conditions);
            return new StatementRestrictions(type, cfm, where, boundNames, applyOnlyToStaticColumns, false, false);
        }

        /**
         * Retrieves the <code>ColumnDefinition</code> corresponding to the specified raw <code>ColumnIdentifier</code>.
         *
         * @param cfm the column family meta data
         * @param rawId the raw <code>ColumnIdentifier</code>
         * @return the <code>ColumnDefinition</code> corresponding to the specified raw <code>ColumnIdentifier</code>
         */
        protected static ColumnDefinition getColumnDefinition(CFMetaData cfm, Raw rawId)
        {
            return rawId.prepare(cfm);
        }
    }
}<|MERGE_RESOLUTION|>--- conflicted
+++ resolved
@@ -207,36 +207,21 @@
 
     public void checkAccess(ClientState state) throws InvalidRequestException, UnauthorizedException
     {
-<<<<<<< HEAD
         state.hasColumnFamilyAccess(cfm, CorePermission.MODIFY);
 
         // CAS updates can be used to simulate a SELECT query, so should require Permission.SELECT as well.
         if (hasConditions())
             state.hasColumnFamilyAccess(cfm, CorePermission.SELECT);
-=======
-        state.hasColumnFamilyAccess(cfm, Permission.MODIFY);
-
-        // CAS updates can be used to simulate a SELECT query, so should require Permission.SELECT as well.
-        if (hasConditions())
-            state.hasColumnFamilyAccess(cfm, Permission.SELECT);
->>>>>>> 3acdcaf8
 
         // MV updates need to get the current state from the table, and might update the views
         // Require Permission.SELECT on the base table, and Permission.MODIFY on the views
         Iterator<ViewDefinition> views = View.findAll(keyspace(), columnFamily()).iterator();
         if (views.hasNext())
         {
-<<<<<<< HEAD
             state.hasColumnFamilyAccess(cfm, CorePermission.SELECT);
             do
             {
                 state.hasColumnFamilyAccess(views.next().metadata, CorePermission.MODIFY);
-=======
-            state.hasColumnFamilyAccess(cfm, Permission.SELECT);
-            do
-            {
-                state.hasColumnFamilyAccess(views.next().metadata, Permission.MODIFY);
->>>>>>> 3acdcaf8
             } while (views.hasNext());
         }
 
@@ -397,11 +382,7 @@
             }
         }
 
-<<<<<<< HEAD
         try (PartitionIterator iter = group.execute(cl, null, queryStartNanoTime, false))
-=======
-        try (PartitionIterator iter = group.execute(cl, null, queryStartNanoTime))
->>>>>>> 3acdcaf8
         {
             return asMaterializedMap(iter);
         }
@@ -567,11 +548,7 @@
 
         }
 
-<<<<<<< HEAD
         ResultSet.Builder builder = ResultSet.makeBuilder(options, false, selection);
-=======
-        Selection.ResultSetBuilder builder = selection.resultSetBuilder(options, false);
->>>>>>> 3acdcaf8
         SelectStatement.forSelection(cfm, selection).processPartition(partition,
                                                                       options,
                                                                       builder,
@@ -684,13 +661,10 @@
         {
             NavigableSet<Clustering> clusterings = createClustering(options);
 
-<<<<<<< HEAD
-=======
             // If some of the restrictions were unspecified (e.g. empty IN restrictions) we do not need to do anything.
             if (restrictions.hasClusteringColumnsRestrictions() && clusterings.isEmpty())
                 return;
 
->>>>>>> 3acdcaf8
             UpdateParameters params = makeUpdateParameters(keys, clusterings, options, local, now, queryStartNanoTime);
 
             for (ByteBuffer key : keys)
