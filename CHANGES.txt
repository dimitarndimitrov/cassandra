--- conflicted
+++ resolved
@@ -1,4 +1,3 @@
-<<<<<<< HEAD
 3.0
  * Fix distinct queries in mixed version cluster (CASSANDRA-10573)
  * Skip sstable on clustering in names query (CASSANDRA-10571)
@@ -31,11 +30,8 @@
  * Fix handling of range tombstones when reading old format sstables (CASSANDRA-10360)
  * Aggregate with Initial Condition fails with C* 3.0 (CASSANDRA-10367)
 Merged from 2.2:
-=======
-2.2.4
  * Use most up-to-date version of schema for system tables (CASSANDRA-10652)
  * Deprecate memory_allocator in cassandra.yaml (CASSANDRA-10581,10628)
->>>>>>> 6367987f
  * Expose phi values from failure detector via JMX and tweak debug
    and trace logging (CASSANDRA-9526)
 Merged from 2.1:
