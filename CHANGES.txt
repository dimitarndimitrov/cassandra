4.0
<<<<<<< HEAD
=======
 * Fix race / ref leak in anticompaction (CASSANDRA-13688)
 * Expose tasks queue length via JMX (CASSANDRA-12758)
>>>>>>> e9cc805d
 * Fix race / ref leak in PendingRepairManager (CASSANDRA-13751)
 * Enable ppc64le runtime as unsupported architecture (CASSANDRA-13615)
 * Improve sstablemetadata output (CASSANDRA-11483)
 * Support for migrating legacy users to roles has been dropped (CASSANDRA-13371)
 * Introduce error metrics for repair (CASSANDRA-13387)
 * Refactoring to primitive functional interfaces in AuthCache (CASSANDRA-13732)
 * Update metrics to 3.1.5 (CASSANDRA-13648)
 * batch_size_warn_threshold_in_kb can now be set at runtime (CASSANDRA-13699)
 * Avoid always rebuilding secondary indexes at startup (CASSANDRA-13725)
 * Upgrade JMH from 1.13 to 1.19 (CASSANDRA-13727)
 * Upgrade SLF4J from 1.7.7 to 1.7.25 (CASSANDRA-12996)
 * Default for start_native_transport now true if not set in config (CASSANDRA-13656)
 * Don't add localhost to the graph when calculating where to stream from (CASSANDRA-13583)
 * Allow skipping equality-restricted clustering columns in ORDER BY clause (CASSANDRA-10271)
 * Use common nowInSec for validation compactions (CASSANDRA-13671)
 * Improve handling of IR prepare failures (CASSANDRA-13672)
 * Send IR coordinator messages synchronously (CASSANDRA-13673)
 * Flush system.repair table before IR finalize promise (CASSANDRA-13660)
 * Fix column filter creation for wildcard queries (CASSANDRA-13650)
 * Add 'nodetool getbatchlogreplaythrottle' and 'nodetool setbatchlogreplaythrottle' (CASSANDRA-13614)
 * fix race condition in PendingRepairManager (CASSANDRA-13659)
 * Allow noop incremental repair state transitions (CASSANDRA-13658)
 * Run repair with down replicas (CASSANDRA-10446)
 * Added started & completed repair metrics (CASSANDRA-13598)
 * Added started & completed repair metrics (CASSANDRA-13598)
 * Improve secondary index (re)build failure and concurrency handling (CASSANDRA-10130)
 * Improve calculation of available disk space for compaction (CASSANDRA-13068)
 * Change the accessibility of RowCacheSerializer for third party row cache plugins (CASSANDRA-13579)
 * Allow sub-range repairs for a preview of repaired data (CASSANDRA-13570)
 * NPE in IR cleanup when columnfamily has no sstables (CASSANDRA-13585)
 * Fix Randomness of stress values (CASSANDRA-12744)
 * Allow selecting Map values and Set elements (CASSANDRA-7396)
 * Fast and garbage-free Streaming Histogram (CASSANDRA-13444)
 * Update repairTime for keyspaces on completion (CASSANDRA-13539)
 * Add configurable upper bound for validation executor threads (CASSANDRA-13521)
 * Bring back maxHintTTL propery (CASSANDRA-12982)
 * Add testing guidelines (CASSANDRA-13497)
 * Add more repair metrics (CASSANDRA-13531)
 * RangeStreamer should be smarter when picking endpoints for streaming (CASSANDRA-4650)
 * Avoid rewrapping an exception thrown for cache load functions (CASSANDRA-13367)
 * Log time elapsed for each incremental repair phase (CASSANDRA-13498)
 * Add multiple table operation support to cassandra-stress (CASSANDRA-8780)
 * Fix incorrect cqlsh results when selecting same columns multiple times (CASSANDRA-13262)
 * Fix WriteResponseHandlerTest is sensitive to test execution order (CASSANDRA-13421)
 * Improve incremental repair logging (CASSANDRA-13468)
 * Start compaction when incremental repair finishes (CASSANDRA-13454)
 * Add repair streaming preview (CASSANDRA-13257)
 * Cleanup isIncremental/repairedAt usage (CASSANDRA-13430)
 * Change protocol to allow sending key space independent of query string (CASSANDRA-10145)
 * Make gc_log and gc_warn settable at runtime (CASSANDRA-12661)
 * Take number of files in L0 in account when estimating remaining compaction tasks (CASSANDRA-13354)
 * Skip building views during base table streams on range movements (CASSANDRA-13065)
 * Improve error messages for +/- operations on maps and tuples (CASSANDRA-13197)
 * Remove deprecated repair JMX APIs (CASSANDRA-11530)
 * Fix version check to enable streaming keep-alive (CASSANDRA-12929)
 * Make it possible to monitor an ideal consistency level separate from actual consistency level (CASSANDRA-13289)
 * Outbound TCP connections ignore internode authenticator (CASSANDRA-13324)
 * Upgrade junit from 4.6 to 4.12 (CASSANDRA-13360)
 * Cleanup ParentRepairSession after repairs (CASSANDRA-13359)
 * Upgrade snappy-java to 1.1.2.6 (CASSANDRA-13336)
 * Incremental repair not streaming correct sstables (CASSANDRA-13328)
 * Upgrade the jna version to 4.3.0 (CASSANDRA-13300)
 * Add the currentTimestamp, currentDate, currentTime and currentTimeUUID functions (CASSANDRA-13132)
 * Remove config option index_interval (CASSANDRA-10671)
 * Reduce lock contention for collection types and serializers (CASSANDRA-13271)
 * Make it possible to override MessagingService.Verb ids (CASSANDRA-13283)
 * Avoid synchronized on prepareForRepair in ActiveRepairService (CASSANDRA-9292)
 * Adds the ability to use uncompressed chunks in compressed files (CASSANDRA-10520)
 * Don't flush sstables when streaming for incremental repair (CASSANDRA-13226)
 * Remove unused method (CASSANDRA-13227)
 * Fix minor bugs related to #9143 (CASSANDRA-13217)
 * Output warning if user increases RF (CASSANDRA-13079)
 * Remove pre-3.0 streaming compatibility code for 4.0 (CASSANDRA-13081)
 * Add support for + and - operations on dates (CASSANDRA-11936)
 * Fix consistency of incrementally repaired data (CASSANDRA-9143)
 * Increase commitlog version (CASSANDRA-13161)
 * Make TableMetadata immutable, optimize Schema (CASSANDRA-9425)
 * Refactor ColumnCondition (CASSANDRA-12981)
 * Parallelize streaming of different keyspaces (CASSANDRA-4663)
 * Improved compactions metrics (CASSANDRA-13015)
 * Speed-up start-up sequence by avoiding un-needed flushes (CASSANDRA-13031)
 * Use Caffeine (W-TinyLFU) for on-heap caches (CASSANDRA-10855)
 * Thrift removal (CASSANDRA-11115)
 * Remove pre-3.0 compatibility code for 4.0 (CASSANDRA-12716)
 * Add column definition kind to dropped columns in schema (CASSANDRA-12705)
 * Add (automate) Nodetool Documentation (CASSANDRA-12672)
 * Update bundled cqlsh python driver to 3.7.0 (CASSANDRA-12736)
 * Reject invalid replication settings when creating or altering a keyspace (CASSANDRA-12681)
 * Clean up the SSTableReader#getScanner API wrt removal of RateLimiter (CASSANDRA-12422)
 * Use new token allocation for non bootstrap case as well (CASSANDRA-13080)
 * Avoid byte-array copy when key cache is disabled (CASSANDRA-13084)
 * Require forceful decommission if number of nodes is less than replication factor (CASSANDRA-12510)
 * Allow IN restrictions on column families with collections (CASSANDRA-12654)
 * Log message size in trace message in OutboundTcpConnection (CASSANDRA-13028)
 * Add timeUnit Days for cassandra-stress (CASSANDRA-13029)
 * Add mutation size and batch metrics (CASSANDRA-12649)
 * Add method to get size of endpoints to TokenMetadata (CASSANDRA-12999)
 * Expose time spent waiting in thread pool queue (CASSANDRA-8398)
 * Conditionally update index built status to avoid unnecessary flushes (CASSANDRA-12969)
 * cqlsh auto completion: refactor definition of compaction strategy options (CASSANDRA-12946)
 * Add support for arithmetic operators (CASSANDRA-11935)
 * Add histogram for delay to deliver hints (CASSANDRA-13234)
 * Fix cqlsh automatic protocol downgrade regression (CASSANDRA-13307)
 * Changing `max_hint_window_in_ms` at runtime (CASSANDRA-11720)
 * Nodetool repair can hang forever if we lose the notification for the repair completing/failing (CASSANDRA-13480)
 * Anticompaction can cause noisy log messages (CASSANDRA-13684)
 * Switch to client init for sstabledump (CASSANDRA-13683)
 * CQLSH: Don't pause when capturing data (CASSANDRA-13473)

3.11.1
 * "ignore" option is ignored in sstableloader (CASSANDRA-13721)
 * Deadlock in AbstractCommitLogSegmentManager (CASSANDRA-13652)
 * Duplicate the buffer before passing it to analyser in SASI operation (CASSANDRA-13512)
 * Properly evict pstmts from prepared statements cache (CASSANDRA-13641)
Merged from 3.0:
 * Fix digest calculation for counter cells (CASSANDRA-13750)
 * Fix ColumnDefinition.cellValueType() for non-frozen collection and change SSTabledump to use type.toJSONString() (CASSANDRA-13573)
 * Skip materialized view addition if the base table doesn't exist (CASSANDRA-13737)
 * Drop table should remove corresponding entries in dropped_columns table (CASSANDRA-13730)
 * Log warn message until legacy auth tables have been migrated (CASSANDRA-13371)
 * Fix incorrect [2.1 <- 3.0] serialization of counter cells created in 2.0 (CASSANDRA-13691)
 * Fix invalid writetime for null cells (CASSANDRA-13711)
 * Fix ALTER TABLE statement to atomically propagate changes to the table and its MVs (CASSANDRA-12952)
 * Fixed ambiguous output of nodetool tablestats command (CASSANDRA-13722)
 * Fix Digest mismatch Exception if hints file has UnknownColumnFamily (CASSANDRA-13696)
 * Fixed ambiguous output of nodetool tablestats command (CASSANDRA-13722)
 * Purge tombstones created by expired cells (CASSANDRA-13643)
 * Make concat work with iterators that have different subsets of columns (CASSANDRA-13482)
 * Set test.runners based on cores and memory size (CASSANDRA-13078)
 * Allow different NUMACTL_ARGS to be passed in (CASSANDRA-13557)
 * Fix secondary index queries on COMPACT tables (CASSANDRA-13627)
 * Nodetool listsnapshots output is missing a newline, if there are no snapshots (CASSANDRA-13568)
 * sstabledump reports incorrect usage for argument order (CASSANDRA-13532)
Merged from 2.2:
 * Prevent integer overflow on exabyte filesystems (CASSANDRA-13067)
 * Fix queries with LIMIT and filtering on clustering columns (CASSANDRA-11223)
 * Fix potential NPE when resume bootstrap fails (CASSANDRA-13272)
 * Fix toJSONString for the UDT, tuple and collection types (CASSANDRA-13592)
 * Fix nested Tuples/UDTs validation (CASSANDRA-13646)
Merged from 2.1:
 * Clone HeartBeatState when building gossip messages. Make its generation/version volatile (CASSANDRA-13700)


3.11.0
 * Allow native function calls in CQLSSTableWriter (CASSANDRA-12606)
 * Replace string comparison with regex/number checks in MessagingService test (CASSANDRA-13216)
 * Fix formatting of duration columns in CQLSH (CASSANDRA-13549)
 * Fix the problem with duplicated rows when using paging with SASI (CASSANDRA-13302)
 * Allow CONTAINS statements filtering on the partition key and it’s parts (CASSANDRA-13275)
 * Fall back to even ranges calculation in clusters with vnodes when tokens are distributed unevenly (CASSANDRA-13229)
 * Fix duration type validation to prevent overflow (CASSANDRA-13218)
 * Forbid unsupported creation of SASI indexes over partition key columns (CASSANDRA-13228)
 * Reject multiple values for a key in CQL grammar. (CASSANDRA-13369)
 * UDA fails without input rows (CASSANDRA-13399)
 * Fix compaction-stress by using daemonInitialization (CASSANDRA-13188)
 * V5 protocol flags decoding broken (CASSANDRA-13443)
 * Use write lock not read lock for removing sstables from compaction strategies. (CASSANDRA-13422)
 * Use corePoolSize equal to maxPoolSize in JMXEnabledThreadPoolExecutors (CASSANDRA-13329)
 * Avoid rebuilding SASI indexes containing no values (CASSANDRA-12962)
 * Add charset to Analyser input stream (CASSANDRA-13151)
 * Fix testLimitSSTables flake caused by concurrent flush (CASSANDRA-12820)
 * cdc column addition strikes again (CASSANDRA-13382)
 * Fix static column indexes (CASSANDRA-13277)
 * DataOutputBuffer.asNewBuffer broken (CASSANDRA-13298)
 * unittest CipherFactoryTest failed on MacOS (CASSANDRA-13370)
 * Forbid SELECT restrictions and CREATE INDEX over non-frozen UDT columns (CASSANDRA-13247)
 * Default logging we ship will incorrectly print "?:?" for "%F:%L" pattern (CASSANDRA-13317)
 * Possible AssertionError in UnfilteredRowIteratorWithLowerBound (CASSANDRA-13366)
 * Support unaligned memory access for AArch64 (CASSANDRA-13326)
 * Improve SASI range iterator efficiency on intersection with an empty range (CASSANDRA-12915).
 * Fix equality comparisons of columns using the duration type (CASSANDRA-13174)
 * Move to FastThreadLocalThread and FastThreadLocal (CASSANDRA-13034)
 * nodetool stopdaemon errors out (CASSANDRA-13030)
 * Tables in system_distributed should not use gcgs of 0 (CASSANDRA-12954)
 * Fix primary index calculation for SASI (CASSANDRA-12910)
 * More fixes to the TokenAllocator (CASSANDRA-12990)
 * NoReplicationTokenAllocator should work with zero replication factor (CASSANDRA-12983)
 * Address message coalescing regression (CASSANDRA-12676)
 * Delete illegal character from StandardTokenizerImpl.jflex (CASSANDRA-13417)
 * Fix cqlsh automatic protocol downgrade regression (CASSANDRA-13307)
 * Tracing payload not passed from QueryMessage to tracing session (CASSANDRA-12835)
Merged from 3.0:
 * Ensure int overflow doesn't occur when calculating large partition warning size (CASSANDRA-13172)
 * Ensure consistent view of partition columns between coordinator and replica in ColumnFilter (CASSANDRA-13004)
 * Failed unregistering mbean during drop keyspace (CASSANDRA-13346)
 * nodetool scrub/cleanup/upgradesstables exit code is wrong (CASSANDRA-13542)
 * Fix the reported number of sstable data files accessed per read (CASSANDRA-13120)
 * Fix schema digest mismatch during rolling upgrades from versions before 3.0.12 (CASSANDRA-13559)
 * Upgrade JNA version to 4.4.0 (CASSANDRA-13072)
 * Interned ColumnIdentifiers should use minimal ByteBuffers (CASSANDRA-13533)
 * Fix repair process violating start/end token limits for small ranges (CASSANDRA-13052)
 * Add storage port options to sstableloader (CASSANDRA-13518)
 * Properly handle quoted index names in cqlsh DESCRIBE output (CASSANDRA-12847)
 * Fix NPE in StorageService.excise() (CASSANDRA-13163)
 * Expire OutboundTcpConnection messages by a single Thread (CASSANDRA-13265)
 * Fail repair if insufficient responses received (CASSANDRA-13397)
 * Fix SSTableLoader fail when the loaded table contains dropped columns (CASSANDRA-13276)
 * Avoid name clashes in CassandraIndexTest (CASSANDRA-13427)
 * Handling partially written hint files (CASSANDRA-12728)
 * Interrupt replaying hints on decommission (CASSANDRA-13308)
 * Handling partially written hint files (CASSANDRA-12728)
 * Fix NPE issue in StorageService (CASSANDRA-13060)
 * Make reading of range tombstones more reliable (CASSANDRA-12811)
 * Fix startup problems due to schema tables not completely flushed (CASSANDRA-12213)
 * Fix view builder bug that can filter out data on restart (CASSANDRA-13405)
 * Fix 2i page size calculation when there are no regular columns (CASSANDRA-13400)
 * Fix the conversion of 2.X expired rows without regular column data (CASSANDRA-13395)
 * Fix hint delivery when using ext+internal IPs with prefer_local enabled (CASSANDRA-13020)
 * Legacy deserializer can create empty range tombstones (CASSANDRA-13341)
 * Legacy caching options can prevent 3.0 upgrade (CASSANDRA-13384)
 * Use the Kernel32 library to retrieve the PID on Windows and fix startup checks (CASSANDRA-13333)
 * Fix code to not exchange schema across major versions (CASSANDRA-13274)
 * Dropping column results in "corrupt" SSTable (CASSANDRA-13337)
 * Bugs handling range tombstones in the sstable iterators (CASSANDRA-13340)
 * Fix CONTAINS filtering for null collections (CASSANDRA-13246)
 * Applying: Use a unique metric reservoir per test run when using Cassandra-wide metrics residing in MBeans (CASSANDRA-13216)
 * Propagate row deletions in 2i tables on upgrade (CASSANDRA-13320)
 * Slice.isEmpty() returns false for some empty slices (CASSANDRA-13305)
 * Add formatted row output to assertEmpty in CQL Tester (CASSANDRA-13238)
 * Prevent data loss on upgrade 2.1 - 3.0 by adding component separator to LogRecord absolute path (CASSANDRA-13294)
 * Improve testing on macOS by eliminating sigar logging (CASSANDRA-13233)
 * Cqlsh copy-from should error out when csv contains invalid data for collections (CASSANDRA-13071)
 * Update c.yaml doc for offheap memtables (CASSANDRA-13179)
 * Faster StreamingHistogram (CASSANDRA-13038)
 * Legacy deserializer can create unexpected boundary range tombstones (CASSANDRA-13237)
 * Remove unnecessary assertion from AntiCompactionTest (CASSANDRA-13070)
 * Fix cqlsh COPY for dates before 1900 (CASSANDRA-13185)
 * Use keyspace replication settings on system.size_estimates table (CASSANDRA-9639)
 * Add vm.max_map_count StartupCheck (CASSANDRA-13008)
 * Obfuscate password in stress-graphs (CASSANDRA-12233)
 * Hint related logging should include the IP address of the destination in addition to
   host ID (CASSANDRA-13205)
 * Reloading logback.xml does not work (CASSANDRA-13173)
 * Lightweight transactions temporarily fail after upgrade from 2.1 to 3.0 (CASSANDRA-13109)
 * Duplicate rows after upgrading from 2.1.16 to 3.0.10/3.9 (CASSANDRA-13125)
 * Fix UPDATE queries with empty IN restrictions (CASSANDRA-13152)
 * Fix handling of partition with partition-level deletion plus
   live rows in sstabledump (CASSANDRA-13177)
 * Provide user workaround when system_schema.columns does not contain entries
   for a table that's in system_schema.tables (CASSANDRA-13180)
 * Nodetool upgradesstables/scrub/compact ignores system tables (CASSANDRA-13410)
 * Fix schema version calculation for rolling upgrades (CASSANDRA-13441)
Merged from 2.2:
 * Nodes started with join_ring=False should be able to serve requests when authentication is enabled (CASSANDRA-11381)
 * cqlsh COPY FROM: increment error count only for failures, not for attempts (CASSANDRA-13209)
 * Avoid starting gossiper in RemoveTest (CASSANDRA-13407)
 * Fix weightedSize() for row-cache reported by JMX and NodeTool (CASSANDRA-13393)
 * Fix JVM metric names (CASSANDRA-13103)
 * Honor truststore-password parameter in cassandra-stress (CASSANDRA-12773)
 * Discard in-flight shadow round responses (CASSANDRA-12653)
 * Don't anti-compact repaired data to avoid inconsistencies (CASSANDRA-13153)
 * Wrong logger name in AnticompactionTask (CASSANDRA-13343)
 * Commitlog replay may fail if last mutation is within 4 bytes of end of segment (CASSANDRA-13282)
 * Fix queries updating multiple time the same list (CASSANDRA-13130)
 * Fix GRANT/REVOKE when keyspace isn't specified (CASSANDRA-13053)
 * Avoid race on receiver by starting streaming sender thread after sending init message (CASSANDRA-12886)
 * Fix "multiple versions of ant detected..." when running ant test (CASSANDRA-13232)
 * Coalescing strategy sleeps too much (CASSANDRA-13090)
 * Fix flaky LongLeveledCompactionStrategyTest (CASSANDRA-12202)
 * Fix failing COPY TO STDOUT (CASSANDRA-12497)
 * Fix ColumnCounter::countAll behaviour for reverse queries (CASSANDRA-13222)
 * Exceptions encountered calling getSeeds() breaks OTC thread (CASSANDRA-13018)
 * Fix negative mean latency metric (CASSANDRA-12876)
 * Use only one file pointer when creating commitlog segments (CASSANDRA-12539)
Merged from 2.1:
 * Fix 2ndary index queries on partition keys for tables with static columns (CASSANDRA-13147)
 * Fix ParseError unhashable type list in cqlsh copy from (CASSANDRA-13364)
 * Remove unused repositories (CASSANDRA-13278)
 * Log stacktrace of uncaught exceptions (CASSANDRA-13108)
 * Use portable stderr for java error in startup (CASSANDRA-13211)
 * Fix Thread Leak in OutboundTcpConnection (CASSANDRA-13204)
 * Upgrade netty version to fix memory leak with client encryption (CASSANDRA-13114)
 * Coalescing strategy can enter infinite loop (CASSANDRA-13159)


3.10
 * Fix secondary index queries regression (CASSANDRA-13013)
 * Add duration type to the protocol V5 (CASSANDRA-12850)
 * Fix duration type validation (CASSANDRA-13143)
 * Fix flaky GcCompactionTest (CASSANDRA-12664)
 * Fix TestHintedHandoff.hintedhandoff_decom_test (CASSANDRA-13058)
 * Fixed query monitoring for range queries (CASSANDRA-13050)
 * Remove outboundBindAny configuration property (CASSANDRA-12673)
 * Use correct bounds for all-data range when filtering (CASSANDRA-12666)
 * Remove timing window in test case (CASSANDRA-12875)
 * Resolve unit testing without JCE security libraries installed (CASSANDRA-12945)
 * Fix inconsistencies in cassandra-stress load balancing policy (CASSANDRA-12919)
 * Fix validation of non-frozen UDT cells (CASSANDRA-12916)
 * Don't shut down socket input/output on StreamSession (CASSANDRA-12903)
 * Fix Murmur3PartitionerTest (CASSANDRA-12858)
 * Move cqlsh syntax rules into separate module and allow easier customization (CASSANDRA-12897)
 * Fix CommitLogSegmentManagerTest (CASSANDRA-12283)
 * Fix cassandra-stress truncate option (CASSANDRA-12695)
 * Fix crossNode value when receiving messages (CASSANDRA-12791)
 * Don't load MX4J beans twice (CASSANDRA-12869)
 * Extend native protocol request flags, add versions to SUPPORTED, and introduce ProtocolVersion enum (CASSANDRA-12838)
 * Set JOINING mode when running pre-join tasks (CASSANDRA-12836)
 * remove net.mintern.primitive library due to license issue (CASSANDRA-12845)
 * Properly format IPv6 addresses when logging JMX service URL (CASSANDRA-12454)
 * Optimize the vnode allocation for single replica per DC (CASSANDRA-12777)
 * Use non-token restrictions for bounds when token restrictions are overridden (CASSANDRA-12419)
 * Fix CQLSH auto completion for PER PARTITION LIMIT (CASSANDRA-12803)
 * Use different build directories for Eclipse and Ant (CASSANDRA-12466)
 * Avoid potential AttributeError in cqlsh due to no table metadata (CASSANDRA-12815)
 * Fix RandomReplicationAwareTokenAllocatorTest.testExistingCluster (CASSANDRA-12812)
 * Upgrade commons-codec to 1.9 (CASSANDRA-12790)
 * Add duration data type (CASSANDRA-11873)
 * Make the fanout size for LeveledCompactionStrategy to be configurable (CASSANDRA-11550)
 * Fix timeout in ReplicationAwareTokenAllocatorTest (CASSANDRA-12784)
 * Improve sum aggregate functions (CASSANDRA-12417)
 * Make cassandra.yaml docs for batch_size_*_threshold_in_kb reflect changes in CASSANDRA-10876 (CASSANDRA-12761)
 * cqlsh fails to format collections when using aliases (CASSANDRA-11534)
 * Check for hash conflicts in prepared statements (CASSANDRA-12733)
 * Exit query parsing upon first error (CASSANDRA-12598)
 * Fix cassandra-stress to use single seed in UUID generation (CASSANDRA-12729)
 * CQLSSTableWriter does not allow Update statement (CASSANDRA-12450)
 * Config class uses boxed types but DD exposes primitive types (CASSANDRA-12199)
 * Add pre- and post-shutdown hooks to Storage Service (CASSANDRA-12461)
 * Add hint delivery metrics (CASSANDRA-12693)
 * Remove IndexInfo cache from FileIndexInfoRetriever (CASSANDRA-12731)
 * ColumnIndex does not reuse buffer (CASSANDRA-12502)
 * cdc column addition still breaks schema migration tasks (CASSANDRA-12697)
 * Upgrade metrics-reporter dependencies (CASSANDRA-12089)
 * Tune compaction thread count via nodetool (CASSANDRA-12248)
 * Add +=/-= shortcut syntax for update queries (CASSANDRA-12232)
 * Include repair session IDs in repair start message (CASSANDRA-12532)
 * Add a blocking task to Index, run before joining the ring (CASSANDRA-12039)
 * Fix NPE when using CQLSSTableWriter (CASSANDRA-12667)
 * Support optional backpressure strategies at the coordinator (CASSANDRA-9318)
 * Make randompartitioner work with new vnode allocation (CASSANDRA-12647)
 * Fix cassandra-stress graphing (CASSANDRA-12237)
 * Allow filtering on partition key columns for queries without secondary indexes (CASSANDRA-11031)
 * Fix Cassandra Stress reporting thread model and precision (CASSANDRA-12585)
 * Add JMH benchmarks.jar (CASSANDRA-12586)
 * Cleanup uses of AlterTableStatementColumn (CASSANDRA-12567)
 * Add keep-alive to streaming (CASSANDRA-11841)
 * Tracing payload is passed through newSession(..) (CASSANDRA-11706)
 * avoid deleting non existing sstable files and improve related log messages (CASSANDRA-12261)
 * json/yaml output format for nodetool compactionhistory (CASSANDRA-12486)
 * Retry all internode messages once after a connection is
   closed and reopened (CASSANDRA-12192)
 * Add support to rebuild from targeted replica (CASSANDRA-9875)
 * Add sequence distribution type to cassandra stress (CASSANDRA-12490)
 * "SELECT * FROM foo LIMIT ;" does not error out (CASSANDRA-12154)
 * Define executeLocally() at the ReadQuery Level (CASSANDRA-12474)
 * Extend read/write failure messages with a map of replica addresses
   to error codes in the v5 native protocol (CASSANDRA-12311)
 * Fix rebuild of SASI indexes with existing index files (CASSANDRA-12374)
 * Let DatabaseDescriptor not implicitly startup services (CASSANDRA-9054, 12550)
 * Fix clustering indexes in presence of static columns in SASI (CASSANDRA-12378)
 * Fix queries on columns with reversed type on SASI indexes (CASSANDRA-12223)
 * Added slow query log (CASSANDRA-12403)
 * Count full coordinated request against timeout (CASSANDRA-12256)
 * Allow TTL with null value on insert and update (CASSANDRA-12216)
 * Make decommission operation resumable (CASSANDRA-12008)
 * Add support to one-way targeted repair (CASSANDRA-9876)
 * Remove clientutil jar (CASSANDRA-11635)
 * Fix compaction throughput throttle (CASSANDRA-12366, CASSANDRA-12717)
 * Delay releasing Memtable memory on flush until PostFlush has finished running (CASSANDRA-12358)
 * Cassandra stress should dump all setting on startup (CASSANDRA-11914)
 * Make it possible to compact a given token range (CASSANDRA-10643)
 * Allow updating DynamicEndpointSnitch properties via JMX (CASSANDRA-12179)
 * Collect metrics on queries by consistency level (CASSANDRA-7384)
 * Add support for GROUP BY to SELECT statement (CASSANDRA-10707)
 * Deprecate memtable_cleanup_threshold and update default for memtable_flush_writers (CASSANDRA-12228)
 * Upgrade to OHC 0.4.4 (CASSANDRA-12133)
 * Add version command to cassandra-stress (CASSANDRA-12258)
 * Create compaction-stress tool (CASSANDRA-11844)
 * Garbage-collecting compaction operation and schema option (CASSANDRA-7019)
 * Add beta protocol flag for v5 native protocol (CASSANDRA-12142)
 * Support filtering on non-PRIMARY KEY columns in the CREATE
   MATERIALIZED VIEW statement's WHERE clause (CASSANDRA-10368)
 * Unify STDOUT and SYSTEMLOG logback format (CASSANDRA-12004)
 * COPY FROM should raise error for non-existing input files (CASSANDRA-12174)
 * Faster write path (CASSANDRA-12269)
 * Option to leave omitted columns in INSERT JSON unset (CASSANDRA-11424)
 * Support json/yaml output in nodetool tpstats (CASSANDRA-12035)
 * Expose metrics for successful/failed authentication attempts (CASSANDRA-10635)
 * Prepend snapshot name with "truncated" or "dropped" when a snapshot
   is taken before truncating or dropping a table (CASSANDRA-12178)
 * Optimize RestrictionSet (CASSANDRA-12153)
 * cqlsh does not automatically downgrade CQL version (CASSANDRA-12150)
 * Omit (de)serialization of state variable in UDAs (CASSANDRA-9613)
 * Create a system table to expose prepared statements (CASSANDRA-8831)
 * Reuse DataOutputBuffer from ColumnIndex (CASSANDRA-11970)
 * Remove DatabaseDescriptor dependency from SegmentedFile (CASSANDRA-11580)
 * Add supplied username to authentication error messages (CASSANDRA-12076)
 * Remove pre-startup check for open JMX port (CASSANDRA-12074)
 * Remove compaction Severity from DynamicEndpointSnitch (CASSANDRA-11738)
 * Restore resumable hints delivery (CASSANDRA-11960)
 * Properly record CAS contention (CASSANDRA-12626)
Merged from 3.0:
 * Dump threads when unit tests time out (CASSANDRA-13117)
 * Better error when modifying function permissions without explicit keyspace (CASSANDRA-12925)
 * Indexer is not correctly invoked when building indexes over sstables (CASSANDRA-13075)
 * Stress daemon help is incorrect (CASSANDRA-12563)
 * Read repair is not blocking repair to finish in foreground repair (CASSANDRA-13115)
 * Replace empty strings with null values if they cannot be converted (CASSANDRA-12794)
 * Remove support for non-JavaScript UDFs (CASSANDRA-12883)
 * Fix deserialization of 2.x DeletedCells (CASSANDRA-12620)
 * Add parent repair session id to anticompaction log message (CASSANDRA-12186)
 * Improve contention handling on failure to acquire MV lock for streaming and hints (CASSANDRA-12905)
 * Fix DELETE and UPDATE queries with empty IN restrictions (CASSANDRA-12829)
 * Mark MVs as built after successful bootstrap (CASSANDRA-12984)
 * Estimated TS drop-time histogram updated with Cell.NO_DELETION_TIME (CASSANDRA-13040)
 * Nodetool compactionstats fails with NullPointerException (CASSANDRA-13021)
 * Thread local pools never cleaned up (CASSANDRA-13033)
 * Set RPC_READY to false when draining or if a node is marked as shutdown (CASSANDRA-12781)
 * CQL often queries static columns unnecessarily (CASSANDRA-12768)
 * Make sure sstables only get committed when it's safe to discard commit log records (CASSANDRA-12956)
 * Reject default_time_to_live option when creating or altering MVs (CASSANDRA-12868)
 * Nodetool should use a more sane max heap size (CASSANDRA-12739)
 * LocalToken ensures token values are cloned on heap (CASSANDRA-12651)
 * AnticompactionRequestSerializer serializedSize is incorrect (CASSANDRA-12934)
 * Prevent reloading of logback.xml from UDF sandbox (CASSANDRA-12535)
 * Reenable HeapPool (CASSANDRA-12900)
 * Disallow offheap_buffers memtable allocation (CASSANDRA-11039)
 * Fix CommitLogSegmentManagerTest (CASSANDRA-12283)
 * Pass root cause to CorruptBlockException when uncompression failed (CASSANDRA-12889)
 * Batch with multiple conditional updates for the same partition causes AssertionError (CASSANDRA-12867)
 * Make AbstractReplicationStrategy extendable from outside its package (CASSANDRA-12788)
 * Don't tell users to turn off consistent rangemovements during rebuild. (CASSANDRA-12296)
 * Fix CommitLogTest.testDeleteIfNotDirty (CASSANDRA-12854)
 * Avoid deadlock due to MV lock contention (CASSANDRA-12689)
 * Fix for KeyCacheCqlTest flakiness (CASSANDRA-12801)
 * Include SSTable filename in compacting large row message (CASSANDRA-12384)
 * Fix potential socket leak (CASSANDRA-12329, CASSANDRA-12330)
 * Fix ViewTest.testCompaction (CASSANDRA-12789)
 * Improve avg aggregate functions (CASSANDRA-12417)
 * Preserve quoted reserved keyword column names in MV creation (CASSANDRA-11803)
 * nodetool stopdaemon errors out (CASSANDRA-12646)
 * Split materialized view mutations on build to prevent OOM (CASSANDRA-12268)
 * mx4j does not work in 3.0.8 (CASSANDRA-12274)
 * Abort cqlsh copy-from in case of no answer after prolonged period of time (CASSANDRA-12740)
 * Avoid sstable corrupt exception due to dropped static column (CASSANDRA-12582)
 * Make stress use client mode to avoid checking commit log size on startup (CASSANDRA-12478)
 * Fix exceptions with new vnode allocation (CASSANDRA-12715)
 * Unify drain and shutdown processes (CASSANDRA-12509)
 * Fix NPE in ComponentOfSlice.isEQ() (CASSANDRA-12706)
 * Fix failure in LogTransactionTest (CASSANDRA-12632)
 * Fix potentially incomplete non-frozen UDT values when querying with the
   full primary key specified (CASSANDRA-12605)
 * Make sure repaired tombstones are dropped when only_purge_repaired_tombstones is enabled (CASSANDRA-12703)
 * Skip writing MV mutations to commitlog on mutation.applyUnsafe() (CASSANDRA-11670)
 * Establish consistent distinction between non-existing partition and NULL value for LWTs on static columns (CASSANDRA-12060)
 * Extend ColumnIdentifier.internedInstances key to include the type that generated the byte buffer (CASSANDRA-12516)
 * Handle composite prefixes with final EOC=0 as in 2.x and refactor LegacyLayout.decodeBound (CASSANDRA-12423)
 * select_distinct_with_deletions_test failing on non-vnode environments (CASSANDRA-11126)
 * Stack Overflow returned to queries while upgrading (CASSANDRA-12527)
 * Fix legacy regex for temporary files from 2.2 (CASSANDRA-12565)
 * Add option to state current gc_grace_seconds to tools/bin/sstablemetadata (CASSANDRA-12208)
 * Fix file system race condition that may cause LogAwareFileLister to fail to classify files (CASSANDRA-11889)
 * Fix file handle leaks due to simultaneous compaction/repair and
   listing snapshots, calculating snapshot sizes, or making schema
   changes (CASSANDRA-11594)
 * Fix nodetool repair exits with 0 for some errors (CASSANDRA-12508)
 * Do not shut down BatchlogManager twice during drain (CASSANDRA-12504)
 * Disk failure policy should not be invoked on out of space (CASSANDRA-12385)
 * Calculate last compacted key on startup (CASSANDRA-6216)
 * Add schema to snapshot manifest, add USING TIMESTAMP clause to ALTER TABLE statements (CASSANDRA-7190)
 * If CF has no clustering columns, any row cache is full partition cache (CASSANDRA-12499)
 * Correct log message for statistics of offheap memtable flush (CASSANDRA-12776)
 * Explicitly set locale for string validation (CASSANDRA-12541,CASSANDRA-12542,CASSANDRA-12543,CASSANDRA-12545)
Merged from 2.2:
 * Fix speculative retry bugs (CASSANDRA-13009)
 * Fix handling of nulls and unsets in IN conditions (CASSANDRA-12981)
 * Fix race causing infinite loop if Thrift server is stopped before it starts listening (CASSANDRA-12856)
 * CompactionTasks now correctly drops sstables out of compaction when not enough disk space is available (CASSANDRA-12979)
 * Fix DynamicEndpointSnitch noop in multi-datacenter situations (CASSANDRA-13074)
 * cqlsh copy-from: encode column names to avoid primary key parsing errors (CASSANDRA-12909)
 * Temporarily fix bug that creates commit log when running offline tools (CASSANDRA-8616)
 * Reduce granuality of OpOrder.Group during index build (CASSANDRA-12796)
 * Test bind parameters and unset parameters in InsertUpdateIfConditionTest (CASSANDRA-12980)
 * Use saved tokens when setting local tokens on StorageService.joinRing (CASSANDRA-12935)
 * cqlsh: fix DESC TYPES errors (CASSANDRA-12914)
 * Fix leak on skipped SSTables in sstableupgrade (CASSANDRA-12899)
 * Avoid blocking gossip during pending range calculation (CASSANDRA-12281)
 * Fix purgeability of tombstones with max timestamp (CASSANDRA-12792)
 * Fail repair if participant dies during sync or anticompaction (CASSANDRA-12901)
 * cqlsh COPY: unprotected pk values before converting them if not using prepared statements (CASSANDRA-12863)
 * Fix Util.spinAssertEquals (CASSANDRA-12283)
 * Fix potential NPE for compactionstats (CASSANDRA-12462)
 * Prepare legacy authenticate statement if credentials table initialised after node startup (CASSANDRA-12813)
 * Change cassandra.wait_for_tracing_events_timeout_secs default to 0 (CASSANDRA-12754)
 * Clean up permissions when a UDA is dropped (CASSANDRA-12720)
 * Limit colUpdateTimeDelta histogram updates to reasonable deltas (CASSANDRA-11117)
 * Fix leak errors and execution rejected exceptions when draining (CASSANDRA-12457)
 * Fix merkle tree depth calculation (CASSANDRA-12580)
 * Make Collections deserialization more robust (CASSANDRA-12618)
 * Fix exceptions when enabling gossip on nodes that haven't joined the ring (CASSANDRA-12253)
 * Fix authentication problem when invoking cqlsh copy from a SOURCE command (CASSANDRA-12642)
 * Decrement pending range calculator jobs counter in finally block
 * cqlshlib tests: increase default execute timeout (CASSANDRA-12481)
 * Forward writes to replacement node when replace_address != broadcast_address (CASSANDRA-8523)
 * Fail repair on non-existing table (CASSANDRA-12279)
 * Enable repair -pr and -local together (fix regression of CASSANDRA-7450) (CASSANDRA-12522)
 * Better handle invalid system roles table (CASSANDRA-12700)
 * Split consistent range movement flag correction (CASSANDRA-12786)
Merged from 2.1:
 * cqlsh copy-from: sort user type fields in csv (CASSANDRA-12959)
 * Don't skip sstables based on maxLocalDeletionTime (CASSANDRA-12765)


3.8, 3.9
 * Fix value skipping with counter columns (CASSANDRA-11726)
 * Fix nodetool tablestats miss SSTable count (CASSANDRA-12205)
 * Fixed flacky SSTablesIteratedTest (CASSANDRA-12282)
 * Fixed flacky SSTableRewriterTest: check file counts before calling validateCFS (CASSANDRA-12348)
 * cqlsh: Fix handling of $$-escaped strings (CASSANDRA-12189)
 * Fix SSL JMX requiring truststore containing server cert (CASSANDRA-12109)
 * RTE from new CDC column breaks in flight queries (CASSANDRA-12236)
 * Fix hdr logging for single operation workloads (CASSANDRA-12145)
 * Fix SASI PREFIX search in CONTAINS mode with partial terms (CASSANDRA-12073)
 * Increase size of flushExecutor thread pool (CASSANDRA-12071)
 * Partial revert of CASSANDRA-11971, cannot recycle buffer in SP.sendMessagesToNonlocalDC (CASSANDRA-11950)
 * Upgrade netty to 4.0.39 (CASSANDRA-12032, CASSANDRA-12034)
 * Improve details in compaction log message (CASSANDRA-12080)
 * Allow unset values in CQLSSTableWriter (CASSANDRA-11911)
 * Chunk cache to request compressor-compatible buffers if pool space is exhausted (CASSANDRA-11993)
 * Remove DatabaseDescriptor dependencies from SequentialWriter (CASSANDRA-11579)
 * Move skip_stop_words filter before stemming (CASSANDRA-12078)
 * Support seek() in EncryptedFileSegmentInputStream (CASSANDRA-11957)
 * SSTable tools mishandling LocalPartitioner (CASSANDRA-12002)
 * When SEPWorker assigned work, set thread name to match pool (CASSANDRA-11966)
 * Add cross-DC latency metrics (CASSANDRA-11596)
 * Allow terms in selection clause (CASSANDRA-10783)
 * Add bind variables to trace (CASSANDRA-11719)
 * Switch counter shards' clock to timestamps (CASSANDRA-9811)
 * Introduce HdrHistogram and response/service/wait separation to stress tool (CASSANDRA-11853)
 * entry-weighers in QueryProcessor should respect partitionKeyBindIndexes field (CASSANDRA-11718)
 * Support older ant versions (CASSANDRA-11807)
 * Estimate compressed on disk size when deciding if sstable size limit reached (CASSANDRA-11623)
 * cassandra-stress profiles should support case sensitive schemas (CASSANDRA-11546)
 * Remove DatabaseDescriptor dependency from FileUtils (CASSANDRA-11578)
 * Faster streaming (CASSANDRA-9766)
 * Add prepared query parameter to trace for "Execute CQL3 prepared query" session (CASSANDRA-11425)
 * Add repaired percentage metric (CASSANDRA-11503)
 * Add Change-Data-Capture (CASSANDRA-8844)
Merged from 3.0:
 * Fix paging for 2.x to 3.x upgrades (CASSANDRA-11195)
 * Fix clean interval not sent to commit log for empty memtable flush (CASSANDRA-12436)
 * Fix potential resource leak in RMIServerSocketFactoryImpl (CASSANDRA-12331)
 * Make sure compaction stats are updated when compaction is interrupted (CASSANDRA-12100)
 * Change commitlog and sstables to track dirty and clean intervals (CASSANDRA-11828)
 * NullPointerException during compaction on table with static columns (CASSANDRA-12336)
 * Fixed ConcurrentModificationException when reading metrics in GraphiteReporter (CASSANDRA-11823)
 * Fix upgrade of super columns on thrift (CASSANDRA-12335)
 * Fixed flacky BlacklistingCompactionsTest, switched to fixed size types and increased corruption size (CASSANDRA-12359)
 * Rerun ReplicationAwareTokenAllocatorTest on failure to avoid flakiness (CASSANDRA-12277)
 * Exception when computing read-repair for range tombstones (CASSANDRA-12263)
 * Lost counter writes in compact table and static columns (CASSANDRA-12219)
 * AssertionError with MVs on updating a row that isn't indexed due to a null value (CASSANDRA-12247)
 * Disable RR and speculative retry with EACH_QUORUM reads (CASSANDRA-11980)
 * Add option to override compaction space check (CASSANDRA-12180)
 * Faster startup by only scanning each directory for temporary files once (CASSANDRA-12114)
 * Respond with v1/v2 protocol header when responding to driver that attempts
   to connect with too low of a protocol version (CASSANDRA-11464)
 * NullPointerExpception when reading/compacting table (CASSANDRA-11988)
 * Fix problem with undeleteable rows on upgrade to new sstable format (CASSANDRA-12144)
 * Fix potential bad messaging service message for paged range reads
   within mixed-version 3.x clusters (CASSANDRA-12249)
 * Fix paging logic for deleted partitions with static columns (CASSANDRA-12107)
 * Wait until the message is being send to decide which serializer must be used (CASSANDRA-11393)
 * Fix migration of static thrift column names with non-text comparators (CASSANDRA-12147)
 * Fix upgrading sparse tables that are incorrectly marked as dense (CASSANDRA-11315)
 * Fix reverse queries ignoring range tombstones (CASSANDRA-11733)
 * Avoid potential race when rebuilding CFMetaData (CASSANDRA-12098)
 * Avoid missing sstables when getting the canonical sstables (CASSANDRA-11996)
 * Always select the live sstables when getting sstables in bounds (CASSANDRA-11944)
 * Fix column ordering of results with static columns for Thrift requests in
   a mixed 2.x/3.x cluster, also fix potential non-resolved duplication of
   those static columns in query results (CASSANDRA-12123)
 * Avoid digest mismatch with empty but static rows (CASSANDRA-12090)
 * Fix EOF exception when altering column type (CASSANDRA-11820)
 * Fix potential race in schema during new table creation (CASSANDRA-12083)
 * cqlsh: fix error handling in rare COPY FROM failure scenario (CASSANDRA-12070)
 * Disable autocompaction during drain (CASSANDRA-11878)
 * Add a metrics timer to MemtablePool and use it to track time spent blocked on memory in MemtableAllocator (CASSANDRA-11327)
 * Fix upgrading schema with super columns with non-text subcomparators (CASSANDRA-12023)
 * Add TimeWindowCompactionStrategy (CASSANDRA-9666)
 * Fix JsonTransformer output of partition with deletion info (CASSANDRA-12418)
 * Fix NPE in SSTableLoader when specifying partial directory path (CASSANDRA-12609)
Merged from 2.2:
 * Add local address entry in PropertyFileSnitch (CASSANDRA-11332)
 * cqlsh copy: fix missing counter values (CASSANDRA-12476)
 * Move migration tasks to non-periodic queue, assure flush executor shutdown after non-periodic executor (CASSANDRA-12251)
 * cqlsh copy: fixed possible race in initializing feeding thread (CASSANDRA-11701)
 * Only set broadcast_rpc_address on Ec2MultiRegionSnitch if it's not set (CASSANDRA-11357)
 * Update StorageProxy range metrics for timeouts, failures and unavailables (CASSANDRA-9507)
 * Add Sigar to classes included in clientutil.jar (CASSANDRA-11635)
 * Add decay to histograms and timers used for metrics (CASSANDRA-11752)
 * Fix hanging stream session (CASSANDRA-10992)
 * Fix INSERT JSON, fromJson() support of smallint, tinyint types (CASSANDRA-12371)
 * Restore JVM metric export for metric reporters (CASSANDRA-12312)
 * Release sstables of failed stream sessions only when outgoing transfers are finished (CASSANDRA-11345)
 * Wait for tracing events before returning response and query at same consistency level client side (CASSANDRA-11465)
 * cqlsh copyutil should get host metadata by connected address (CASSANDRA-11979)
 * Fixed cqlshlib.test.remove_test_db (CASSANDRA-12214)
 * Synchronize ThriftServer::stop() (CASSANDRA-12105)
 * Use dedicated thread for JMX notifications (CASSANDRA-12146)
 * Improve streaming synchronization and fault tolerance (CASSANDRA-11414)
 * MemoryUtil.getShort() should return an unsigned short also for architectures not supporting unaligned memory accesses (CASSANDRA-11973)
Merged from 2.1:
 * Fix queries with empty ByteBuffer values in clustering column restrictions (CASSANDRA-12127)
 * Disable passing control to post-flush after flush failure to prevent data loss (CASSANDRA-11828)
 * Allow STCS-in-L0 compactions to reduce scope with LCS (CASSANDRA-12040)
 * cannot use cql since upgrading python to 2.7.11+ (CASSANDRA-11850)
 * Fix filtering on clustering columns when 2i is used (CASSANDRA-11907)


3.0.8
 * Fix potential race in schema during new table creation (CASSANDRA-12083)
 * cqlsh: fix error handling in rare COPY FROM failure scenario (CASSANDRA-12070)
 * Disable autocompaction during drain (CASSANDRA-11878)
 * Add a metrics timer to MemtablePool and use it to track time spent blocked on memory in MemtableAllocator (CASSANDRA-11327)
 * Fix upgrading schema with super columns with non-text subcomparators (CASSANDRA-12023)
 * Add TimeWindowCompactionStrategy (CASSANDRA-9666)
Merged from 2.2:
 * Allow nodetool info to run with readonly JMX access (CASSANDRA-11755)
 * Validate bloom_filter_fp_chance against lowest supported
   value when the table is created (CASSANDRA-11920)
 * Don't send erroneous NEW_NODE notifications on restart (CASSANDRA-11038)
 * StorageService shutdown hook should use a volatile variable (CASSANDRA-11984)
Merged from 2.1:
 * Add system property to set the max number of native transport requests in queue (CASSANDRA-11363)
 * Fix queries with empty ByteBuffer values in clustering column restrictions (CASSANDRA-12127)
 * Disable passing control to post-flush after flush failure to prevent data loss (CASSANDRA-11828)
 * Allow STCS-in-L0 compactions to reduce scope with LCS (CASSANDRA-12040)
 * cannot use cql since upgrading python to 2.7.11+ (CASSANDRA-11850)
 * Fix filtering on clustering columns when 2i is used (CASSANDRA-11907)
 * Avoid stalling paxos when the paxos state expires (CASSANDRA-12043)
 * Remove finished incoming streaming connections from MessagingService (CASSANDRA-11854)
 * Don't try to get sstables for non-repairing column families (CASSANDRA-12077)
 * Avoid marking too many sstables as repaired (CASSANDRA-11696)
 * Prevent select statements with clustering key > 64k (CASSANDRA-11882)
 * Fix clock skew corrupting other nodes with paxos (CASSANDRA-11991)
 * Remove distinction between non-existing static columns and existing but null in LWTs (CASSANDRA-9842)
 * Cache local ranges when calculating repair neighbors (CASSANDRA-11934)
 * Allow LWT operation on static column with only partition keys (CASSANDRA-10532)
 * Create interval tree over canonical sstables to avoid missing sstables during streaming (CASSANDRA-11886)
 * cqlsh COPY FROM: shutdown parent cluster after forking, to avoid corrupting SSL connections (CASSANDRA-11749)


3.7
 * Support multiple folders for user defined compaction tasks (CASSANDRA-11765)
 * Fix race in CompactionStrategyManager's pause/resume (CASSANDRA-11922)
Merged from 3.0:
 * Fix legacy serialization of Thrift-generated non-compound range tombstones
   when communicating with 2.x nodes (CASSANDRA-11930)
 * Fix Directories instantiations where CFS.initialDirectories should be used (CASSANDRA-11849)
 * Avoid referencing DatabaseDescriptor in AbstractType (CASSANDRA-11912)
 * Don't use static dataDirectories field in Directories instances (CASSANDRA-11647)
 * Fix sstables not being protected from removal during index build (CASSANDRA-11905)
 * cqlsh: Suppress stack trace from Read/WriteFailures (CASSANDRA-11032)
 * Remove unneeded code to repair index summaries that have
   been improperly down-sampled (CASSANDRA-11127)
 * Avoid WriteTimeoutExceptions during commit log replay due to materialized
   view lock contention (CASSANDRA-11891)
 * Prevent OOM failures on SSTable corruption, improve tests for corruption detection (CASSANDRA-9530)
 * Use CFS.initialDirectories when clearing snapshots (CASSANDRA-11705)
 * Allow compaction strategies to disable early open (CASSANDRA-11754)
 * Refactor Materialized View code (CASSANDRA-11475)
 * Update Java Driver (CASSANDRA-11615)
Merged from 2.2:
 * Persist local metadata earlier in startup sequence (CASSANDRA-11742)
 * cqlsh: fix tab completion for case-sensitive identifiers (CASSANDRA-11664)
 * Avoid showing estimated key as -1 in tablestats (CASSANDRA-11587)
 * Fix possible race condition in CommitLog.recover (CASSANDRA-11743)
 * Enable client encryption in sstableloader with cli options (CASSANDRA-11708)
 * Possible memory leak in NIODataInputStream (CASSANDRA-11867)
 * Add seconds to cqlsh tracing session duration (CASSANDRA-11753)
 * Fix commit log replay after out-of-order flush completion (CASSANDRA-9669)
 * Prohibit Reversed Counter type as part of the PK (CASSANDRA-9395)
 * cqlsh: correctly handle non-ascii chars in error messages (CASSANDRA-11626)
Merged from 2.1:
 * Run CommitLog tests with different compression settings (CASSANDRA-9039)
 * cqlsh: apply current keyspace to source command (CASSANDRA-11152)
 * Clear out parent repair session if repair coordinator dies (CASSANDRA-11824)
 * Set default streaming_socket_timeout_in_ms to 24 hours (CASSANDRA-11840)
 * Do not consider local node a valid source during replace (CASSANDRA-11848)
 * Add message dropped tasks to nodetool netstats (CASSANDRA-11855)
 * Avoid holding SSTableReaders for duration of incremental repair (CASSANDRA-11739)


3.6
 * Correctly migrate schema for frozen UDTs during 2.x -> 3.x upgrades
   (does not affect any released versions) (CASSANDRA-11613)
 * Allow server startup if JMX is configured directly (CASSANDRA-11725)
 * Prevent direct memory OOM on buffer pool allocations (CASSANDRA-11710)
 * Enhanced Compaction Logging (CASSANDRA-10805)
 * Make prepared statement cache size configurable (CASSANDRA-11555)
 * Integrated JMX authentication and authorization (CASSANDRA-10091)
 * Add units to stress ouput (CASSANDRA-11352)
 * Fix PER PARTITION LIMIT for single and multi partitions queries (CASSANDRA-11603)
 * Add uncompressed chunk cache for RandomAccessReader (CASSANDRA-5863)
 * Clarify ClusteringPrefix hierarchy (CASSANDRA-11213)
 * Always perform collision check before joining ring (CASSANDRA-10134)
 * SSTableWriter output discrepancy (CASSANDRA-11646)
 * Fix potential timeout in NativeTransportService.testConcurrentDestroys (CASSANDRA-10756)
 * Support large partitions on the 3.0 sstable format (CASSANDRA-11206,11763)
 * Add support to rebuild from specific range (CASSANDRA-10406)
 * Optimize the overlapping lookup by calculating all the
   bounds in advance (CASSANDRA-11571)
 * Support json/yaml output in nodetool tablestats (CASSANDRA-5977)
 * (stress) Add datacenter option to -node options (CASSANDRA-11591)
 * Fix handling of empty slices (CASSANDRA-11513)
 * Make number of cores used by cqlsh COPY visible to testing code (CASSANDRA-11437)
 * Allow filtering on clustering columns for queries without secondary indexes (CASSANDRA-11310)
 * Refactor Restriction hierarchy (CASSANDRA-11354)
 * Eliminate allocations in R/W path (CASSANDRA-11421)
 * Update Netty to 4.0.36 (CASSANDRA-11567)
 * Fix PER PARTITION LIMIT for queries requiring post-query ordering (CASSANDRA-11556)
 * Allow instantiation of UDTs and tuples in UDFs (CASSANDRA-10818)
 * Support UDT in CQLSSTableWriter (CASSANDRA-10624)
 * Support for non-frozen user-defined types, updating
   individual fields of user-defined types (CASSANDRA-7423)
 * Make LZ4 compression level configurable (CASSANDRA-11051)
 * Allow per-partition LIMIT clause in CQL (CASSANDRA-7017)
 * Make custom filtering more extensible with UserExpression (CASSANDRA-11295)
 * Improve field-checking and error reporting in cassandra.yaml (CASSANDRA-10649)
 * Print CAS stats in nodetool proxyhistograms (CASSANDRA-11507)
 * More user friendly error when providing an invalid token to nodetool (CASSANDRA-9348)
 * Add static column support to SASI index (CASSANDRA-11183)
 * Support EQ/PREFIX queries in SASI CONTAINS mode without tokenization (CASSANDRA-11434)
 * Support LIKE operator in prepared statements (CASSANDRA-11456)
 * Add a command to see if a Materialized View has finished building (CASSANDRA-9967)
 * Log endpoint and port associated with streaming operation (CASSANDRA-8777)
 * Print sensible units for all log messages (CASSANDRA-9692)
 * Upgrade Netty to version 4.0.34 (CASSANDRA-11096)
 * Break the CQL grammar into separate Parser and Lexer (CASSANDRA-11372)
 * Compress only inter-dc traffic by default (CASSANDRA-8888)
 * Add metrics to track write amplification (CASSANDRA-11420)
 * cassandra-stress: cannot handle "value-less" tables (CASSANDRA-7739)
 * Add/drop multiple columns in one ALTER TABLE statement (CASSANDRA-10411)
 * Add require_endpoint_verification opt for internode encryption (CASSANDRA-9220)
 * Add auto import java.util for UDF code block (CASSANDRA-11392)
 * Add --hex-format option to nodetool getsstables (CASSANDRA-11337)
 * sstablemetadata should print sstable min/max token (CASSANDRA-7159)
 * Do not wrap CassandraException in TriggerExecutor (CASSANDRA-9421)
 * COPY TO should have higher double precision (CASSANDRA-11255)
 * Stress should exit with non-zero status after failure (CASSANDRA-10340)
 * Add client to cqlsh SHOW_SESSION (CASSANDRA-8958)
 * Fix nodetool tablestats keyspace level metrics (CASSANDRA-11226)
 * Store repair options in parent_repair_history (CASSANDRA-11244)
 * Print current leveling in sstableofflinerelevel (CASSANDRA-9588)
 * Change repair message for keyspaces with RF 1 (CASSANDRA-11203)
 * Remove hard-coded SSL cipher suites and protocols (CASSANDRA-10508)
 * Improve concurrency in CompactionStrategyManager (CASSANDRA-10099)
 * (cqlsh) interpret CQL type for formatting blobs (CASSANDRA-11274)
 * Refuse to start and print txn log information in case of disk
   corruption (CASSANDRA-10112)
 * Resolve some eclipse-warnings (CASSANDRA-11086)
 * (cqlsh) Show static columns in a different color (CASSANDRA-11059)
 * Allow to remove TTLs on table with default_time_to_live (CASSANDRA-11207)
Merged from 3.0:
 * Disallow creating view with a static column (CASSANDRA-11602)
 * Reduce the amount of object allocations caused by the getFunctions methods (CASSANDRA-11593)
 * Potential error replaying commitlog with smallint/tinyint/date/time types (CASSANDRA-11618)
 * Fix queries with filtering on counter columns (CASSANDRA-11629)
 * Improve tombstone printing in sstabledump (CASSANDRA-11655)
 * Fix paging for range queries where all clustering columns are specified (CASSANDRA-11669)
 * Don't require HEAP_NEW_SIZE to be set when using G1 (CASSANDRA-11600)
 * Fix sstabledump not showing cells after tombstone marker (CASSANDRA-11654)
 * Ignore all LocalStrategy keyspaces for streaming and other related
   operations (CASSANDRA-11627)
 * Ensure columnfilter covers indexed columns for thrift 2i queries (CASSANDRA-11523)
 * Only open one sstable scanner per sstable (CASSANDRA-11412)
 * Option to specify ProtocolVersion in cassandra-stress (CASSANDRA-11410)
 * ArithmeticException in avgFunctionForDecimal (CASSANDRA-11485)
 * LogAwareFileLister should only use OLD sstable files in current folder to determine disk consistency (CASSANDRA-11470)
 * Notify indexers of expired rows during compaction (CASSANDRA-11329)
 * Properly respond with ProtocolError when a v1/v2 native protocol
   header is received (CASSANDRA-11464)
 * Validate that num_tokens and initial_token are consistent with one another (CASSANDRA-10120)
Merged from 2.2:
 * Exit JVM if JMX server fails to startup (CASSANDRA-11540)
 * Produce a heap dump when exiting on OOM (CASSANDRA-9861)
 * Restore ability to filter on clustering columns when using a 2i (CASSANDRA-11510)
 * JSON datetime formatting needs timezone (CASSANDRA-11137)
 * Fix is_dense recalculation for Thrift-updated tables (CASSANDRA-11502)
 * Remove unnescessary file existence check during anticompaction (CASSANDRA-11660)
 * Add missing files to debian packages (CASSANDRA-11642)
 * Avoid calling Iterables::concat in loops during ModificationStatement::getFunctions (CASSANDRA-11621)
 * cqlsh: COPY FROM should use regular inserts for single statement batches and
   report errors correctly if workers processes crash on initialization (CASSANDRA-11474)
 * Always close cluster with connection in CqlRecordWriter (CASSANDRA-11553)
 * Allow only DISTINCT queries with partition keys restrictions (CASSANDRA-11339)
 * CqlConfigHelper no longer requires both a keystore and truststore to work (CASSANDRA-11532)
 * Make deprecated repair methods backward-compatible with previous notification service (CASSANDRA-11430)
 * IncomingStreamingConnection version check message wrong (CASSANDRA-11462)
Merged from 2.1:
 * Support mlockall on IBM POWER arch (CASSANDRA-11576)
 * Add option to disable use of severity in DynamicEndpointSnitch (CASSANDRA-11737)
 * cqlsh COPY FROM fails for null values with non-prepared statements (CASSANDRA-11631)
 * Make cython optional in pylib/setup.py (CASSANDRA-11630)
 * Change order of directory searching for cassandra.in.sh to favor local one (CASSANDRA-11628)
 * cqlsh COPY FROM fails with []{} chars in UDT/tuple fields/values (CASSANDRA-11633)
 * clqsh: COPY FROM throws TypeError with Cython extensions enabled (CASSANDRA-11574)
 * cqlsh: COPY FROM ignores NULL values in conversion (CASSANDRA-11549)
 * Validate levels when building LeveledScanner to avoid overlaps with orphaned sstables (CASSANDRA-9935)


3.5
 * StaticTokenTreeBuilder should respect posibility of duplicate tokens (CASSANDRA-11525)
 * Correctly fix potential assertion error during compaction (CASSANDRA-11353)
 * Avoid index segment stitching in RAM which lead to OOM on big SSTable files (CASSANDRA-11383)
 * Fix clustering and row filters for LIKE queries on clustering columns (CASSANDRA-11397)
Merged from 3.0:
 * Fix rare NPE on schema upgrade from 2.x to 3.x (CASSANDRA-10943)
 * Improve backoff policy for cqlsh COPY FROM (CASSANDRA-11320)
 * Improve IF NOT EXISTS check in CREATE INDEX (CASSANDRA-11131)
 * Upgrade ohc to 0.4.3
 * Enable SO_REUSEADDR for JMX RMI server sockets (CASSANDRA-11093)
 * Allocate merkletrees with the correct size (CASSANDRA-11390)
 * Support streaming pre-3.0 sstables (CASSANDRA-10990)
 * Add backpressure to compressed or encrypted commit log (CASSANDRA-10971)
 * SSTableExport supports secondary index tables (CASSANDRA-11330)
 * Fix sstabledump to include missing info in debug output (CASSANDRA-11321)
 * Establish and implement canonical bulk reading workload(s) (CASSANDRA-10331)
 * Fix paging for IN queries on tables without clustering columns (CASSANDRA-11208)
 * Remove recursive call from CompositesSearcher (CASSANDRA-11304)
 * Fix filtering on non-primary key columns for queries without index (CASSANDRA-6377)
 * Fix sstableloader fail when using materialized view (CASSANDRA-11275)
Merged from 2.2:
 * DatabaseDescriptor should log stacktrace in case of Eception during seed provider creation (CASSANDRA-11312)
 * Use canonical path for directory in SSTable descriptor (CASSANDRA-10587)
 * Add cassandra-stress keystore option (CASSANDRA-9325)
 * Dont mark sstables as repairing with sub range repairs (CASSANDRA-11451)
 * Notify when sstables change after cancelling compaction (CASSANDRA-11373)
 * cqlsh: COPY FROM should check that explicit column names are valid (CASSANDRA-11333)
 * Add -Dcassandra.start_gossip startup option (CASSANDRA-10809)
 * Fix UTF8Validator.validate() for modified UTF-8 (CASSANDRA-10748)
 * Clarify that now() function is calculated on the coordinator node in CQL documentation (CASSANDRA-10900)
 * Fix bloom filter sizing with LCS (CASSANDRA-11344)
 * (cqlsh) Fix error when result is 0 rows with EXPAND ON (CASSANDRA-11092)
 * Add missing newline at end of bin/cqlsh (CASSANDRA-11325)
 * Unresolved hostname leads to replace being ignored (CASSANDRA-11210)
 * Only log yaml config once, at startup (CASSANDRA-11217)
 * Reference leak with parallel repairs on the same table (CASSANDRA-11215)
Merged from 2.1:
 * Add a -j parameter to scrub/cleanup/upgradesstables to state how
   many threads to use (CASSANDRA-11179)
 * COPY FROM on large datasets: fix progress report and debug performance (CASSANDRA-11053)
 * InvalidateKeys should have a weak ref to key cache (CASSANDRA-11176)


3.4
 * (cqlsh) add cqlshrc option to always connect using ssl (CASSANDRA-10458)
 * Cleanup a few resource warnings (CASSANDRA-11085)
 * Allow custom tracing implementations (CASSANDRA-10392)
 * Extract LoaderOptions to be able to be used from outside (CASSANDRA-10637)
 * fix OnDiskIndexTest to properly treat empty ranges (CASSANDRA-11205)
 * fix TrackerTest to handle new notifications (CASSANDRA-11178)
 * add SASI validation for partitioner and complex columns (CASSANDRA-11169)
 * Add caching of encrypted credentials in PasswordAuthenticator (CASSANDRA-7715)
 * fix SASI memtable switching on flush (CASSANDRA-11159)
 * Remove duplicate offline compaction tracking (CASSANDRA-11148)
 * fix EQ semantics of analyzed SASI indexes (CASSANDRA-11130)
 * Support long name output for nodetool commands (CASSANDRA-7950)
 * Encrypted hints (CASSANDRA-11040)
 * SASI index options validation (CASSANDRA-11136)
 * Optimize disk seek using min/max column name meta data when the LIMIT clause is used
   (CASSANDRA-8180)
 * Add LIKE support to CQL3 (CASSANDRA-11067)
 * Generic Java UDF types (CASSANDRA-10819)
 * cqlsh: Include sub-second precision in timestamps by default (CASSANDRA-10428)
 * Set javac encoding to utf-8 (CASSANDRA-11077)
 * Integrate SASI index into Cassandra (CASSANDRA-10661)
 * Add --skip-flush option to nodetool snapshot
 * Skip values for non-queried columns (CASSANDRA-10657)
 * Add support for secondary indexes on static columns (CASSANDRA-8103)
 * CommitLogUpgradeTestMaker creates broken commit logs (CASSANDRA-11051)
 * Add metric for number of dropped mutations (CASSANDRA-10866)
 * Simplify row cache invalidation code (CASSANDRA-10396)
 * Support user-defined compaction through nodetool (CASSANDRA-10660)
 * Stripe view locks by key and table ID to reduce contention (CASSANDRA-10981)
 * Add nodetool gettimeout and settimeout commands (CASSANDRA-10953)
 * Add 3.0 metadata to sstablemetadata output (CASSANDRA-10838)
Merged from 3.0:
 * MV should only query complex columns included in the view (CASSANDRA-11069)
 * Failed aggregate creation breaks server permanently (CASSANDRA-11064)
 * Add sstabledump tool (CASSANDRA-7464)
 * Introduce backpressure for hints (CASSANDRA-10972)
 * Fix ClusteringPrefix not being able to read tombstone range boundaries (CASSANDRA-11158)
 * Prevent logging in sandboxed state (CASSANDRA-11033)
 * Disallow drop/alter operations of UDTs used by UDAs (CASSANDRA-10721)
 * Add query time validation method on Index (CASSANDRA-11043)
 * Avoid potential AssertionError in mixed version cluster (CASSANDRA-11128)
 * Properly handle hinted handoff after topology changes (CASSANDRA-5902)
 * AssertionError when listing sstable files on inconsistent disk state (CASSANDRA-11156)
 * Fix wrong rack counting and invalid conditions check for TokenAllocation
   (CASSANDRA-11139)
 * Avoid creating empty hint files (CASSANDRA-11090)
 * Fix leak detection strong reference loop using weak reference (CASSANDRA-11120)
 * Configurie BatchlogManager to stop delayed tasks on shutdown (CASSANDRA-11062)
 * Hadoop integration is incompatible with Cassandra Driver 3.0.0 (CASSANDRA-11001)
 * Add dropped_columns to the list of schema table so it gets handled
   properly (CASSANDRA-11050)
 * Fix NPE when using forceRepairRangeAsync without DC (CASSANDRA-11239)
Merged from 2.2:
 * Preserve order for preferred SSL cipher suites (CASSANDRA-11164)
 * Range.compareTo() violates the contract of Comparable (CASSANDRA-11216)
 * Avoid NPE when serializing ErrorMessage with null message (CASSANDRA-11167)
 * Replacing an aggregate with a new version doesn't reset INITCOND (CASSANDRA-10840)
 * (cqlsh) cqlsh cannot be called through symlink (CASSANDRA-11037)
 * fix ohc and java-driver pom dependencies in build.xml (CASSANDRA-10793)
 * Protect from keyspace dropped during repair (CASSANDRA-11065)
 * Handle adding fields to a UDT in SELECT JSON and toJson() (CASSANDRA-11146)
 * Better error message for cleanup (CASSANDRA-10991)
 * cqlsh pg-style-strings broken if line ends with ';' (CASSANDRA-11123)
 * Always persist upsampled index summaries (CASSANDRA-10512)
 * (cqlsh) Fix inconsistent auto-complete (CASSANDRA-10733)
 * Make SELECT JSON and toJson() threadsafe (CASSANDRA-11048)
 * Fix SELECT on tuple relations for mixed ASC/DESC clustering order (CASSANDRA-7281)
 * Use cloned TokenMetadata in size estimates to avoid race against membership check
   (CASSANDRA-10736)
 * (cqlsh) Support utf-8/cp65001 encoding on Windows (CASSANDRA-11030)
 * Fix paging on DISTINCT queries repeats result when first row in partition changes
   (CASSANDRA-10010)
 * (cqlsh) Support timezone conversion using pytz (CASSANDRA-10397)
 * cqlsh: change default encoding to UTF-8 (CASSANDRA-11124)
Merged from 2.1:
 * Checking if an unlogged batch is local is inefficient (CASSANDRA-11529)
 * Fix out-of-space error treatment in memtable flushing (CASSANDRA-11448).
 * Don't do defragmentation if reading from repaired sstables (CASSANDRA-10342)
 * Fix streaming_socket_timeout_in_ms not enforced (CASSANDRA-11286)
 * Avoid dropping message too quickly due to missing unit conversion (CASSANDRA-11302)
 * Don't remove FailureDetector history on removeEndpoint (CASSANDRA-10371)
 * Only notify if repair status changed (CASSANDRA-11172)
 * Use logback setting for 'cassandra -v' command (CASSANDRA-10767)
 * Fix sstableloader to unthrottle streaming by default (CASSANDRA-9714)
 * Fix incorrect warning in 'nodetool status' (CASSANDRA-10176)
 * Properly release sstable ref when doing offline scrub (CASSANDRA-10697)
 * Improve nodetool status performance for large cluster (CASSANDRA-7238)
 * Gossiper#isEnabled is not thread safe (CASSANDRA-11116)
 * Avoid major compaction mixing repaired and unrepaired sstables in DTCS (CASSANDRA-11113)
 * Make it clear what DTCS timestamp_resolution is used for (CASSANDRA-11041)
 * (cqlsh) Display milliseconds when datetime overflows (CASSANDRA-10625)


3.3
 * Avoid infinite loop if owned range is smaller than number of
   data dirs (CASSANDRA-11034)
 * Avoid bootstrap hanging when existing nodes have no data to stream (CASSANDRA-11010)
Merged from 3.0:
 * Remove double initialization of newly added tables (CASSANDRA-11027)
 * Filter keys searcher results by target range (CASSANDRA-11104)
 * Fix deserialization of legacy read commands (CASSANDRA-11087)
 * Fix incorrect computation of deletion time in sstable metadata (CASSANDRA-11102)
 * Avoid memory leak when collecting sstable metadata (CASSANDRA-11026)
 * Mutations do not block for completion under view lock contention (CASSANDRA-10779)
 * Invalidate legacy schema tables when unloading them (CASSANDRA-11071)
 * (cqlsh) handle INSERT and UPDATE statements with LWT conditions correctly
   (CASSANDRA-11003)
 * Fix DISTINCT queries in mixed version clusters (CASSANDRA-10762)
 * Migrate build status for indexes along with legacy schema (CASSANDRA-11046)
 * Ensure SSTables for legacy KEYS indexes can be read (CASSANDRA-11045)
 * Added support for IBM zSystems architecture (CASSANDRA-11054)
 * Update CQL documentation (CASSANDRA-10899)
 * Check the column name, not cell name, for dropped columns when reading
   legacy sstables (CASSANDRA-11018)
 * Don't attempt to index clustering values of static rows (CASSANDRA-11021)
 * Remove checksum files after replaying hints (CASSANDRA-10947)
 * Support passing base table metadata to custom 2i validation (CASSANDRA-10924)
 * Ensure stale index entries are purged during reads (CASSANDRA-11013)
 * (cqlsh) Also apply --connect-timeout to control connection
   timeout (CASSANDRA-10959)
 * Fix AssertionError when removing from list using UPDATE (CASSANDRA-10954)
 * Fix UnsupportedOperationException when reading old sstable with range
   tombstone (CASSANDRA-10743)
 * MV should use the maximum timestamp of the primary key (CASSANDRA-10910)
 * Fix potential assertion error during compaction (CASSANDRA-10944)
Merged from 2.2:
 * maxPurgeableTimestamp needs to check memtables too (CASSANDRA-9949)
 * Apply change to compaction throughput in real time (CASSANDRA-10025)
 * (cqlsh) encode input correctly when saving history
 * Fix potential NPE on ORDER BY queries with IN (CASSANDRA-10955)
 * Start L0 STCS-compactions even if there is a L0 -> L1 compaction
   going (CASSANDRA-10979)
 * Make UUID LSB unique per process (CASSANDRA-7925)
 * Avoid NPE when performing sstable tasks (scrub etc.) (CASSANDRA-10980)
 * Make sure client gets tombstone overwhelmed warning (CASSANDRA-9465)
 * Fix error streaming section more than 2GB (CASSANDRA-10961)
 * Histogram buckets exposed in jmx are sorted incorrectly (CASSANDRA-10975)
 * Enable GC logging by default (CASSANDRA-10140)
 * Optimize pending range computation (CASSANDRA-9258)
 * Skip commit log and saved cache directories in SSTable version startup check (CASSANDRA-10902)
 * drop/alter user should be case sensitive (CASSANDRA-10817)
Merged from 2.1:
 * test_bulk_round_trip_blogposts is failing occasionally (CASSANDRA-10938)
 * Fix isJoined return true only after becoming cluster member (CASANDRA-11007)
 * Fix bad gossip generation seen in long-running clusters (CASSANDRA-10969)
 * Avoid NPE when incremental repair fails (CASSANDRA-10909)
 * Unmark sstables compacting once they are done in cleanup/scrub/upgradesstables (CASSANDRA-10829)
 * Allow simultaneous bootstrapping with strict consistency when no vnodes are used (CASSANDRA-11005)
 * Log a message when major compaction does not result in a single file (CASSANDRA-10847)
 * (cqlsh) fix cqlsh_copy_tests when vnodes are disabled (CASSANDRA-10997)
 * (cqlsh) Add request timeout option to cqlsh (CASSANDRA-10686)
 * Avoid AssertionError while submitting hint with LWT (CASSANDRA-10477)
 * If CompactionMetadata is not in stats file, use index summary instead (CASSANDRA-10676)
 * Retry sending gossip syn multiple times during shadow round (CASSANDRA-8072)
 * Fix pending range calculation during moves (CASSANDRA-10887)
 * Sane default (200Mbps) for inter-DC streaming througput (CASSANDRA-8708)



3.2
 * Make sure tokens don't exist in several data directories (CASSANDRA-6696)
 * Add requireAuthorization method to IAuthorizer (CASSANDRA-10852)
 * Move static JVM options to conf/jvm.options file (CASSANDRA-10494)
 * Fix CassandraVersion to accept x.y version string (CASSANDRA-10931)
 * Add forceUserDefinedCleanup to allow more flexible cleanup (CASSANDRA-10708)
 * (cqlsh) allow setting TTL with COPY (CASSANDRA-9494)
 * Fix counting of received sstables in streaming (CASSANDRA-10949)
 * Implement hints compression (CASSANDRA-9428)
 * Fix potential assertion error when reading static columns (CASSANDRA-10903)
 * Fix EstimatedHistogram creation in nodetool tablehistograms (CASSANDRA-10859)
 * Establish bootstrap stream sessions sequentially (CASSANDRA-6992)
 * Sort compactionhistory output by timestamp (CASSANDRA-10464)
 * More efficient BTree removal (CASSANDRA-9991)
 * Make tablehistograms accept the same syntax as tablestats (CASSANDRA-10149)
 * Group pending compactions based on table (CASSANDRA-10718)
 * Add compressor name in sstablemetadata output (CASSANDRA-9879)
 * Fix type casting for counter columns (CASSANDRA-10824)
 * Prevent running Cassandra as root (CASSANDRA-8142)
 * bound maximum in-flight commit log replay mutation bytes to 64 megabytes (CASSANDRA-8639)
 * Normalize all scripts (CASSANDRA-10679)
 * Make compression ratio much more accurate (CASSANDRA-10225)
 * Optimize building of Clustering object when only one is created (CASSANDRA-10409)
 * Make index building pluggable (CASSANDRA-10681)
 * Add sstable flush observer (CASSANDRA-10678)
 * Improve NTS endpoints calculation (CASSANDRA-10200)
 * Improve performance of the folderSize function (CASSANDRA-10677)
 * Add support for type casting in selection clause (CASSANDRA-10310)
 * Added graphing option to cassandra-stress (CASSANDRA-7918)
 * Abort in-progress queries that time out (CASSANDRA-7392)
 * Add transparent data encryption core classes (CASSANDRA-9945)
Merged from 3.0:
 * Better handling of SSL connection errors inter-node (CASSANDRA-10816)
 * Avoid NoSuchElementException when executing empty batch (CASSANDRA-10711)
 * Avoid building PartitionUpdate in toString (CASSANDRA-10897)
 * Reduce heap spent when receiving many SSTables (CASSANDRA-10797)
 * Add back support for 3rd party auth providers to bulk loader (CASSANDRA-10873)
 * Eliminate the dependency on jgrapht for UDT resolution (CASSANDRA-10653)
 * (Hadoop) Close Clusters and Sessions in Hadoop Input/Output classes (CASSANDRA-10837)
 * Fix sstableloader not working with upper case keyspace name (CASSANDRA-10806)
Merged from 2.2:
 * jemalloc detection fails due to quoting issues in regexv (CASSANDRA-10946)
 * (cqlsh) show correct column names for empty result sets (CASSANDRA-9813)
 * Add new types to Stress (CASSANDRA-9556)
 * Add property to allow listening on broadcast interface (CASSANDRA-9748)
Merged from 2.1:
 * Match cassandra-loader options in COPY FROM (CASSANDRA-9303)
 * Fix binding to any address in CqlBulkRecordWriter (CASSANDRA-9309)
 * cqlsh fails to decode utf-8 characters for text typed columns (CASSANDRA-10875)
 * Log error when stream session fails (CASSANDRA-9294)
 * Fix bugs in commit log archiving startup behavior (CASSANDRA-10593)
 * (cqlsh) further optimise COPY FROM (CASSANDRA-9302)
 * Allow CREATE TABLE WITH ID (CASSANDRA-9179)
 * Make Stress compiles within eclipse (CASSANDRA-10807)
 * Cassandra Daemon should print JVM arguments (CASSANDRA-10764)
 * Allow cancellation of index summary redistribution (CASSANDRA-8805)


3.1.1
Merged from 3.0:
  * Fix upgrade data loss due to range tombstone deleting more data than then should
    (CASSANDRA-10822)


3.1
Merged from 3.0:
 * Avoid MV race during node decommission (CASSANDRA-10674)
 * Disable reloading of GossipingPropertyFileSnitch (CASSANDRA-9474)
 * Handle single-column deletions correction in materialized views
   when the column is part of the view primary key (CASSANDRA-10796)
 * Fix issue with datadir migration on upgrade (CASSANDRA-10788)
 * Fix bug with range tombstones on reverse queries and test coverage for
   AbstractBTreePartition (CASSANDRA-10059)
 * Remove 64k limit on collection elements (CASSANDRA-10374)
 * Remove unclear Indexer.indexes() method (CASSANDRA-10690)
 * Fix NPE on stream read error (CASSANDRA-10771)
 * Normalize cqlsh DESC output (CASSANDRA-10431)
 * Rejects partition range deletions when columns are specified (CASSANDRA-10739)
 * Fix error when saving cached key for old format sstable (CASSANDRA-10778)
 * Invalidate prepared statements on DROP INDEX (CASSANDRA-10758)
 * Fix SELECT statement with IN restrictions on partition key,
   ORDER BY and LIMIT (CASSANDRA-10729)
 * Improve stress performance over 1k threads (CASSANDRA-7217)
 * Wait for migration responses to complete before bootstrapping (CASSANDRA-10731)
 * Unable to create a function with argument of type Inet (CASSANDRA-10741)
 * Fix backward incompatibiliy in CqlInputFormat (CASSANDRA-10717)
 * Correctly preserve deletion info on updated rows when notifying indexers
   of single-row deletions (CASSANDRA-10694)
 * Notify indexers of partition delete during cleanup (CASSANDRA-10685)
 * Keep the file open in trySkipCache (CASSANDRA-10669)
 * Updated trigger example (CASSANDRA-10257)
Merged from 2.2:
 * Verify tables in pseudo-system keyspaces at startup (CASSANDRA-10761)
 * Fix IllegalArgumentException in DataOutputBuffer.reallocate for large buffers (CASSANDRA-10592)
 * Show CQL help in cqlsh in web browser (CASSANDRA-7225)
 * Serialize on disk the proper SSTable compression ratio (CASSANDRA-10775)
 * Reject index queries while the index is building (CASSANDRA-8505)
 * CQL.textile syntax incorrectly includes optional keyspace for aggregate SFUNC and FINALFUNC (CASSANDRA-10747)
 * Fix JSON update with prepared statements (CASSANDRA-10631)
 * Don't do anticompaction after subrange repair (CASSANDRA-10422)
 * Fix SimpleDateType type compatibility (CASSANDRA-10027)
 * (Hadoop) fix splits calculation (CASSANDRA-10640)
 * (Hadoop) ensure that Cluster instances are always closed (CASSANDRA-10058)
Merged from 2.1:
 * Fix Stress profile parsing on Windows (CASSANDRA-10808)
 * Fix incremental repair hang when replica is down (CASSANDRA-10288)
 * Optimize the way we check if a token is repaired in anticompaction (CASSANDRA-10768)
 * Add proper error handling to stream receiver (CASSANDRA-10774)
 * Warn or fail when changing cluster topology live (CASSANDRA-10243)
 * Status command in debian/ubuntu init script doesn't work (CASSANDRA-10213)
 * Some DROP ... IF EXISTS incorrectly result in exceptions on non-existing KS (CASSANDRA-10658)
 * DeletionTime.compareTo wrong in rare cases (CASSANDRA-10749)
 * Force encoding when computing statement ids (CASSANDRA-10755)
 * Properly reject counters as map keys (CASSANDRA-10760)
 * Fix the sstable-needs-cleanup check (CASSANDRA-10740)
 * (cqlsh) Print column names before COPY operation (CASSANDRA-8935)
 * Fix CompressedInputStream for proper cleanup (CASSANDRA-10012)
 * (cqlsh) Support counters in COPY commands (CASSANDRA-9043)
 * Try next replica if not possible to connect to primary replica on
   ColumnFamilyRecordReader (CASSANDRA-2388)
 * Limit window size in DTCS (CASSANDRA-10280)
 * sstableloader does not use MAX_HEAP_SIZE env parameter (CASSANDRA-10188)
 * (cqlsh) Improve COPY TO performance and error handling (CASSANDRA-9304)
 * Create compression chunk for sending file only (CASSANDRA-10680)
 * Forbid compact clustering column type changes in ALTER TABLE (CASSANDRA-8879)
 * Reject incremental repair with subrange repair (CASSANDRA-10422)
 * Add a nodetool command to refresh size_estimates (CASSANDRA-9579)
 * Invalidate cache after stream receive task is completed (CASSANDRA-10341)
 * Reject counter writes in CQLSSTableWriter (CASSANDRA-10258)
 * Remove superfluous COUNTER_MUTATION stage mapping (CASSANDRA-10605)


3.0
 * Fix AssertionError while flushing memtable due to materialized views
   incorrectly inserting empty rows (CASSANDRA-10614)
 * Store UDA initcond as CQL literal in the schema table, instead of a blob (CASSANDRA-10650)
 * Don't use -1 for the position of partition key in schema (CASSANDRA-10491)
 * Fix distinct queries in mixed version cluster (CASSANDRA-10573)
 * Skip sstable on clustering in names query (CASSANDRA-10571)
 * Remove value skipping as it breaks read-repair (CASSANDRA-10655)
 * Fix bootstrapping with MVs (CASSANDRA-10621)
 * Make sure EACH_QUORUM reads are using NTS (CASSANDRA-10584)
 * Fix MV replica filtering for non-NetworkTopologyStrategy (CASSANDRA-10634)
 * (Hadoop) fix CIF describeSplits() not handling 0 size estimates (CASSANDRA-10600)
 * Fix reading of legacy sstables (CASSANDRA-10590)
 * Use CQL type names in schema metadata tables (CASSANDRA-10365)
 * Guard batchlog replay against integer division by zero (CASSANDRA-9223)
 * Fix bug when adding a column to thrift with the same name than a primary key (CASSANDRA-10608)
 * Add client address argument to IAuthenticator::newSaslNegotiator (CASSANDRA-8068)
 * Fix implementation of LegacyLayout.LegacyBoundComparator (CASSANDRA-10602)
 * Don't use 'names query' read path for counters (CASSANDRA-10572)
 * Fix backward compatibility for counters (CASSANDRA-10470)
 * Remove memory_allocator paramter from cassandra.yaml (CASSANDRA-10581,10628)
 * Execute the metadata reload task of all registered indexes on CFS::reload (CASSANDRA-10604)
 * Fix thrift cas operations with defined columns (CASSANDRA-10576)
 * Fix PartitionUpdate.operationCount()for updates with static column operations (CASSANDRA-10606)
 * Fix thrift get() queries with defined columns (CASSANDRA-10586)
 * Fix marking of indexes as built and removed (CASSANDRA-10601)
 * Skip initialization of non-registered 2i instances, remove Index::getIndexName (CASSANDRA-10595)
 * Fix batches on multiple tables (CASSANDRA-10554)
 * Ensure compaction options are validated when updating KeyspaceMetadata (CASSANDRA-10569)
 * Flatten Iterator Transformation Hierarchy (CASSANDRA-9975)
 * Remove token generator (CASSANDRA-5261)
 * RolesCache should not be created for any authenticator that does not requireAuthentication (CASSANDRA-10562)
 * Fix LogTransaction checking only a single directory for files (CASSANDRA-10421)
 * Fix handling of range tombstones when reading old format sstables (CASSANDRA-10360)
 * Aggregate with Initial Condition fails with C* 3.0 (CASSANDRA-10367)
Merged from 2.2:
 * (cqlsh) show partial trace if incomplete after max_trace_wait (CASSANDRA-7645)
 * Use most up-to-date version of schema for system tables (CASSANDRA-10652)
 * Deprecate memory_allocator in cassandra.yaml (CASSANDRA-10581,10628)
 * Expose phi values from failure detector via JMX and tweak debug
   and trace logging (CASSANDRA-9526)
 * Fix IllegalArgumentException in DataOutputBuffer.reallocate for large buffers (CASSANDRA-10592)
Merged from 2.1:
 * Shutdown compaction in drain to prevent leak (CASSANDRA-10079)
 * (cqlsh) fix COPY using wrong variable name for time_format (CASSANDRA-10633)
 * Do not run SizeEstimatesRecorder if a node is not a member of the ring (CASSANDRA-9912)
 * Improve handling of dead nodes in gossip (CASSANDRA-10298)
 * Fix logback-tools.xml incorrectly configured for outputing to System.err
   (CASSANDRA-9937)
 * Fix streaming to catch exception so retry not fail (CASSANDRA-10557)
 * Add validation method to PerRowSecondaryIndex (CASSANDRA-10092)
 * Support encrypted and plain traffic on the same port (CASSANDRA-10559)
 * Do STCS in DTCS windows (CASSANDRA-10276)
 * Avoid repetition of JVM_OPTS in debian package (CASSANDRA-10251)
 * Fix potential NPE from handling result of SIM.highestSelectivityIndex (CASSANDRA-10550)
 * Fix paging issues with partitions containing only static columns data (CASSANDRA-10381)
 * Fix conditions on static columns (CASSANDRA-10264)
 * AssertionError: attempted to delete non-existing file CommitLog (CASSANDRA-10377)
 * Fix sorting for queries with an IN condition on partition key columns (CASSANDRA-10363)


3.0-rc2
 * Fix SELECT DISTINCT queries between 2.2.2 nodes and 3.0 nodes (CASSANDRA-10473)
 * Remove circular references in SegmentedFile (CASSANDRA-10543)
 * Ensure validation of indexed values only occurs once per-partition (CASSANDRA-10536)
 * Fix handling of static columns for range tombstones in thrift (CASSANDRA-10174)
 * Support empty ColumnFilter for backward compatility on empty IN (CASSANDRA-10471)
 * Remove Pig support (CASSANDRA-10542)
 * Fix LogFile throws Exception when assertion is disabled (CASSANDRA-10522)
 * Revert CASSANDRA-7486, make CMS default GC, move GC config to
   conf/jvm.options (CASSANDRA-10403)
 * Fix TeeingAppender causing some logs to be truncated/empty (CASSANDRA-10447)
 * Allow EACH_QUORUM for reads (CASSANDRA-9602)
 * Fix potential ClassCastException while upgrading (CASSANDRA-10468)
 * Fix NPE in MVs on update (CASSANDRA-10503)
 * Only include modified cell data in indexing deltas (CASSANDRA-10438)
 * Do not load keyspace when creating sstable writer (CASSANDRA-10443)
 * If node is not yet gossiping write all MV updates to batchlog only (CASSANDRA-10413)
 * Re-populate token metadata after commit log recovery (CASSANDRA-10293)
 * Provide additional metrics for materialized views (CASSANDRA-10323)
 * Flush system schema tables after local schema changes (CASSANDRA-10429)
Merged from 2.2:
 * Reduce contention getting instances of CompositeType (CASSANDRA-10433)
 * Fix the regression when using LIMIT with aggregates (CASSANDRA-10487)
 * Avoid NoClassDefFoundError during DataDescriptor initialization on windows (CASSANDRA-10412)
 * Preserve case of quoted Role & User names (CASSANDRA-10394)
 * cqlsh pg-style-strings broken (CASSANDRA-10484)
 * cqlsh prompt includes name of keyspace after failed `use` statement (CASSANDRA-10369)
Merged from 2.1:
 * (cqlsh) Distinguish negative and positive infinity in output (CASSANDRA-10523)
 * (cqlsh) allow custom time_format for COPY TO (CASSANDRA-8970)
 * Don't allow startup if the node's rack has changed (CASSANDRA-10242)
 * (cqlsh) show partial trace if incomplete after max_trace_wait (CASSANDRA-7645)
 * Allow LOCAL_JMX to be easily overridden (CASSANDRA-10275)
 * Mark nodes as dead even if they've already left (CASSANDRA-10205)


3.0.0-rc1
 * Fix mixed version read request compatibility for compact static tables
   (CASSANDRA-10373)
 * Fix paging of DISTINCT with static and IN (CASSANDRA-10354)
 * Allow MATERIALIZED VIEW's SELECT statement to restrict primary key
   columns (CASSANDRA-9664)
 * Move crc_check_chance out of compression options (CASSANDRA-9839)
 * Fix descending iteration past end of BTreeSearchIterator (CASSANDRA-10301)
 * Transfer hints to a different node on decommission (CASSANDRA-10198)
 * Check partition keys for CAS operations during stmt validation (CASSANDRA-10338)
 * Add custom query expressions to SELECT (CASSANDRA-10217)
 * Fix minor bugs in MV handling (CASSANDRA-10362)
 * Allow custom indexes with 0,1 or multiple target columns (CASSANDRA-10124)
 * Improve MV schema representation (CASSANDRA-9921)
 * Add flag to enable/disable coordinator batchlog for MV writes (CASSANDRA-10230)
 * Update cqlsh COPY for new internal driver serialization interface (CASSANDRA-10318)
 * Give index implementations more control over rebuild operations (CASSANDRA-10312)
 * Update index file format (CASSANDRA-10314)
 * Add "shadowable" row tombstones to deal with mv timestamp issues (CASSANDRA-10261)
 * CFS.loadNewSSTables() broken for pre-3.0 sstables
 * Cache selected index in read command to reduce lookups (CASSANDRA-10215)
 * Small optimizations of sstable index serialization (CASSANDRA-10232)
 * Support for both encrypted and unencrypted native transport connections (CASSANDRA-9590)
Merged from 2.2:
 * Configurable page size in cqlsh (CASSANDRA-9855)
 * Defer default role manager setup until all nodes are on 2.2+ (CASSANDRA-9761)
 * Handle missing RoleManager in config after upgrade to 2.2 (CASSANDRA-10209)
Merged from 2.1:
 * Bulk Loader API could not tolerate even node failure (CASSANDRA-10347)
 * Avoid misleading pushed notifications when multiple nodes
   share an rpc_address (CASSANDRA-10052)
 * Fix dropping undroppable when message queue is full (CASSANDRA-10113)
 * Fix potential ClassCastException during paging (CASSANDRA-10352)
 * Prevent ALTER TYPE from creating circular references (CASSANDRA-10339)
 * Fix cache handling of 2i and base tables (CASSANDRA-10155, 10359)
 * Fix NPE in nodetool compactionhistory (CASSANDRA-9758)
 * (Pig) support BulkOutputFormat as a URL parameter (CASSANDRA-7410)
 * BATCH statement is broken in cqlsh (CASSANDRA-10272)
 * (cqlsh) Make cqlsh PEP8 Compliant (CASSANDRA-10066)
 * (cqlsh) Fix error when starting cqlsh with --debug (CASSANDRA-10282)
 * Scrub, Cleanup and Upgrade do not unmark compacting until all operations
   have completed, regardless of the occurence of exceptions (CASSANDRA-10274)


3.0.0-beta2
 * Fix columns returned by AbstractBtreePartitions (CASSANDRA-10220)
 * Fix backward compatibility issue due to AbstractBounds serialization bug (CASSANDRA-9857)
 * Fix startup error when upgrading nodes (CASSANDRA-10136)
 * Base table PRIMARY KEY can be assumed to be NOT NULL in MV creation (CASSANDRA-10147)
 * Improve batchlog write patch (CASSANDRA-9673)
 * Re-apply MaterializedView updates on commitlog replay (CASSANDRA-10164)
 * Require AbstractType.isByteOrderComparable declaration in constructor (CASSANDRA-9901)
 * Avoid digest mismatch on upgrade to 3.0 (CASSANDRA-9554)
 * Fix Materialized View builder when adding multiple MVs (CASSANDRA-10156)
 * Choose better poolingOptions for protocol v4 in cassandra-stress (CASSANDRA-10182)
 * Fix LWW bug affecting Materialized Views (CASSANDRA-10197)
 * Ensures frozen sets and maps are always sorted (CASSANDRA-10162)
 * Don't deadlock when flushing CFS backed custom indexes (CASSANDRA-10181)
 * Fix double flushing of secondary index tables (CASSANDRA-10180)
 * Fix incorrect handling of range tombstones in thrift (CASSANDRA-10046)
 * Only use batchlog when paired materialized view replica is remote (CASSANDRA-10061)
 * Reuse TemporalRow when updating multiple MaterializedViews (CASSANDRA-10060)
 * Validate gc_grace_seconds for batchlog writes and MVs (CASSANDRA-9917)
 * Fix sstablerepairedset (CASSANDRA-10132)
Merged from 2.2:
 * Cancel transaction for sstables we wont redistribute index summary
   for (CASSANDRA-10270)
 * Retry snapshot deletion after compaction and gc on Windows (CASSANDRA-10222)
 * Fix failure to start with space in directory path on Windows (CASSANDRA-10239)
 * Fix repair hang when snapshot failed (CASSANDRA-10057)
 * Fall back to 1/4 commitlog volume for commitlog_total_space on small disks
   (CASSANDRA-10199)
Merged from 2.1:
 * Added configurable warning threshold for GC duration (CASSANDRA-8907)
 * Fix handling of streaming EOF (CASSANDRA-10206)
 * Only check KeyCache when it is enabled
 * Change streaming_socket_timeout_in_ms default to 1 hour (CASSANDRA-8611)
 * (cqlsh) update list of CQL keywords (CASSANDRA-9232)
 * Add nodetool gettraceprobability command (CASSANDRA-10234)
Merged from 2.0:
 * Fix rare race where older gossip states can be shadowed (CASSANDRA-10366)
 * Fix consolidating racks violating the RF contract (CASSANDRA-10238)
 * Disallow decommission when node is in drained state (CASSANDRA-8741)


2.2.1
 * Fix race during construction of commit log (CASSANDRA-10049)
 * Fix LeveledCompactionStrategyTest (CASSANDRA-9757)
 * Fix broken UnbufferedDataOutputStreamPlus.writeUTF (CASSANDRA-10203)
 * (cqlsh) default load-from-file encoding to utf-8 (CASSANDRA-9898)
 * Avoid returning Permission.NONE when failing to query users table (CASSANDRA-10168)
 * (cqlsh) add CLEAR command (CASSANDRA-10086)
 * Support string literals as Role names for compatibility (CASSANDRA-10135)
Merged from 2.1:
 * Only check KeyCache when it is enabled
 * Change streaming_socket_timeout_in_ms default to 1 hour (CASSANDRA-8611)
 * (cqlsh) update list of CQL keywords (CASSANDRA-9232)


3.0.0-beta1
 * Redesign secondary index API (CASSANDRA-9459, 7771, 9041)
 * Fix throwing ReadFailure instead of ReadTimeout on range queries (CASSANDRA-10125)
 * Rewrite hinted handoff (CASSANDRA-6230)
 * Fix query on static compact tables (CASSANDRA-10093)
 * Fix race during construction of commit log (CASSANDRA-10049)
 * Add option to only purge repaired tombstones (CASSANDRA-6434)
 * Change authorization handling for MVs (CASSANDRA-9927)
 * Add custom JMX enabled executor for UDF sandbox (CASSANDRA-10026)
 * Fix row deletion bug for Materialized Views (CASSANDRA-10014)
 * Support mixed-version clusters with Cassandra 2.1 and 2.2 (CASSANDRA-9704)
 * Fix multiple slices on RowSearchers (CASSANDRA-10002)
 * Fix bug in merging of collections (CASSANDRA-10001)
 * Optimize batchlog replay to avoid full scans (CASSANDRA-7237)
 * Repair improvements when using vnodes (CASSANDRA-5220)
 * Disable scripted UDFs by default (CASSANDRA-9889)
 * Bytecode inspection for Java-UDFs (CASSANDRA-9890)
 * Use byte to serialize MT hash length (CASSANDRA-9792)
 * Replace usage of Adler32 with CRC32 (CASSANDRA-8684)
 * Fix migration to new format from 2.1 SSTable (CASSANDRA-10006)
 * SequentialWriter should extend BufferedDataOutputStreamPlus (CASSANDRA-9500)
 * Use the same repairedAt timestamp within incremental repair session (CASSANDRA-9111)
Merged from 2.2:
 * Allow count(*) and count(1) to be use as normal aggregation (CASSANDRA-10114)
 * An NPE is thrown if the column name is unknown for an IN relation (CASSANDRA-10043)
 * Apply commit_failure_policy to more errors on startup (CASSANDRA-9749)
 * Fix histogram overflow exception (CASSANDRA-9973)
 * Route gossip messages over dedicated socket (CASSANDRA-9237)
 * Add checksum to saved cache files (CASSANDRA-9265)
 * Log warning when using an aggregate without partition key (CASSANDRA-9737)
Merged from 2.1:
 * (cqlsh) Allow encoding to be set through command line (CASSANDRA-10004)
 * Add new JMX methods to change local compaction strategy (CASSANDRA-9965)
 * Write hints for paxos commits (CASSANDRA-7342)
 * (cqlsh) Fix timestamps before 1970 on Windows, always
   use UTC for timestamp display (CASSANDRA-10000)
 * (cqlsh) Avoid overwriting new config file with old config
   when both exist (CASSANDRA-9777)
 * Release snapshot selfRef when doing snapshot repair (CASSANDRA-9998)
 * Cannot replace token does not exist - DN node removed as Fat Client (CASSANDRA-9871)
Merged from 2.0:
 * Don't cast expected bf size to an int (CASSANDRA-9959)
 * Make getFullyExpiredSSTables less expensive (CASSANDRA-9882)


3.0.0-alpha1
 * Implement proper sandboxing for UDFs (CASSANDRA-9402)
 * Simplify (and unify) cleanup of compaction leftovers (CASSANDRA-7066)
 * Allow extra schema definitions in cassandra-stress yaml (CASSANDRA-9850)
 * Metrics should use up to date nomenclature (CASSANDRA-9448)
 * Change CREATE/ALTER TABLE syntax for compression (CASSANDRA-8384)
 * Cleanup crc and adler code for java 8 (CASSANDRA-9650)
 * Storage engine refactor (CASSANDRA-8099, 9743, 9746, 9759, 9781, 9808, 9825,
   9848, 9705, 9859, 9867, 9874, 9828, 9801)
 * Update Guava to 18.0 (CASSANDRA-9653)
 * Bloom filter false positive ratio is not honoured (CASSANDRA-8413)
 * New option for cassandra-stress to leave a ratio of columns null (CASSANDRA-9522)
 * Change hinted_handoff_enabled yaml setting, JMX (CASSANDRA-9035)
 * Add algorithmic token allocation (CASSANDRA-7032)
 * Add nodetool command to replay batchlog (CASSANDRA-9547)
 * Make file buffer cache independent of paths being read (CASSANDRA-8897)
 * Remove deprecated legacy Hadoop code (CASSANDRA-9353)
 * Decommissioned nodes will not rejoin the cluster (CASSANDRA-8801)
 * Change gossip stabilization to use endpoit size (CASSANDRA-9401)
 * Change default garbage collector to G1 (CASSANDRA-7486)
 * Populate TokenMetadata early during startup (CASSANDRA-9317)
 * Undeprecate cache recentHitRate (CASSANDRA-6591)
 * Add support for selectively varint encoding fields (CASSANDRA-9499, 9865)
 * Materialized Views (CASSANDRA-6477)
Merged from 2.2:
 * Avoid grouping sstables for anticompaction with DTCS (CASSANDRA-9900)
 * UDF / UDA execution time in trace (CASSANDRA-9723)
 * Fix broken internode SSL (CASSANDRA-9884)
Merged from 2.1:
 * Add new JMX methods to change local compaction strategy (CASSANDRA-9965)
 * Fix handling of enable/disable autocompaction (CASSANDRA-9899)
 * Add consistency level to tracing ouput (CASSANDRA-9827)
 * Remove repair snapshot leftover on startup (CASSANDRA-7357)
 * Use random nodes for batch log when only 2 racks (CASSANDRA-8735)
 * Ensure atomicity inside thrift and stream session (CASSANDRA-7757)
 * Fix nodetool info error when the node is not joined (CASSANDRA-9031)
Merged from 2.0:
 * Log when messages are dropped due to cross_node_timeout (CASSANDRA-9793)
 * Don't track hotness when opening from snapshot for validation (CASSANDRA-9382)


2.2.0
 * Allow the selection of columns together with aggregates (CASSANDRA-9767)
 * Fix cqlsh copy methods and other windows specific issues (CASSANDRA-9795)
 * Don't wrap byte arrays in SequentialWriter (CASSANDRA-9797)
 * sum() and avg() functions missing for smallint and tinyint types (CASSANDRA-9671)
 * Revert CASSANDRA-9542 (allow native functions in UDA) (CASSANDRA-9771)
Merged from 2.1:
 * Fix MarshalException when upgrading superColumn family (CASSANDRA-9582)
 * Fix broken logging for "empty" flushes in Memtable (CASSANDRA-9837)
 * Handle corrupt files on startup (CASSANDRA-9686)
 * Fix clientutil jar and tests (CASSANDRA-9760)
 * (cqlsh) Allow the SSL protocol version to be specified through the
    config file or environment variables (CASSANDRA-9544)
Merged from 2.0:
 * Add tool to find why expired sstables are not getting dropped (CASSANDRA-10015)
 * Remove erroneous pending HH tasks from tpstats/jmx (CASSANDRA-9129)
 * Don't cast expected bf size to an int (CASSANDRA-9959)
 * checkForEndpointCollision fails for legitimate collisions (CASSANDRA-9765)
 * Complete CASSANDRA-8448 fix (CASSANDRA-9519)
 * Don't include auth credentials in debug log (CASSANDRA-9682)
 * Can't transition from write survey to normal mode (CASSANDRA-9740)
 * Scrub (recover) sstables even when -Index.db is missing (CASSANDRA-9591)
 * Fix growing pending background compaction (CASSANDRA-9662)


2.2.0-rc2
 * Re-enable memory-mapped I/O on Windows (CASSANDRA-9658)
 * Warn when an extra-large partition is compacted (CASSANDRA-9643)
 * (cqlsh) Allow setting the initial connection timeout (CASSANDRA-9601)
 * BulkLoader has --transport-factory option but does not use it (CASSANDRA-9675)
 * Allow JMX over SSL directly from nodetool (CASSANDRA-9090)
 * Update cqlsh for UDFs (CASSANDRA-7556)
 * Change Windows kernel default timer resolution (CASSANDRA-9634)
 * Deprected sstable2json and json2sstable (CASSANDRA-9618)
 * Allow native functions in user-defined aggregates (CASSANDRA-9542)
 * Don't repair system_distributed by default (CASSANDRA-9621)
 * Fix mixing min, max, and count aggregates for blob type (CASSANRA-9622)
 * Rename class for DATE type in Java driver (CASSANDRA-9563)
 * Duplicate compilation of UDFs on coordinator (CASSANDRA-9475)
 * Fix connection leak in CqlRecordWriter (CASSANDRA-9576)
 * Mlockall before opening system sstables & remove boot_without_jna option (CASSANDRA-9573)
 * Add functions to convert timeuuid to date or time, deprecate dateOf and unixTimestampOf (CASSANDRA-9229)
 * Make sure we cancel non-compacting sstables from LifecycleTransaction (CASSANDRA-9566)
 * Fix deprecated repair JMX API (CASSANDRA-9570)
 * Add logback metrics (CASSANDRA-9378)
 * Update and refactor ant test/test-compression to run the tests in parallel (CASSANDRA-9583)
 * Fix upgrading to new directory for secondary index (CASSANDRA-9687)
Merged from 2.1:
 * (cqlsh) Fix bad check for CQL compatibility when DESCRIBE'ing
   COMPACT STORAGE tables with no clustering columns
 * Eliminate strong self-reference chains in sstable ref tidiers (CASSANDRA-9656)
 * Ensure StreamSession uses canonical sstable reader instances (CASSANDRA-9700)
 * Ensure memtable book keeping is not corrupted in the event we shrink usage (CASSANDRA-9681)
 * Update internal python driver for cqlsh (CASSANDRA-9064)
 * Fix IndexOutOfBoundsException when inserting tuple with too many
   elements using the string literal notation (CASSANDRA-9559)
 * Enable describe on indices (CASSANDRA-7814)
 * Fix incorrect result for IN queries where column not found (CASSANDRA-9540)
 * ColumnFamilyStore.selectAndReference may block during compaction (CASSANDRA-9637)
 * Fix bug in cardinality check when compacting (CASSANDRA-9580)
 * Fix memory leak in Ref due to ConcurrentLinkedQueue.remove() behaviour (CASSANDRA-9549)
 * Make rebuild only run one at a time (CASSANDRA-9119)
Merged from 2.0:
 * Avoid NPE in AuthSuccess#decode (CASSANDRA-9727)
 * Add listen_address to system.local (CASSANDRA-9603)
 * Bug fixes to resultset metadata construction (CASSANDRA-9636)
 * Fix setting 'durable_writes' in ALTER KEYSPACE (CASSANDRA-9560)
 * Avoids ballot clash in Paxos (CASSANDRA-9649)
 * Improve trace messages for RR (CASSANDRA-9479)
 * Fix suboptimal secondary index selection when restricted
   clustering column is also indexed (CASSANDRA-9631)
 * (cqlsh) Add min_threshold to DTCS option autocomplete (CASSANDRA-9385)
 * Fix error message when attempting to create an index on a column
   in a COMPACT STORAGE table with clustering columns (CASSANDRA-9527)
 * 'WITH WITH' in alter keyspace statements causes NPE (CASSANDRA-9565)
 * Expose some internals of SelectStatement for inspection (CASSANDRA-9532)
 * ArrivalWindow should use primitives (CASSANDRA-9496)
 * Periodically submit background compaction tasks (CASSANDRA-9592)
 * Set HAS_MORE_PAGES flag to false when PagingState is null (CASSANDRA-9571)


2.2.0-rc1
 * Compressed commit log should measure compressed space used (CASSANDRA-9095)
 * Fix comparison bug in CassandraRoleManager#collectRoles (CASSANDRA-9551)
 * Add tinyint,smallint,time,date support for UDFs (CASSANDRA-9400)
 * Deprecates SSTableSimpleWriter and SSTableSimpleUnsortedWriter (CASSANDRA-9546)
 * Empty INITCOND treated as null in aggregate (CASSANDRA-9457)
 * Remove use of Cell in Thrift MapReduce classes (CASSANDRA-8609)
 * Integrate pre-release Java Driver 2.2-rc1, custom build (CASSANDRA-9493)
 * Clean up gossiper logic for old versions (CASSANDRA-9370)
 * Fix custom payload coding/decoding to match the spec (CASSANDRA-9515)
 * ant test-all results incomplete when parsed (CASSANDRA-9463)
 * Disallow frozen<> types in function arguments and return types for
   clarity (CASSANDRA-9411)
 * Static Analysis to warn on unsafe use of Autocloseable instances (CASSANDRA-9431)
 * Update commitlog archiving examples now that commitlog segments are
   not recycled (CASSANDRA-9350)
 * Extend Transactional API to sstable lifecycle management (CASSANDRA-8568)
 * (cqlsh) Add support for native protocol 4 (CASSANDRA-9399)
 * Ensure that UDF and UDAs are keyspace-isolated (CASSANDRA-9409)
 * Revert CASSANDRA-7807 (tracing completion client notifications) (CASSANDRA-9429)
 * Add ability to stop compaction by ID (CASSANDRA-7207)
 * Let CassandraVersion handle SNAPSHOT version (CASSANDRA-9438)
Merged from 2.1:
 * (cqlsh) Fix using COPY through SOURCE or -f (CASSANDRA-9083)
 * Fix occasional lack of `system` keyspace in schema tables (CASSANDRA-8487)
 * Use ProtocolError code instead of ServerError code for native protocol
   error responses to unsupported protocol versions (CASSANDRA-9451)
 * Default commitlog_sync_batch_window_in_ms changed to 2ms (CASSANDRA-9504)
 * Fix empty partition assertion in unsorted sstable writing tools (CASSANDRA-9071)
 * Ensure truncate without snapshot cannot produce corrupt responses (CASSANDRA-9388)
 * Consistent error message when a table mixes counter and non-counter
   columns (CASSANDRA-9492)
 * Avoid getting unreadable keys during anticompaction (CASSANDRA-9508)
 * (cqlsh) Better float precision by default (CASSANDRA-9224)
 * Improve estimated row count (CASSANDRA-9107)
 * Optimize range tombstone memory footprint (CASSANDRA-8603)
 * Use configured gcgs in anticompaction (CASSANDRA-9397)
Merged from 2.0:
 * Don't accumulate more range than necessary in RangeTombstone.Tracker (CASSANDRA-9486)
 * Add broadcast and rpc addresses to system.local (CASSANDRA-9436)
 * Always mark sstable suspect when corrupted (CASSANDRA-9478)
 * Add database users and permissions to CQL3 documentation (CASSANDRA-7558)
 * Allow JVM_OPTS to be passed to standalone tools (CASSANDRA-5969)
 * Fix bad condition in RangeTombstoneList (CASSANDRA-9485)
 * Fix potential StackOverflow when setting CrcCheckChance over JMX (CASSANDRA-9488)
 * Fix null static columns in pages after the first, paged reversed
   queries (CASSANDRA-8502)
 * Fix counting cache serialization in request metrics (CASSANDRA-9466)
 * Add option not to validate atoms during scrub (CASSANDRA-9406)


2.2.0-beta1
 * Introduce Transactional API for internal state changes (CASSANDRA-8984)
 * Add a flag in cassandra.yaml to enable UDFs (CASSANDRA-9404)
 * Better support of null for UDF (CASSANDRA-8374)
 * Use ecj instead of javassist for UDFs (CASSANDRA-8241)
 * faster async logback configuration for tests (CASSANDRA-9376)
 * Add `smallint` and `tinyint` data types (CASSANDRA-8951)
 * Avoid thrift schema creation when native driver is used in stress tool (CASSANDRA-9374)
 * Make Functions.declared thread-safe
 * Add client warnings to native protocol v4 (CASSANDRA-8930)
 * Allow roles cache to be invalidated (CASSANDRA-8967)
 * Upgrade Snappy (CASSANDRA-9063)
 * Don't start Thrift rpc by default (CASSANDRA-9319)
 * Only stream from unrepaired sstables with incremental repair (CASSANDRA-8267)
 * Aggregate UDFs allow SFUNC return type to differ from STYPE if FFUNC specified (CASSANDRA-9321)
 * Remove Thrift dependencies in bundled tools (CASSANDRA-8358)
 * Disable memory mapping of hsperfdata file for JVM statistics (CASSANDRA-9242)
 * Add pre-startup checks to detect potential incompatibilities (CASSANDRA-8049)
 * Distinguish between null and unset in protocol v4 (CASSANDRA-7304)
 * Add user/role permissions for user-defined functions (CASSANDRA-7557)
 * Allow cassandra config to be updated to restart daemon without unloading classes (CASSANDRA-9046)
 * Don't initialize compaction writer before checking if iter is empty (CASSANDRA-9117)
 * Don't execute any functions at prepare-time (CASSANDRA-9037)
 * Share file handles between all instances of a SegmentedFile (CASSANDRA-8893)
 * Make it possible to major compact LCS (CASSANDRA-7272)
 * Make FunctionExecutionException extend RequestExecutionException
   (CASSANDRA-9055)
 * Add support for SELECT JSON, INSERT JSON syntax and new toJson(), fromJson()
   functions (CASSANDRA-7970)
 * Optimise max purgeable timestamp calculation in compaction (CASSANDRA-8920)
 * Constrain internode message buffer sizes, and improve IO class hierarchy (CASSANDRA-8670)
 * New tool added to validate all sstables in a node (CASSANDRA-5791)
 * Push notification when tracing completes for an operation (CASSANDRA-7807)
 * Delay "node up" and "node added" notifications until native protocol server is started (CASSANDRA-8236)
 * Compressed Commit Log (CASSANDRA-6809)
 * Optimise IntervalTree (CASSANDRA-8988)
 * Add a key-value payload for third party usage (CASSANDRA-8553, 9212)
 * Bump metrics-reporter-config dependency for metrics 3.0 (CASSANDRA-8149)
 * Partition intra-cluster message streams by size, not type (CASSANDRA-8789)
 * Add WriteFailureException to native protocol, notify coordinator of
   write failures (CASSANDRA-8592)
 * Convert SequentialWriter to nio (CASSANDRA-8709)
 * Add role based access control (CASSANDRA-7653, 8650, 7216, 8760, 8849, 8761, 8850)
 * Record client ip address in tracing sessions (CASSANDRA-8162)
 * Indicate partition key columns in response metadata for prepared
   statements (CASSANDRA-7660)
 * Merge UUIDType and TimeUUIDType parse logic (CASSANDRA-8759)
 * Avoid memory allocation when searching index summary (CASSANDRA-8793)
 * Optimise (Time)?UUIDType Comparisons (CASSANDRA-8730)
 * Make CRC32Ex into a separate maven dependency (CASSANDRA-8836)
 * Use preloaded jemalloc w/ Unsafe (CASSANDRA-8714, 9197)
 * Avoid accessing partitioner through StorageProxy (CASSANDRA-8244, 8268)
 * Upgrade Metrics library and remove depricated metrics (CASSANDRA-5657)
 * Serializing Row cache alternative, fully off heap (CASSANDRA-7438)
 * Duplicate rows returned when in clause has repeated values (CASSANDRA-6706)
 * Make CassandraException unchecked, extend RuntimeException (CASSANDRA-8560)
 * Support direct buffer decompression for reads (CASSANDRA-8464)
 * DirectByteBuffer compatible LZ4 methods (CASSANDRA-7039)
 * Group sstables for anticompaction correctly (CASSANDRA-8578)
 * Add ReadFailureException to native protocol, respond
   immediately when replicas encounter errors while handling
   a read request (CASSANDRA-7886)
 * Switch CommitLogSegment from RandomAccessFile to nio (CASSANDRA-8308)
 * Allow mixing token and partition key restrictions (CASSANDRA-7016)
 * Support index key/value entries on map collections (CASSANDRA-8473)
 * Modernize schema tables (CASSANDRA-8261)
 * Support for user-defined aggregation functions (CASSANDRA-8053)
 * Fix NPE in SelectStatement with empty IN values (CASSANDRA-8419)
 * Refactor SelectStatement, return IN results in natural order instead
   of IN value list order and ignore duplicate values in partition key IN restrictions (CASSANDRA-7981)
 * Support UDTs, tuples, and collections in user-defined
   functions (CASSANDRA-7563)
 * Fix aggregate fn results on empty selection, result column name,
   and cqlsh parsing (CASSANDRA-8229)
 * Mark sstables as repaired after full repair (CASSANDRA-7586)
 * Extend Descriptor to include a format value and refactor reader/writer
   APIs (CASSANDRA-7443)
 * Integrate JMH for microbenchmarks (CASSANDRA-8151)
 * Keep sstable levels when bootstrapping (CASSANDRA-7460)
 * Add Sigar library and perform basic OS settings check on startup (CASSANDRA-7838)
 * Support for aggregation functions (CASSANDRA-4914)
 * Remove cassandra-cli (CASSANDRA-7920)
 * Accept dollar quoted strings in CQL (CASSANDRA-7769)
 * Make assassinate a first class command (CASSANDRA-7935)
 * Support IN clause on any partition key column (CASSANDRA-7855)
 * Support IN clause on any clustering column (CASSANDRA-4762)
 * Improve compaction logging (CASSANDRA-7818)
 * Remove YamlFileNetworkTopologySnitch (CASSANDRA-7917)
 * Do anticompaction in groups (CASSANDRA-6851)
 * Support user-defined functions (CASSANDRA-7395, 7526, 7562, 7740, 7781, 7929,
   7924, 7812, 8063, 7813, 7708)
 * Permit configurable timestamps with cassandra-stress (CASSANDRA-7416)
 * Move sstable RandomAccessReader to nio2, which allows using the
   FILE_SHARE_DELETE flag on Windows (CASSANDRA-4050)
 * Remove CQL2 (CASSANDRA-5918)
 * Optimize fetching multiple cells by name (CASSANDRA-6933)
 * Allow compilation in java 8 (CASSANDRA-7028)
 * Make incremental repair default (CASSANDRA-7250)
 * Enable code coverage thru JaCoCo (CASSANDRA-7226)
 * Switch external naming of 'column families' to 'tables' (CASSANDRA-4369)
 * Shorten SSTable path (CASSANDRA-6962)
 * Use unsafe mutations for most unit tests (CASSANDRA-6969)
 * Fix race condition during calculation of pending ranges (CASSANDRA-7390)
 * Fail on very large batch sizes (CASSANDRA-8011)
 * Improve concurrency of repair (CASSANDRA-6455, 8208, 9145)
 * Select optimal CRC32 implementation at runtime (CASSANDRA-8614)
 * Evaluate MurmurHash of Token once per query (CASSANDRA-7096)
 * Generalize progress reporting (CASSANDRA-8901)
 * Resumable bootstrap streaming (CASSANDRA-8838, CASSANDRA-8942)
 * Allow scrub for secondary index (CASSANDRA-5174)
 * Save repair data to system table (CASSANDRA-5839)
 * fix nodetool names that reference column families (CASSANDRA-8872)
 Merged from 2.1:
 * Warn on misuse of unlogged batches (CASSANDRA-9282)
 * Failure detector detects and ignores local pauses (CASSANDRA-9183)
 * Add utility class to support for rate limiting a given log statement (CASSANDRA-9029)
 * Add missing consistency levels to cassandra-stess (CASSANDRA-9361)
 * Fix commitlog getCompletedTasks to not increment (CASSANDRA-9339)
 * Fix for harmless exceptions logged as ERROR (CASSANDRA-8564)
 * Delete processed sstables in sstablesplit/sstableupgrade (CASSANDRA-8606)
 * Improve sstable exclusion from partition tombstones (CASSANDRA-9298)
 * Validate the indexed column rather than the cell's contents for 2i (CASSANDRA-9057)
 * Add support for top-k custom 2i queries (CASSANDRA-8717)
 * Fix error when dropping table during compaction (CASSANDRA-9251)
 * cassandra-stress supports validation operations over user profiles (CASSANDRA-8773)
 * Add support for rate limiting log messages (CASSANDRA-9029)
 * Log the partition key with tombstone warnings (CASSANDRA-8561)
 * Reduce runWithCompactionsDisabled poll interval to 1ms (CASSANDRA-9271)
 * Fix PITR commitlog replay (CASSANDRA-9195)
 * GCInspector logs very different times (CASSANDRA-9124)
 * Fix deleting from an empty list (CASSANDRA-9198)
 * Update tuple and collection types that use a user-defined type when that UDT
   is modified (CASSANDRA-9148, CASSANDRA-9192)
 * Use higher timeout for prepair and snapshot in repair (CASSANDRA-9261)
 * Fix anticompaction blocking ANTI_ENTROPY stage (CASSANDRA-9151)
 * Repair waits for anticompaction to finish (CASSANDRA-9097)
 * Fix streaming not holding ref when stream error (CASSANDRA-9295)
 * Fix canonical view returning early opened SSTables (CASSANDRA-9396)
Merged from 2.0:
 * (cqlsh) Add LOGIN command to switch users (CASSANDRA-7212)
 * Clone SliceQueryFilter in AbstractReadCommand implementations (CASSANDRA-8940)
 * Push correct protocol notification for DROP INDEX (CASSANDRA-9310)
 * token-generator - generated tokens too long (CASSANDRA-9300)
 * Fix counting of tombstones for TombstoneOverwhelmingException (CASSANDRA-9299)
 * Fix ReconnectableSnitch reconnecting to peers during upgrade (CASSANDRA-6702)
 * Include keyspace and table name in error log for collections over the size
   limit (CASSANDRA-9286)
 * Avoid potential overlap in LCS with single-partition sstables (CASSANDRA-9322)
 * Log warning message when a table is queried before the schema has fully
   propagated (CASSANDRA-9136)
 * Overload SecondaryIndex#indexes to accept the column definition (CASSANDRA-9314)
 * (cqlsh) Add SERIAL and LOCAL_SERIAL consistency levels (CASSANDRA-8051)
 * Fix index selection during rebuild with certain table layouts (CASSANDRA-9281)
 * Fix partition-level-delete-only workload accounting (CASSANDRA-9194)
 * Allow scrub to handle corrupted compressed chunks (CASSANDRA-9140)
 * Fix assertion error when resetlocalschema is run during repair (CASSANDRA-9249)
 * Disable single sstable tombstone compactions for DTCS by default (CASSANDRA-9234)
 * IncomingTcpConnection thread is not named (CASSANDRA-9262)
 * Close incoming connections when MessagingService is stopped (CASSANDRA-9238)
 * Fix streaming hang when retrying (CASSANDRA-9132)


2.1.5
 * Re-add deprecated cold_reads_to_omit param for backwards compat (CASSANDRA-9203)
 * Make anticompaction visible in compactionstats (CASSANDRA-9098)
 * Improve nodetool getendpoints documentation about the partition
   key parameter (CASSANDRA-6458)
 * Don't check other keyspaces for schema changes when an user-defined
   type is altered (CASSANDRA-9187)
 * Add generate-idea-files target to build.xml (CASSANDRA-9123)
 * Allow takeColumnFamilySnapshot to take a list of tables (CASSANDRA-8348)
 * Limit major sstable operations to their canonical representation (CASSANDRA-8669)
 * cqlsh: Add tests for INSERT and UPDATE tab completion (CASSANDRA-9125)
 * cqlsh: quote column names when needed in COPY FROM inserts (CASSANDRA-9080)
 * Do not load read meter for offline operations (CASSANDRA-9082)
 * cqlsh: Make CompositeType data readable (CASSANDRA-8919)
 * cqlsh: Fix display of triggers (CASSANDRA-9081)
 * Fix NullPointerException when deleting or setting an element by index on
   a null list collection (CASSANDRA-9077)
 * Buffer bloom filter serialization (CASSANDRA-9066)
 * Fix anti-compaction target bloom filter size (CASSANDRA-9060)
 * Make FROZEN and TUPLE unreserved keywords in CQL (CASSANDRA-9047)
 * Prevent AssertionError from SizeEstimatesRecorder (CASSANDRA-9034)
 * Avoid overwriting index summaries for sstables with an older format that
   does not support downsampling; rebuild summaries on startup when this
   is detected (CASSANDRA-8993)
 * Fix potential data loss in CompressedSequentialWriter (CASSANDRA-8949)
 * Make PasswordAuthenticator number of hashing rounds configurable (CASSANDRA-8085)
 * Fix AssertionError when binding nested collections in DELETE (CASSANDRA-8900)
 * Check for overlap with non-early sstables in LCS (CASSANDRA-8739)
 * Only calculate max purgable timestamp if we have to (CASSANDRA-8914)
 * (cqlsh) Greatly improve performance of COPY FROM (CASSANDRA-8225)
 * IndexSummary effectiveIndexInterval is now a guideline, not a rule (CASSANDRA-8993)
 * Use correct bounds for page cache eviction of compressed files (CASSANDRA-8746)
 * SSTableScanner enforces its bounds (CASSANDRA-8946)
 * Cleanup cell equality (CASSANDRA-8947)
 * Introduce intra-cluster message coalescing (CASSANDRA-8692)
 * DatabaseDescriptor throws NPE when rpc_interface is used (CASSANDRA-8839)
 * Don't check if an sstable is live for offline compactions (CASSANDRA-8841)
 * Don't set clientMode in SSTableLoader (CASSANDRA-8238)
 * Fix SSTableRewriter with disabled early open (CASSANDRA-8535)
 * Fix cassandra-stress so it respects the CL passed in user mode (CASSANDRA-8948)
 * Fix rare NPE in ColumnDefinition#hasIndexOption() (CASSANDRA-8786)
 * cassandra-stress reports per-operation statistics, plus misc (CASSANDRA-8769)
 * Add SimpleDate (cql date) and Time (cql time) types (CASSANDRA-7523)
 * Use long for key count in cfstats (CASSANDRA-8913)
 * Make SSTableRewriter.abort() more robust to failure (CASSANDRA-8832)
 * Remove cold_reads_to_omit from STCS (CASSANDRA-8860)
 * Make EstimatedHistogram#percentile() use ceil instead of floor (CASSANDRA-8883)
 * Fix top partitions reporting wrong cardinality (CASSANDRA-8834)
 * Fix rare NPE in KeyCacheSerializer (CASSANDRA-8067)
 * Pick sstables for validation as late as possible inc repairs (CASSANDRA-8366)
 * Fix commitlog getPendingTasks to not increment (CASSANDRA-8862)
 * Fix parallelism adjustment in range and secondary index queries
   when the first fetch does not satisfy the limit (CASSANDRA-8856)
 * Check if the filtered sstables is non-empty in STCS (CASSANDRA-8843)
 * Upgrade java-driver used for cassandra-stress (CASSANDRA-8842)
 * Fix CommitLog.forceRecycleAllSegments() memory access error (CASSANDRA-8812)
 * Improve assertions in Memory (CASSANDRA-8792)
 * Fix SSTableRewriter cleanup (CASSANDRA-8802)
 * Introduce SafeMemory for CompressionMetadata.Writer (CASSANDRA-8758)
 * 'nodetool info' prints exception against older node (CASSANDRA-8796)
 * Ensure SSTableReader.last corresponds exactly with the file end (CASSANDRA-8750)
 * Make SSTableWriter.openEarly more robust and obvious (CASSANDRA-8747)
 * Enforce SSTableReader.first/last (CASSANDRA-8744)
 * Cleanup SegmentedFile API (CASSANDRA-8749)
 * Avoid overlap with early compaction replacement (CASSANDRA-8683)
 * Safer Resource Management++ (CASSANDRA-8707)
 * Write partition size estimates into a system table (CASSANDRA-7688)
 * cqlsh: Fix keys() and full() collection indexes in DESCRIBE output
   (CASSANDRA-8154)
 * Show progress of streaming in nodetool netstats (CASSANDRA-8886)
 * IndexSummaryBuilder utilises offheap memory, and shares data between
   each IndexSummary opened from it (CASSANDRA-8757)
 * markCompacting only succeeds if the exact SSTableReader instances being
   marked are in the live set (CASSANDRA-8689)
 * cassandra-stress support for varint (CASSANDRA-8882)
 * Fix Adler32 digest for compressed sstables (CASSANDRA-8778)
 * Add nodetool statushandoff/statusbackup (CASSANDRA-8912)
 * Use stdout for progress and stats in sstableloader (CASSANDRA-8982)
 * Correctly identify 2i datadir from older versions (CASSANDRA-9116)
Merged from 2.0:
 * Ignore gossip SYNs after shutdown (CASSANDRA-9238)
 * Avoid overflow when calculating max sstable size in LCS (CASSANDRA-9235)
 * Make sstable blacklisting work with compression (CASSANDRA-9138)
 * Do not attempt to rebuild indexes if no index accepts any column (CASSANDRA-9196)
 * Don't initiate snitch reconnection for dead states (CASSANDRA-7292)
 * Fix ArrayIndexOutOfBoundsException in CQLSSTableWriter (CASSANDRA-8978)
 * Add shutdown gossip state to prevent timeouts during rolling restarts (CASSANDRA-8336)
 * Fix running with java.net.preferIPv6Addresses=true (CASSANDRA-9137)
 * Fix failed bootstrap/replace attempts being persisted in system.peers (CASSANDRA-9180)
 * Flush system.IndexInfo after marking index built (CASSANDRA-9128)
 * Fix updates to min/max_compaction_threshold through cassandra-cli
   (CASSANDRA-8102)
 * Don't include tmp files when doing offline relevel (CASSANDRA-9088)
 * Use the proper CAS WriteType when finishing a previous round during Paxos
   preparation (CASSANDRA-8672)
 * Avoid race in cancelling compactions (CASSANDRA-9070)
 * More aggressive check for expired sstables in DTCS (CASSANDRA-8359)
 * Fix ignored index_interval change in ALTER TABLE statements (CASSANDRA-7976)
 * Do more aggressive compaction in old time windows in DTCS (CASSANDRA-8360)
 * java.lang.AssertionError when reading saved cache (CASSANDRA-8740)
 * "disk full" when running cleanup (CASSANDRA-9036)
 * Lower logging level from ERROR to DEBUG when a scheduled schema pull
   cannot be completed due to a node being down (CASSANDRA-9032)
 * Fix MOVED_NODE client event (CASSANDRA-8516)
 * Allow overriding MAX_OUTSTANDING_REPLAY_COUNT (CASSANDRA-7533)
 * Fix malformed JMX ObjectName containing IPv6 addresses (CASSANDRA-9027)
 * (cqlsh) Allow increasing CSV field size limit through
   cqlshrc config option (CASSANDRA-8934)
 * Stop logging range tombstones when exceeding the threshold
   (CASSANDRA-8559)
 * Fix NullPointerException when nodetool getendpoints is run
   against invalid keyspaces or tables (CASSANDRA-8950)
 * Allow specifying the tmp dir (CASSANDRA-7712)
 * Improve compaction estimated tasks estimation (CASSANDRA-8904)
 * Fix duplicate up/down messages sent to native clients (CASSANDRA-7816)
 * Expose commit log archive status via JMX (CASSANDRA-8734)
 * Provide better exceptions for invalid replication strategy parameters
   (CASSANDRA-8909)
 * Fix regression in mixed single and multi-column relation support for
   SELECT statements (CASSANDRA-8613)
 * Add ability to limit number of native connections (CASSANDRA-8086)
 * Fix CQLSSTableWriter throwing exception and spawning threads
   (CASSANDRA-8808)
 * Fix MT mismatch between empty and GC-able data (CASSANDRA-8979)
 * Fix incorrect validation when snapshotting single table (CASSANDRA-8056)
 * Add offline tool to relevel sstables (CASSANDRA-8301)
 * Preserve stream ID for more protocol errors (CASSANDRA-8848)
 * Fix combining token() function with multi-column relations on
   clustering columns (CASSANDRA-8797)
 * Make CFS.markReferenced() resistant to bad refcounting (CASSANDRA-8829)
 * Fix StreamTransferTask abort/complete bad refcounting (CASSANDRA-8815)
 * Fix AssertionError when querying a DESC clustering ordered
   table with ASC ordering and paging (CASSANDRA-8767)
 * AssertionError: "Memory was freed" when running cleanup (CASSANDRA-8716)
 * Make it possible to set max_sstable_age to fractional days (CASSANDRA-8406)
 * Fix some multi-column relations with indexes on some clustering
   columns (CASSANDRA-8275)
 * Fix memory leak in SSTableSimple*Writer and SSTableReader.validate()
   (CASSANDRA-8748)
 * Throw OOM if allocating memory fails to return a valid pointer (CASSANDRA-8726)
 * Fix SSTableSimpleUnsortedWriter ConcurrentModificationException (CASSANDRA-8619)
 * 'nodetool info' prints exception against older node (CASSANDRA-8796)
 * Ensure SSTableSimpleUnsortedWriter.close() terminates if
   disk writer has crashed (CASSANDRA-8807)


2.1.4
 * Bind JMX to localhost unless explicitly configured otherwise (CASSANDRA-9085)


2.1.3
 * Fix HSHA/offheap_objects corruption (CASSANDRA-8719)
 * Upgrade libthrift to 0.9.2 (CASSANDRA-8685)
 * Don't use the shared ref in sstableloader (CASSANDRA-8704)
 * Purge internal prepared statements if related tables or
   keyspaces are dropped (CASSANDRA-8693)
 * (cqlsh) Handle unicode BOM at start of files (CASSANDRA-8638)
 * Stop compactions before exiting offline tools (CASSANDRA-8623)
 * Update tools/stress/README.txt to match current behaviour (CASSANDRA-7933)
 * Fix schema from Thrift conversion with empty metadata (CASSANDRA-8695)
 * Safer Resource Management (CASSANDRA-7705)
 * Make sure we compact highly overlapping cold sstables with
   STCS (CASSANDRA-8635)
 * rpc_interface and listen_interface generate NPE on startup when specified
   interface doesn't exist (CASSANDRA-8677)
 * Fix ArrayIndexOutOfBoundsException in nodetool cfhistograms (CASSANDRA-8514)
 * Switch from yammer metrics for nodetool cf/proxy histograms (CASSANDRA-8662)
 * Make sure we don't add tmplink files to the compaction
   strategy (CASSANDRA-8580)
 * (cqlsh) Handle maps with blob keys (CASSANDRA-8372)
 * (cqlsh) Handle DynamicCompositeType schemas correctly (CASSANDRA-8563)
 * Duplicate rows returned when in clause has repeated values (CASSANDRA-6706)
 * Add tooling to detect hot partitions (CASSANDRA-7974)
 * Fix cassandra-stress user-mode truncation of partition generation (CASSANDRA-8608)
 * Only stream from unrepaired sstables during inc repair (CASSANDRA-8267)
 * Don't allow starting multiple inc repairs on the same sstables (CASSANDRA-8316)
 * Invalidate prepared BATCH statements when related tables
   or keyspaces are dropped (CASSANDRA-8652)
 * Fix missing results in secondary index queries on collections
   with ALLOW FILTERING (CASSANDRA-8421)
 * Expose EstimatedHistogram metrics for range slices (CASSANDRA-8627)
 * (cqlsh) Escape clqshrc passwords properly (CASSANDRA-8618)
 * Fix NPE when passing wrong argument in ALTER TABLE statement (CASSANDRA-8355)
 * Pig: Refactor and deprecate CqlStorage (CASSANDRA-8599)
 * Don't reuse the same cleanup strategy for all sstables (CASSANDRA-8537)
 * Fix case-sensitivity of index name on CREATE and DROP INDEX
   statements (CASSANDRA-8365)
 * Better detection/logging for corruption in compressed sstables (CASSANDRA-8192)
 * Use the correct repairedAt value when closing writer (CASSANDRA-8570)
 * (cqlsh) Handle a schema mismatch being detected on startup (CASSANDRA-8512)
 * Properly calculate expected write size during compaction (CASSANDRA-8532)
 * Invalidate affected prepared statements when a table's columns
   are altered (CASSANDRA-7910)
 * Stress - user defined writes should populate sequentally (CASSANDRA-8524)
 * Fix regression in SSTableRewriter causing some rows to become unreadable
   during compaction (CASSANDRA-8429)
 * Run major compactions for repaired/unrepaired in parallel (CASSANDRA-8510)
 * (cqlsh) Fix compression options in DESCRIBE TABLE output when compression
   is disabled (CASSANDRA-8288)
 * (cqlsh) Fix DESCRIBE output after keyspaces are altered (CASSANDRA-7623)
 * Make sure we set lastCompactedKey correctly (CASSANDRA-8463)
 * (cqlsh) Fix output of CONSISTENCY command (CASSANDRA-8507)
 * (cqlsh) Fixed the handling of LIST statements (CASSANDRA-8370)
 * Make sstablescrub check leveled manifest again (CASSANDRA-8432)
 * Check first/last keys in sstable when giving out positions (CASSANDRA-8458)
 * Disable mmap on Windows (CASSANDRA-6993)
 * Add missing ConsistencyLevels to cassandra-stress (CASSANDRA-8253)
 * Add auth support to cassandra-stress (CASSANDRA-7985)
 * Fix ArrayIndexOutOfBoundsException when generating error message
   for some CQL syntax errors (CASSANDRA-8455)
 * Scale memtable slab allocation logarithmically (CASSANDRA-7882)
 * cassandra-stress simultaneous inserts over same seed (CASSANDRA-7964)
 * Reduce cassandra-stress sampling memory requirements (CASSANDRA-7926)
 * Ensure memtable flush cannot expire commit log entries from its future (CASSANDRA-8383)
 * Make read "defrag" async to reclaim memtables (CASSANDRA-8459)
 * Remove tmplink files for offline compactions (CASSANDRA-8321)
 * Reduce maxHintsInProgress (CASSANDRA-8415)
 * BTree updates may call provided update function twice (CASSANDRA-8018)
 * Release sstable references after anticompaction (CASSANDRA-8386)
 * Handle abort() in SSTableRewriter properly (CASSANDRA-8320)
 * Centralize shared executors (CASSANDRA-8055)
 * Fix filtering for CONTAINS (KEY) relations on frozen collection
   clustering columns when the query is restricted to a single
   partition (CASSANDRA-8203)
 * Do more aggressive entire-sstable TTL expiry checks (CASSANDRA-8243)
 * Add more log info if readMeter is null (CASSANDRA-8238)
 * add check of the system wall clock time at startup (CASSANDRA-8305)
 * Support for frozen collections (CASSANDRA-7859)
 * Fix overflow on histogram computation (CASSANDRA-8028)
 * Have paxos reuse the timestamp generation of normal queries (CASSANDRA-7801)
 * Fix incremental repair not remove parent session on remote (CASSANDRA-8291)
 * Improve JBOD disk utilization (CASSANDRA-7386)
 * Log failed host when preparing incremental repair (CASSANDRA-8228)
 * Force config client mode in CQLSSTableWriter (CASSANDRA-8281)
 * Fix sstableupgrade throws exception (CASSANDRA-8688)
 * Fix hang when repairing empty keyspace (CASSANDRA-8694)
Merged from 2.0:
 * Fix IllegalArgumentException in dynamic snitch (CASSANDRA-8448)
 * Add support for UPDATE ... IF EXISTS (CASSANDRA-8610)
 * Fix reversal of list prepends (CASSANDRA-8733)
 * Prevent non-zero default_time_to_live on tables with counters
   (CASSANDRA-8678)
 * Fix SSTableSimpleUnsortedWriter ConcurrentModificationException
   (CASSANDRA-8619)
 * Round up time deltas lower than 1ms in BulkLoader (CASSANDRA-8645)
 * Add batch remove iterator to ABSC (CASSANDRA-8414, 8666)
 * Round up time deltas lower than 1ms in BulkLoader (CASSANDRA-8645)
 * Fix isClientMode check in Keyspace (CASSANDRA-8687)
 * Use more efficient slice size for querying internal secondary
   index tables (CASSANDRA-8550)
 * Fix potentially returning deleted rows with range tombstone (CASSANDRA-8558)
 * Check for available disk space before starting a compaction (CASSANDRA-8562)
 * Fix DISTINCT queries with LIMITs or paging when some partitions
   contain only tombstones (CASSANDRA-8490)
 * Introduce background cache refreshing to permissions cache
   (CASSANDRA-8194)
 * Fix race condition in StreamTransferTask that could lead to
   infinite loops and premature sstable deletion (CASSANDRA-7704)
 * Add an extra version check to MigrationTask (CASSANDRA-8462)
 * Ensure SSTableWriter cleans up properly after failure (CASSANDRA-8499)
 * Increase bf true positive count on key cache hit (CASSANDRA-8525)
 * Move MeteredFlusher to its own thread (CASSANDRA-8485)
 * Fix non-distinct results in DISTNCT queries on static columns when
   paging is enabled (CASSANDRA-8087)
 * Move all hints related tasks to hints internal executor (CASSANDRA-8285)
 * Fix paging for multi-partition IN queries (CASSANDRA-8408)
 * Fix MOVED_NODE topology event never being emitted when a node
   moves its token (CASSANDRA-8373)
 * Fix validation of indexes in COMPACT tables (CASSANDRA-8156)
 * Avoid StackOverflowError when a large list of IN values
   is used for a clustering column (CASSANDRA-8410)
 * Fix NPE when writetime() or ttl() calls are wrapped by
   another function call (CASSANDRA-8451)
 * Fix NPE after dropping a keyspace (CASSANDRA-8332)
 * Fix error message on read repair timeouts (CASSANDRA-7947)
 * Default DTCS base_time_seconds changed to 60 (CASSANDRA-8417)
 * Refuse Paxos operation with more than one pending endpoint (CASSANDRA-8346, 8640)
 * Throw correct exception when trying to bind a keyspace or table
   name (CASSANDRA-6952)
 * Make HHOM.compact synchronized (CASSANDRA-8416)
 * cancel latency-sampling task when CF is dropped (CASSANDRA-8401)
 * don't block SocketThread for MessagingService (CASSANDRA-8188)
 * Increase quarantine delay on replacement (CASSANDRA-8260)
 * Expose off-heap memory usage stats (CASSANDRA-7897)
 * Ignore Paxos commits for truncated tables (CASSANDRA-7538)
 * Validate size of indexed column values (CASSANDRA-8280)
 * Make LCS split compaction results over all data directories (CASSANDRA-8329)
 * Fix some failing queries that use multi-column relations
   on COMPACT STORAGE tables (CASSANDRA-8264)
 * Fix InvalidRequestException with ORDER BY (CASSANDRA-8286)
 * Disable SSLv3 for POODLE (CASSANDRA-8265)
 * Fix millisecond timestamps in Tracing (CASSANDRA-8297)
 * Include keyspace name in error message when there are insufficient
   live nodes to stream from (CASSANDRA-8221)
 * Avoid overlap in L1 when L0 contains many nonoverlapping
   sstables (CASSANDRA-8211)
 * Improve PropertyFileSnitch logging (CASSANDRA-8183)
 * Add DC-aware sequential repair (CASSANDRA-8193)
 * Use live sstables in snapshot repair if possible (CASSANDRA-8312)
 * Fix hints serialized size calculation (CASSANDRA-8587)


2.1.2
 * (cqlsh) parse_for_table_meta errors out on queries with undefined
   grammars (CASSANDRA-8262)
 * (cqlsh) Fix SELECT ... TOKEN() function broken in C* 2.1.1 (CASSANDRA-8258)
 * Fix Cassandra crash when running on JDK8 update 40 (CASSANDRA-8209)
 * Optimize partitioner tokens (CASSANDRA-8230)
 * Improve compaction of repaired/unrepaired sstables (CASSANDRA-8004)
 * Make cache serializers pluggable (CASSANDRA-8096)
 * Fix issues with CONTAINS (KEY) queries on secondary indexes
   (CASSANDRA-8147)
 * Fix read-rate tracking of sstables for some queries (CASSANDRA-8239)
 * Fix default timestamp in QueryOptions (CASSANDRA-8246)
 * Set socket timeout when reading remote version (CASSANDRA-8188)
 * Refactor how we track live size (CASSANDRA-7852)
 * Make sure unfinished compaction files are removed (CASSANDRA-8124)
 * Fix shutdown when run as Windows service (CASSANDRA-8136)
 * Fix DESCRIBE TABLE with custom indexes (CASSANDRA-8031)
 * Fix race in RecoveryManagerTest (CASSANDRA-8176)
 * Avoid IllegalArgumentException while sorting sstables in
   IndexSummaryManager (CASSANDRA-8182)
 * Shutdown JVM on file descriptor exhaustion (CASSANDRA-7579)
 * Add 'die' policy for commit log and disk failure (CASSANDRA-7927)
 * Fix installing as service on Windows (CASSANDRA-8115)
 * Fix CREATE TABLE for CQL2 (CASSANDRA-8144)
 * Avoid boxing in ColumnStats min/max trackers (CASSANDRA-8109)
Merged from 2.0:
 * Correctly handle non-text column names in cql3 (CASSANDRA-8178)
 * Fix deletion for indexes on primary key columns (CASSANDRA-8206)
 * Add 'nodetool statusgossip' (CASSANDRA-8125)
 * Improve client notification that nodes are ready for requests (CASSANDRA-7510)
 * Handle negative timestamp in writetime method (CASSANDRA-8139)
 * Pig: Remove errant LIMIT clause in CqlNativeStorage (CASSANDRA-8166)
 * Throw ConfigurationException when hsha is used with the default
   rpc_max_threads setting of 'unlimited' (CASSANDRA-8116)
 * Allow concurrent writing of the same table in the same JVM using
   CQLSSTableWriter (CASSANDRA-7463)
 * Fix totalDiskSpaceUsed calculation (CASSANDRA-8205)


2.1.1
 * Fix spin loop in AtomicSortedColumns (CASSANDRA-7546)
 * Dont notify when replacing tmplink files (CASSANDRA-8157)
 * Fix validation with multiple CONTAINS clause (CASSANDRA-8131)
 * Fix validation of collections in TriggerExecutor (CASSANDRA-8146)
 * Fix IllegalArgumentException when a list of IN values containing tuples
   is passed as a single arg to a prepared statement with the v1 or v2
   protocol (CASSANDRA-8062)
 * Fix ClassCastException in DISTINCT query on static columns with
   query paging (CASSANDRA-8108)
 * Fix NPE on null nested UDT inside a set (CASSANDRA-8105)
 * Fix exception when querying secondary index on set items or map keys
   when some clustering columns are specified (CASSANDRA-8073)
 * Send proper error response when there is an error during native
   protocol message decode (CASSANDRA-8118)
 * Gossip should ignore generation numbers too far in the future (CASSANDRA-8113)
 * Fix NPE when creating a table with frozen sets, lists (CASSANDRA-8104)
 * Fix high memory use due to tracking reads on incrementally opened sstable
   readers (CASSANDRA-8066)
 * Fix EXECUTE request with skipMetadata=false returning no metadata
   (CASSANDRA-8054)
 * Allow concurrent use of CQLBulkOutputFormat (CASSANDRA-7776)
 * Shutdown JVM on OOM (CASSANDRA-7507)
 * Upgrade netty version and enable epoll event loop (CASSANDRA-7761)
 * Don't duplicate sstables smaller than split size when using
   the sstablesplitter tool (CASSANDRA-7616)
 * Avoid re-parsing already prepared statements (CASSANDRA-7923)
 * Fix some Thrift slice deletions and updates of COMPACT STORAGE
   tables with some clustering columns omitted (CASSANDRA-7990)
 * Fix filtering for CONTAINS on sets (CASSANDRA-8033)
 * Properly track added size (CASSANDRA-7239)
 * Allow compilation in java 8 (CASSANDRA-7208)
 * Fix Assertion error on RangeTombstoneList diff (CASSANDRA-8013)
 * Release references to overlapping sstables during compaction (CASSANDRA-7819)
 * Send notification when opening compaction results early (CASSANDRA-8034)
 * Make native server start block until properly bound (CASSANDRA-7885)
 * (cqlsh) Fix IPv6 support (CASSANDRA-7988)
 * Ignore fat clients when checking for endpoint collision (CASSANDRA-7939)
 * Make sstablerepairedset take a list of files (CASSANDRA-7995)
 * (cqlsh) Tab completeion for indexes on map keys (CASSANDRA-7972)
 * (cqlsh) Fix UDT field selection in select clause (CASSANDRA-7891)
 * Fix resource leak in event of corrupt sstable
 * (cqlsh) Add command line option for cqlshrc file path (CASSANDRA-7131)
 * Provide visibility into prepared statements churn (CASSANDRA-7921, CASSANDRA-7930)
 * Invalidate prepared statements when their keyspace or table is
   dropped (CASSANDRA-7566)
 * cassandra-stress: fix support for NetworkTopologyStrategy (CASSANDRA-7945)
 * Fix saving caches when a table is dropped (CASSANDRA-7784)
 * Add better error checking of new stress profile (CASSANDRA-7716)
 * Use ThreadLocalRandom and remove FBUtilities.threadLocalRandom (CASSANDRA-7934)
 * Prevent operator mistakes due to simultaneous bootstrap (CASSANDRA-7069)
 * cassandra-stress supports whitelist mode for node config (CASSANDRA-7658)
 * GCInspector more closely tracks GC; cassandra-stress and nodetool report it (CASSANDRA-7916)
 * nodetool won't output bogus ownership info without a keyspace (CASSANDRA-7173)
 * Add human readable option to nodetool commands (CASSANDRA-5433)
 * Don't try to set repairedAt on old sstables (CASSANDRA-7913)
 * Add metrics for tracking PreparedStatement use (CASSANDRA-7719)
 * (cqlsh) tab-completion for triggers (CASSANDRA-7824)
 * (cqlsh) Support for query paging (CASSANDRA-7514)
 * (cqlsh) Show progress of COPY operations (CASSANDRA-7789)
 * Add syntax to remove multiple elements from a map (CASSANDRA-6599)
 * Support non-equals conditions in lightweight transactions (CASSANDRA-6839)
 * Add IF [NOT] EXISTS to create/drop triggers (CASSANDRA-7606)
 * (cqlsh) Display the current logged-in user (CASSANDRA-7785)
 * (cqlsh) Don't ignore CTRL-C during COPY FROM execution (CASSANDRA-7815)
 * (cqlsh) Order UDTs according to cross-type dependencies in DESCRIBE
   output (CASSANDRA-7659)
 * (cqlsh) Fix handling of CAS statement results (CASSANDRA-7671)
 * (cqlsh) COPY TO/FROM improvements (CASSANDRA-7405)
 * Support list index operations with conditions (CASSANDRA-7499)
 * Add max live/tombstoned cells to nodetool cfstats output (CASSANDRA-7731)
 * Validate IPv6 wildcard addresses properly (CASSANDRA-7680)
 * (cqlsh) Error when tracing query (CASSANDRA-7613)
 * Avoid IOOBE when building SyntaxError message snippet (CASSANDRA-7569)
 * SSTableExport uses correct validator to create string representation of partition
   keys (CASSANDRA-7498)
 * Avoid NPEs when receiving type changes for an unknown keyspace (CASSANDRA-7689)
 * Add support for custom 2i validation (CASSANDRA-7575)
 * Pig support for hadoop CqlInputFormat (CASSANDRA-6454)
 * Add duration mode to cassandra-stress (CASSANDRA-7468)
 * Add listen_interface and rpc_interface options (CASSANDRA-7417)
 * Improve schema merge performance (CASSANDRA-7444)
 * Adjust MT depth based on # of partition validating (CASSANDRA-5263)
 * Optimise NativeCell comparisons (CASSANDRA-6755)
 * Configurable client timeout for cqlsh (CASSANDRA-7516)
 * Include snippet of CQL query near syntax error in messages (CASSANDRA-7111)
 * Make repair -pr work with -local (CASSANDRA-7450)
 * Fix error in sstableloader with -cph > 1 (CASSANDRA-8007)
 * Fix snapshot repair error on indexed tables (CASSANDRA-8020)
 * Do not exit nodetool repair when receiving JMX NOTIF_LOST (CASSANDRA-7909)
 * Stream to private IP when available (CASSANDRA-8084)
Merged from 2.0:
 * Reject conditions on DELETE unless full PK is given (CASSANDRA-6430)
 * Properly reject the token function DELETE (CASSANDRA-7747)
 * Force batchlog replay before decommissioning a node (CASSANDRA-7446)
 * Fix hint replay with many accumulated expired hints (CASSANDRA-6998)
 * Fix duplicate results in DISTINCT queries on static columns with query
   paging (CASSANDRA-8108)
 * Add DateTieredCompactionStrategy (CASSANDRA-6602)
 * Properly validate ascii and utf8 string literals in CQL queries (CASSANDRA-8101)
 * (cqlsh) Fix autocompletion for alter keyspace (CASSANDRA-8021)
 * Create backup directories for commitlog archiving during startup (CASSANDRA-8111)
 * Reduce totalBlockFor() for LOCAL_* consistency levels (CASSANDRA-8058)
 * Fix merging schemas with re-dropped keyspaces (CASSANDRA-7256)
 * Fix counters in supercolumns during live upgrades from 1.2 (CASSANDRA-7188)
 * Notify DT subscribers when a column family is truncated (CASSANDRA-8088)
 * Add sanity check of $JAVA on startup (CASSANDRA-7676)
 * Schedule fat client schema pull on join (CASSANDRA-7993)
 * Don't reset nodes' versions when closing IncomingTcpConnections
   (CASSANDRA-7734)
 * Record the real messaging version in all cases in OutboundTcpConnection
   (CASSANDRA-8057)
 * SSL does not work in cassandra-cli (CASSANDRA-7899)
 * Fix potential exception when using ReversedType in DynamicCompositeType
   (CASSANDRA-7898)
 * Better validation of collection values (CASSANDRA-7833)
 * Track min/max timestamps correctly (CASSANDRA-7969)
 * Fix possible overflow while sorting CL segments for replay (CASSANDRA-7992)
 * Increase nodetool Xmx (CASSANDRA-7956)
 * Archive any commitlog segments present at startup (CASSANDRA-6904)
 * CrcCheckChance should adjust based on live CFMetadata not
   sstable metadata (CASSANDRA-7978)
 * token() should only accept columns in the partitioning
   key order (CASSANDRA-6075)
 * Add method to invalidate permission cache via JMX (CASSANDRA-7977)
 * Allow propagating multiple gossip states atomically (CASSANDRA-6125)
 * Log exceptions related to unclean native protocol client disconnects
   at DEBUG or INFO (CASSANDRA-7849)
 * Allow permissions cache to be set via JMX (CASSANDRA-7698)
 * Include schema_triggers CF in readable system resources (CASSANDRA-7967)
 * Fix RowIndexEntry to report correct serializedSize (CASSANDRA-7948)
 * Make CQLSSTableWriter sync within partitions (CASSANDRA-7360)
 * Potentially use non-local replicas in CqlConfigHelper (CASSANDRA-7906)
 * Explicitly disallow mixing multi-column and single-column
   relations on clustering columns (CASSANDRA-7711)
 * Better error message when condition is set on PK column (CASSANDRA-7804)
 * Don't send schema change responses and events for no-op DDL
   statements (CASSANDRA-7600)
 * (Hadoop) fix cluster initialisation for a split fetching (CASSANDRA-7774)
 * Throw InvalidRequestException when queries contain relations on entire
   collection columns (CASSANDRA-7506)
 * (cqlsh) enable CTRL-R history search with libedit (CASSANDRA-7577)
 * (Hadoop) allow ACFRW to limit nodes to local DC (CASSANDRA-7252)
 * (cqlsh) cqlsh should automatically disable tracing when selecting
   from system_traces (CASSANDRA-7641)
 * (Hadoop) Add CqlOutputFormat (CASSANDRA-6927)
 * Don't depend on cassandra config for nodetool ring (CASSANDRA-7508)
 * (cqlsh) Fix failing cqlsh formatting tests (CASSANDRA-7703)
 * Fix IncompatibleClassChangeError from hadoop2 (CASSANDRA-7229)
 * Add 'nodetool sethintedhandoffthrottlekb' (CASSANDRA-7635)
 * (cqlsh) Add tab-completion for CREATE/DROP USER IF [NOT] EXISTS (CASSANDRA-7611)
 * Catch errors when the JVM pulls the rug out from GCInspector (CASSANDRA-5345)
 * cqlsh fails when version number parts are not int (CASSANDRA-7524)
 * Fix NPE when table dropped during streaming (CASSANDRA-7946)
 * Fix wrong progress when streaming uncompressed (CASSANDRA-7878)
 * Fix possible infinite loop in creating repair range (CASSANDRA-7983)
 * Fix unit in nodetool for streaming throughput (CASSANDRA-7375)
Merged from 1.2:
 * Don't index tombstones (CASSANDRA-7828)
 * Improve PasswordAuthenticator default super user setup (CASSANDRA-7788)


2.1.0
 * (cqlsh) Removed "ALTER TYPE <name> RENAME TO <name>" from tab-completion
   (CASSANDRA-7895)
 * Fixed IllegalStateException in anticompaction (CASSANDRA-7892)
 * cqlsh: DESCRIBE support for frozen UDTs, tuples (CASSANDRA-7863)
 * Avoid exposing internal classes over JMX (CASSANDRA-7879)
 * Add null check for keys when freezing collection (CASSANDRA-7869)
 * Improve stress workload realism (CASSANDRA-7519)
Merged from 2.0:
 * Configure system.paxos with LeveledCompactionStrategy (CASSANDRA-7753)
 * Fix ALTER clustering column type from DateType to TimestampType when
   using DESC clustering order (CASSANRDA-7797)
 * Throw EOFException if we run out of chunks in compressed datafile
   (CASSANDRA-7664)
 * Fix PRSI handling of CQL3 row markers for row cleanup (CASSANDRA-7787)
 * Fix dropping collection when it's the last regular column (CASSANDRA-7744)
 * Make StreamReceiveTask thread safe and gc friendly (CASSANDRA-7795)
 * Validate empty cell names from counter updates (CASSANDRA-7798)
Merged from 1.2:
 * Don't allow compacted sstables to be marked as compacting (CASSANDRA-7145)
 * Track expired tombstones (CASSANDRA-7810)


2.1.0-rc7
 * Add frozen keyword and require UDT to be frozen (CASSANDRA-7857)
 * Track added sstable size correctly (CASSANDRA-7239)
 * (cqlsh) Fix case insensitivity (CASSANDRA-7834)
 * Fix failure to stream ranges when moving (CASSANDRA-7836)
 * Correctly remove tmplink files (CASSANDRA-7803)
 * (cqlsh) Fix column name formatting for functions, CAS operations,
   and UDT field selections (CASSANDRA-7806)
 * (cqlsh) Fix COPY FROM handling of null/empty primary key
   values (CASSANDRA-7792)
 * Fix ordering of static cells (CASSANDRA-7763)
Merged from 2.0:
 * Forbid re-adding dropped counter columns (CASSANDRA-7831)
 * Fix CFMetaData#isThriftCompatible() for PK-only tables (CASSANDRA-7832)
 * Always reject inequality on the partition key without token()
   (CASSANDRA-7722)
 * Always send Paxos commit to all replicas (CASSANDRA-7479)
 * Make disruptor_thrift_server invocation pool configurable (CASSANDRA-7594)
 * Make repair no-op when RF=1 (CASSANDRA-7864)


2.1.0-rc6
 * Fix OOM issue from netty caching over time (CASSANDRA-7743)
 * json2sstable couldn't import JSON for CQL table (CASSANDRA-7477)
 * Invalidate all caches on table drop (CASSANDRA-7561)
 * Skip strict endpoint selection for ranges if RF == nodes (CASSANRA-7765)
 * Fix Thrift range filtering without 2ary index lookups (CASSANDRA-7741)
 * Add tracing entries about concurrent range requests (CASSANDRA-7599)
 * (cqlsh) Fix DESCRIBE for NTS keyspaces (CASSANDRA-7729)
 * Remove netty buffer ref-counting (CASSANDRA-7735)
 * Pass mutated cf to index updater for use by PRSI (CASSANDRA-7742)
 * Include stress yaml example in release and deb (CASSANDRA-7717)
 * workaround for netty issue causing corrupted data off the wire (CASSANDRA-7695)
 * cqlsh DESC CLUSTER fails retrieving ring information (CASSANDRA-7687)
 * Fix binding null values inside UDT (CASSANDRA-7685)
 * Fix UDT field selection with empty fields (CASSANDRA-7670)
 * Bogus deserialization of static cells from sstable (CASSANDRA-7684)
 * Fix NPE on compaction leftover cleanup for dropped table (CASSANDRA-7770)
Merged from 2.0:
 * Fix race condition in StreamTransferTask that could lead to
   infinite loops and premature sstable deletion (CASSANDRA-7704)
 * (cqlsh) Wait up to 10 sec for a tracing session (CASSANDRA-7222)
 * Fix NPE in FileCacheService.sizeInBytes (CASSANDRA-7756)
 * Remove duplicates from StorageService.getJoiningNodes (CASSANDRA-7478)
 * Clone token map outside of hot gossip loops (CASSANDRA-7758)
 * Fix MS expiring map timeout for Paxos messages (CASSANDRA-7752)
 * Do not flush on truncate if durable_writes is false (CASSANDRA-7750)
 * Give CRR a default input_cql Statement (CASSANDRA-7226)
 * Better error message when adding a collection with the same name
   than a previously dropped one (CASSANDRA-6276)
 * Fix validation when adding static columns (CASSANDRA-7730)
 * (Thrift) fix range deletion of supercolumns (CASSANDRA-7733)
 * Fix potential AssertionError in RangeTombstoneList (CASSANDRA-7700)
 * Validate arguments of blobAs* functions (CASSANDRA-7707)
 * Fix potential AssertionError with 2ndary indexes (CASSANDRA-6612)
 * Avoid logging CompactionInterrupted at ERROR (CASSANDRA-7694)
 * Minor leak in sstable2jon (CASSANDRA-7709)
 * Add cassandra.auto_bootstrap system property (CASSANDRA-7650)
 * Update java driver (for hadoop) (CASSANDRA-7618)
 * Remove CqlPagingRecordReader/CqlPagingInputFormat (CASSANDRA-7570)
 * Support connecting to ipv6 jmx with nodetool (CASSANDRA-7669)


2.1.0-rc5
 * Reject counters inside user types (CASSANDRA-7672)
 * Switch to notification-based GCInspector (CASSANDRA-7638)
 * (cqlsh) Handle nulls in UDTs and tuples correctly (CASSANDRA-7656)
 * Don't use strict consistency when replacing (CASSANDRA-7568)
 * Fix min/max cell name collection on 2.0 SSTables with range
   tombstones (CASSANDRA-7593)
 * Tolerate min/max cell names of different lengths (CASSANDRA-7651)
 * Filter cached results correctly (CASSANDRA-7636)
 * Fix tracing on the new SEPExecutor (CASSANDRA-7644)
 * Remove shuffle and taketoken (CASSANDRA-7601)
 * Clean up Windows batch scripts (CASSANDRA-7619)
 * Fix native protocol drop user type notification (CASSANDRA-7571)
 * Give read access to system.schema_usertypes to all authenticated users
   (CASSANDRA-7578)
 * (cqlsh) Fix cqlsh display when zero rows are returned (CASSANDRA-7580)
 * Get java version correctly when JAVA_TOOL_OPTIONS is set (CASSANDRA-7572)
 * Fix NPE when dropping index from non-existent keyspace, AssertionError when
   dropping non-existent index with IF EXISTS (CASSANDRA-7590)
 * Fix sstablelevelresetter hang (CASSANDRA-7614)
 * (cqlsh) Fix deserialization of blobs (CASSANDRA-7603)
 * Use "keyspace updated" schema change message for UDT changes in v1 and
   v2 protocols (CASSANDRA-7617)
 * Fix tracing of range slices and secondary index lookups that are local
   to the coordinator (CASSANDRA-7599)
 * Set -Dcassandra.storagedir for all tool shell scripts (CASSANDRA-7587)
 * Don't swap max/min col names when mutating sstable metadata (CASSANDRA-7596)
 * (cqlsh) Correctly handle paged result sets (CASSANDRA-7625)
 * (cqlsh) Improve waiting for a trace to complete (CASSANDRA-7626)
 * Fix tracing of concurrent range slices and 2ary index queries (CASSANDRA-7626)
 * Fix scrub against collection type (CASSANDRA-7665)
Merged from 2.0:
 * Set gc_grace_seconds to seven days for system schema tables (CASSANDRA-7668)
 * SimpleSeedProvider no longer caches seeds forever (CASSANDRA-7663)
 * Always flush on truncate (CASSANDRA-7511)
 * Fix ReversedType(DateType) mapping to native protocol (CASSANDRA-7576)
 * Always merge ranges owned by a single node (CASSANDRA-6930)
 * Track max/min timestamps for range tombstones (CASSANDRA-7647)
 * Fix NPE when listing saved caches dir (CASSANDRA-7632)


2.1.0-rc4
 * Fix word count hadoop example (CASSANDRA-7200)
 * Updated memtable_cleanup_threshold and memtable_flush_writers defaults
   (CASSANDRA-7551)
 * (Windows) fix startup when WMI memory query fails (CASSANDRA-7505)
 * Anti-compaction proceeds if any part of the repair failed (CASSANDRA-7521)
 * Add missing table name to DROP INDEX responses and notifications (CASSANDRA-7539)
 * Bump CQL version to 3.2.0 and update CQL documentation (CASSANDRA-7527)
 * Fix configuration error message when running nodetool ring (CASSANDRA-7508)
 * Support conditional updates, tuple type, and the v3 protocol in cqlsh (CASSANDRA-7509)
 * Handle queries on multiple secondary index types (CASSANDRA-7525)
 * Fix cqlsh authentication with v3 native protocol (CASSANDRA-7564)
 * Fix NPE when unknown prepared statement ID is used (CASSANDRA-7454)
Merged from 2.0:
 * (Windows) force range-based repair to non-sequential mode (CASSANDRA-7541)
 * Fix range merging when DES scores are zero (CASSANDRA-7535)
 * Warn when SSL certificates have expired (CASSANDRA-7528)
 * Fix error when doing reversed queries with static columns (CASSANDRA-7490)
Merged from 1.2:
 * Set correct stream ID on responses when non-Exception Throwables
   are thrown while handling native protocol messages (CASSANDRA-7470)


2.1.0-rc3
 * Consider expiry when reconciling otherwise equal cells (CASSANDRA-7403)
 * Introduce CQL support for stress tool (CASSANDRA-6146)
 * Fix ClassCastException processing expired messages (CASSANDRA-7496)
 * Fix prepared marker for collections inside UDT (CASSANDRA-7472)
 * Remove left-over populate_io_cache_on_flush and replicate_on_write
   uses (CASSANDRA-7493)
 * (Windows) handle spaces in path names (CASSANDRA-7451)
 * Ensure writes have completed after dropping a table, before recycling
   commit log segments (CASSANDRA-7437)
 * Remove left-over rows_per_partition_to_cache (CASSANDRA-7493)
 * Fix error when CONTAINS is used with a bind marker (CASSANDRA-7502)
 * Properly reject unknown UDT field (CASSANDRA-7484)
Merged from 2.0:
 * Fix CC#collectTimeOrderedData() tombstone optimisations (CASSANDRA-7394)
 * Support DISTINCT for static columns and fix behaviour when DISTINC is
   not use (CASSANDRA-7305).
 * Workaround JVM NPE on JMX bind failure (CASSANDRA-7254)
 * Fix race in FileCacheService RemovalListener (CASSANDRA-7278)
 * Fix inconsistent use of consistencyForCommit that allowed LOCAL_QUORUM
   operations to incorrect become full QUORUM (CASSANDRA-7345)
 * Properly handle unrecognized opcodes and flags (CASSANDRA-7440)
 * (Hadoop) close CqlRecordWriter clients when finished (CASSANDRA-7459)
 * Commit disk failure policy (CASSANDRA-7429)
 * Make sure high level sstables get compacted (CASSANDRA-7414)
 * Fix AssertionError when using empty clustering columns and static columns
   (CASSANDRA-7455)
 * Add option to disable STCS in L0 (CASSANDRA-6621)
 * Upgrade to snappy-java 1.0.5.2 (CASSANDRA-7476)


2.1.0-rc2
 * Fix heap size calculation for CompoundSparseCellName and
   CompoundSparseCellName.WithCollection (CASSANDRA-7421)
 * Allow counter mutations in UNLOGGED batches (CASSANDRA-7351)
 * Modify reconcile logic to always pick a tombstone over a counter cell
   (CASSANDRA-7346)
 * Avoid incremental compaction on Windows (CASSANDRA-7365)
 * Fix exception when querying a composite-keyed table with a collection index
   (CASSANDRA-7372)
 * Use node's host id in place of counter ids (CASSANDRA-7366)
 * Fix error when doing reversed queries with static columns (CASSANDRA-7490)
 * Backport CASSANDRA-6747 (CASSANDRA-7560)
 * Track max/min timestamps for range tombstones (CASSANDRA-7647)
 * Fix NPE when listing saved caches dir (CASSANDRA-7632)
 * Fix sstableloader unable to connect encrypted node (CASSANDRA-7585)
Merged from 1.2:
 * Clone token map outside of hot gossip loops (CASSANDRA-7758)
 * Add stop method to EmbeddedCassandraService (CASSANDRA-7595)
 * Support connecting to ipv6 jmx with nodetool (CASSANDRA-7669)
 * Set gc_grace_seconds to seven days for system schema tables (CASSANDRA-7668)
 * SimpleSeedProvider no longer caches seeds forever (CASSANDRA-7663)
 * Set correct stream ID on responses when non-Exception Throwables
   are thrown while handling native protocol messages (CASSANDRA-7470)
 * Fix row size miscalculation in LazilyCompactedRow (CASSANDRA-7543)
 * Fix race in background compaction check (CASSANDRA-7745)
 * Don't clear out range tombstones during compaction (CASSANDRA-7808)


2.1.0-rc1
 * Revert flush directory (CASSANDRA-6357)
 * More efficient executor service for fast operations (CASSANDRA-4718)
 * Move less common tools into a new cassandra-tools package (CASSANDRA-7160)
 * Support more concurrent requests in native protocol (CASSANDRA-7231)
 * Add tab-completion to debian nodetool packaging (CASSANDRA-6421)
 * Change concurrent_compactors defaults (CASSANDRA-7139)
 * Add PowerShell Windows launch scripts (CASSANDRA-7001)
 * Make commitlog archive+restore more robust (CASSANDRA-6974)
 * Fix marking commitlogsegments clean (CASSANDRA-6959)
 * Add snapshot "manifest" describing files included (CASSANDRA-6326)
 * Parallel streaming for sstableloader (CASSANDRA-3668)
 * Fix bugs in supercolumns handling (CASSANDRA-7138)
 * Fix ClassClassException on composite dense tables (CASSANDRA-7112)
 * Cleanup and optimize collation and slice iterators (CASSANDRA-7107)
 * Upgrade NBHM lib (CASSANDRA-7128)
 * Optimize netty server (CASSANDRA-6861)
 * Fix repair hang when given CF does not exist (CASSANDRA-7189)
 * Allow c* to be shutdown in an embedded mode (CASSANDRA-5635)
 * Add server side batching to native transport (CASSANDRA-5663)
 * Make batchlog replay asynchronous (CASSANDRA-6134)
 * remove unused classes (CASSANDRA-7197)
 * Limit user types to the keyspace they are defined in (CASSANDRA-6643)
 * Add validate method to CollectionType (CASSANDRA-7208)
 * New serialization format for UDT values (CASSANDRA-7209, CASSANDRA-7261)
 * Fix nodetool netstats (CASSANDRA-7270)
 * Fix potential ClassCastException in HintedHandoffManager (CASSANDRA-7284)
 * Use prepared statements internally (CASSANDRA-6975)
 * Fix broken paging state with prepared statement (CASSANDRA-7120)
 * Fix IllegalArgumentException in CqlStorage (CASSANDRA-7287)
 * Allow nulls/non-existant fields in UDT (CASSANDRA-7206)
 * Add Thrift MultiSliceRequest (CASSANDRA-6757, CASSANDRA-7027)
 * Handle overlapping MultiSlices (CASSANDRA-7279)
 * Fix DataOutputTest on Windows (CASSANDRA-7265)
 * Embedded sets in user defined data-types are not updating (CASSANDRA-7267)
 * Add tuple type to CQL/native protocol (CASSANDRA-7248)
 * Fix CqlPagingRecordReader on tables with few rows (CASSANDRA-7322)
Merged from 2.0:
 * Copy compaction options to make sure they are reloaded (CASSANDRA-7290)
 * Add option to do more aggressive tombstone compactions (CASSANDRA-6563)
 * Don't try to compact already-compacting files in HHOM (CASSANDRA-7288)
 * Always reallocate buffers in HSHA (CASSANDRA-6285)
 * (Hadoop) support authentication in CqlRecordReader (CASSANDRA-7221)
 * (Hadoop) Close java driver Cluster in CQLRR.close (CASSANDRA-7228)
 * Warn when 'USING TIMESTAMP' is used on a CAS BATCH (CASSANDRA-7067)
 * return all cpu values from BackgroundActivityMonitor.readAndCompute (CASSANDRA-7183)
 * Correctly delete scheduled range xfers (CASSANDRA-7143)
 * return all cpu values from BackgroundActivityMonitor.readAndCompute (CASSANDRA-7183)
 * reduce garbage creation in calculatePendingRanges (CASSANDRA-7191)
 * fix c* launch issues on Russian os's due to output of linux 'free' cmd (CASSANDRA-6162)
 * Fix disabling autocompaction (CASSANDRA-7187)
 * Fix potential NumberFormatException when deserializing IntegerType (CASSANDRA-7088)
 * cqlsh can't tab-complete disabling compaction (CASSANDRA-7185)
 * cqlsh: Accept and execute CQL statement(s) from command-line parameter (CASSANDRA-7172)
 * Fix IllegalStateException in CqlPagingRecordReader (CASSANDRA-7198)
 * Fix the InvertedIndex trigger example (CASSANDRA-7211)
 * Add --resolve-ip option to 'nodetool ring' (CASSANDRA-7210)
 * reduce garbage on codec flag deserialization (CASSANDRA-7244)
 * Fix duplicated error messages on directory creation error at startup (CASSANDRA-5818)
 * Proper null handle for IF with map element access (CASSANDRA-7155)
 * Improve compaction visibility (CASSANDRA-7242)
 * Correctly delete scheduled range xfers (CASSANDRA-7143)
 * Make batchlog replica selection rack-aware (CASSANDRA-6551)
 * Fix CFMetaData#getColumnDefinitionFromColumnName() (CASSANDRA-7074)
 * Fix writetime/ttl functions for static columns (CASSANDRA-7081)
 * Suggest CTRL-C or semicolon after three blank lines in cqlsh (CASSANDRA-7142)
 * Fix 2ndary index queries with DESC clustering order (CASSANDRA-6950)
 * Invalid key cache entries on DROP (CASSANDRA-6525)
 * Fix flapping RecoveryManagerTest (CASSANDRA-7084)
 * Add missing iso8601 patterns for date strings (CASSANDRA-6973)
 * Support selecting multiple rows in a partition using IN (CASSANDRA-6875)
 * Add authentication support to shuffle (CASSANDRA-6484)
 * Swap local and global default read repair chances (CASSANDRA-7320)
 * Add conditional CREATE/DROP USER support (CASSANDRA-7264)
 * Cqlsh counts non-empty lines for "Blank lines" warning (CASSANDRA-7325)
Merged from 1.2:
 * Add Cloudstack snitch (CASSANDRA-7147)
 * Update system.peers correctly when relocating tokens (CASSANDRA-7126)
 * Add Google Compute Engine snitch (CASSANDRA-7132)
 * remove duplicate query for local tokens (CASSANDRA-7182)
 * exit CQLSH with error status code if script fails (CASSANDRA-6344)
 * Fix bug with some IN queries missig results (CASSANDRA-7105)
 * Fix availability validation for LOCAL_ONE CL (CASSANDRA-7319)
 * Hint streaming can cause decommission to fail (CASSANDRA-7219)


2.1.0-beta2
 * Increase default CL space to 8GB (CASSANDRA-7031)
 * Add range tombstones to read repair digests (CASSANDRA-6863)
 * Fix BTree.clear for large updates (CASSANDRA-6943)
 * Fail write instead of logging a warning when unable to append to CL
   (CASSANDRA-6764)
 * Eliminate possibility of CL segment appearing twice in active list
   (CASSANDRA-6557)
 * Apply DONTNEED fadvise to commitlog segments (CASSANDRA-6759)
 * Switch CRC component to Adler and include it for compressed sstables
   (CASSANDRA-4165)
 * Allow cassandra-stress to set compaction strategy options (CASSANDRA-6451)
 * Add broadcast_rpc_address option to cassandra.yaml (CASSANDRA-5899)
 * Auto reload GossipingPropertyFileSnitch config (CASSANDRA-5897)
 * Fix overflow of memtable_total_space_in_mb (CASSANDRA-6573)
 * Fix ABTC NPE and apply update function correctly (CASSANDRA-6692)
 * Allow nodetool to use a file or prompt for password (CASSANDRA-6660)
 * Fix AIOOBE when concurrently accessing ABSC (CASSANDRA-6742)
 * Fix assertion error in ALTER TYPE RENAME (CASSANDRA-6705)
 * Scrub should not always clear out repaired status (CASSANDRA-5351)
 * Improve handling of range tombstone for wide partitions (CASSANDRA-6446)
 * Fix ClassCastException for compact table with composites (CASSANDRA-6738)
 * Fix potentially repairing with wrong nodes (CASSANDRA-6808)
 * Change caching option syntax (CASSANDRA-6745)
 * Fix stress to do proper counter reads (CASSANDRA-6835)
 * Fix help message for stress counter_write (CASSANDRA-6824)
 * Fix stress smart Thrift client to pick servers correctly (CASSANDRA-6848)
 * Add logging levels (minimal, normal or verbose) to stress tool (CASSANDRA-6849)
 * Fix race condition in Batch CLE (CASSANDRA-6860)
 * Improve cleanup/scrub/upgradesstables failure handling (CASSANDRA-6774)
 * ByteBuffer write() methods for serializing sstables (CASSANDRA-6781)
 * Proper compare function for CollectionType (CASSANDRA-6783)
 * Update native server to Netty 4 (CASSANDRA-6236)
 * Fix off-by-one error in stress (CASSANDRA-6883)
 * Make OpOrder AutoCloseable (CASSANDRA-6901)
 * Remove sync repair JMX interface (CASSANDRA-6900)
 * Add multiple memory allocation options for memtables (CASSANDRA-6689, 6694)
 * Remove adjusted op rate from stress output (CASSANDRA-6921)
 * Add optimized CF.hasColumns() implementations (CASSANDRA-6941)
 * Serialize batchlog mutations with the version of the target node
   (CASSANDRA-6931)
 * Optimize CounterColumn#reconcile() (CASSANDRA-6953)
 * Properly remove 1.2 sstable support in 2.1 (CASSANDRA-6869)
 * Lock counter cells, not partitions (CASSANDRA-6880)
 * Track presence of legacy counter shards in sstables (CASSANDRA-6888)
 * Ensure safe resource cleanup when replacing sstables (CASSANDRA-6912)
 * Add failure handler to async callback (CASSANDRA-6747)
 * Fix AE when closing SSTable without releasing reference (CASSANDRA-7000)
 * Clean up IndexInfo on keyspace/table drops (CASSANDRA-6924)
 * Only snapshot relative SSTables when sequential repair (CASSANDRA-7024)
 * Require nodetool rebuild_index to specify index names (CASSANDRA-7038)
 * fix cassandra stress errors on reads with native protocol (CASSANDRA-7033)
 * Use OpOrder to guard sstable references for reads (CASSANDRA-6919)
 * Preemptive opening of compaction result (CASSANDRA-6916)
 * Multi-threaded scrub/cleanup/upgradesstables (CASSANDRA-5547)
 * Optimize cellname comparison (CASSANDRA-6934)
 * Native protocol v3 (CASSANDRA-6855)
 * Optimize Cell liveness checks and clean up Cell (CASSANDRA-7119)
 * Support consistent range movements (CASSANDRA-2434)
 * Display min timestamp in sstablemetadata viewer (CASSANDRA-6767)
Merged from 2.0:
 * Avoid race-prone second "scrub" of system keyspace (CASSANDRA-6797)
 * Pool CqlRecordWriter clients by inetaddress rather than Range
   (CASSANDRA-6665)
 * Fix compaction_history timestamps (CASSANDRA-6784)
 * Compare scores of full replica ordering in DES (CASSANDRA-6683)
 * fix CME in SessionInfo updateProgress affecting netstats (CASSANDRA-6577)
 * Allow repairing between specific replicas (CASSANDRA-6440)
 * Allow per-dc enabling of hints (CASSANDRA-6157)
 * Add compatibility for Hadoop 0.2.x (CASSANDRA-5201)
 * Fix EstimatedHistogram races (CASSANDRA-6682)
 * Failure detector correctly converts initial value to nanos (CASSANDRA-6658)
 * Add nodetool taketoken to relocate vnodes (CASSANDRA-4445)
 * Expose bulk loading progress over JMX (CASSANDRA-4757)
 * Correctly handle null with IF conditions and TTL (CASSANDRA-6623)
 * Account for range/row tombstones in tombstone drop
   time histogram (CASSANDRA-6522)
 * Stop CommitLogSegment.close() from calling sync() (CASSANDRA-6652)
 * Make commitlog failure handling configurable (CASSANDRA-6364)
 * Avoid overlaps in LCS (CASSANDRA-6688)
 * Improve support for paginating over composites (CASSANDRA-4851)
 * Fix count(*) queries in a mixed cluster (CASSANDRA-6707)
 * Improve repair tasks(snapshot, differencing) concurrency (CASSANDRA-6566)
 * Fix replaying pre-2.0 commit logs (CASSANDRA-6714)
 * Add static columns to CQL3 (CASSANDRA-6561)
 * Optimize single partition batch statements (CASSANDRA-6737)
 * Disallow post-query re-ordering when paging (CASSANDRA-6722)
 * Fix potential paging bug with deleted columns (CASSANDRA-6748)
 * Fix NPE on BulkLoader caused by losing StreamEvent (CASSANDRA-6636)
 * Fix truncating compression metadata (CASSANDRA-6791)
 * Add CMSClassUnloadingEnabled JVM option (CASSANDRA-6541)
 * Catch memtable flush exceptions during shutdown (CASSANDRA-6735)
 * Fix upgradesstables NPE for non-CF-based indexes (CASSANDRA-6645)
 * Fix UPDATE updating PRIMARY KEY columns implicitly (CASSANDRA-6782)
 * Fix IllegalArgumentException when updating from 1.2 with SuperColumns
   (CASSANDRA-6733)
 * FBUtilities.singleton() should use the CF comparator (CASSANDRA-6778)
 * Fix CQLSStableWriter.addRow(Map<String, Object>) (CASSANDRA-6526)
 * Fix HSHA server introducing corrupt data (CASSANDRA-6285)
 * Fix CAS conditions for COMPACT STORAGE tables (CASSANDRA-6813)
 * Starting threads in OutboundTcpConnectionPool constructor causes race conditions (CASSANDRA-7177)
 * Allow overriding cassandra-rackdc.properties file (CASSANDRA-7072)
 * Set JMX RMI port to 7199 (CASSANDRA-7087)
 * Use LOCAL_QUORUM for data reads at LOCAL_SERIAL (CASSANDRA-6939)
 * Log a warning for large batches (CASSANDRA-6487)
 * Put nodes in hibernate when join_ring is false (CASSANDRA-6961)
 * Avoid early loading of non-system keyspaces before compaction-leftovers
   cleanup at startup (CASSANDRA-6913)
 * Restrict Windows to parallel repairs (CASSANDRA-6907)
 * (Hadoop) Allow manually specifying start/end tokens in CFIF (CASSANDRA-6436)
 * Fix NPE in MeteredFlusher (CASSANDRA-6820)
 * Fix race processing range scan responses (CASSANDRA-6820)
 * Allow deleting snapshots from dropped keyspaces (CASSANDRA-6821)
 * Add uuid() function (CASSANDRA-6473)
 * Omit tombstones from schema digests (CASSANDRA-6862)
 * Include correct consistencyLevel in LWT timeout (CASSANDRA-6884)
 * Lower chances for losing new SSTables during nodetool refresh and
   ColumnFamilyStore.loadNewSSTables (CASSANDRA-6514)
 * Add support for DELETE ... IF EXISTS to CQL3 (CASSANDRA-5708)
 * Update hadoop_cql3_word_count example (CASSANDRA-6793)
 * Fix handling of RejectedExecution in sync Thrift server (CASSANDRA-6788)
 * Log more information when exceeding tombstone_warn_threshold (CASSANDRA-6865)
 * Fix truncate to not abort due to unreachable fat clients (CASSANDRA-6864)
 * Fix schema concurrency exceptions (CASSANDRA-6841)
 * Fix leaking validator FH in StreamWriter (CASSANDRA-6832)
 * Fix saving triggers to schema (CASSANDRA-6789)
 * Fix trigger mutations when base mutation list is immutable (CASSANDRA-6790)
 * Fix accounting in FileCacheService to allow re-using RAR (CASSANDRA-6838)
 * Fix static counter columns (CASSANDRA-6827)
 * Restore expiring->deleted (cell) compaction optimization (CASSANDRA-6844)
 * Fix CompactionManager.needsCleanup (CASSANDRA-6845)
 * Correctly compare BooleanType values other than 0 and 1 (CASSANDRA-6779)
 * Read message id as string from earlier versions (CASSANDRA-6840)
 * Properly use the Paxos consistency for (non-protocol) batch (CASSANDRA-6837)
 * Add paranoid disk failure option (CASSANDRA-6646)
 * Improve PerRowSecondaryIndex performance (CASSANDRA-6876)
 * Extend triggers to support CAS updates (CASSANDRA-6882)
 * Static columns with IF NOT EXISTS don't always work as expected (CASSANDRA-6873)
 * Fix paging with SELECT DISTINCT (CASSANDRA-6857)
 * Fix UnsupportedOperationException on CAS timeout (CASSANDRA-6923)
 * Improve MeteredFlusher handling of MF-unaffected column families
   (CASSANDRA-6867)
 * Add CqlRecordReader using native pagination (CASSANDRA-6311)
 * Add QueryHandler interface (CASSANDRA-6659)
 * Track liveRatio per-memtable, not per-CF (CASSANDRA-6945)
 * Make sure upgradesstables keeps sstable level (CASSANDRA-6958)
 * Fix LIMIT with static columns (CASSANDRA-6956)
 * Fix clash with CQL column name in thrift validation (CASSANDRA-6892)
 * Fix error with super columns in mixed 1.2-2.0 clusters (CASSANDRA-6966)
 * Fix bad skip of sstables on slice query with composite start/finish (CASSANDRA-6825)
 * Fix unintended update with conditional statement (CASSANDRA-6893)
 * Fix map element access in IF (CASSANDRA-6914)
 * Avoid costly range calculations for range queries on system keyspaces
   (CASSANDRA-6906)
 * Fix SSTable not released if stream session fails (CASSANDRA-6818)
 * Avoid build failure due to ANTLR timeout (CASSANDRA-6991)
 * Queries on compact tables can return more rows that requested (CASSANDRA-7052)
 * USING TIMESTAMP for batches does not work (CASSANDRA-7053)
 * Fix performance regression from CASSANDRA-5614 (CASSANDRA-6949)
 * Ensure that batchlog and hint timeouts do not produce hints (CASSANDRA-7058)
 * Merge groupable mutations in TriggerExecutor#execute() (CASSANDRA-7047)
 * Plug holes in resource release when wiring up StreamSession (CASSANDRA-7073)
 * Re-add parameter columns to tracing session (CASSANDRA-6942)
 * Preserves CQL metadata when updating table from thrift (CASSANDRA-6831)
Merged from 1.2:
 * Fix nodetool display with vnodes (CASSANDRA-7082)
 * Add UNLOGGED, COUNTER options to BATCH documentation (CASSANDRA-6816)
 * add extra SSL cipher suites (CASSANDRA-6613)
 * fix nodetool getsstables for blob PK (CASSANDRA-6803)
 * Fix BatchlogManager#deleteBatch() use of millisecond timestamps
   (CASSANDRA-6822)
 * Continue assassinating even if the endpoint vanishes (CASSANDRA-6787)
 * Schedule schema pulls on change (CASSANDRA-6971)
 * Non-droppable verbs shouldn't be dropped from OTC (CASSANDRA-6980)
 * Shutdown batchlog executor in SS#drain() (CASSANDRA-7025)
 * Fix batchlog to account for CF truncation records (CASSANDRA-6999)
 * Fix CQLSH parsing of functions and BLOB literals (CASSANDRA-7018)
 * Properly load trustore in the native protocol (CASSANDRA-6847)
 * Always clean up references in SerializingCache (CASSANDRA-6994)
 * Don't shut MessagingService down when replacing a node (CASSANDRA-6476)
 * fix npe when doing -Dcassandra.fd_initial_value_ms (CASSANDRA-6751)


2.1.0-beta1
 * Add flush directory distinct from compaction directories (CASSANDRA-6357)
 * Require JNA by default (CASSANDRA-6575)
 * add listsnapshots command to nodetool (CASSANDRA-5742)
 * Introduce AtomicBTreeColumns (CASSANDRA-6271, 6692)
 * Multithreaded commitlog (CASSANDRA-3578)
 * allocate fixed index summary memory pool and resample cold index summaries
   to use less memory (CASSANDRA-5519)
 * Removed multithreaded compaction (CASSANDRA-6142)
 * Parallelize fetching rows for low-cardinality indexes (CASSANDRA-1337)
 * change logging from log4j to logback (CASSANDRA-5883)
 * switch to LZ4 compression for internode communication (CASSANDRA-5887)
 * Stop using Thrift-generated Index* classes internally (CASSANDRA-5971)
 * Remove 1.2 network compatibility code (CASSANDRA-5960)
 * Remove leveled json manifest migration code (CASSANDRA-5996)
 * Remove CFDefinition (CASSANDRA-6253)
 * Use AtomicIntegerFieldUpdater in RefCountedMemory (CASSANDRA-6278)
 * User-defined types for CQL3 (CASSANDRA-5590)
 * Use of o.a.c.metrics in nodetool (CASSANDRA-5871, 6406)
 * Batch read from OTC's queue and cleanup (CASSANDRA-1632)
 * Secondary index support for collections (CASSANDRA-4511, 6383)
 * SSTable metadata(Stats.db) format change (CASSANDRA-6356)
 * Push composites support in the storage engine
   (CASSANDRA-5417, CASSANDRA-6520)
 * Add snapshot space used to cfstats (CASSANDRA-6231)
 * Add cardinality estimator for key count estimation (CASSANDRA-5906)
 * CF id is changed to be non-deterministic. Data dir/key cache are created
   uniquely for CF id (CASSANDRA-5202)
 * New counters implementation (CASSANDRA-6504)
 * Replace UnsortedColumns, EmptyColumns, TreeMapBackedSortedColumns with new
   ArrayBackedSortedColumns (CASSANDRA-6630, CASSANDRA-6662, CASSANDRA-6690)
 * Add option to use row cache with a given amount of rows (CASSANDRA-5357)
 * Avoid repairing already repaired data (CASSANDRA-5351)
 * Reject counter updates with USING TTL/TIMESTAMP (CASSANDRA-6649)
 * Replace index_interval with min/max_index_interval (CASSANDRA-6379)
 * Lift limitation that order by columns must be selected for IN queries (CASSANDRA-4911)


2.0.5
 * Reduce garbage generated by bloom filter lookups (CASSANDRA-6609)
 * Add ks.cf names to tombstone logging (CASSANDRA-6597)
 * Use LOCAL_QUORUM for LWT operations at LOCAL_SERIAL (CASSANDRA-6495)
 * Wait for gossip to settle before accepting client connections (CASSANDRA-4288)
 * Delete unfinished compaction incrementally (CASSANDRA-6086)
 * Allow specifying custom secondary index options in CQL3 (CASSANDRA-6480)
 * Improve replica pinning for cache efficiency in DES (CASSANDRA-6485)
 * Fix LOCAL_SERIAL from thrift (CASSANDRA-6584)
 * Don't special case received counts in CAS timeout exceptions (CASSANDRA-6595)
 * Add support for 2.1 global counter shards (CASSANDRA-6505)
 * Fix NPE when streaming connection is not yet established (CASSANDRA-6210)
 * Avoid rare duplicate read repair triggering (CASSANDRA-6606)
 * Fix paging discardFirst (CASSANDRA-6555)
 * Fix ArrayIndexOutOfBoundsException in 2ndary index query (CASSANDRA-6470)
 * Release sstables upon rebuilding 2i (CASSANDRA-6635)
 * Add AbstractCompactionStrategy.startup() method (CASSANDRA-6637)
 * SSTableScanner may skip rows during cleanup (CASSANDRA-6638)
 * sstables from stalled repair sessions can resurrect deleted data (CASSANDRA-6503)
 * Switch stress to use ITransportFactory (CASSANDRA-6641)
 * Fix IllegalArgumentException during prepare (CASSANDRA-6592)
 * Fix possible loss of 2ndary index entries during compaction (CASSANDRA-6517)
 * Fix direct Memory on architectures that do not support unaligned long access
   (CASSANDRA-6628)
 * Let scrub optionally skip broken counter partitions (CASSANDRA-5930)
Merged from 1.2:
 * fsync compression metadata (CASSANDRA-6531)
 * Validate CF existence on execution for prepared statement (CASSANDRA-6535)
 * Add ability to throttle batchlog replay (CASSANDRA-6550)
 * Fix executing LOCAL_QUORUM with SimpleStrategy (CASSANDRA-6545)
 * Avoid StackOverflow when using large IN queries (CASSANDRA-6567)
 * Nodetool upgradesstables includes secondary indexes (CASSANDRA-6598)
 * Paginate batchlog replay (CASSANDRA-6569)
 * skip blocking on streaming during drain (CASSANDRA-6603)
 * Improve error message when schema doesn't match loaded sstable (CASSANDRA-6262)
 * Add properties to adjust FD initial value and max interval (CASSANDRA-4375)
 * Fix preparing with batch and delete from collection (CASSANDRA-6607)
 * Fix ABSC reverse iterator's remove() method (CASSANDRA-6629)
 * Handle host ID conflicts properly (CASSANDRA-6615)
 * Move handling of migration event source to solve bootstrap race. (CASSANDRA-6648)
 * Make sure compaction throughput value doesn't overflow with int math (CASSANDRA-6647)


2.0.4
 * Allow removing snapshots of no-longer-existing CFs (CASSANDRA-6418)
 * add StorageService.stopDaemon() (CASSANDRA-4268)
 * add IRE for invalid CF supplied to get_count (CASSANDRA-5701)
 * add client encryption support to sstableloader (CASSANDRA-6378)
 * Fix accept() loop for SSL sockets post-shutdown (CASSANDRA-6468)
 * Fix size-tiered compaction in LCS L0 (CASSANDRA-6496)
 * Fix assertion failure in filterColdSSTables (CASSANDRA-6483)
 * Fix row tombstones in larger-than-memory compactions (CASSANDRA-6008)
 * Fix cleanup ClassCastException (CASSANDRA-6462)
 * Reduce gossip memory use by interning VersionedValue strings (CASSANDRA-6410)
 * Allow specifying datacenters to participate in a repair (CASSANDRA-6218)
 * Fix divide-by-zero in PCI (CASSANDRA-6403)
 * Fix setting last compacted key in the wrong level for LCS (CASSANDRA-6284)
 * Add millisecond precision formats to the timestamp parser (CASSANDRA-6395)
 * Expose a total memtable size metric for a CF (CASSANDRA-6391)
 * cqlsh: handle symlinks properly (CASSANDRA-6425)
 * Fix potential infinite loop when paging query with IN (CASSANDRA-6464)
 * Fix assertion error in AbstractQueryPager.discardFirst (CASSANDRA-6447)
 * Fix streaming older SSTable yields unnecessary tombstones (CASSANDRA-6527)
Merged from 1.2:
 * Improved error message on bad properties in DDL queries (CASSANDRA-6453)
 * Randomize batchlog candidates selection (CASSANDRA-6481)
 * Fix thundering herd on endpoint cache invalidation (CASSANDRA-6345, 6485)
 * Improve batchlog write performance with vnodes (CASSANDRA-6488)
 * cqlsh: quote single quotes in strings inside collections (CASSANDRA-6172)
 * Improve gossip performance for typical messages (CASSANDRA-6409)
 * Throw IRE if a prepared statement has more markers than supported
   (CASSANDRA-5598)
 * Expose Thread metrics for the native protocol server (CASSANDRA-6234)
 * Change snapshot response message verb to INTERNAL to avoid dropping it
   (CASSANDRA-6415)
 * Warn when collection read has > 65K elements (CASSANDRA-5428)
 * Fix cache persistence when both row and key cache are enabled
   (CASSANDRA-6413)
 * (Hadoop) add describe_local_ring (CASSANDRA-6268)
 * Fix handling of concurrent directory creation failure (CASSANDRA-6459)
 * Allow executing CREATE statements multiple times (CASSANDRA-6471)
 * Don't send confusing info with timeouts (CASSANDRA-6491)
 * Don't resubmit counter mutation runnables internally (CASSANDRA-6427)
 * Don't drop local mutations without a hint (CASSANDRA-6510)
 * Don't allow null max_hint_window_in_ms (CASSANDRA-6419)
 * Validate SliceRange start and finish lengths (CASSANDRA-6521)


2.0.3
 * Fix FD leak on slice read path (CASSANDRA-6275)
 * Cancel read meter task when closing SSTR (CASSANDRA-6358)
 * free off-heap IndexSummary during bulk (CASSANDRA-6359)
 * Recover from IOException in accept() thread (CASSANDRA-6349)
 * Improve Gossip tolerance of abnormally slow tasks (CASSANDRA-6338)
 * Fix trying to hint timed out counter writes (CASSANDRA-6322)
 * Allow restoring specific columnfamilies from archived CL (CASSANDRA-4809)
 * Avoid flushing compaction_history after each operation (CASSANDRA-6287)
 * Fix repair assertion error when tombstones expire (CASSANDRA-6277)
 * Skip loading corrupt key cache (CASSANDRA-6260)
 * Fixes for compacting larger-than-memory rows (CASSANDRA-6274)
 * Compact hottest sstables first and optionally omit coldest from
   compaction entirely (CASSANDRA-6109)
 * Fix modifying column_metadata from thrift (CASSANDRA-6182)
 * cqlsh: fix LIST USERS output (CASSANDRA-6242)
 * Add IRequestSink interface (CASSANDRA-6248)
 * Update memtable size while flushing (CASSANDRA-6249)
 * Provide hooks around CQL2/CQL3 statement execution (CASSANDRA-6252)
 * Require Permission.SELECT for CAS updates (CASSANDRA-6247)
 * New CQL-aware SSTableWriter (CASSANDRA-5894)
 * Reject CAS operation when the protocol v1 is used (CASSANDRA-6270)
 * Correctly throw error when frame too large (CASSANDRA-5981)
 * Fix serialization bug in PagedRange with 2ndary indexes (CASSANDRA-6299)
 * Fix CQL3 table validation in Thrift (CASSANDRA-6140)
 * Fix bug missing results with IN clauses (CASSANDRA-6327)
 * Fix paging with reversed slices (CASSANDRA-6343)
 * Set minTimestamp correctly to be able to drop expired sstables (CASSANDRA-6337)
 * Support NaN and Infinity as float literals (CASSANDRA-6003)
 * Remove RF from nodetool ring output (CASSANDRA-6289)
 * Fix attempting to flush empty rows (CASSANDRA-6374)
 * Fix potential out of bounds exception when paging (CASSANDRA-6333)
Merged from 1.2:
 * Optimize FD phi calculation (CASSANDRA-6386)
 * Improve initial FD phi estimate when starting up (CASSANDRA-6385)
 * Don't list CQL3 table in CLI describe even if named explicitely
   (CASSANDRA-5750)
 * Invalidate row cache when dropping CF (CASSANDRA-6351)
 * add non-jamm path for cached statements (CASSANDRA-6293)
 * add windows bat files for shell commands (CASSANDRA-6145)
 * Require logging in for Thrift CQL2/3 statement preparation (CASSANDRA-6254)
 * restrict max_num_tokens to 1536 (CASSANDRA-6267)
 * Nodetool gets default JMX port from cassandra-env.sh (CASSANDRA-6273)
 * make calculatePendingRanges asynchronous (CASSANDRA-6244)
 * Remove blocking flushes in gossip thread (CASSANDRA-6297)
 * Fix potential socket leak in connectionpool creation (CASSANDRA-6308)
 * Allow LOCAL_ONE/LOCAL_QUORUM to work with SimpleStrategy (CASSANDRA-6238)
 * cqlsh: handle 'null' as session duration (CASSANDRA-6317)
 * Fix json2sstable handling of range tombstones (CASSANDRA-6316)
 * Fix missing one row in reverse query (CASSANDRA-6330)
 * Fix reading expired row value from row cache (CASSANDRA-6325)
 * Fix AssertionError when doing set element deletion (CASSANDRA-6341)
 * Make CL code for the native protocol match the one in C* 2.0
   (CASSANDRA-6347)
 * Disallow altering CQL3 table from thrift (CASSANDRA-6370)
 * Fix size computation of prepared statement (CASSANDRA-6369)


2.0.2
 * Update FailureDetector to use nanontime (CASSANDRA-4925)
 * Fix FileCacheService regressions (CASSANDRA-6149)
 * Never return WriteTimeout for CL.ANY (CASSANDRA-6132)
 * Fix race conditions in bulk loader (CASSANDRA-6129)
 * Add configurable metrics reporting (CASSANDRA-4430)
 * drop queries exceeding a configurable number of tombstones (CASSANDRA-6117)
 * Track and persist sstable read activity (CASSANDRA-5515)
 * Fixes for speculative retry (CASSANDRA-5932, CASSANDRA-6194)
 * Improve memory usage of metadata min/max column names (CASSANDRA-6077)
 * Fix thrift validation refusing row markers on CQL3 tables (CASSANDRA-6081)
 * Fix insertion of collections with CAS (CASSANDRA-6069)
 * Correctly send metadata on SELECT COUNT (CASSANDRA-6080)
 * Track clients' remote addresses in ClientState (CASSANDRA-6070)
 * Create snapshot dir if it does not exist when migrating
   leveled manifest (CASSANDRA-6093)
 * make sequential nodetool repair the default (CASSANDRA-5950)
 * Add more hooks for compaction strategy implementations (CASSANDRA-6111)
 * Fix potential NPE on composite 2ndary indexes (CASSANDRA-6098)
 * Delete can potentially be skipped in batch (CASSANDRA-6115)
 * Allow alter keyspace on system_traces (CASSANDRA-6016)
 * Disallow empty column names in cql (CASSANDRA-6136)
 * Use Java7 file-handling APIs and fix file moving on Windows (CASSANDRA-5383)
 * Save compaction history to system keyspace (CASSANDRA-5078)
 * Fix NPE if StorageService.getOperationMode() is executed before full startup (CASSANDRA-6166)
 * CQL3: support pre-epoch longs for TimestampType (CASSANDRA-6212)
 * Add reloadtriggers command to nodetool (CASSANDRA-4949)
 * cqlsh: ignore empty 'value alias' in DESCRIBE (CASSANDRA-6139)
 * Fix sstable loader (CASSANDRA-6205)
 * Reject bootstrapping if the node already exists in gossip (CASSANDRA-5571)
 * Fix NPE while loading paxos state (CASSANDRA-6211)
 * cqlsh: add SHOW SESSION <tracing-session> command (CASSANDRA-6228)
Merged from 1.2:
 * (Hadoop) Require CFRR batchSize to be at least 2 (CASSANDRA-6114)
 * Add a warning for small LCS sstable size (CASSANDRA-6191)
 * Add ability to list specific KS/CF combinations in nodetool cfstats (CASSANDRA-4191)
 * Mark CF clean if a mutation raced the drop and got it marked dirty (CASSANDRA-5946)
 * Add a LOCAL_ONE consistency level (CASSANDRA-6202)
 * Limit CQL prepared statement cache by size instead of count (CASSANDRA-6107)
 * Tracing should log write failure rather than raw exceptions (CASSANDRA-6133)
 * lock access to TM.endpointToHostIdMap (CASSANDRA-6103)
 * Allow estimated memtable size to exceed slab allocator size (CASSANDRA-6078)
 * Start MeteredFlusher earlier to prevent OOM during CL replay (CASSANDRA-6087)
 * Avoid sending Truncate command to fat clients (CASSANDRA-6088)
 * Allow where clause conditions to be in parenthesis (CASSANDRA-6037)
 * Do not open non-ssl storage port if encryption option is all (CASSANDRA-3916)
 * Move batchlog replay to its own executor (CASSANDRA-6079)
 * Add tombstone debug threshold and histogram (CASSANDRA-6042, 6057)
 * Enable tcp keepalive on incoming connections (CASSANDRA-4053)
 * Fix fat client schema pull NPE (CASSANDRA-6089)
 * Fix memtable flushing for indexed tables (CASSANDRA-6112)
 * Fix skipping columns with multiple slices (CASSANDRA-6119)
 * Expose connected thrift + native client counts (CASSANDRA-5084)
 * Optimize auth setup (CASSANDRA-6122)
 * Trace index selection (CASSANDRA-6001)
 * Update sstablesPerReadHistogram to use biased sampling (CASSANDRA-6164)
 * Log UnknownColumnfamilyException when closing socket (CASSANDRA-5725)
 * Properly error out on CREATE INDEX for counters table (CASSANDRA-6160)
 * Handle JMX notification failure for repair (CASSANDRA-6097)
 * (Hadoop) Fetch no more than 128 splits in parallel (CASSANDRA-6169)
 * stress: add username/password authentication support (CASSANDRA-6068)
 * Fix indexed queries with row cache enabled on parent table (CASSANDRA-5732)
 * Fix compaction race during columnfamily drop (CASSANDRA-5957)
 * Fix validation of empty column names for compact tables (CASSANDRA-6152)
 * Skip replaying mutations that pass CRC but fail to deserialize (CASSANDRA-6183)
 * Rework token replacement to use replace_address (CASSANDRA-5916)
 * Fix altering column types (CASSANDRA-6185)
 * cqlsh: fix CREATE/ALTER WITH completion (CASSANDRA-6196)
 * add windows bat files for shell commands (CASSANDRA-6145)
 * Fix potential stack overflow during range tombstones insertion (CASSANDRA-6181)
 * (Hadoop) Make LOCAL_ONE the default consistency level (CASSANDRA-6214)


2.0.1
 * Fix bug that could allow reading deleted data temporarily (CASSANDRA-6025)
 * Improve memory use defaults (CASSANDRA-6059)
 * Make ThriftServer more easlly extensible (CASSANDRA-6058)
 * Remove Hadoop dependency from ITransportFactory (CASSANDRA-6062)
 * add file_cache_size_in_mb setting (CASSANDRA-5661)
 * Improve error message when yaml contains invalid properties (CASSANDRA-5958)
 * Improve leveled compaction's ability to find non-overlapping L0 compactions
   to work on concurrently (CASSANDRA-5921)
 * Notify indexer of columns shadowed by range tombstones (CASSANDRA-5614)
 * Log Merkle tree stats (CASSANDRA-2698)
 * Switch from crc32 to adler32 for compressed sstable checksums (CASSANDRA-5862)
 * Improve offheap memcpy performance (CASSANDRA-5884)
 * Use a range aware scanner for cleanup (CASSANDRA-2524)
 * Cleanup doesn't need to inspect sstables that contain only local data
   (CASSANDRA-5722)
 * Add ability for CQL3 to list partition keys (CASSANDRA-4536)
 * Improve native protocol serialization (CASSANDRA-5664)
 * Upgrade Thrift to 0.9.1 (CASSANDRA-5923)
 * Require superuser status for adding triggers (CASSANDRA-5963)
 * Make standalone scrubber handle old and new style leveled manifest
   (CASSANDRA-6005)
 * Fix paxos bugs (CASSANDRA-6012, 6013, 6023)
 * Fix paged ranges with multiple replicas (CASSANDRA-6004)
 * Fix potential AssertionError during tracing (CASSANDRA-6041)
 * Fix NPE in sstablesplit (CASSANDRA-6027)
 * Migrate pre-2.0 key/value/column aliases to system.schema_columns
   (CASSANDRA-6009)
 * Paging filter empty rows too agressively (CASSANDRA-6040)
 * Support variadic parameters for IN clauses (CASSANDRA-4210)
 * cqlsh: return the result of CAS writes (CASSANDRA-5796)
 * Fix validation of IN clauses with 2ndary indexes (CASSANDRA-6050)
 * Support named bind variables in CQL (CASSANDRA-6033)
Merged from 1.2:
 * Allow cache-keys-to-save to be set at runtime (CASSANDRA-5980)
 * Avoid second-guessing out-of-space state (CASSANDRA-5605)
 * Tuning knobs for dealing with large blobs and many CFs (CASSANDRA-5982)
 * (Hadoop) Fix CQLRW for thrift tables (CASSANDRA-6002)
 * Fix possible divide-by-zero in HHOM (CASSANDRA-5990)
 * Allow local batchlog writes for CL.ANY (CASSANDRA-5967)
 * Upgrade metrics-core to version 2.2.0 (CASSANDRA-5947)
 * Fix CqlRecordWriter with composite keys (CASSANDRA-5949)
 * Add snitch, schema version, cluster, partitioner to JMX (CASSANDRA-5881)
 * Allow disabling SlabAllocator (CASSANDRA-5935)
 * Make user-defined compaction JMX blocking (CASSANDRA-4952)
 * Fix streaming does not transfer wrapped range (CASSANDRA-5948)
 * Fix loading index summary containing empty key (CASSANDRA-5965)
 * Correctly handle limits in CompositesSearcher (CASSANDRA-5975)
 * Pig: handle CQL collections (CASSANDRA-5867)
 * Pass the updated cf to the PRSI index() method (CASSANDRA-5999)
 * Allow empty CQL3 batches (as no-op) (CASSANDRA-5994)
 * Support null in CQL3 functions (CASSANDRA-5910)
 * Replace the deprecated MapMaker with CacheLoader (CASSANDRA-6007)
 * Add SSTableDeletingNotification to DataTracker (CASSANDRA-6010)
 * Fix snapshots in use get deleted during snapshot repair (CASSANDRA-6011)
 * Move hints and exception count to o.a.c.metrics (CASSANDRA-6017)
 * Fix memory leak in snapshot repair (CASSANDRA-6047)
 * Fix sstable2sjon for CQL3 tables (CASSANDRA-5852)


2.0.0
 * Fix thrift validation when inserting into CQL3 tables (CASSANDRA-5138)
 * Fix periodic memtable flushing behavior with clean memtables (CASSANDRA-5931)
 * Fix dateOf() function for pre-2.0 timestamp columns (CASSANDRA-5928)
 * Fix SSTable unintentionally loads BF when opened for batch (CASSANDRA-5938)
 * Add stream session progress to JMX (CASSANDRA-4757)
 * Fix NPE during CAS operation (CASSANDRA-5925)
Merged from 1.2:
 * Fix getBloomFilterDiskSpaceUsed for AlwaysPresentFilter (CASSANDRA-5900)
 * Don't announce schema version until we've loaded the changes locally
   (CASSANDRA-5904)
 * Fix to support off heap bloom filters size greater than 2 GB (CASSANDRA-5903)
 * Properly handle parsing huge map and set literals (CASSANDRA-5893)


2.0.0-rc2
 * enable vnodes by default (CASSANDRA-5869)
 * fix CAS contention timeout (CASSANDRA-5830)
 * fix HsHa to respect max frame size (CASSANDRA-4573)
 * Fix (some) 2i on composite components omissions (CASSANDRA-5851)
 * cqlsh: add DESCRIBE FULL SCHEMA variant (CASSANDRA-5880)
Merged from 1.2:
 * Correctly validate sparse composite cells in scrub (CASSANDRA-5855)
 * Add KeyCacheHitRate metric to CF metrics (CASSANDRA-5868)
 * cqlsh: add support for multiline comments (CASSANDRA-5798)
 * Handle CQL3 SELECT duplicate IN restrictions on clustering columns
   (CASSANDRA-5856)


2.0.0-rc1
 * improve DecimalSerializer performance (CASSANDRA-5837)
 * fix potential spurious wakeup in AsyncOneResponse (CASSANDRA-5690)
 * fix schema-related trigger issues (CASSANDRA-5774)
 * Better validation when accessing CQL3 table from thrift (CASSANDRA-5138)
 * Fix assertion error during repair (CASSANDRA-5801)
 * Fix range tombstone bug (CASSANDRA-5805)
 * DC-local CAS (CASSANDRA-5797)
 * Add a native_protocol_version column to the system.local table (CASSANRDA-5819)
 * Use index_interval from cassandra.yaml when upgraded (CASSANDRA-5822)
 * Fix buffer underflow on socket close (CASSANDRA-5792)
Merged from 1.2:
 * Fix reading DeletionTime from 1.1-format sstables (CASSANDRA-5814)
 * cqlsh: add collections support to COPY (CASSANDRA-5698)
 * retry important messages for any IOException (CASSANDRA-5804)
 * Allow empty IN relations in SELECT/UPDATE/DELETE statements (CASSANDRA-5626)
 * cqlsh: fix crashing on Windows due to libedit detection (CASSANDRA-5812)
 * fix bulk-loading compressed sstables (CASSANDRA-5820)
 * (Hadoop) fix quoting in CqlPagingRecordReader and CqlRecordWriter
   (CASSANDRA-5824)
 * update default LCS sstable size to 160MB (CASSANDRA-5727)
 * Allow compacting 2Is via nodetool (CASSANDRA-5670)
 * Hex-encode non-String keys in OPP (CASSANDRA-5793)
 * nodetool history logging (CASSANDRA-5823)
 * (Hadoop) fix support for Thrift tables in CqlPagingRecordReader
   (CASSANDRA-5752)
 * add "all time blocked" to StatusLogger output (CASSANDRA-5825)
 * Future-proof inter-major-version schema migrations (CASSANDRA-5845)
 * (Hadoop) add CqlPagingRecordReader support for ReversedType in Thrift table
   (CASSANDRA-5718)
 * Add -no-snapshot option to scrub (CASSANDRA-5891)
 * Fix to support off heap bloom filters size greater than 2 GB (CASSANDRA-5903)
 * Properly handle parsing huge map and set literals (CASSANDRA-5893)
 * Fix LCS L0 compaction may overlap in L1 (CASSANDRA-5907)
 * New sstablesplit tool to split large sstables offline (CASSANDRA-4766)
 * Fix potential deadlock in native protocol server (CASSANDRA-5926)
 * Disallow incompatible type change in CQL3 (CASSANDRA-5882)
Merged from 1.1:
 * Correctly validate sparse composite cells in scrub (CASSANDRA-5855)


2.0.0-beta2
 * Replace countPendingHints with Hints Created metric (CASSANDRA-5746)
 * Allow nodetool with no args, and with help to run without a server (CASSANDRA-5734)
 * Cleanup AbstractType/TypeSerializer classes (CASSANDRA-5744)
 * Remove unimplemented cli option schema-mwt (CASSANDRA-5754)
 * Support range tombstones in thrift (CASSANDRA-5435)
 * Normalize table-manipulating CQL3 statements' class names (CASSANDRA-5759)
 * cqlsh: add missing table options to DESCRIBE output (CASSANDRA-5749)
 * Fix assertion error during repair (CASSANDRA-5757)
 * Fix bulkloader (CASSANDRA-5542)
 * Add LZ4 compression to the native protocol (CASSANDRA-5765)
 * Fix bugs in the native protocol v2 (CASSANDRA-5770)
 * CAS on 'primary key only' table (CASSANDRA-5715)
 * Support streaming SSTables of old versions (CASSANDRA-5772)
 * Always respect protocol version in native protocol (CASSANDRA-5778)
 * Fix ConcurrentModificationException during streaming (CASSANDRA-5782)
 * Update deletion timestamp in Commit#updatesWithPaxosTime (CASSANDRA-5787)
 * Thrift cas() method crashes if input columns are not sorted (CASSANDRA-5786)
 * Order columns names correctly when querying for CAS (CASSANDRA-5788)
 * Fix streaming retry (CASSANDRA-5775)
Merged from 1.2:
 * if no seeds can be a reached a node won't start in a ring by itself (CASSANDRA-5768)
 * add cassandra.unsafesystem property (CASSANDRA-5704)
 * (Hadoop) quote identifiers in CqlPagingRecordReader (CASSANDRA-5763)
 * Add replace_node functionality for vnodes (CASSANDRA-5337)
 * Add timeout events to query traces (CASSANDRA-5520)
 * Fix serialization of the LEFT gossip value (CASSANDRA-5696)
 * Pig: support for cql3 tables (CASSANDRA-5234)
 * Fix skipping range tombstones with reverse queries (CASSANDRA-5712)
 * Expire entries out of ThriftSessionManager (CASSANDRA-5719)
 * Don't keep ancestor information in memory (CASSANDRA-5342)
 * Expose native protocol server status in nodetool info (CASSANDRA-5735)
 * Fix pathetic performance of range tombstones (CASSANDRA-5677)
 * Fix querying with an empty (impossible) range (CASSANDRA-5573)
 * cqlsh: handle CUSTOM 2i in DESCRIBE output (CASSANDRA-5760)
 * Fix minor bug in Range.intersects(Bound) (CASSANDRA-5771)
 * cqlsh: handle disabled compression in DESCRIBE output (CASSANDRA-5766)
 * Ensure all UP events are notified on the native protocol (CASSANDRA-5769)
 * Fix formatting of sstable2json with multiple -k arguments (CASSANDRA-5781)
 * Don't rely on row marker for queries in general to hide lost markers
   after TTL expires (CASSANDRA-5762)
 * Sort nodetool help output (CASSANDRA-5776)
 * Fix column expiring during 2 phases compaction (CASSANDRA-5799)
 * now() is being rejected in INSERTs when inside collections (CASSANDRA-5795)


2.0.0-beta1
 * Add support for indexing clustered columns (CASSANDRA-5125)
 * Removed on-heap row cache (CASSANDRA-5348)
 * use nanotime consistently for node-local timeouts (CASSANDRA-5581)
 * Avoid unnecessary second pass on name-based queries (CASSANDRA-5577)
 * Experimental triggers (CASSANDRA-1311)
 * JEMalloc support for off-heap allocation (CASSANDRA-3997)
 * Single-pass compaction (CASSANDRA-4180)
 * Removed token range bisection (CASSANDRA-5518)
 * Removed compatibility with pre-1.2.5 sstables and network messages
   (CASSANDRA-5511)
 * removed PBSPredictor (CASSANDRA-5455)
 * CAS support (CASSANDRA-5062, 5441, 5442, 5443, 5619, 5667)
 * Leveled compaction performs size-tiered compactions in L0
   (CASSANDRA-5371, 5439)
 * Add yaml network topology snitch for mixed ec2/other envs (CASSANDRA-5339)
 * Log when a node is down longer than the hint window (CASSANDRA-4554)
 * Optimize tombstone creation for ExpiringColumns (CASSANDRA-4917)
 * Improve LeveledScanner work estimation (CASSANDRA-5250, 5407)
 * Replace compaction lock with runWithCompactionsDisabled (CASSANDRA-3430)
 * Change Message IDs to ints (CASSANDRA-5307)
 * Move sstable level information into the Stats component, removing the
   need for a separate Manifest file (CASSANDRA-4872)
 * avoid serializing to byte[] on commitlog append (CASSANDRA-5199)
 * make index_interval configurable per columnfamily (CASSANDRA-3961, CASSANDRA-5650)
 * add default_time_to_live (CASSANDRA-3974)
 * add memtable_flush_period_in_ms (CASSANDRA-4237)
 * replace supercolumns internally by composites (CASSANDRA-3237, 5123)
 * upgrade thrift to 0.9.0 (CASSANDRA-3719)
 * drop unnecessary keyspace parameter from user-defined compaction API
   (CASSANDRA-5139)
 * more robust solution to incomplete compactions + counters (CASSANDRA-5151)
 * Change order of directory searching for c*.in.sh (CASSANDRA-3983)
 * Add tool to reset SSTable compaction level for LCS (CASSANDRA-5271)
 * Allow custom configuration loader (CASSANDRA-5045)
 * Remove memory emergency pressure valve logic (CASSANDRA-3534)
 * Reduce request latency with eager retry (CASSANDRA-4705)
 * cqlsh: Remove ASSUME command (CASSANDRA-5331)
 * Rebuild BF when loading sstables if bloom_filter_fp_chance
   has changed since compaction (CASSANDRA-5015)
 * remove row-level bloom filters (CASSANDRA-4885)
 * Change Kernel Page Cache skipping into row preheating (disabled by default)
   (CASSANDRA-4937)
 * Improve repair by deciding on a gcBefore before sending
   out TreeRequests (CASSANDRA-4932)
 * Add an official way to disable compactions (CASSANDRA-5074)
 * Reenable ALTER TABLE DROP with new semantics (CASSANDRA-3919)
 * Add binary protocol versioning (CASSANDRA-5436)
 * Swap THshaServer for TThreadedSelectorServer (CASSANDRA-5530)
 * Add alias support to SELECT statement (CASSANDRA-5075)
 * Don't create empty RowMutations in CommitLogReplayer (CASSANDRA-5541)
 * Use range tombstones when dropping cfs/columns from schema (CASSANDRA-5579)
 * cqlsh: drop CQL2/CQL3-beta support (CASSANDRA-5585)
 * Track max/min column names in sstables to be able to optimize slice
   queries (CASSANDRA-5514, CASSANDRA-5595, CASSANDRA-5600)
 * Binary protocol: allow batching already prepared statements (CASSANDRA-4693)
 * Allow preparing timestamp, ttl and limit in CQL3 queries (CASSANDRA-4450)
 * Support native link w/o JNA in Java7 (CASSANDRA-3734)
 * Use SASL authentication in binary protocol v2 (CASSANDRA-5545)
 * Replace Thrift HsHa with LMAX Disruptor based implementation (CASSANDRA-5582)
 * cqlsh: Add row count to SELECT output (CASSANDRA-5636)
 * Include a timestamp with all read commands to determine column expiration
   (CASSANDRA-5149)
 * Streaming 2.0 (CASSANDRA-5286, 5699)
 * Conditional create/drop ks/table/index statements in CQL3 (CASSANDRA-2737)
 * more pre-table creation property validation (CASSANDRA-5693)
 * Redesign repair messages (CASSANDRA-5426)
 * Fix ALTER RENAME post-5125 (CASSANDRA-5702)
 * Disallow renaming a 2ndary indexed column (CASSANDRA-5705)
 * Rename Table to Keyspace (CASSANDRA-5613)
 * Ensure changing column_index_size_in_kb on different nodes don't corrupt the
   sstable (CASSANDRA-5454)
 * Move resultset type information into prepare, not execute (CASSANDRA-5649)
 * Auto paging in binary protocol (CASSANDRA-4415, 5714)
 * Don't tie client side use of AbstractType to JDBC (CASSANDRA-4495)
 * Adds new TimestampType to replace DateType (CASSANDRA-5723, CASSANDRA-5729)
Merged from 1.2:
 * make starting native protocol server idempotent (CASSANDRA-5728)
 * Fix loading key cache when a saved entry is no longer valid (CASSANDRA-5706)
 * Fix serialization of the LEFT gossip value (CASSANDRA-5696)
 * cqlsh: Don't show 'null' in place of empty values (CASSANDRA-5675)
 * Race condition in detecting version on a mixed 1.1/1.2 cluster
   (CASSANDRA-5692)
 * Fix skipping range tombstones with reverse queries (CASSANDRA-5712)
 * Expire entries out of ThriftSessionManager (CASSANRDA-5719)
 * Don't keep ancestor information in memory (CASSANDRA-5342)
 * cqlsh: fix handling of semicolons inside BATCH queries (CASSANDRA-5697)


1.2.6
 * Fix tracing when operation completes before all responses arrive
   (CASSANDRA-5668)
 * Fix cross-DC mutation forwarding (CASSANDRA-5632)
 * Reduce SSTableLoader memory usage (CASSANDRA-5555)
 * Scale hinted_handoff_throttle_in_kb to cluster size (CASSANDRA-5272)
 * (Hadoop) Add CQL3 input/output formats (CASSANDRA-4421, 5622)
 * (Hadoop) Fix InputKeyRange in CFIF (CASSANDRA-5536)
 * Fix dealing with ridiculously large max sstable sizes in LCS (CASSANDRA-5589)
 * Ignore pre-truncate hints (CASSANDRA-4655)
 * Move System.exit on OOM into a separate thread (CASSANDRA-5273)
 * Write row markers when serializing schema (CASSANDRA-5572)
 * Check only SSTables for the requested range when streaming (CASSANDRA-5569)
 * Improve batchlog replay behavior and hint ttl handling (CASSANDRA-5314)
 * Exclude localTimestamp from validation for tombstones (CASSANDRA-5398)
 * cqlsh: add custom prompt support (CASSANDRA-5539)
 * Reuse prepared statements in hot auth queries (CASSANDRA-5594)
 * cqlsh: add vertical output option (see EXPAND) (CASSANDRA-5597)
 * Add a rate limit option to stress (CASSANDRA-5004)
 * have BulkLoader ignore snapshots directories (CASSANDRA-5587)
 * fix SnitchProperties logging context (CASSANDRA-5602)
 * Expose whether jna is enabled and memory is locked via JMX (CASSANDRA-5508)
 * cqlsh: fix COPY FROM with ReversedType (CASSANDRA-5610)
 * Allow creating CUSTOM indexes on collections (CASSANDRA-5615)
 * Evaluate now() function at execution time (CASSANDRA-5616)
 * Expose detailed read repair metrics (CASSANDRA-5618)
 * Correct blob literal + ReversedType parsing (CASSANDRA-5629)
 * Allow GPFS to prefer the internal IP like EC2MRS (CASSANDRA-5630)
 * fix help text for -tspw cassandra-cli (CASSANDRA-5643)
 * don't throw away initial causes exceptions for internode encryption issues
   (CASSANDRA-5644)
 * Fix message spelling errors for cql select statements (CASSANDRA-5647)
 * Suppress custom exceptions thru jmx (CASSANDRA-5652)
 * Update CREATE CUSTOM INDEX syntax (CASSANDRA-5639)
 * Fix PermissionDetails.equals() method (CASSANDRA-5655)
 * Never allow partition key ranges in CQL3 without token() (CASSANDRA-5666)
 * Gossiper incorrectly drops AppState for an upgrading node (CASSANDRA-5660)
 * Connection thrashing during multi-region ec2 during upgrade, due to
   messaging version (CASSANDRA-5669)
 * Avoid over reconnecting in EC2MRS (CASSANDRA-5678)
 * Fix ReadResponseSerializer.serializedSize() for digest reads (CASSANDRA-5476)
 * allow sstable2json on 2i CFs (CASSANDRA-5694)
Merged from 1.1:
 * Remove buggy thrift max message length option (CASSANDRA-5529)
 * Fix NPE in Pig's widerow mode (CASSANDRA-5488)
 * Add split size parameter to Pig and disable split combination (CASSANDRA-5544)


1.2.5
 * make BytesToken.toString only return hex bytes (CASSANDRA-5566)
 * Ensure that submitBackground enqueues at least one task (CASSANDRA-5554)
 * fix 2i updates with identical values and timestamps (CASSANDRA-5540)
 * fix compaction throttling bursty-ness (CASSANDRA-4316)
 * reduce memory consumption of IndexSummary (CASSANDRA-5506)
 * remove per-row column name bloom filters (CASSANDRA-5492)
 * Include fatal errors in trace events (CASSANDRA-5447)
 * Ensure that PerRowSecondaryIndex is notified of row-level deletes
   (CASSANDRA-5445)
 * Allow empty blob literals in CQL3 (CASSANDRA-5452)
 * Fix streaming RangeTombstones at column index boundary (CASSANDRA-5418)
 * Fix preparing statements when current keyspace is not set (CASSANDRA-5468)
 * Fix SemanticVersion.isSupportedBy minor/patch handling (CASSANDRA-5496)
 * Don't provide oldCfId for post-1.1 system cfs (CASSANDRA-5490)
 * Fix primary range ignores replication strategy (CASSANDRA-5424)
 * Fix shutdown of binary protocol server (CASSANDRA-5507)
 * Fix repair -snapshot not working (CASSANDRA-5512)
 * Set isRunning flag later in binary protocol server (CASSANDRA-5467)
 * Fix use of CQL3 functions with descending clustering order (CASSANDRA-5472)
 * Disallow renaming columns one at a time for thrift table in CQL3
   (CASSANDRA-5531)
 * cqlsh: add CLUSTERING ORDER BY support to DESCRIBE (CASSANDRA-5528)
 * Add custom secondary index support to CQL3 (CASSANDRA-5484)
 * Fix repair hanging silently on unexpected error (CASSANDRA-5229)
 * Fix Ec2Snitch regression introduced by CASSANDRA-5171 (CASSANDRA-5432)
 * Add nodetool enablebackup/disablebackup (CASSANDRA-5556)
 * cqlsh: fix DESCRIBE after case insensitive USE (CASSANDRA-5567)
Merged from 1.1
 * Add retry mechanism to OTC for non-droppable_verbs (CASSANDRA-5393)
 * Use allocator information to improve memtable memory usage estimate
   (CASSANDRA-5497)
 * Fix trying to load deleted row into row cache on startup (CASSANDRA-4463)
 * fsync leveled manifest to avoid corruption (CASSANDRA-5535)
 * Fix Bound intersection computation (CASSANDRA-5551)
 * sstablescrub now respects max memory size in cassandra.in.sh (CASSANDRA-5562)


1.2.4
 * Ensure that PerRowSecondaryIndex updates see the most recent values
   (CASSANDRA-5397)
 * avoid duplicate index entries ind PrecompactedRow and
   ParallelCompactionIterable (CASSANDRA-5395)
 * remove the index entry on oldColumn when new column is a tombstone
   (CASSANDRA-5395)
 * Change default stream throughput from 400 to 200 mbps (CASSANDRA-5036)
 * Gossiper logs DOWN for symmetry with UP (CASSANDRA-5187)
 * Fix mixing prepared statements between keyspaces (CASSANDRA-5352)
 * Fix consistency level during bootstrap - strike 3 (CASSANDRA-5354)
 * Fix transposed arguments in AlreadyExistsException (CASSANDRA-5362)
 * Improve asynchronous hint delivery (CASSANDRA-5179)
 * Fix Guava dependency version (12.0 -> 13.0.1) for Maven (CASSANDRA-5364)
 * Validate that provided CQL3 collection value are < 64K (CASSANDRA-5355)
 * Make upgradeSSTable skip current version sstables by default (CASSANDRA-5366)
 * Optimize min/max timestamp collection (CASSANDRA-5373)
 * Invalid streamId in cql binary protocol when using invalid CL
   (CASSANDRA-5164)
 * Fix validation for IN where clauses with collections (CASSANDRA-5376)
 * Copy resultSet on count query to avoid ConcurrentModificationException
   (CASSANDRA-5382)
 * Correctly typecheck in CQL3 even with ReversedType (CASSANDRA-5386)
 * Fix streaming compressed files when using encryption (CASSANDRA-5391)
 * cassandra-all 1.2.0 pom missing netty dependency (CASSANDRA-5392)
 * Fix writetime/ttl functions on null values (CASSANDRA-5341)
 * Fix NPE during cql3 select with token() (CASSANDRA-5404)
 * IndexHelper.skipBloomFilters won't skip non-SHA filters (CASSANDRA-5385)
 * cqlsh: Print maps ordered by key, sort sets (CASSANDRA-5413)
 * Add null syntax support in CQL3 for inserts (CASSANDRA-3783)
 * Allow unauthenticated set_keyspace() calls (CASSANDRA-5423)
 * Fix potential incremental backups race (CASSANDRA-5410)
 * Fix prepared BATCH statements with batch-level timestamps (CASSANDRA-5415)
 * Allow overriding superuser setup delay (CASSANDRA-5430)
 * cassandra-shuffle with JMX usernames and passwords (CASSANDRA-5431)
Merged from 1.1:
 * cli: Quote ks and cf names in schema output when needed (CASSANDRA-5052)
 * Fix bad default for min/max timestamp in SSTableMetadata (CASSANDRA-5372)
 * Fix cf name extraction from manifest in Directories.migrateFile()
   (CASSANDRA-5242)
 * Support pluggable internode authentication (CASSANDRA-5401)


1.2.3
 * add check for sstable overlap within a level on startup (CASSANDRA-5327)
 * replace ipv6 colons in jmx object names (CASSANDRA-5298, 5328)
 * Avoid allocating SSTableBoundedScanner during repair when the range does
   not intersect the sstable (CASSANDRA-5249)
 * Don't lowercase property map keys (this breaks NTS) (CASSANDRA-5292)
 * Fix composite comparator with super columns (CASSANDRA-5287)
 * Fix insufficient validation of UPDATE queries against counter cfs
   (CASSANDRA-5300)
 * Fix PropertyFileSnitch default DC/Rack behavior (CASSANDRA-5285)
 * Handle null values when executing prepared statement (CASSANDRA-5081)
 * Add netty to pom dependencies (CASSANDRA-5181)
 * Include type arguments in Thrift CQLPreparedResult (CASSANDRA-5311)
 * Fix compaction not removing columns when bf_fp_ratio is 1 (CASSANDRA-5182)
 * cli: Warn about missing CQL3 tables in schema descriptions (CASSANDRA-5309)
 * Re-enable unknown option in replication/compaction strategies option for
   backward compatibility (CASSANDRA-4795)
 * Add binary protocol support to stress (CASSANDRA-4993)
 * cqlsh: Fix COPY FROM value quoting and null handling (CASSANDRA-5305)
 * Fix repair -pr for vnodes (CASSANDRA-5329)
 * Relax CL for auth queries for non-default users (CASSANDRA-5310)
 * Fix AssertionError during repair (CASSANDRA-5245)
 * Don't announce migrations to pre-1.2 nodes (CASSANDRA-5334)
Merged from 1.1:
 * Update offline scrub for 1.0 -> 1.1 directory structure (CASSANDRA-5195)
 * add tmp flag to Descriptor hashcode (CASSANDRA-4021)
 * fix logging of "Found table data in data directories" when only system tables
   are present (CASSANDRA-5289)
 * cli: Add JMX authentication support (CASSANDRA-5080)
 * nodetool: ability to repair specific range (CASSANDRA-5280)
 * Fix possible assertion triggered in SliceFromReadCommand (CASSANDRA-5284)
 * cqlsh: Add inet type support on Windows (ipv4-only) (CASSANDRA-4801)
 * Fix race when initializing ColumnFamilyStore (CASSANDRA-5350)
 * Add UseTLAB JVM flag (CASSANDRA-5361)


1.2.2
 * fix potential for multiple concurrent compactions of the same sstables
   (CASSANDRA-5256)
 * avoid no-op caching of byte[] on commitlog append (CASSANDRA-5199)
 * fix symlinks under data dir not working (CASSANDRA-5185)
 * fix bug in compact storage metadata handling (CASSANDRA-5189)
 * Validate login for USE queries (CASSANDRA-5207)
 * cli: remove default username and password (CASSANDRA-5208)
 * configure populate_io_cache_on_flush per-CF (CASSANDRA-4694)
 * allow configuration of internode socket buffer (CASSANDRA-3378)
 * Make sstable directory picking blacklist-aware again (CASSANDRA-5193)
 * Correctly expire gossip states for edge cases (CASSANDRA-5216)
 * Improve handling of directory creation failures (CASSANDRA-5196)
 * Expose secondary indicies to the rest of nodetool (CASSANDRA-4464)
 * Binary protocol: avoid sending notification for 0.0.0.0 (CASSANDRA-5227)
 * add UseCondCardMark XX jvm settings on jdk 1.7 (CASSANDRA-4366)
 * CQL3 refactor to allow conversion function (CASSANDRA-5226)
 * Fix drop of sstables in some circumstance (CASSANDRA-5232)
 * Implement caching of authorization results (CASSANDRA-4295)
 * Add support for LZ4 compression (CASSANDRA-5038)
 * Fix missing columns in wide rows queries (CASSANDRA-5225)
 * Simplify auth setup and make system_auth ks alterable (CASSANDRA-5112)
 * Stop compactions from hanging during bootstrap (CASSANDRA-5244)
 * fix compressed streaming sending extra chunk (CASSANDRA-5105)
 * Add CQL3-based implementations of IAuthenticator and IAuthorizer
   (CASSANDRA-4898)
 * Fix timestamp-based tomstone removal logic (CASSANDRA-5248)
 * cli: Add JMX authentication support (CASSANDRA-5080)
 * Fix forceFlush behavior (CASSANDRA-5241)
 * cqlsh: Add username autocompletion (CASSANDRA-5231)
 * Fix CQL3 composite partition key error (CASSANDRA-5240)
 * Allow IN clause on last clustering key (CASSANDRA-5230)
Merged from 1.1:
 * fix start key/end token validation for wide row iteration (CASSANDRA-5168)
 * add ConfigHelper support for Thrift frame and max message sizes (CASSANDRA-5188)
 * fix nodetool repair not fail on node down (CASSANDRA-5203)
 * always collect tombstone hints (CASSANDRA-5068)
 * Fix error when sourcing file in cqlsh (CASSANDRA-5235)


1.2.1
 * stream undelivered hints on decommission (CASSANDRA-5128)
 * GossipingPropertyFileSnitch loads saved dc/rack info if needed (CASSANDRA-5133)
 * drain should flush system CFs too (CASSANDRA-4446)
 * add inter_dc_tcp_nodelay setting (CASSANDRA-5148)
 * re-allow wrapping ranges for start_token/end_token range pairitspwng (CASSANDRA-5106)
 * fix validation compaction of empty rows (CASSANDRA-5136)
 * nodetool methods to enable/disable hint storage/delivery (CASSANDRA-4750)
 * disallow bloom filter false positive chance of 0 (CASSANDRA-5013)
 * add threadpool size adjustment methods to JMXEnabledThreadPoolExecutor and
   CompactionManagerMBean (CASSANDRA-5044)
 * fix hinting for dropped local writes (CASSANDRA-4753)
 * off-heap cache doesn't need mutable column container (CASSANDRA-5057)
 * apply disk_failure_policy to bad disks on initial directory creation
   (CASSANDRA-4847)
 * Optimize name-based queries to use ArrayBackedSortedColumns (CASSANDRA-5043)
 * Fall back to old manifest if most recent is unparseable (CASSANDRA-5041)
 * pool [Compressed]RandomAccessReader objects on the partitioned read path
   (CASSANDRA-4942)
 * Add debug logging to list filenames processed by Directories.migrateFile
   method (CASSANDRA-4939)
 * Expose black-listed directories via JMX (CASSANDRA-4848)
 * Log compaction merge counts (CASSANDRA-4894)
 * Minimize byte array allocation by AbstractData{Input,Output} (CASSANDRA-5090)
 * Add SSL support for the binary protocol (CASSANDRA-5031)
 * Allow non-schema system ks modification for shuffle to work (CASSANDRA-5097)
 * cqlsh: Add default limit to SELECT statements (CASSANDRA-4972)
 * cqlsh: fix DESCRIBE for 1.1 cfs in CQL3 (CASSANDRA-5101)
 * Correctly gossip with nodes >= 1.1.7 (CASSANDRA-5102)
 * Ensure CL guarantees on digest mismatch (CASSANDRA-5113)
 * Validate correctly selects on composite partition key (CASSANDRA-5122)
 * Fix exception when adding collection (CASSANDRA-5117)
 * Handle states for non-vnode clusters correctly (CASSANDRA-5127)
 * Refuse unrecognized replication and compaction strategy options (CASSANDRA-4795)
 * Pick the correct value validator in sstable2json for cql3 tables (CASSANDRA-5134)
 * Validate login for describe_keyspace, describe_keyspaces and set_keyspace
   (CASSANDRA-5144)
 * Fix inserting empty maps (CASSANDRA-5141)
 * Don't remove tokens from System table for node we know (CASSANDRA-5121)
 * fix streaming progress report for compresed files (CASSANDRA-5130)
 * Coverage analysis for low-CL queries (CASSANDRA-4858)
 * Stop interpreting dates as valid timeUUID value (CASSANDRA-4936)
 * Adds E notation for floating point numbers (CASSANDRA-4927)
 * Detect (and warn) unintentional use of the cql2 thrift methods when cql3 was
   intended (CASSANDRA-5172)
 * cli: Quote ks and cf names in schema output when needed (CASSANDRA-5052)
 * Fix cf name extraction from manifest in Directories.migrateFile() (CASSANDRA-5242)
 * Replace mistaken usage of commons-logging with slf4j (CASSANDRA-5464)
 * Ensure Jackson dependency matches lib (CASSANDRA-5126)
 * Expose droppable tombstone ratio stats over JMX (CASSANDRA-5159)
Merged from 1.1:
 * Simplify CompressedRandomAccessReader to work around JDK FD bug (CASSANDRA-5088)
 * Improve handling a changing target throttle rate mid-compaction (CASSANDRA-5087)
 * Pig: correctly decode row keys in widerow mode (CASSANDRA-5098)
 * nodetool repair command now prints progress (CASSANDRA-4767)
 * fix user defined compaction to run against 1.1 data directory (CASSANDRA-5118)
 * Fix CQL3 BATCH authorization caching (CASSANDRA-5145)
 * fix get_count returns incorrect value with TTL (CASSANDRA-5099)
 * better handling for mid-compaction failure (CASSANDRA-5137)
 * convert default marshallers list to map for better readability (CASSANDRA-5109)
 * fix ConcurrentModificationException in getBootstrapSource (CASSANDRA-5170)
 * fix sstable maxtimestamp for row deletes and pre-1.1.1 sstables (CASSANDRA-5153)
 * Fix thread growth on node removal (CASSANDRA-5175)
 * Make Ec2Region's datacenter name configurable (CASSANDRA-5155)


1.2.0
 * Disallow counters in collections (CASSANDRA-5082)
 * cqlsh: add unit tests (CASSANDRA-3920)
 * fix default bloom_filter_fp_chance for LeveledCompactionStrategy (CASSANDRA-5093)
Merged from 1.1:
 * add validation for get_range_slices with start_key and end_token (CASSANDRA-5089)


1.2.0-rc2
 * fix nodetool ownership display with vnodes (CASSANDRA-5065)
 * cqlsh: add DESCRIBE KEYSPACES command (CASSANDRA-5060)
 * Fix potential infinite loop when reloading CFS (CASSANDRA-5064)
 * Fix SimpleAuthorizer example (CASSANDRA-5072)
 * cqlsh: force CL.ONE for tracing and system.schema* queries (CASSANDRA-5070)
 * Includes cassandra-shuffle in the debian package (CASSANDRA-5058)
Merged from 1.1:
 * fix multithreaded compaction deadlock (CASSANDRA-4492)
 * fix temporarily missing schema after upgrade from pre-1.1.5 (CASSANDRA-5061)
 * Fix ALTER TABLE overriding compression options with defaults
   (CASSANDRA-4996, 5066)
 * fix specifying and altering crc_check_chance (CASSANDRA-5053)
 * fix Murmur3Partitioner ownership% calculation (CASSANDRA-5076)
 * Don't expire columns sooner than they should in 2ndary indexes (CASSANDRA-5079)


1.2-rc1
 * rename rpc_timeout settings to request_timeout (CASSANDRA-5027)
 * add BF with 0.1 FP to LCS by default (CASSANDRA-5029)
 * Fix preparing insert queries (CASSANDRA-5016)
 * Fix preparing queries with counter increment (CASSANDRA-5022)
 * Fix preparing updates with collections (CASSANDRA-5017)
 * Don't generate UUID based on other node address (CASSANDRA-5002)
 * Fix message when trying to alter a clustering key type (CASSANDRA-5012)
 * Update IAuthenticator to match the new IAuthorizer (CASSANDRA-5003)
 * Fix inserting only a key in CQL3 (CASSANDRA-5040)
 * Fix CQL3 token() function when used with strings (CASSANDRA-5050)
Merged from 1.1:
 * reduce log spam from invalid counter shards (CASSANDRA-5026)
 * Improve schema propagation performance (CASSANDRA-5025)
 * Fix for IndexHelper.IndexFor throws OOB Exception (CASSANDRA-5030)
 * cqlsh: make it possible to describe thrift CFs (CASSANDRA-4827)
 * cqlsh: fix timestamp formatting on some platforms (CASSANDRA-5046)


1.2-beta3
 * make consistency level configurable in cqlsh (CASSANDRA-4829)
 * fix cqlsh rendering of blob fields (CASSANDRA-4970)
 * fix cqlsh DESCRIBE command (CASSANDRA-4913)
 * save truncation position in system table (CASSANDRA-4906)
 * Move CompressionMetadata off-heap (CASSANDRA-4937)
 * allow CLI to GET cql3 columnfamily data (CASSANDRA-4924)
 * Fix rare race condition in getExpireTimeForEndpoint (CASSANDRA-4402)
 * acquire references to overlapping sstables during compaction so bloom filter
   doesn't get free'd prematurely (CASSANDRA-4934)
 * Don't share slice query filter in CQL3 SelectStatement (CASSANDRA-4928)
 * Separate tracing from Log4J (CASSANDRA-4861)
 * Exclude gcable tombstones from merkle-tree computation (CASSANDRA-4905)
 * Better printing of AbstractBounds for tracing (CASSANDRA-4931)
 * Optimize mostRecentTombstone check in CC.collectAllData (CASSANDRA-4883)
 * Change stream session ID to UUID to avoid collision from same node (CASSANDRA-4813)
 * Use Stats.db when bulk loading if present (CASSANDRA-4957)
 * Skip repair on system_trace and keyspaces with RF=1 (CASSANDRA-4956)
 * (cql3) Remove arbitrary SELECT limit (CASSANDRA-4918)
 * Correctly handle prepared operation on collections (CASSANDRA-4945)
 * Fix CQL3 LIMIT (CASSANDRA-4877)
 * Fix Stress for CQL3 (CASSANDRA-4979)
 * Remove cassandra specific exceptions from JMX interface (CASSANDRA-4893)
 * (CQL3) Force using ALLOW FILTERING on potentially inefficient queries (CASSANDRA-4915)
 * (cql3) Fix adding column when the table has collections (CASSANDRA-4982)
 * (cql3) Fix allowing collections with compact storage (CASSANDRA-4990)
 * (cql3) Refuse ttl/writetime function on collections (CASSANDRA-4992)
 * Replace IAuthority with new IAuthorizer (CASSANDRA-4874)
 * clqsh: fix KEY pseudocolumn escaping when describing Thrift tables
   in CQL3 mode (CASSANDRA-4955)
 * add basic authentication support for Pig CassandraStorage (CASSANDRA-3042)
 * fix CQL2 ALTER TABLE compaction_strategy_class altering (CASSANDRA-4965)
Merged from 1.1:
 * Fall back to old describe_splits if d_s_ex is not available (CASSANDRA-4803)
 * Improve error reporting when streaming ranges fail (CASSANDRA-5009)
 * Fix cqlsh timestamp formatting of timezone info (CASSANDRA-4746)
 * Fix assertion failure with leveled compaction (CASSANDRA-4799)
 * Check for null end_token in get_range_slice (CASSANDRA-4804)
 * Remove all remnants of removed nodes (CASSANDRA-4840)
 * Add aut-reloading of the log4j file in debian package (CASSANDRA-4855)
 * Fix estimated row cache entry size (CASSANDRA-4860)
 * reset getRangeSlice filter after finishing a row for get_paged_slice
   (CASSANDRA-4919)
 * expunge row cache post-truncate (CASSANDRA-4940)
 * Allow static CF definition with compact storage (CASSANDRA-4910)
 * Fix endless loop/compaction of schema_* CFs due to broken timestamps (CASSANDRA-4880)
 * Fix 'wrong class type' assertion in CounterColumn (CASSANDRA-4976)


1.2-beta2
 * fp rate of 1.0 disables BF entirely; LCS defaults to 1.0 (CASSANDRA-4876)
 * off-heap bloom filters for row keys (CASSANDRA_4865)
 * add extension point for sstable components (CASSANDRA-4049)
 * improve tracing output (CASSANDRA-4852, 4862)
 * make TRACE verb droppable (CASSANDRA-4672)
 * fix BulkLoader recognition of CQL3 columnfamilies (CASSANDRA-4755)
 * Sort commitlog segments for replay by id instead of mtime (CASSANDRA-4793)
 * Make hint delivery asynchronous (CASSANDRA-4761)
 * Pluggable Thrift transport factories for CLI and cqlsh (CASSANDRA-4609, 4610)
 * cassandra-cli: allow Double value type to be inserted to a column (CASSANDRA-4661)
 * Add ability to use custom TServerFactory implementations (CASSANDRA-4608)
 * optimize batchlog flushing to skip successful batches (CASSANDRA-4667)
 * include metadata for system keyspace itself in schema tables (CASSANDRA-4416)
 * add check to PropertyFileSnitch to verify presence of location for
   local node (CASSANDRA-4728)
 * add PBSPredictor consistency modeler (CASSANDRA-4261)
 * remove vestiges of Thrift unframed mode (CASSANDRA-4729)
 * optimize single-row PK lookups (CASSANDRA-4710)
 * adjust blockFor calculation to account for pending ranges due to node
   movement (CASSANDRA-833)
 * Change CQL version to 3.0.0 and stop accepting 3.0.0-beta1 (CASSANDRA-4649)
 * (CQL3) Make prepared statement global instead of per connection
   (CASSANDRA-4449)
 * Fix scrubbing of CQL3 created tables (CASSANDRA-4685)
 * (CQL3) Fix validation when using counter and regular columns in the same
   table (CASSANDRA-4706)
 * Fix bug starting Cassandra with simple authentication (CASSANDRA-4648)
 * Add support for batchlog in CQL3 (CASSANDRA-4545, 4738)
 * Add support for multiple column family outputs in CFOF (CASSANDRA-4208)
 * Support repairing only the local DC nodes (CASSANDRA-4747)
 * Use rpc_address for binary protocol and change default port (CASSANDRA-4751)
 * Fix use of collections in prepared statements (CASSANDRA-4739)
 * Store more information into peers table (CASSANDRA-4351, 4814)
 * Configurable bucket size for size tiered compaction (CASSANDRA-4704)
 * Run leveled compaction in parallel (CASSANDRA-4310)
 * Fix potential NPE during CFS reload (CASSANDRA-4786)
 * Composite indexes may miss results (CASSANDRA-4796)
 * Move consistency level to the protocol level (CASSANDRA-4734, 4824)
 * Fix Subcolumn slice ends not respected (CASSANDRA-4826)
 * Fix Assertion error in cql3 select (CASSANDRA-4783)
 * Fix list prepend logic (CQL3) (CASSANDRA-4835)
 * Add booleans as literals in CQL3 (CASSANDRA-4776)
 * Allow renaming PK columns in CQL3 (CASSANDRA-4822)
 * Fix binary protocol NEW_NODE event (CASSANDRA-4679)
 * Fix potential infinite loop in tombstone compaction (CASSANDRA-4781)
 * Remove system tables accounting from schema (CASSANDRA-4850)
 * (cql3) Force provided columns in clustering key order in
   'CLUSTERING ORDER BY' (CASSANDRA-4881)
 * Fix composite index bug (CASSANDRA-4884)
 * Fix short read protection for CQL3 (CASSANDRA-4882)
 * Add tracing support to the binary protocol (CASSANDRA-4699)
 * (cql3) Don't allow prepared marker inside collections (CASSANDRA-4890)
 * Re-allow order by on non-selected columns (CASSANDRA-4645)
 * Bug when composite index is created in a table having collections (CASSANDRA-4909)
 * log index scan subject in CompositesSearcher (CASSANDRA-4904)
Merged from 1.1:
 * add get[Row|Key]CacheEntries to CacheServiceMBean (CASSANDRA-4859)
 * fix get_paged_slice to wrap to next row correctly (CASSANDRA-4816)
 * fix indexing empty column values (CASSANDRA-4832)
 * allow JdbcDate to compose null Date objects (CASSANDRA-4830)
 * fix possible stackoverflow when compacting 1000s of sstables
   (CASSANDRA-4765)
 * fix wrong leveled compaction progress calculation (CASSANDRA-4807)
 * add a close() method to CRAR to prevent leaking file descriptors (CASSANDRA-4820)
 * fix potential infinite loop in get_count (CASSANDRA-4833)
 * fix compositeType.{get/from}String methods (CASSANDRA-4842)
 * (CQL) fix CREATE COLUMNFAMILY permissions check (CASSANDRA-4864)
 * Fix DynamicCompositeType same type comparison (CASSANDRA-4711)
 * Fix duplicate SSTable reference when stream session failed (CASSANDRA-3306)
 * Allow static CF definition with compact storage (CASSANDRA-4910)
 * Fix endless loop/compaction of schema_* CFs due to broken timestamps (CASSANDRA-4880)
 * Fix 'wrong class type' assertion in CounterColumn (CASSANDRA-4976)


1.2-beta1
 * add atomic_batch_mutate (CASSANDRA-4542, -4635)
 * increase default max_hint_window_in_ms to 3h (CASSANDRA-4632)
 * include message initiation time to replicas so they can more
   accurately drop timed-out requests (CASSANDRA-2858)
 * fix clientutil.jar dependencies (CASSANDRA-4566)
 * optimize WriteResponse (CASSANDRA-4548)
 * new metrics (CASSANDRA-4009)
 * redesign KEYS indexes to avoid read-before-write (CASSANDRA-2897)
 * debug tracing (CASSANDRA-1123)
 * parallelize row cache loading (CASSANDRA-4282)
 * Make compaction, flush JBOD-aware (CASSANDRA-4292)
 * run local range scans on the read stage (CASSANDRA-3687)
 * clean up ioexceptions (CASSANDRA-2116)
 * add disk_failure_policy (CASSANDRA-2118)
 * Introduce new json format with row level deletion (CASSANDRA-4054)
 * remove redundant "name" column from schema_keyspaces (CASSANDRA-4433)
 * improve "nodetool ring" handling of multi-dc clusters (CASSANDRA-3047)
 * update NTS calculateNaturalEndpoints to be O(N log N) (CASSANDRA-3881)
 * split up rpc timeout by operation type (CASSANDRA-2819)
 * rewrite key cache save/load to use only sequential i/o (CASSANDRA-3762)
 * update MS protocol with a version handshake + broadcast address id
   (CASSANDRA-4311)
 * multithreaded hint replay (CASSANDRA-4189)
 * add inter-node message compression (CASSANDRA-3127)
 * remove COPP (CASSANDRA-2479)
 * Track tombstone expiration and compact when tombstone content is
   higher than a configurable threshold, default 20% (CASSANDRA-3442, 4234)
 * update MurmurHash to version 3 (CASSANDRA-2975)
 * (CLI) track elapsed time for `delete' operation (CASSANDRA-4060)
 * (CLI) jline version is bumped to 1.0 to properly  support
   'delete' key function (CASSANDRA-4132)
 * Save IndexSummary into new SSTable 'Summary' component (CASSANDRA-2392, 4289)
 * Add support for range tombstones (CASSANDRA-3708)
 * Improve MessagingService efficiency (CASSANDRA-3617)
 * Avoid ID conflicts from concurrent schema changes (CASSANDRA-3794)
 * Set thrift HSHA server thread limit to unlimited by default (CASSANDRA-4277)
 * Avoids double serialization of CF id in RowMutation messages
   (CASSANDRA-4293)
 * stream compressed sstables directly with java nio (CASSANDRA-4297)
 * Support multiple ranges in SliceQueryFilter (CASSANDRA-3885)
 * Add column metadata to system column families (CASSANDRA-4018)
 * (cql3) Always use composite types by default (CASSANDRA-4329)
 * (cql3) Add support for set, map and list (CASSANDRA-3647)
 * Validate date type correctly (CASSANDRA-4441)
 * (cql3) Allow definitions with only a PK (CASSANDRA-4361)
 * (cql3) Add support for row key composites (CASSANDRA-4179)
 * improve DynamicEndpointSnitch by using reservoir sampling (CASSANDRA-4038)
 * (cql3) Add support for 2ndary indexes (CASSANDRA-3680)
 * (cql3) fix defining more than one PK to be invalid (CASSANDRA-4477)
 * remove schema agreement checking from all external APIs (Thrift, CQL and CQL3) (CASSANDRA-4487)
 * add Murmur3Partitioner and make it default for new installations (CASSANDRA-3772, 4621)
 * (cql3) update pseudo-map syntax to use map syntax (CASSANDRA-4497)
 * Finer grained exceptions hierarchy and provides error code with exceptions (CASSANDRA-3979)
 * Adds events push to binary protocol (CASSANDRA-4480)
 * Rewrite nodetool help (CASSANDRA-2293)
 * Make CQL3 the default for CQL (CASSANDRA-4640)
 * update stress tool to be able to use CQL3 (CASSANDRA-4406)
 * Accept all thrift update on CQL3 cf but don't expose their metadata (CASSANDRA-4377)
 * Replace Throttle with Guava's RateLimiter for HintedHandOff (CASSANDRA-4541)
 * fix counter add/get using CQL2 and CQL3 in stress tool (CASSANDRA-4633)
 * Add sstable count per level to cfstats (CASSANDRA-4537)
 * (cql3) Add ALTER KEYSPACE statement (CASSANDRA-4611)
 * (cql3) Allow defining default consistency levels (CASSANDRA-4448)
 * (cql3) Fix queries using LIMIT missing results (CASSANDRA-4579)
 * fix cross-version gossip messaging (CASSANDRA-4576)
 * added inet data type (CASSANDRA-4627)


1.1.6
 * Wait for writes on synchronous read digest mismatch (CASSANDRA-4792)
 * fix commitlog replay for nanotime-infected sstables (CASSANDRA-4782)
 * preflight check ttl for maximum of 20 years (CASSANDRA-4771)
 * (Pig) fix widerow input with single column rows (CASSANDRA-4789)
 * Fix HH to compact with correct gcBefore, which avoids wiping out
   undelivered hints (CASSANDRA-4772)
 * LCS will merge up to 32 L0 sstables as intended (CASSANDRA-4778)
 * NTS will default unconfigured DC replicas to zero (CASSANDRA-4675)
 * use default consistency level in counter validation if none is
   explicitly provide (CASSANDRA-4700)
 * Improve IAuthority interface by introducing fine-grained
   access permissions and grant/revoke commands (CASSANDRA-4490, 4644)
 * fix assumption error in CLI when updating/describing keyspace
   (CASSANDRA-4322)
 * Adds offline sstablescrub to debian packaging (CASSANDRA-4642)
 * Automatic fixing of overlapping leveled sstables (CASSANDRA-4644)
 * fix error when using ORDER BY with extended selections (CASSANDRA-4689)
 * (CQL3) Fix validation for IN queries for non-PK cols (CASSANDRA-4709)
 * fix re-created keyspace disappering after 1.1.5 upgrade
   (CASSANDRA-4698, 4752)
 * (CLI) display elapsed time in 2 fraction digits (CASSANDRA-3460)
 * add authentication support to sstableloader (CASSANDRA-4712)
 * Fix CQL3 'is reversed' logic (CASSANDRA-4716, 4759)
 * (CQL3) Don't return ReversedType in result set metadata (CASSANDRA-4717)
 * Backport adding AlterKeyspace statement (CASSANDRA-4611)
 * (CQL3) Correcty accept upper-case data types (CASSANDRA-4770)
 * Add binary protocol events for schema changes (CASSANDRA-4684)
Merged from 1.0:
 * Switch from NBHM to CHM in MessagingService's callback map, which
   prevents OOM in long-running instances (CASSANDRA-4708)


1.1.5
 * add SecondaryIndex.reload API (CASSANDRA-4581)
 * use millis + atomicint for commitlog segment creation instead of
   nanotime, which has issues under some hypervisors (CASSANDRA-4601)
 * fix FD leak in slice queries (CASSANDRA-4571)
 * avoid recursion in leveled compaction (CASSANDRA-4587)
 * increase stack size under Java7 to 180K
 * Log(info) schema changes (CASSANDRA-4547)
 * Change nodetool setcachecapcity to manipulate global caches (CASSANDRA-4563)
 * (cql3) fix setting compaction strategy (CASSANDRA-4597)
 * fix broken system.schema_* timestamps on system startup (CASSANDRA-4561)
 * fix wrong skip of cache saving (CASSANDRA-4533)
 * Avoid NPE when lost+found is in data dir (CASSANDRA-4572)
 * Respect five-minute flush moratorium after initial CL replay (CASSANDRA-4474)
 * Adds ntp as recommended in debian packaging (CASSANDRA-4606)
 * Configurable transport in CF Record{Reader|Writer} (CASSANDRA-4558)
 * (cql3) fix potential NPE with both equal and unequal restriction (CASSANDRA-4532)
 * (cql3) improves ORDER BY validation (CASSANDRA-4624)
 * Fix potential deadlock during counter writes (CASSANDRA-4578)
 * Fix cql error with ORDER BY when using IN (CASSANDRA-4612)
Merged from 1.0:
 * increase Xss to 160k to accomodate latest 1.6 JVMs (CASSANDRA-4602)
 * fix toString of hint destination tokens (CASSANDRA-4568)
 * Fix multiple values for CurrentLocal NodeID (CASSANDRA-4626)


1.1.4
 * fix offline scrub to catch >= out of order rows (CASSANDRA-4411)
 * fix cassandra-env.sh on RHEL and other non-dash-based systems
   (CASSANDRA-4494)
Merged from 1.0:
 * (Hadoop) fix setting key length for old-style mapred api (CASSANDRA-4534)
 * (Hadoop) fix iterating through a resultset consisting entirely
   of tombstoned rows (CASSANDRA-4466)


1.1.3
 * (cqlsh) add COPY TO (CASSANDRA-4434)
 * munmap commitlog segments before rename (CASSANDRA-4337)
 * (JMX) rename getRangeKeySample to sampleKeyRange to avoid returning
   multi-MB results as an attribute (CASSANDRA-4452)
 * flush based on data size, not throughput; overwritten columns no
   longer artificially inflate liveRatio (CASSANDRA-4399)
 * update default commitlog segment size to 32MB and total commitlog
   size to 32/1024 MB for 32/64 bit JVMs, respectively (CASSANDRA-4422)
 * avoid using global partitioner to estimate ranges in index sstables
   (CASSANDRA-4403)
 * restore pre-CASSANDRA-3862 approach to removing expired tombstones
   from row cache during compaction (CASSANDRA-4364)
 * (stress) support for CQL prepared statements (CASSANDRA-3633)
 * Correctly catch exception when Snappy cannot be loaded (CASSANDRA-4400)
 * (cql3) Support ORDER BY when IN condition is given in WHERE clause (CASSANDRA-4327)
 * (cql3) delete "component_index" column on DROP TABLE call (CASSANDRA-4420)
 * change nanoTime() to currentTimeInMillis() in schema related code (CASSANDRA-4432)
 * add a token generation tool (CASSANDRA-3709)
 * Fix LCS bug with sstable containing only 1 row (CASSANDRA-4411)
 * fix "Can't Modify Index Name" problem on CF update (CASSANDRA-4439)
 * Fix assertion error in getOverlappingSSTables during repair (CASSANDRA-4456)
 * fix nodetool's setcompactionthreshold command (CASSANDRA-4455)
 * Ensure compacted files are never used, to avoid counter overcount (CASSANDRA-4436)
Merged from 1.0:
 * Push the validation of secondary index values to the SecondaryIndexManager (CASSANDRA-4240)
 * allow dropping columns shadowed by not-yet-expired supercolumn or row
   tombstones in PrecompactedRow (CASSANDRA-4396)


1.1.2
 * Fix cleanup not deleting index entries (CASSANDRA-4379)
 * Use correct partitioner when saving + loading caches (CASSANDRA-4331)
 * Check schema before trying to export sstable (CASSANDRA-2760)
 * Raise a meaningful exception instead of NPE when PFS encounters
   an unconfigured node + no default (CASSANDRA-4349)
 * fix bug in sstable blacklisting with LCS (CASSANDRA-4343)
 * LCS no longer promotes tiny sstables out of L0 (CASSANDRA-4341)
 * skip tombstones during hint replay (CASSANDRA-4320)
 * fix NPE in compactionstats (CASSANDRA-4318)
 * enforce 1m min keycache for auto (CASSANDRA-4306)
 * Have DeletedColumn.isMFD always return true (CASSANDRA-4307)
 * (cql3) exeption message for ORDER BY constraints said primary filter can be
    an IN clause, which is misleading (CASSANDRA-4319)
 * (cql3) Reject (not yet supported) creation of 2ndardy indexes on tables with
   composite primary keys (CASSANDRA-4328)
 * Set JVM stack size to 160k for java 7 (CASSANDRA-4275)
 * cqlsh: add COPY command to load data from CSV flat files (CASSANDRA-4012)
 * CFMetaData.fromThrift to throw ConfigurationException upon error (CASSANDRA-4353)
 * Use CF comparator to sort indexed columns in SecondaryIndexManager
   (CASSANDRA-4365)
 * add strategy_options to the KSMetaData.toString() output (CASSANDRA-4248)
 * (cql3) fix range queries containing unqueried results (CASSANDRA-4372)
 * (cql3) allow updating column_alias types (CASSANDRA-4041)
 * (cql3) Fix deletion bug (CASSANDRA-4193)
 * Fix computation of overlapping sstable for leveled compaction (CASSANDRA-4321)
 * Improve scrub and allow to run it offline (CASSANDRA-4321)
 * Fix assertionError in StorageService.bulkLoad (CASSANDRA-4368)
 * (cqlsh) add option to authenticate to a keyspace at startup (CASSANDRA-4108)
 * (cqlsh) fix ASSUME functionality (CASSANDRA-4352)
 * Fix ColumnFamilyRecordReader to not return progress > 100% (CASSANDRA-3942)
Merged from 1.0:
 * Set gc_grace on index CF to 0 (CASSANDRA-4314)


1.1.1
 * add populate_io_cache_on_flush option (CASSANDRA-2635)
 * allow larger cache capacities than 2GB (CASSANDRA-4150)
 * add getsstables command to nodetool (CASSANDRA-4199)
 * apply parent CF compaction settings to secondary index CFs (CASSANDRA-4280)
 * preserve commitlog size cap when recycling segments at startup
   (CASSANDRA-4201)
 * (Hadoop) fix split generation regression (CASSANDRA-4259)
 * ignore min/max compactions settings in LCS, while preserving
   behavior that min=max=0 disables autocompaction (CASSANDRA-4233)
 * log number of rows read from saved cache (CASSANDRA-4249)
 * calculate exact size required for cleanup operations (CASSANDRA-1404)
 * avoid blocking additional writes during flush when the commitlog
   gets behind temporarily (CASSANDRA-1991)
 * enable caching on index CFs based on data CF cache setting (CASSANDRA-4197)
 * warn on invalid replication strategy creation options (CASSANDRA-4046)
 * remove [Freeable]Memory finalizers (CASSANDRA-4222)
 * include tombstone size in ColumnFamily.size, which can prevent OOM
   during sudden mass delete operations by yielding a nonzero liveRatio
   (CASSANDRA-3741)
 * Open 1 sstableScanner per level for leveled compaction (CASSANDRA-4142)
 * Optimize reads when row deletion timestamps allow us to restrict
   the set of sstables we check (CASSANDRA-4116)
 * add support for commitlog archiving and point-in-time recovery
   (CASSANDRA-3690)
 * avoid generating redundant compaction tasks during streaming
   (CASSANDRA-4174)
 * add -cf option to nodetool snapshot, and takeColumnFamilySnapshot to
   StorageService mbean (CASSANDRA-556)
 * optimize cleanup to drop entire sstables where possible (CASSANDRA-4079)
 * optimize truncate when autosnapshot is disabled (CASSANDRA-4153)
 * update caches to use byte[] keys to reduce memory overhead (CASSANDRA-3966)
 * add column limit to cli (CASSANDRA-3012, 4098)
 * clean up and optimize DataOutputBuffer, used by CQL compression and
   CompositeType (CASSANDRA-4072)
 * optimize commitlog checksumming (CASSANDRA-3610)
 * identify and blacklist corrupted SSTables from future compactions
   (CASSANDRA-2261)
 * Move CfDef and KsDef validation out of thrift (CASSANDRA-4037)
 * Expose API to repair a user provided range (CASSANDRA-3912)
 * Add way to force the cassandra-cli to refresh its schema (CASSANDRA-4052)
 * Avoid having replicate on write tasks stacking up at CL.ONE (CASSANDRA-2889)
 * (cql3) Backwards compatibility for composite comparators in non-cql3-aware
   clients (CASSANDRA-4093)
 * (cql3) Fix order by for reversed queries (CASSANDRA-4160)
 * (cql3) Add ReversedType support (CASSANDRA-4004)
 * (cql3) Add timeuuid type (CASSANDRA-4194)
 * (cql3) Minor fixes (CASSANDRA-4185)
 * (cql3) Fix prepared statement in BATCH (CASSANDRA-4202)
 * (cql3) Reduce the list of reserved keywords (CASSANDRA-4186)
 * (cql3) Move max/min compaction thresholds to compaction strategy options
   (CASSANDRA-4187)
 * Fix exception during move when localhost is the only source (CASSANDRA-4200)
 * (cql3) Allow paging through non-ordered partitioner results (CASSANDRA-3771)
 * (cql3) Fix drop index (CASSANDRA-4192)
 * (cql3) Don't return range ghosts anymore (CASSANDRA-3982)
 * fix re-creating Keyspaces/ColumnFamilies with the same name as dropped
   ones (CASSANDRA-4219)
 * fix SecondaryIndex LeveledManifest save upon snapshot (CASSANDRA-4230)
 * fix missing arrayOffset in FBUtilities.hash (CASSANDRA-4250)
 * (cql3) Add name of parameters in CqlResultSet (CASSANDRA-4242)
 * (cql3) Correctly validate order by queries (CASSANDRA-4246)
 * rename stress to cassandra-stress for saner packaging (CASSANDRA-4256)
 * Fix exception on colum metadata with non-string comparator (CASSANDRA-4269)
 * Check for unknown/invalid compression options (CASSANDRA-4266)
 * (cql3) Adds simple access to column timestamp and ttl (CASSANDRA-4217)
 * (cql3) Fix range queries with secondary indexes (CASSANDRA-4257)
 * Better error messages from improper input in cli (CASSANDRA-3865)
 * Try to stop all compaction upon Keyspace or ColumnFamily drop (CASSANDRA-4221)
 * (cql3) Allow keyspace properties to contain hyphens (CASSANDRA-4278)
 * (cql3) Correctly validate keyspace access in create table (CASSANDRA-4296)
 * Avoid deadlock in migration stage (CASSANDRA-3882)
 * Take supercolumn names and deletion info into account in memtable throughput
   (CASSANDRA-4264)
 * Add back backward compatibility for old style replication factor (CASSANDRA-4294)
 * Preserve compatibility with pre-1.1 index queries (CASSANDRA-4262)
Merged from 1.0:
 * Fix super columns bug where cache is not updated (CASSANDRA-4190)
 * fix maxTimestamp to include row tombstones (CASSANDRA-4116)
 * (CLI) properly handle quotes in create/update keyspace commands (CASSANDRA-4129)
 * Avoids possible deadlock during bootstrap (CASSANDRA-4159)
 * fix stress tool that hangs forever on timeout or error (CASSANDRA-4128)
 * stress tool to return appropriate exit code on failure (CASSANDRA-4188)
 * fix compaction NPE when out of disk space and assertions disabled
   (CASSANDRA-3985)
 * synchronize LCS getEstimatedTasks to avoid CME (CASSANDRA-4255)
 * ensure unique streaming session id's (CASSANDRA-4223)
 * kick off background compaction when min/max thresholds change
   (CASSANDRA-4279)
 * improve ability of STCS.getBuckets to deal with 100s of 1000s of
   sstables, such as when convertinb back from LCS (CASSANDRA-4287)
 * Oversize integer in CQL throws NumberFormatException (CASSANDRA-4291)
 * fix 1.0.x node join to mixed version cluster, other nodes >= 1.1 (CASSANDRA-4195)
 * Fix LCS splitting sstable base on uncompressed size (CASSANDRA-4419)
 * Push the validation of secondary index values to the SecondaryIndexManager (CASSANDRA-4240)
 * Don't purge columns during upgradesstables (CASSANDRA-4462)
 * Make cqlsh work with piping (CASSANDRA-4113)
 * Validate arguments for nodetool decommission (CASSANDRA-4061)
 * Report thrift status in nodetool info (CASSANDRA-4010)


1.1.0-final
 * average a reduced liveRatio estimate with the previous one (CASSANDRA-4065)
 * Allow KS and CF names up to 48 characters (CASSANDRA-4157)
 * fix stress build (CASSANDRA-4140)
 * add time remaining estimate to nodetool compactionstats (CASSANDRA-4167)
 * (cql) fix NPE in cql3 ALTER TABLE (CASSANDRA-4163)
 * (cql) Add support for CL.TWO and CL.THREE in CQL (CASSANDRA-4156)
 * (cql) Fix type in CQL3 ALTER TABLE preventing update (CASSANDRA-4170)
 * (cql) Throw invalid exception from CQL3 on obsolete options (CASSANDRA-4171)
 * (cqlsh) fix recognizing uppercase SELECT keyword (CASSANDRA-4161)
 * Pig: wide row support (CASSANDRA-3909)
Merged from 1.0:
 * avoid streaming empty files with bulk loader if sstablewriter errors out
   (CASSANDRA-3946)


1.1-rc1
 * Include stress tool in binary builds (CASSANDRA-4103)
 * (Hadoop) fix wide row iteration when last row read was deleted
   (CASSANDRA-4154)
 * fix read_repair_chance to really default to 0.1 in the cli (CASSANDRA-4114)
 * Adds caching and bloomFilterFpChange to CQL options (CASSANDRA-4042)
 * Adds posibility to autoconfigure size of the KeyCache (CASSANDRA-4087)
 * fix KEYS index from skipping results (CASSANDRA-3996)
 * Remove sliced_buffer_size_in_kb dead option (CASSANDRA-4076)
 * make loadNewSStable preserve sstable version (CASSANDRA-4077)
 * Respect 1.0 cache settings as much as possible when upgrading
   (CASSANDRA-4088)
 * relax path length requirement for sstable files when upgrading on
   non-Windows platforms (CASSANDRA-4110)
 * fix terminination of the stress.java when errors were encountered
   (CASSANDRA-4128)
 * Move CfDef and KsDef validation out of thrift (CASSANDRA-4037)
 * Fix get_paged_slice (CASSANDRA-4136)
 * CQL3: Support slice with exclusive start and stop (CASSANDRA-3785)
Merged from 1.0:
 * support PropertyFileSnitch in bulk loader (CASSANDRA-4145)
 * add auto_snapshot option allowing disabling snapshot before drop/truncate
   (CASSANDRA-3710)
 * allow short snitch names (CASSANDRA-4130)


1.1-beta2
 * rename loaded sstables to avoid conflicts with local snapshots
   (CASSANDRA-3967)
 * start hint replay as soon as FD notifies that the target is back up
   (CASSANDRA-3958)
 * avoid unproductive deserializing of cached rows during compaction
   (CASSANDRA-3921)
 * fix concurrency issues with CQL keyspace creation (CASSANDRA-3903)
 * Show Effective Owership via Nodetool ring <keyspace> (CASSANDRA-3412)
 * Update ORDER BY syntax for CQL3 (CASSANDRA-3925)
 * Fix BulkRecordWriter to not throw NPE if reducer gets no map data from Hadoop (CASSANDRA-3944)
 * Fix bug with counters in super columns (CASSANDRA-3821)
 * Remove deprecated merge_shard_chance (CASSANDRA-3940)
 * add a convenient way to reset a node's schema (CASSANDRA-2963)
 * fix for intermittent SchemaDisagreementException (CASSANDRA-3884)
 * CLI `list <CF>` to limit number of columns and their order (CASSANDRA-3012)
 * ignore deprecated KsDef/CfDef/ColumnDef fields in native schema (CASSANDRA-3963)
 * CLI to report when unsupported column_metadata pair was given (CASSANDRA-3959)
 * reincarnate removed and deprecated KsDef/CfDef attributes (CASSANDRA-3953)
 * Fix race between writes and read for cache (CASSANDRA-3862)
 * perform static initialization of StorageProxy on start-up (CASSANDRA-3797)
 * support trickling fsync() on writes (CASSANDRA-3950)
 * expose counters for unavailable/timeout exceptions given to thrift clients (CASSANDRA-3671)
 * avoid quadratic startup time in LeveledManifest (CASSANDRA-3952)
 * Add type information to new schema_ columnfamilies and remove thrift
   serialization for schema (CASSANDRA-3792)
 * add missing column validator options to the CLI help (CASSANDRA-3926)
 * skip reading saved key cache if CF's caching strategy is NONE or ROWS_ONLY (CASSANDRA-3954)
 * Unify migration code (CASSANDRA-4017)
Merged from 1.0:
 * cqlsh: guess correct version of Python for Arch Linux (CASSANDRA-4090)
 * (CLI) properly handle quotes in create/update keyspace commands (CASSANDRA-4129)
 * Avoids possible deadlock during bootstrap (CASSANDRA-4159)
 * fix stress tool that hangs forever on timeout or error (CASSANDRA-4128)
 * Fix super columns bug where cache is not updated (CASSANDRA-4190)
 * stress tool to return appropriate exit code on failure (CASSANDRA-4188)


1.0.9
 * improve index sampling performance (CASSANDRA-4023)
 * always compact away deleted hints immediately after handoff (CASSANDRA-3955)
 * delete hints from dropped ColumnFamilies on handoff instead of
   erroring out (CASSANDRA-3975)
 * add CompositeType ref to the CLI doc for create/update column family (CASSANDRA-3980)
 * Pig: support Counter ColumnFamilies (CASSANDRA-3973)
 * Pig: Composite column support (CASSANDRA-3684)
 * Avoid NPE during repair when a keyspace has no CFs (CASSANDRA-3988)
 * Fix division-by-zero error on get_slice (CASSANDRA-4000)
 * don't change manifest level for cleanup, scrub, and upgradesstables
   operations under LeveledCompactionStrategy (CASSANDRA-3989, 4112)
 * fix race leading to super columns assertion failure (CASSANDRA-3957)
 * fix NPE on invalid CQL delete command (CASSANDRA-3755)
 * allow custom types in CLI's assume command (CASSANDRA-4081)
 * fix totalBytes count for parallel compactions (CASSANDRA-3758)
 * fix intermittent NPE in get_slice (CASSANDRA-4095)
 * remove unnecessary asserts in native code interfaces (CASSANDRA-4096)
 * Validate blank keys in CQL to avoid assertion errors (CASSANDRA-3612)
 * cqlsh: fix bad decoding of some column names (CASSANDRA-4003)
 * cqlsh: fix incorrect padding with unicode chars (CASSANDRA-4033)
 * Fix EC2 snitch incorrectly reporting region (CASSANDRA-4026)
 * Shut down thrift during decommission (CASSANDRA-4086)
 * Expose nodetool cfhistograms for 2ndary indexes (CASSANDRA-4063)
Merged from 0.8:
 * Fix ConcurrentModificationException in gossiper (CASSANDRA-4019)


1.1-beta1
 * (cqlsh)
   + add SOURCE and CAPTURE commands, and --file option (CASSANDRA-3479)
   + add ALTER COLUMNFAMILY WITH (CASSANDRA-3523)
   + bundle Python dependencies with Cassandra (CASSANDRA-3507)
   + added to Debian package (CASSANDRA-3458)
   + display byte data instead of erroring out on decode failure
     (CASSANDRA-3874)
 * add nodetool rebuild_index (CASSANDRA-3583)
 * add nodetool rangekeysample (CASSANDRA-2917)
 * Fix streaming too much data during move operations (CASSANDRA-3639)
 * Nodetool and CLI connect to localhost by default (CASSANDRA-3568)
 * Reduce memory used by primary index sample (CASSANDRA-3743)
 * (Hadoop) separate input/output configurations (CASSANDRA-3197, 3765)
 * avoid returning internal Cassandra classes over JMX (CASSANDRA-2805)
 * add row-level isolation via SnapTree (CASSANDRA-2893)
 * Optimize key count estimation when opening sstable on startup
   (CASSANDRA-2988)
 * multi-dc replication optimization supporting CL > ONE (CASSANDRA-3577)
 * add command to stop compactions (CASSANDRA-1740, 3566, 3582)
 * multithreaded streaming (CASSANDRA-3494)
 * removed in-tree redhat spec (CASSANDRA-3567)
 * "defragment" rows for name-based queries under STCS, again (CASSANDRA-2503)
 * Recycle commitlog segments for improved performance
   (CASSANDRA-3411, 3543, 3557, 3615)
 * update size-tiered compaction to prioritize small tiers (CASSANDRA-2407)
 * add message expiration logic to OutboundTcpConnection (CASSANDRA-3005)
 * off-heap cache to use sun.misc.Unsafe instead of JNA (CASSANDRA-3271)
 * EACH_QUORUM is only supported for writes (CASSANDRA-3272)
 * replace compactionlock use in schema migration by checking CFS.isValid
   (CASSANDRA-3116)
 * recognize that "SELECT first ... *" isn't really "SELECT *" (CASSANDRA-3445)
 * Use faster bytes comparison (CASSANDRA-3434)
 * Bulk loader is no longer a fat client, (HADOOP) bulk load output format
   (CASSANDRA-3045)
 * (Hadoop) add support for KeyRange.filter
 * remove assumption that keys and token are in bijection
   (CASSANDRA-1034, 3574, 3604)
 * always remove endpoints from delevery queue in HH (CASSANDRA-3546)
 * fix race between cf flush and its 2ndary indexes flush (CASSANDRA-3547)
 * fix potential race in AES when a repair fails (CASSANDRA-3548)
 * Remove columns shadowed by a deleted container even when we cannot purge
   (CASSANDRA-3538)
 * Improve memtable slice iteration performance (CASSANDRA-3545)
 * more efficient allocation of small bloom filters (CASSANDRA-3618)
 * Use separate writer thread in SSTableSimpleUnsortedWriter (CASSANDRA-3619)
 * fsync the directory after new sstable or commitlog segment are created (CASSANDRA-3250)
 * fix minor issues reported by FindBugs (CASSANDRA-3658)
 * global key/row caches (CASSANDRA-3143, 3849)
 * optimize memtable iteration during range scan (CASSANDRA-3638)
 * introduce 'crc_check_chance' in CompressionParameters to support
   a checksum percentage checking chance similarly to read-repair (CASSANDRA-3611)
 * a way to deactivate global key/row cache on per-CF basis (CASSANDRA-3667)
 * fix LeveledCompactionStrategy broken because of generation pre-allocation
   in LeveledManifest (CASSANDRA-3691)
 * finer-grained control over data directories (CASSANDRA-2749)
 * Fix ClassCastException during hinted handoff (CASSANDRA-3694)
 * Upgrade Thrift to 0.7 (CASSANDRA-3213)
 * Make stress.java insert operation to use microseconds (CASSANDRA-3725)
 * Allows (internally) doing a range query with a limit of columns instead of
   rows (CASSANDRA-3742)
 * Allow rangeSlice queries to be start/end inclusive/exclusive (CASSANDRA-3749)
 * Fix BulkLoader to support new SSTable layout and add stream
   throttling to prevent an NPE when there is no yaml config (CASSANDRA-3752)
 * Allow concurrent schema migrations (CASSANDRA-1391, 3832)
 * Add SnapshotCommand to trigger snapshot on remote node (CASSANDRA-3721)
 * Make CFMetaData conversions to/from thrift/native schema inverses
   (CASSANDRA_3559)
 * Add initial code for CQL 3.0-beta (CASSANDRA-2474, 3781, 3753)
 * Add wide row support for ColumnFamilyInputFormat (CASSANDRA-3264)
 * Allow extending CompositeType comparator (CASSANDRA-3657)
 * Avoids over-paging during get_count (CASSANDRA-3798)
 * Add new command to rebuild a node without (repair) merkle tree calculations
   (CASSANDRA-3483, 3922)
 * respect not only row cache capacity but caching mode when
   trying to read data (CASSANDRA-3812)
 * fix system tests (CASSANDRA-3827)
 * CQL support for altering row key type in ALTER TABLE (CASSANDRA-3781)
 * turn compression on by default (CASSANDRA-3871)
 * make hexToBytes refuse invalid input (CASSANDRA-2851)
 * Make secondary indexes CF inherit compression and compaction from their
   parent CF (CASSANDRA-3877)
 * Finish cleanup up tombstone purge code (CASSANDRA-3872)
 * Avoid NPE on aboarted stream-out sessions (CASSANDRA-3904)
 * BulkRecordWriter throws NPE for counter columns (CASSANDRA-3906)
 * Support compression using BulkWriter (CASSANDRA-3907)


1.0.8
 * fix race between cleanup and flush on secondary index CFSes (CASSANDRA-3712)
 * avoid including non-queried nodes in rangeslice read repair
   (CASSANDRA-3843)
 * Only snapshot CF being compacted for snapshot_before_compaction
   (CASSANDRA-3803)
 * Log active compactions in StatusLogger (CASSANDRA-3703)
 * Compute more accurate compaction score per level (CASSANDRA-3790)
 * Return InvalidRequest when using a keyspace that doesn't exist
   (CASSANDRA-3764)
 * disallow user modification of System keyspace (CASSANDRA-3738)
 * allow using sstable2json on secondary index data (CASSANDRA-3738)
 * (cqlsh) add DESCRIBE COLUMNFAMILIES (CASSANDRA-3586)
 * (cqlsh) format blobs correctly and use colors to improve output
   readability (CASSANDRA-3726)
 * synchronize BiMap of bootstrapping tokens (CASSANDRA-3417)
 * show index options in CLI (CASSANDRA-3809)
 * add optional socket timeout for streaming (CASSANDRA-3838)
 * fix truncate not to leave behind non-CFS backed secondary indexes
   (CASSANDRA-3844)
 * make CLI `show schema` to use output stream directly instead
   of StringBuilder (CASSANDRA-3842)
 * remove the wait on hint future during write (CASSANDRA-3870)
 * (cqlsh) ignore missing CfDef opts (CASSANDRA-3933)
 * (cqlsh) look for cqlshlib relative to realpath (CASSANDRA-3767)
 * Fix short read protection (CASSANDRA-3934)
 * Make sure infered and actual schema match (CASSANDRA-3371)
 * Fix NPE during HH delivery (CASSANDRA-3677)
 * Don't put boostrapping node in 'hibernate' status (CASSANDRA-3737)
 * Fix double quotes in windows bat files (CASSANDRA-3744)
 * Fix bad validator lookup (CASSANDRA-3789)
 * Fix soft reset in EC2MultiRegionSnitch (CASSANDRA-3835)
 * Don't leave zombie connections with THSHA thrift server (CASSANDRA-3867)
 * (cqlsh) fix deserialization of data (CASSANDRA-3874)
 * Fix removetoken force causing an inconsistent state (CASSANDRA-3876)
 * Fix ahndling of some types with Pig (CASSANDRA-3886)
 * Don't allow to drop the system keyspace (CASSANDRA-3759)
 * Make Pig deletes disabled by default and configurable (CASSANDRA-3628)
Merged from 0.8:
 * (Pig) fix CassandraStorage to use correct comparator in Super ColumnFamily
   case (CASSANDRA-3251)
 * fix thread safety issues in commitlog replay, primarily affecting
   systems with many (100s) of CF definitions (CASSANDRA-3751)
 * Fix relevant tombstone ignored with super columns (CASSANDRA-3875)


1.0.7
 * fix regression in HH page size calculation (CASSANDRA-3624)
 * retry failed stream on IOException (CASSANDRA-3686)
 * allow configuring bloom_filter_fp_chance (CASSANDRA-3497)
 * attempt hint delivery every ten minutes, or when failure detector
   notifies us that a node is back up, whichever comes first.  hint
   handoff throttle delay default changed to 1ms, from 50 (CASSANDRA-3554)
 * add nodetool setstreamthroughput (CASSANDRA-3571)
 * fix assertion when dropping a columnfamily with no sstables (CASSANDRA-3614)
 * more efficient allocation of small bloom filters (CASSANDRA-3618)
 * CLibrary.createHardLinkWithExec() to check for errors (CASSANDRA-3101)
 * Avoid creating empty and non cleaned writer during compaction (CASSANDRA-3616)
 * stop thrift service in shutdown hook so we can quiesce MessagingService
   (CASSANDRA-3335)
 * (CQL) compaction_strategy_options and compression_parameters for
   CREATE COLUMNFAMILY statement (CASSANDRA-3374)
 * Reset min/max compaction threshold when creating size tiered compaction
   strategy (CASSANDRA-3666)
 * Don't ignore IOException during compaction (CASSANDRA-3655)
 * Fix assertion error for CF with gc_grace=0 (CASSANDRA-3579)
 * Shutdown ParallelCompaction reducer executor after use (CASSANDRA-3711)
 * Avoid < 0 value for pending tasks in leveled compaction (CASSANDRA-3693)
 * (Hadoop) Support TimeUUID in Pig CassandraStorage (CASSANDRA-3327)
 * Check schema is ready before continuing boostrapping (CASSANDRA-3629)
 * Catch overflows during parsing of chunk_length_kb (CASSANDRA-3644)
 * Improve stream protocol mismatch errors (CASSANDRA-3652)
 * Avoid multiple thread doing HH to the same target (CASSANDRA-3681)
 * Add JMX property for rp_timeout_in_ms (CASSANDRA-2940)
 * Allow DynamicCompositeType to compare component of different types
   (CASSANDRA-3625)
 * Flush non-cfs backed secondary indexes (CASSANDRA-3659)
 * Secondary Indexes should report memory consumption (CASSANDRA-3155)
 * fix for SelectStatement start/end key are not set correctly
   when a key alias is involved (CASSANDRA-3700)
 * fix CLI `show schema` command insert of an extra comma in
   column_metadata (CASSANDRA-3714)
Merged from 0.8:
 * avoid logging (harmless) exception when GC takes < 1ms (CASSANDRA-3656)
 * prevent new nodes from thinking down nodes are up forever (CASSANDRA-3626)
 * use correct list of replicas for LOCAL_QUORUM reads when read repair
   is disabled (CASSANDRA-3696)
 * block on flush before compacting hints (may prevent OOM) (CASSANDRA-3733)


1.0.6
 * (CQL) fix cqlsh support for replicate_on_write (CASSANDRA-3596)
 * fix adding to leveled manifest after streaming (CASSANDRA-3536)
 * filter out unavailable cipher suites when using encryption (CASSANDRA-3178)
 * (HADOOP) add old-style api support for CFIF and CFRR (CASSANDRA-2799)
 * Support TimeUUIDType column names in Stress.java tool (CASSANDRA-3541)
 * (CQL) INSERT/UPDATE/DELETE/TRUNCATE commands should allow CF names to
   be qualified by keyspace (CASSANDRA-3419)
 * always remove endpoints from delevery queue in HH (CASSANDRA-3546)
 * fix race between cf flush and its 2ndary indexes flush (CASSANDRA-3547)
 * fix potential race in AES when a repair fails (CASSANDRA-3548)
 * fix default value validation usage in CLI SET command (CASSANDRA-3553)
 * Optimize componentsFor method for compaction and startup time
   (CASSANDRA-3532)
 * (CQL) Proper ColumnFamily metadata validation on CREATE COLUMNFAMILY
   (CASSANDRA-3565)
 * fix compression "chunk_length_kb" option to set correct kb value for
   thrift/avro (CASSANDRA-3558)
 * fix missing response during range slice repair (CASSANDRA-3551)
 * 'describe ring' moved from CLI to nodetool and available through JMX (CASSANDRA-3220)
 * add back partitioner to sstable metadata (CASSANDRA-3540)
 * fix NPE in get_count for counters (CASSANDRA-3601)
Merged from 0.8:
 * remove invalid assertion that table was opened before dropping it
   (CASSANDRA-3580)
 * range and index scans now only send requests to enough replicas to
   satisfy requested CL + RR (CASSANDRA-3598)
 * use cannonical host for local node in nodetool info (CASSANDRA-3556)
 * remove nonlocal DC write optimization since it only worked with
   CL.ONE or CL.LOCAL_QUORUM (CASSANDRA-3577, 3585)
 * detect misuses of CounterColumnType (CASSANDRA-3422)
 * turn off string interning in json2sstable, take 2 (CASSANDRA-2189)
 * validate compression parameters on add/update of the ColumnFamily
   (CASSANDRA-3573)
 * Check for 0.0.0.0 is incorrect in CFIF (CASSANDRA-3584)
 * Increase vm.max_map_count in debian packaging (CASSANDRA-3563)
 * gossiper will never add itself to saved endpoints (CASSANDRA-3485)


1.0.5
 * revert CASSANDRA-3407 (see CASSANDRA-3540)
 * fix assertion error while forwarding writes to local nodes (CASSANDRA-3539)


1.0.4
 * fix self-hinting of timed out read repair updates and make hinted handoff
   less prone to OOMing a coordinator (CASSANDRA-3440)
 * expose bloom filter sizes via JMX (CASSANDRA-3495)
 * enforce RP tokens 0..2**127 (CASSANDRA-3501)
 * canonicalize paths exposed through JMX (CASSANDRA-3504)
 * fix "liveSize" stat when sstables are removed (CASSANDRA-3496)
 * add bloom filter FP rates to nodetool cfstats (CASSANDRA-3347)
 * record partitioner in sstable metadata component (CASSANDRA-3407)
 * add new upgradesstables nodetool command (CASSANDRA-3406)
 * skip --debug requirement to see common exceptions in CLI (CASSANDRA-3508)
 * fix incorrect query results due to invalid max timestamp (CASSANDRA-3510)
 * make sstableloader recognize compressed sstables (CASSANDRA-3521)
 * avoids race in OutboundTcpConnection in multi-DC setups (CASSANDRA-3530)
 * use SETLOCAL in cassandra.bat (CASSANDRA-3506)
 * fix ConcurrentModificationException in Table.all() (CASSANDRA-3529)
Merged from 0.8:
 * fix concurrence issue in the FailureDetector (CASSANDRA-3519)
 * fix array out of bounds error in counter shard removal (CASSANDRA-3514)
 * avoid dropping tombstones when they might still be needed to shadow
   data in a different sstable (CASSANDRA-2786)


1.0.3
 * revert name-based query defragmentation aka CASSANDRA-2503 (CASSANDRA-3491)
 * fix invalidate-related test failures (CASSANDRA-3437)
 * add next-gen cqlsh to bin/ (CASSANDRA-3188, 3131, 3493)
 * (CQL) fix handling of rows with no columns (CASSANDRA-3424, 3473)
 * fix querying supercolumns by name returning only a subset of
   subcolumns or old subcolumn versions (CASSANDRA-3446)
 * automatically compute sha1 sum for uncompressed data files (CASSANDRA-3456)
 * fix reading metadata/statistics component for version < h (CASSANDRA-3474)
 * add sstable forward-compatibility (CASSANDRA-3478)
 * report compression ratio in CFSMBean (CASSANDRA-3393)
 * fix incorrect size exception during streaming of counters (CASSANDRA-3481)
 * (CQL) fix for counter decrement syntax (CASSANDRA-3418)
 * Fix race introduced by CASSANDRA-2503 (CASSANDRA-3482)
 * Fix incomplete deletion of delivered hints (CASSANDRA-3466)
 * Avoid rescheduling compactions when no compaction was executed
   (CASSANDRA-3484)
 * fix handling of the chunk_length_kb compression options (CASSANDRA-3492)
Merged from 0.8:
 * fix updating CF row_cache_provider (CASSANDRA-3414)
 * CFMetaData.convertToThrift method to set RowCacheProvider (CASSANDRA-3405)
 * acquire compactionlock during truncate (CASSANDRA-3399)
 * fix displaying cfdef entries for super columnfamilies (CASSANDRA-3415)
 * Make counter shard merging thread safe (CASSANDRA-3178)
 * Revert CASSANDRA-2855
 * Fix bug preventing the use of efficient cross-DC writes (CASSANDRA-3472)
 * `describe ring` command for CLI (CASSANDRA-3220)
 * (Hadoop) skip empty rows when entire row is requested, redux (CASSANDRA-2855)


1.0.2
 * "defragment" rows for name-based queries under STCS (CASSANDRA-2503)
 * Add timing information to cassandra-cli GET/SET/LIST queries (CASSANDRA-3326)
 * Only create one CompressionMetadata object per sstable (CASSANDRA-3427)
 * cleanup usage of StorageService.setMode() (CASSANDRA-3388)
 * Avoid large array allocation for compressed chunk offsets (CASSANDRA-3432)
 * fix DecimalType bytebuffer marshalling (CASSANDRA-3421)
 * fix bug that caused first column in per row indexes to be ignored
   (CASSANDRA-3441)
 * add JMX call to clean (failed) repair sessions (CASSANDRA-3316)
 * fix sstableloader reference acquisition bug (CASSANDRA-3438)
 * fix estimated row size regression (CASSANDRA-3451)
 * make sure we don't return more columns than asked (CASSANDRA-3303, 3395)
Merged from 0.8:
 * acquire compactionlock during truncate (CASSANDRA-3399)
 * fix displaying cfdef entries for super columnfamilies (CASSANDRA-3415)


1.0.1
 * acquire references during index build to prevent delete problems
   on Windows (CASSANDRA-3314)
 * describe_ring should include datacenter/topology information (CASSANDRA-2882)
 * Thrift sockets are not properly buffered (CASSANDRA-3261)
 * performance improvement for bytebufferutil compare function (CASSANDRA-3286)
 * add system.versions ColumnFamily (CASSANDRA-3140)
 * reduce network copies (CASSANDRA-3333, 3373)
 * limit nodetool to 32MB of heap (CASSANDRA-3124)
 * (CQL) update parser to accept "timestamp" instead of "date" (CASSANDRA-3149)
 * Fix CLI `show schema` to include "compression_options" (CASSANDRA-3368)
 * Snapshot to include manifest under LeveledCompactionStrategy (CASSANDRA-3359)
 * (CQL) SELECT query should allow CF name to be qualified by keyspace (CASSANDRA-3130)
 * (CQL) Fix internal application error specifying 'using consistency ...'
   in lower case (CASSANDRA-3366)
 * fix Deflate compression when compression actually makes the data bigger
   (CASSANDRA-3370)
 * optimize UUIDGen to avoid lock contention on InetAddress.getLocalHost
   (CASSANDRA-3387)
 * tolerate index being dropped mid-mutation (CASSANDRA-3334, 3313)
 * CompactionManager is now responsible for checking for new candidates
   post-task execution, enabling more consistent leveled compaction
   (CASSANDRA-3391)
 * Cache HSHA threads (CASSANDRA-3372)
 * use CF/KS names as snapshot prefix for drop + truncate operations
   (CASSANDRA-2997)
 * Break bloom filters up to avoid heap fragmentation (CASSANDRA-2466)
 * fix cassandra hanging on jsvc stop (CASSANDRA-3302)
 * Avoid leveled compaction getting blocked on errors (CASSANDRA-3408)
 * Make reloading the compaction strategy safe (CASSANDRA-3409)
 * ignore 0.8 hints even if compaction begins before we try to purge
   them (CASSANDRA-3385)
 * remove procrun (bin\daemon) from Cassandra source tree and
   artifacts (CASSANDRA-3331)
 * make cassandra compile under JDK7 (CASSANDRA-3275)
 * remove dependency of clientutil.jar to FBUtilities (CASSANDRA-3299)
 * avoid truncation errors by using long math on long values (CASSANDRA-3364)
 * avoid clock drift on some Windows machine (CASSANDRA-3375)
 * display cache provider in cli 'describe keyspace' command (CASSANDRA-3384)
 * fix incomplete topology information in describe_ring (CASSANDRA-3403)
 * expire dead gossip states based on time (CASSANDRA-2961)
 * improve CompactionTask extensibility (CASSANDRA-3330)
 * Allow one leveled compaction task to kick off another (CASSANDRA-3363)
 * allow encryption only between datacenters (CASSANDRA-2802)
Merged from 0.8:
 * fix truncate allowing data to be replayed post-restart (CASSANDRA-3297)
 * make iwriter final in IndexWriter to avoid NPE (CASSANDRA-2863)
 * (CQL) update grammar to require key clause in DELETE statement
   (CASSANDRA-3349)
 * (CQL) allow numeric keyspace names in USE statement (CASSANDRA-3350)
 * (Hadoop) skip empty rows when slicing the entire row (CASSANDRA-2855)
 * Fix handling of tombstone by SSTableExport/Import (CASSANDRA-3357)
 * fix ColumnIndexer to use long offsets (CASSANDRA-3358)
 * Improved CLI exceptions (CASSANDRA-3312)
 * Fix handling of tombstone by SSTableExport/Import (CASSANDRA-3357)
 * Only count compaction as active (for throttling) when they have
   successfully acquired the compaction lock (CASSANDRA-3344)
 * Display CLI version string on startup (CASSANDRA-3196)
 * (Hadoop) make CFIF try rpc_address or fallback to listen_address
   (CASSANDRA-3214)
 * (Hadoop) accept comma delimited lists of initial thrift connections
   (CASSANDRA-3185)
 * ColumnFamily min_compaction_threshold should be >= 2 (CASSANDRA-3342)
 * (Pig) add 0.8+ types and key validation type in schema (CASSANDRA-3280)
 * Fix completely removing column metadata using CLI (CASSANDRA-3126)
 * CLI `describe cluster;` output should be on separate lines for separate versions
   (CASSANDRA-3170)
 * fix changing durable_writes keyspace option during CF creation
   (CASSANDRA-3292)
 * avoid locking on update when no indexes are involved (CASSANDRA-3386)
 * fix assertionError during repair with ordered partitioners (CASSANDRA-3369)
 * correctly serialize key_validation_class for avro (CASSANDRA-3391)
 * don't expire counter tombstone after streaming (CASSANDRA-3394)
 * prevent nodes that failed to join from hanging around forever
   (CASSANDRA-3351)
 * remove incorrect optimization from slice read path (CASSANDRA-3390)
 * Fix race in AntiEntropyService (CASSANDRA-3400)


1.0.0-final
 * close scrubbed sstable fd before deleting it (CASSANDRA-3318)
 * fix bug preventing obsolete commitlog segments from being removed
   (CASSANDRA-3269)
 * tolerate whitespace in seed CDL (CASSANDRA-3263)
 * Change default heap thresholds to max(min(1/2 ram, 1G), min(1/4 ram, 8GB))
   (CASSANDRA-3295)
 * Fix broken CompressedRandomAccessReaderTest (CASSANDRA-3298)
 * (CQL) fix type information returned for wildcard queries (CASSANDRA-3311)
 * add estimated tasks to LeveledCompactionStrategy (CASSANDRA-3322)
 * avoid including compaction cache-warming in keycache stats (CASSANDRA-3325)
 * run compaction and hinted handoff threads at MIN_PRIORITY (CASSANDRA-3308)
 * default hsha thrift server to cpu core count in rpc pool (CASSANDRA-3329)
 * add bin\daemon to binary tarball for Windows service (CASSANDRA-3331)
 * Fix places where uncompressed size of sstables was use in place of the
   compressed one (CASSANDRA-3338)
 * Fix hsha thrift server (CASSANDRA-3346)
 * Make sure repair only stream needed sstables (CASSANDRA-3345)


1.0.0-rc2
 * Log a meaningful warning when a node receives a message for a repair session
   that doesn't exist anymore (CASSANDRA-3256)
 * test for NUMA policy support as well as numactl presence (CASSANDRA-3245)
 * Fix FD leak when internode encryption is enabled (CASSANDRA-3257)
 * Remove incorrect assertion in mergeIterator (CASSANDRA-3260)
 * FBUtilities.hexToBytes(String) to throw NumberFormatException when string
   contains non-hex characters (CASSANDRA-3231)
 * Keep SimpleSnitch proximity ordering unchanged from what the Strategy
   generates, as intended (CASSANDRA-3262)
 * remove Scrub from compactionstats when finished (CASSANDRA-3255)
 * fix counter entry in jdbc TypesMap (CASSANDRA-3268)
 * fix full queue scenario for ParallelCompactionIterator (CASSANDRA-3270)
 * fix bootstrap process (CASSANDRA-3285)
 * don't try delivering hints if when there isn't any (CASSANDRA-3176)
 * CLI documentation change for ColumnFamily `compression_options` (CASSANDRA-3282)
 * ignore any CF ids sent by client for adding CF/KS (CASSANDRA-3288)
 * remove obsolete hints on first startup (CASSANDRA-3291)
 * use correct ISortedColumns for time-optimized reads (CASSANDRA-3289)
 * Evict gossip state immediately when a token is taken over by a new IP
   (CASSANDRA-3259)


1.0.0-rc1
 * Update CQL to generate microsecond timestamps by default (CASSANDRA-3227)
 * Fix counting CFMetadata towards Memtable liveRatio (CASSANDRA-3023)
 * Kill server on wrapped OOME such as from FileChannel.map (CASSANDRA-3201)
 * remove unnecessary copy when adding to row cache (CASSANDRA-3223)
 * Log message when a full repair operation completes (CASSANDRA-3207)
 * Fix streamOutSession keeping sstables references forever if the remote end
   dies (CASSANDRA-3216)
 * Remove dynamic_snitch boolean from example configuration (defaulting to
   true) and set default badness threshold to 0.1 (CASSANDRA-3229)
 * Base choice of random or "balanced" token on bootstrap on whether
   schema definitions were found (CASSANDRA-3219)
 * Fixes for LeveledCompactionStrategy score computation, prioritization,
   scheduling, and performance (CASSANDRA-3224, 3234)
 * parallelize sstable open at server startup (CASSANDRA-2988)
 * fix handling of exceptions writing to OutboundTcpConnection (CASSANDRA-3235)
 * Allow using quotes in "USE <keyspace>;" CLI command (CASSANDRA-3208)
 * Don't allow any cache loading exceptions to halt startup (CASSANDRA-3218)
 * Fix sstableloader --ignores option (CASSANDRA-3247)
 * File descriptor limit increased in packaging (CASSANDRA-3206)
 * Fix deadlock in commit log during flush (CASSANDRA-3253)


1.0.0-beta1
 * removed binarymemtable (CASSANDRA-2692)
 * add commitlog_total_space_in_mb to prevent fragmented logs (CASSANDRA-2427)
 * removed commitlog_rotation_threshold_in_mb configuration (CASSANDRA-2771)
 * make AbstractBounds.normalize de-overlapp overlapping ranges (CASSANDRA-2641)
 * replace CollatingIterator, ReducingIterator with MergeIterator
   (CASSANDRA-2062)
 * Fixed the ability to set compaction strategy in cli using create column
   family command (CASSANDRA-2778)
 * clean up tmp files after failed compaction (CASSANDRA-2468)
 * restrict repair streaming to specific columnfamilies (CASSANDRA-2280)
 * don't bother persisting columns shadowed by a row tombstone (CASSANDRA-2589)
 * reset CF and SC deletion times after gc_grace (CASSANDRA-2317)
 * optimize away seek when compacting wide rows (CASSANDRA-2879)
 * single-pass streaming (CASSANDRA-2677, 2906, 2916, 3003)
 * use reference counting for deleting sstables instead of relying on GC
   (CASSANDRA-2521, 3179)
 * store hints as serialized mutations instead of pointers to data row
   (CASSANDRA-2045)
 * store hints in the coordinator node instead of in the closest replica
   (CASSANDRA-2914)
 * add row_cache_keys_to_save CF option (CASSANDRA-1966)
 * check column family validity in nodetool repair (CASSANDRA-2933)
 * use lazy initialization instead of class initialization in NodeId
   (CASSANDRA-2953)
 * add paging to get_count (CASSANDRA-2894)
 * fix "short reads" in [multi]get (CASSANDRA-2643, 3157, 3192)
 * add optional compression for sstables (CASSANDRA-47, 2994, 3001, 3128)
 * add scheduler JMX metrics (CASSANDRA-2962)
 * add block level checksum for compressed data (CASSANDRA-1717)
 * make column family backed column map pluggable and introduce unsynchronized
   ArrayList backed one to speedup reads (CASSANDRA-2843, 3165, 3205)
 * refactoring of the secondary index api (CASSANDRA-2982)
 * make CL > ONE reads wait for digest reconciliation before returning
   (CASSANDRA-2494)
 * fix missing logging for some exceptions (CASSANDRA-2061)
 * refactor and optimize ColumnFamilyStore.files(...) and Descriptor.fromFilename(String)
   and few other places responsible for work with SSTable files (CASSANDRA-3040)
 * Stop reading from sstables once we know we have the most recent columns,
   for query-by-name requests (CASSANDRA-2498)
 * Add query-by-column mode to stress.java (CASSANDRA-3064)
 * Add "install" command to cassandra.bat (CASSANDRA-292)
 * clean up KSMetadata, CFMetadata from unnecessary
   Thrift<->Avro conversion methods (CASSANDRA-3032)
 * Add timeouts to client request schedulers (CASSANDRA-3079, 3096)
 * Cli to use hashes rather than array of hashes for strategy options (CASSANDRA-3081)
 * LeveledCompactionStrategy (CASSANDRA-1608, 3085, 3110, 3087, 3145, 3154, 3182)
 * Improvements of the CLI `describe` command (CASSANDRA-2630)
 * reduce window where dropped CF sstables may not be deleted (CASSANDRA-2942)
 * Expose gossip/FD info to JMX (CASSANDRA-2806)
 * Fix streaming over SSL when compressed SSTable involved (CASSANDRA-3051)
 * Add support for pluggable secondary index implementations (CASSANDRA-3078)
 * remove compaction_thread_priority setting (CASSANDRA-3104)
 * generate hints for replicas that timeout, not just replicas that are known
   to be down before starting (CASSANDRA-2034)
 * Add throttling for internode streaming (CASSANDRA-3080)
 * make the repair of a range repair all replica (CASSANDRA-2610, 3194)
 * expose the ability to repair the first range (as returned by the
   partitioner) of a node (CASSANDRA-2606)
 * Streams Compression (CASSANDRA-3015)
 * add ability to use multiple threads during a single compaction
   (CASSANDRA-2901)
 * make AbstractBounds.normalize support overlapping ranges (CASSANDRA-2641)
 * fix of the CQL count() behavior (CASSANDRA-3068)
 * use TreeMap backed column families for the SSTable simple writers
   (CASSANDRA-3148)
 * fix inconsistency of the CLI syntax when {} should be used instead of [{}]
   (CASSANDRA-3119)
 * rename CQL type names to match expected SQL behavior (CASSANDRA-3149, 3031)
 * Arena-based allocation for memtables (CASSANDRA-2252, 3162, 3163, 3168)
 * Default RR chance to 0.1 (CASSANDRA-3169)
 * Add RowLevel support to secondary index API (CASSANDRA-3147)
 * Make SerializingCacheProvider the default if JNA is available (CASSANDRA-3183)
 * Fix backwards compatibilty for CQL memtable properties (CASSANDRA-3190)
 * Add five-minute delay before starting compactions on a restarted server
   (CASSANDRA-3181)
 * Reduce copies done for intra-host messages (CASSANDRA-1788, 3144)
 * support of compaction strategy option for stress.java (CASSANDRA-3204)
 * make memtable throughput and column count thresholds no-ops (CASSANDRA-2449)
 * Return schema information along with the resultSet in CQL (CASSANDRA-2734)
 * Add new DecimalType (CASSANDRA-2883)
 * Fix assertion error in RowRepairResolver (CASSANDRA-3156)
 * Reduce unnecessary high buffer sizes (CASSANDRA-3171)
 * Pluggable compaction strategy (CASSANDRA-1610)
 * Add new broadcast_address config option (CASSANDRA-2491)


0.8.7
 * Kill server on wrapped OOME such as from FileChannel.map (CASSANDRA-3201)
 * Allow using quotes in "USE <keyspace>;" CLI command (CASSANDRA-3208)
 * Log message when a full repair operation completes (CASSANDRA-3207)
 * Don't allow any cache loading exceptions to halt startup (CASSANDRA-3218)
 * Fix sstableloader --ignores option (CASSANDRA-3247)
 * File descriptor limit increased in packaging (CASSANDRA-3206)
 * Log a meaningfull warning when a node receive a message for a repair session
   that doesn't exist anymore (CASSANDRA-3256)
 * Fix FD leak when internode encryption is enabled (CASSANDRA-3257)
 * FBUtilities.hexToBytes(String) to throw NumberFormatException when string
   contains non-hex characters (CASSANDRA-3231)
 * Keep SimpleSnitch proximity ordering unchanged from what the Strategy
   generates, as intended (CASSANDRA-3262)
 * remove Scrub from compactionstats when finished (CASSANDRA-3255)
 * Fix tool .bat files when CASSANDRA_HOME contains spaces (CASSANDRA-3258)
 * Force flush of status table when removing/updating token (CASSANDRA-3243)
 * Evict gossip state immediately when a token is taken over by a new IP (CASSANDRA-3259)
 * Fix bug where the failure detector can take too long to mark a host
   down (CASSANDRA-3273)
 * (Hadoop) allow wrapping ranges in queries (CASSANDRA-3137)
 * (Hadoop) check all interfaces for a match with split location
   before falling back to random replica (CASSANDRA-3211)
 * (Hadoop) Make Pig storage handle implements LoadMetadata (CASSANDRA-2777)
 * (Hadoop) Fix exception during PIG 'dump' (CASSANDRA-2810)
 * Fix stress COUNTER_GET option (CASSANDRA-3301)
 * Fix missing fields in CLI `show schema` output (CASSANDRA-3304)
 * Nodetool no longer leaks threads and closes JMX connections (CASSANDRA-3309)
 * fix truncate allowing data to be replayed post-restart (CASSANDRA-3297)
 * Move SimpleAuthority and SimpleAuthenticator to examples (CASSANDRA-2922)
 * Fix handling of tombstone by SSTableExport/Import (CASSANDRA-3357)
 * Fix transposition in cfHistograms (CASSANDRA-3222)
 * Allow using number as DC name when creating keyspace in CQL (CASSANDRA-3239)
 * Force flush of system table after updating/removing a token (CASSANDRA-3243)


0.8.6
 * revert CASSANDRA-2388
 * change TokenRange.endpoints back to listen/broadcast address to match
   pre-1777 behavior, and add TokenRange.rpc_endpoints instead (CASSANDRA-3187)
 * avoid trying to watch cassandra-topology.properties when loaded from jar
   (CASSANDRA-3138)
 * prevent users from creating keyspaces with LocalStrategy replication
   (CASSANDRA-3139)
 * fix CLI `show schema;` to output correct keyspace definition statement
   (CASSANDRA-3129)
 * CustomTThreadPoolServer to log TTransportException at DEBUG level
   (CASSANDRA-3142)
 * allow topology sort to work with non-unique rack names between
   datacenters (CASSANDRA-3152)
 * Improve caching of same-version Messages on digest and repair paths
   (CASSANDRA-3158)
 * Randomize choice of first replica for counter increment (CASSANDRA-2890)
 * Fix using read_repair_chance instead of merge_shard_change (CASSANDRA-3202)
 * Avoid streaming data to nodes that already have it, on move as well as
   decommission (CASSANDRA-3041)
 * Fix divide by zero error in GCInspector (CASSANDRA-3164)
 * allow quoting of the ColumnFamily name in CLI `create column family`
   statement (CASSANDRA-3195)
 * Fix rolling upgrade from 0.7 to 0.8 problem (CASSANDRA-3166)
 * Accomodate missing encryption_options in IncomingTcpConnection.stream
   (CASSANDRA-3212)


0.8.5
 * fix NPE when encryption_options is unspecified (CASSANDRA-3007)
 * include column name in validation failure exceptions (CASSANDRA-2849)
 * make sure truncate clears out the commitlog so replay won't re-
   populate with truncated data (CASSANDRA-2950)
 * fix NPE when debug logging is enabled and dropped CF is present
   in a commitlog segment (CASSANDRA-3021)
 * fix cassandra.bat when CASSANDRA_HOME contains spaces (CASSANDRA-2952)
 * fix to SSTableSimpleUnsortedWriter bufferSize calculation (CASSANDRA-3027)
 * make cleanup and normal compaction able to skip empty rows
   (rows containing nothing but expired tombstones) (CASSANDRA-3039)
 * work around native memory leak in com.sun.management.GarbageCollectorMXBean
   (CASSANDRA-2868)
 * validate that column names in column_metadata are not equal to key_alias
   on create/update of the ColumnFamily and CQL 'ALTER' statement (CASSANDRA-3036)
 * return an InvalidRequestException if an indexed column is assigned
   a value larger than 64KB (CASSANDRA-3057)
 * fix of numeric-only and string column names handling in CLI "drop index"
   (CASSANDRA-3054)
 * prune index scan resultset back to original request for lazy
   resultset expansion case (CASSANDRA-2964)
 * (Hadoop) fail jobs when Cassandra node has failed but TaskTracker
   has not (CASSANDRA-2388)
 * fix dynamic snitch ignoring nodes when read_repair_chance is zero
   (CASSANDRA-2662)
 * avoid retaining references to dropped CFS objects in
   CompactionManager.estimatedCompactions (CASSANDRA-2708)
 * expose rpc timeouts per host in MessagingServiceMBean (CASSANDRA-2941)
 * avoid including cwd in classpath for deb and rpm packages (CASSANDRA-2881)
 * remove gossip state when a new IP takes over a token (CASSANDRA-3071)
 * allow sstable2json to work on index sstable files (CASSANDRA-3059)
 * always hint counters (CASSANDRA-3099)
 * fix log4j initialization in EmbeddedCassandraService (CASSANDRA-2857)
 * remove gossip state when a new IP takes over a token (CASSANDRA-3071)
 * work around native memory leak in com.sun.management.GarbageCollectorMXBean
    (CASSANDRA-2868)
 * fix UnavailableException with writes at CL.EACH_QUORM (CASSANDRA-3084)
 * fix parsing of the Keyspace and ColumnFamily names in numeric
   and string representations in CLI (CASSANDRA-3075)
 * fix corner cases in Range.differenceToFetch (CASSANDRA-3084)
 * fix ip address String representation in the ring cache (CASSANDRA-3044)
 * fix ring cache compatibility when mixing pre-0.8.4 nodes with post-
   in the same cluster (CASSANDRA-3023)
 * make repair report failure when a node participating dies (instead of
   hanging forever) (CASSANDRA-2433)
 * fix handling of the empty byte buffer by ReversedType (CASSANDRA-3111)
 * Add validation that Keyspace names are case-insensitively unique (CASSANDRA-3066)
 * catch invalid key_validation_class before instantiating UpdateColumnFamily (CASSANDRA-3102)
 * make Range and Bounds objects client-safe (CASSANDRA-3108)
 * optionally skip log4j configuration (CASSANDRA-3061)
 * bundle sstableloader with the debian package (CASSANDRA-3113)
 * don't try to build secondary indexes when there is none (CASSANDRA-3123)
 * improve SSTableSimpleUnsortedWriter speed for large rows (CASSANDRA-3122)
 * handle keyspace arguments correctly in nodetool snapshot (CASSANDRA-3038)
 * Fix SSTableImportTest on windows (CASSANDRA-3043)
 * expose compactionThroughputMbPerSec through JMX (CASSANDRA-3117)
 * log keyspace and CF of large rows being compacted


0.8.4
 * change TokenRing.endpoints to be a list of rpc addresses instead of
   listen/broadcast addresses (CASSANDRA-1777)
 * include files-to-be-streamed in StreamInSession.getSources (CASSANDRA-2972)
 * use JAVA env var in cassandra-env.sh (CASSANDRA-2785, 2992)
 * avoid doing read for no-op replicate-on-write at CL=1 (CASSANDRA-2892)
 * refuse counter write for CL.ANY (CASSANDRA-2990)
 * switch back to only logging recent dropped messages (CASSANDRA-3004)
 * always deserialize RowMutation for counters (CASSANDRA-3006)
 * ignore saved replication_factor strategy_option for NTS (CASSANDRA-3011)
 * make sure pre-truncate CL segments are discarded (CASSANDRA-2950)


0.8.3
 * add ability to drop local reads/writes that are going to timeout
   (CASSANDRA-2943)
 * revamp token removal process, keep gossip states for 3 days (CASSANDRA-2496)
 * don't accept extra args for 0-arg nodetool commands (CASSANDRA-2740)
 * log unavailableexception details at debug level (CASSANDRA-2856)
 * expose data_dir though jmx (CASSANDRA-2770)
 * don't include tmp files as sstable when create cfs (CASSANDRA-2929)
 * log Java classpath on startup (CASSANDRA-2895)
 * keep gossipped version in sync with actual on migration coordinator
   (CASSANDRA-2946)
 * use lazy initialization instead of class initialization in NodeId
   (CASSANDRA-2953)
 * check column family validity in nodetool repair (CASSANDRA-2933)
 * speedup bytes to hex conversions dramatically (CASSANDRA-2850)
 * Flush memtables on shutdown when durable writes are disabled
   (CASSANDRA-2958)
 * improved POSIX compatibility of start scripts (CASsANDRA-2965)
 * add counter support to Hadoop InputFormat (CASSANDRA-2981)
 * fix bug where dirty commitlog segments were removed (and avoid keeping
   segments with no post-flush activity permanently dirty) (CASSANDRA-2829)
 * fix throwing exception with batch mutation of counter super columns
   (CASSANDRA-2949)
 * ignore system tables during repair (CASSANDRA-2979)
 * throw exception when NTS is given replication_factor as an option
   (CASSANDRA-2960)
 * fix assertion error during compaction of counter CFs (CASSANDRA-2968)
 * avoid trying to create index names, when no index exists (CASSANDRA-2867)
 * don't sample the system table when choosing a bootstrap token
   (CASSANDRA-2825)
 * gossiper notifies of local state changes (CASSANDRA-2948)
 * add asynchronous and half-sync/half-async (hsha) thrift servers
   (CASSANDRA-1405)
 * fix potential use of free'd native memory in SerializingCache
   (CASSANDRA-2951)
 * prune index scan resultset back to original request for lazy
   resultset expansion case (CASSANDRA-2964)
 * (Hadoop) fail jobs when Cassandra node has failed but TaskTracker
    has not (CASSANDRA-2388)


0.8.2
 * CQL:
   - include only one row per unique key for IN queries (CASSANDRA-2717)
   - respect client timestamp on full row deletions (CASSANDRA-2912)
 * improve thread-safety in StreamOutSession (CASSANDRA-2792)
 * allow deleting a row and updating indexed columns in it in the
   same mutation (CASSANDRA-2773)
 * Expose number of threads blocked on submitting memtable to flush
   in JMX (CASSANDRA-2817)
 * add ability to return "endpoints" to nodetool (CASSANDRA-2776)
 * Add support for multiple (comma-delimited) coordinator addresses
   to ColumnFamilyInputFormat (CASSANDRA-2807)
 * fix potential NPE while scheduling read repair for range slice
   (CASSANDRA-2823)
 * Fix race in SystemTable.getCurrentLocalNodeId (CASSANDRA-2824)
 * Correctly set default for replicate_on_write (CASSANDRA-2835)
 * improve nodetool compactionstats formatting (CASSANDRA-2844)
 * fix index-building status display (CASSANDRA-2853)
 * fix CLI perpetuating obsolete KsDef.replication_factor (CASSANDRA-2846)
 * improve cli treatment of multiline comments (CASSANDRA-2852)
 * handle row tombstones correctly in EchoedRow (CASSANDRA-2786)
 * add MessagingService.get[Recently]DroppedMessages and
   StorageService.getExceptionCount (CASSANDRA-2804)
 * fix possibility of spurious UnavailableException for LOCAL_QUORUM
   reads with dynamic snitch + read repair disabled (CASSANDRA-2870)
 * add ant-optional as dependence for the debian package (CASSANDRA-2164)
 * add option to specify limit for get_slice in the CLI (CASSANDRA-2646)
 * decrease HH page size (CASSANDRA-2832)
 * reset cli keyspace after dropping the current one (CASSANDRA-2763)
 * add KeyRange option to Hadoop inputformat (CASSANDRA-1125)
 * fix protocol versioning (CASSANDRA-2818, 2860)
 * support spaces in path to log4j configuration (CASSANDRA-2383)
 * avoid including inferred types in CF update (CASSANDRA-2809)
 * fix JMX bulkload call (CASSANDRA-2908)
 * fix updating KS with durable_writes=false (CASSANDRA-2907)
 * add simplified facade to SSTableWriter for bulk loading use
   (CASSANDRA-2911)
 * fix re-using index CF sstable names after drop/recreate (CASSANDRA-2872)
 * prepend CF to default index names (CASSANDRA-2903)
 * fix hint replay (CASSANDRA-2928)
 * Properly synchronize repair's merkle tree computation (CASSANDRA-2816)


0.8.1
 * CQL:
   - support for insert, delete in BATCH (CASSANDRA-2537)
   - support for IN to SELECT, UPDATE (CASSANDRA-2553)
   - timestamp support for INSERT, UPDATE, and BATCH (CASSANDRA-2555)
   - TTL support (CASSANDRA-2476)
   - counter support (CASSANDRA-2473)
   - ALTER COLUMNFAMILY (CASSANDRA-1709)
   - DROP INDEX (CASSANDRA-2617)
   - add SCHEMA/TABLE as aliases for KS/CF (CASSANDRA-2743)
   - server handles wait-for-schema-agreement (CASSANDRA-2756)
   - key alias support (CASSANDRA-2480)
 * add support for comparator parameters and a generic ReverseType
   (CASSANDRA-2355)
 * add CompositeType and DynamicCompositeType (CASSANDRA-2231)
 * optimize batches containing multiple updates to the same row
   (CASSANDRA-2583)
 * adjust hinted handoff page size to avoid OOM with large columns
   (CASSANDRA-2652)
 * mark BRAF buffer invalid post-flush so we don't re-flush partial
   buffers again, especially on CL writes (CASSANDRA-2660)
 * add DROP INDEX support to CLI (CASSANDRA-2616)
 * don't perform HH to client-mode [storageproxy] nodes (CASSANDRA-2668)
 * Improve forceDeserialize/getCompactedRow encapsulation (CASSANDRA-2659)
 * Don't write CounterUpdateColumn to disk in tests (CASSANDRA-2650)
 * Add sstable bulk loading utility (CASSANDRA-1278)
 * avoid replaying hints to dropped columnfamilies (CASSANDRA-2685)
 * add placeholders for missing rows in range query pseudo-RR (CASSANDRA-2680)
 * remove no-op HHOM.renameHints (CASSANDRA-2693)
 * clone super columns to avoid modifying them during flush (CASSANDRA-2675)
 * allow writes to bypass the commitlog for certain keyspaces (CASSANDRA-2683)
 * avoid NPE when bypassing commitlog during memtable flush (CASSANDRA-2781)
 * Added support for making bootstrap retry if nodes flap (CASSANDRA-2644)
 * Added statusthrift to nodetool to report if thrift server is running (CASSANDRA-2722)
 * Fixed rows being cached if they do not exist (CASSANDRA-2723)
 * Support passing tableName and cfName to RowCacheProviders (CASSANDRA-2702)
 * close scrub file handles (CASSANDRA-2669)
 * throttle migration replay (CASSANDRA-2714)
 * optimize column serializer creation (CASSANDRA-2716)
 * Added support for making bootstrap retry if nodes flap (CASSANDRA-2644)
 * Added statusthrift to nodetool to report if thrift server is running
   (CASSANDRA-2722)
 * Fixed rows being cached if they do not exist (CASSANDRA-2723)
 * fix truncate/compaction race (CASSANDRA-2673)
 * workaround large resultsets causing large allocation retention
   by nio sockets (CASSANDRA-2654)
 * fix nodetool ring use with Ec2Snitch (CASSANDRA-2733)
 * fix removing columns and subcolumns that are supressed by a row or
   supercolumn tombstone during replica resolution (CASSANDRA-2590)
 * support sstable2json against snapshot sstables (CASSANDRA-2386)
 * remove active-pull schema requests (CASSANDRA-2715)
 * avoid marking entire list of sstables as actively being compacted
   in multithreaded compaction (CASSANDRA-2765)
 * seek back after deserializing a row to update cache with (CASSANDRA-2752)
 * avoid skipping rows in scrub for counter column family (CASSANDRA-2759)
 * fix ConcurrentModificationException in repair when dealing with 0.7 node
   (CASSANDRA-2767)
 * use threadsafe collections for StreamInSession (CASSANDRA-2766)
 * avoid infinite loop when creating merkle tree (CASSANDRA-2758)
 * avoids unmarking compacting sstable prematurely in cleanup (CASSANDRA-2769)
 * fix NPE when the commit log is bypassed (CASSANDRA-2718)
 * don't throw an exception in SS.isRPCServerRunning (CASSANDRA-2721)
 * make stress.jar executable (CASSANDRA-2744)
 * add daemon mode to java stress (CASSANDRA-2267)
 * expose the DC and rack of a node through JMX and nodetool ring (CASSANDRA-2531)
 * fix cache mbean getSize (CASSANDRA-2781)
 * Add Date, Float, Double, and Boolean types (CASSANDRA-2530)
 * Add startup flag to renew counter node id (CASSANDRA-2788)
 * add jamm agent to cassandra.bat (CASSANDRA-2787)
 * fix repair hanging if a neighbor has nothing to send (CASSANDRA-2797)
 * purge tombstone even if row is in only one sstable (CASSANDRA-2801)
 * Fix wrong purge of deleted cf during compaction (CASSANDRA-2786)
 * fix race that could result in Hadoop writer failing to throw an
   exception encountered after close() (CASSANDRA-2755)
 * fix scan wrongly throwing assertion error (CASSANDRA-2653)
 * Always use even distribution for merkle tree with RandomPartitionner
   (CASSANDRA-2841)
 * fix describeOwnership for OPP (CASSANDRA-2800)
 * ensure that string tokens do not contain commas (CASSANDRA-2762)


0.8.0-final
 * fix CQL grammar warning and cqlsh regression from CASSANDRA-2622
 * add ant generate-cql-html target (CASSANDRA-2526)
 * update CQL consistency levels (CASSANDRA-2566)
 * debian packaging fixes (CASSANDRA-2481, 2647)
 * fix UUIDType, IntegerType for direct buffers (CASSANDRA-2682, 2684)
 * switch to native Thrift for Hadoop map/reduce (CASSANDRA-2667)
 * fix StackOverflowError when building from eclipse (CASSANDRA-2687)
 * only provide replication_factor to strategy_options "help" for
   SimpleStrategy, OldNetworkTopologyStrategy (CASSANDRA-2678, 2713)
 * fix exception adding validators to non-string columns (CASSANDRA-2696)
 * avoid instantiating DatabaseDescriptor in JDBC (CASSANDRA-2694)
 * fix potential stack overflow during compaction (CASSANDRA-2626)
 * clone super columns to avoid modifying them during flush (CASSANDRA-2675)
 * reset underlying iterator in EchoedRow constructor (CASSANDRA-2653)


0.8.0-rc1
 * faster flushes and compaction from fixing excessively pessimistic
   rebuffering in BRAF (CASSANDRA-2581)
 * fix returning null column values in the python cql driver (CASSANDRA-2593)
 * fix merkle tree splitting exiting early (CASSANDRA-2605)
 * snapshot_before_compaction directory name fix (CASSANDRA-2598)
 * Disable compaction throttling during bootstrap (CASSANDRA-2612)
 * fix CQL treatment of > and < operators in range slices (CASSANDRA-2592)
 * fix potential double-application of counter updates on commitlog replay
   by moving replay position from header to sstable metadata (CASSANDRA-2419)
 * JDBC CQL driver exposes getColumn for access to timestamp
 * JDBC ResultSetMetadata properties added to AbstractType
 * r/m clustertool (CASSANDRA-2607)
 * add support for presenting row key as a column in CQL result sets
   (CASSANDRA-2622)
 * Don't allow {LOCAL|EACH}_QUORUM unless strategy is NTS (CASSANDRA-2627)
 * validate keyspace strategy_options during CQL create (CASSANDRA-2624)
 * fix empty Result with secondary index when limit=1 (CASSANDRA-2628)
 * Fix regression where bootstrapping a node with no schema fails
   (CASSANDRA-2625)
 * Allow removing LocationInfo sstables (CASSANDRA-2632)
 * avoid attempting to replay mutations from dropped keyspaces (CASSANDRA-2631)
 * avoid using cached position of a key when GT is requested (CASSANDRA-2633)
 * fix counting bloom filter true positives (CASSANDRA-2637)
 * initialize local ep state prior to gossip startup if needed (CASSANDRA-2638)
 * fix counter increment lost after restart (CASSANDRA-2642)
 * add quote-escaping via backslash to CLI (CASSANDRA-2623)
 * fix pig example script (CASSANDRA-2487)
 * fix dynamic snitch race in adding latencies (CASSANDRA-2618)
 * Start/stop cassandra after more important services such as mdadm in
   debian packaging (CASSANDRA-2481)


0.8.0-beta2
 * fix NPE compacting index CFs (CASSANDRA-2528)
 * Remove checking all column families on startup for compaction candidates
   (CASSANDRA-2444)
 * validate CQL create keyspace options (CASSANDRA-2525)
 * fix nodetool setcompactionthroughput (CASSANDRA-2550)
 * move	gossip heartbeat back to its own thread (CASSANDRA-2554)
 * validate cql TRUNCATE columnfamily before truncating (CASSANDRA-2570)
 * fix batch_mutate for mixed standard-counter mutations (CASSANDRA-2457)
 * disallow making schema changes to system keyspace (CASSANDRA-2563)
 * fix sending mutation messages multiple times (CASSANDRA-2557)
 * fix incorrect use of NBHM.size in ReadCallback that could cause
   reads to time out even when responses were received (CASSANDRA-2552)
 * trigger read repair correctly for LOCAL_QUORUM reads (CASSANDRA-2556)
 * Allow configuring the number of compaction thread (CASSANDRA-2558)
 * forceUserDefinedCompaction will attempt to compact what it is given
   even if the pessimistic estimate is that there is not enough disk space;
   automatic compactions will only compact 2 or more sstables (CASSANDRA-2575)
 * refuse to apply migrations with older timestamps than the current
   schema (CASSANDRA-2536)
 * remove unframed Thrift transport option
 * include indexes in snapshots (CASSANDRA-2596)
 * improve ignoring of obsolete mutations in index maintenance (CASSANDRA-2401)
 * recognize attempt to drop just the index while leaving the column
   definition alone (CASSANDRA-2619)


0.8.0-beta1
 * remove Avro RPC support (CASSANDRA-926)
 * support for columns that act as incr/decr counters
   (CASSANDRA-1072, 1937, 1944, 1936, 2101, 2093, 2288, 2105, 2384, 2236, 2342,
   2454)
 * CQL (CASSANDRA-1703, 1704, 1705, 1706, 1707, 1708, 1710, 1711, 1940,
   2124, 2302, 2277, 2493)
 * avoid double RowMutation serialization on write path (CASSANDRA-1800)
 * make NetworkTopologyStrategy the default (CASSANDRA-1960)
 * configurable internode encryption (CASSANDRA-1567, 2152)
 * human readable column names in sstable2json output (CASSANDRA-1933)
 * change default JMX port to 7199 (CASSANDRA-2027)
 * backwards compatible internal messaging (CASSANDRA-1015)
 * atomic switch of memtables and sstables (CASSANDRA-2284)
 * add pluggable SeedProvider (CASSANDRA-1669)
 * Fix clustertool to not throw exception when calling get_endpoints (CASSANDRA-2437)
 * upgrade to thrift 0.6 (CASSANDRA-2412)
 * repair works on a token range instead of full ring (CASSANDRA-2324)
 * purge tombstones from row cache (CASSANDRA-2305)
 * push replication_factor into strategy_options (CASSANDRA-1263)
 * give snapshots the same name on each node (CASSANDRA-1791)
 * remove "nodetool loadbalance" (CASSANDRA-2448)
 * multithreaded compaction (CASSANDRA-2191)
 * compaction throttling (CASSANDRA-2156)
 * add key type information and alias (CASSANDRA-2311, 2396)
 * cli no longer divides read_repair_chance by 100 (CASSANDRA-2458)
 * made CompactionInfo.getTaskType return an enum (CASSANDRA-2482)
 * add a server-wide cap on measured memtable memory usage and aggressively
   flush to keep under that threshold (CASSANDRA-2006)
 * add unified UUIDType (CASSANDRA-2233)
 * add off-heap row cache support (CASSANDRA-1969)


0.7.5
 * improvements/fixes to PIG driver (CASSANDRA-1618, CASSANDRA-2387,
   CASSANDRA-2465, CASSANDRA-2484)
 * validate index names (CASSANDRA-1761)
 * reduce contention on Table.flusherLock (CASSANDRA-1954)
 * try harder to detect failures during streaming, cleaning up temporary
   files more reliably (CASSANDRA-2088)
 * shut down server for OOM on a Thrift thread (CASSANDRA-2269)
 * fix tombstone handling in repair and sstable2json (CASSANDRA-2279)
 * preserve version when streaming data from old sstables (CASSANDRA-2283)
 * don't start repair if a neighboring node is marked as dead (CASSANDRA-2290)
 * purge tombstones from row cache (CASSANDRA-2305)
 * Avoid seeking when sstable2json exports the entire file (CASSANDRA-2318)
 * clear Built flag in system table when dropping an index (CASSANDRA-2320)
 * don't allow arbitrary argument for stress.java (CASSANDRA-2323)
 * validate values for index predicates in get_indexed_slice (CASSANDRA-2328)
 * queue secondary indexes for flush before the parent (CASSANDRA-2330)
 * allow job configuration to set the CL used in Hadoop jobs (CASSANDRA-2331)
 * add memtable_flush_queue_size defaulting to 4 (CASSANDRA-2333)
 * Allow overriding of initial_token, storage_port and rpc_port from system
   properties (CASSANDRA-2343)
 * fix comparator used for non-indexed secondary expressions in index scan
   (CASSANDRA-2347)
 * ensure size calculation and write phase of large-row compaction use
   the same threshold for TTL expiration (CASSANDRA-2349)
 * fix race when iterating CFs during add/drop (CASSANDRA-2350)
 * add ConsistencyLevel command to CLI (CASSANDRA-2354)
 * allow negative numbers in the cli (CASSANDRA-2358)
 * hard code serialVersionUID for tokens class (CASSANDRA-2361)
 * fix potential infinite loop in ByteBufferUtil.inputStream (CASSANDRA-2365)
 * fix encoding bugs in HintedHandoffManager, SystemTable when default
   charset is not UTF8 (CASSANDRA-2367)
 * avoids having removed node reappearing in Gossip (CASSANDRA-2371)
 * fix incorrect truncation of long to int when reading columns via block
   index (CASSANDRA-2376)
 * fix NPE during stream session (CASSANDRA-2377)
 * fix race condition that could leave orphaned data files when dropping CF or
   KS (CASSANDRA-2381)
 * fsync statistics component on write (CASSANDRA-2382)
 * fix duplicate results from CFS.scan (CASSANDRA-2406)
 * add IntegerType to CLI help (CASSANDRA-2414)
 * avoid caching token-only decoratedkeys (CASSANDRA-2416)
 * convert mmap assertion to if/throw so scrub can catch it (CASSANDRA-2417)
 * don't overwrite gc log (CASSANDR-2418)
 * invalidate row cache for streamed row to avoid inconsitencies
   (CASSANDRA-2420)
 * avoid copies in range/index scans (CASSANDRA-2425)
 * make sure we don't wipe data during cleanup if the node has not join
   the ring (CASSANDRA-2428)
 * Try harder to close files after compaction (CASSANDRA-2431)
 * re-set bootstrapped flag after move finishes (CASSANDRA-2435)
 * display validation_class in CLI 'describe keyspace' (CASSANDRA-2442)
 * make cleanup compactions cleanup the row cache (CASSANDRA-2451)
 * add column fields validation to scrub (CASSANDRA-2460)
 * use 64KB flush buffer instead of in_memory_compaction_limit (CASSANDRA-2463)
 * fix backslash substitutions in CLI (CASSANDRA-2492)
 * disable cache saving for system CFS (CASSANDRA-2502)
 * fixes for verifying destination availability under hinted conditions
   so UE can be thrown intead of timing out (CASSANDRA-2514)
 * fix update of validation class in column metadata (CASSANDRA-2512)
 * support LOCAL_QUORUM, EACH_QUORUM CLs outside of NTS (CASSANDRA-2516)
 * preserve version when streaming data from old sstables (CASSANDRA-2283)
 * fix backslash substitutions in CLI (CASSANDRA-2492)
 * count a row deletion as one operation towards memtable threshold
   (CASSANDRA-2519)
 * support LOCAL_QUORUM, EACH_QUORUM CLs outside of NTS (CASSANDRA-2516)


0.7.4
 * add nodetool join command (CASSANDRA-2160)
 * fix secondary indexes on pre-existing or streamed data (CASSANDRA-2244)
 * initialize endpoint in gossiper earlier (CASSANDRA-2228)
 * add ability to write to Cassandra from Pig (CASSANDRA-1828)
 * add rpc_[min|max]_threads (CASSANDRA-2176)
 * add CL.TWO, CL.THREE (CASSANDRA-2013)
 * avoid exporting an un-requested row in sstable2json, when exporting
   a key that does not exist (CASSANDRA-2168)
 * add incremental_backups option (CASSANDRA-1872)
 * add configurable row limit to Pig loadfunc (CASSANDRA-2276)
 * validate column values in batches as well as single-Column inserts
   (CASSANDRA-2259)
 * move sample schema from cassandra.yaml to schema-sample.txt,
   a cli scripts (CASSANDRA-2007)
 * avoid writing empty rows when scrubbing tombstoned rows (CASSANDRA-2296)
 * fix assertion error in range and index scans for CL < ALL
   (CASSANDRA-2282)
 * fix commitlog replay when flush position refers to data that didn't
   get synced before server died (CASSANDRA-2285)
 * fix fd leak in sstable2json with non-mmap'd i/o (CASSANDRA-2304)
 * reduce memory use during streaming of multiple sstables (CASSANDRA-2301)
 * purge tombstoned rows from cache after GCGraceSeconds (CASSANDRA-2305)
 * allow zero replicas in a NTS datacenter (CASSANDRA-1924)
 * make range queries respect snitch for local replicas (CASSANDRA-2286)
 * fix HH delivery when column index is larger than 2GB (CASSANDRA-2297)
 * make 2ary indexes use parent CF flush thresholds during initial build
   (CASSANDRA-2294)
 * update memtable_throughput to be a long (CASSANDRA-2158)


0.7.3
 * Keep endpoint state until aVeryLongTime (CASSANDRA-2115)
 * lower-latency read repair (CASSANDRA-2069)
 * add hinted_handoff_throttle_delay_in_ms option (CASSANDRA-2161)
 * fixes for cache save/load (CASSANDRA-2172, -2174)
 * Handle whole-row deletions in CFOutputFormat (CASSANDRA-2014)
 * Make memtable_flush_writers flush in parallel (CASSANDRA-2178)
 * Add compaction_preheat_key_cache option (CASSANDRA-2175)
 * refactor stress.py to have only one copy of the format string
   used for creating row keys (CASSANDRA-2108)
 * validate index names for \w+ (CASSANDRA-2196)
 * Fix Cassandra cli to respect timeout if schema does not settle
   (CASSANDRA-2187)
 * fix for compaction and cleanup writing old-format data into new-version
   sstable (CASSANDRA-2211, -2216)
 * add nodetool scrub (CASSANDRA-2217, -2240)
 * fix sstable2json large-row pagination (CASSANDRA-2188)
 * fix EOFing on requests for the last bytes in a file (CASSANDRA-2213)
 * fix BufferedRandomAccessFile bugs (CASSANDRA-2218, -2241)
 * check for memtable flush_after_mins exceeded every 10s (CASSANDRA-2183)
 * fix cache saving on Windows (CASSANDRA-2207)
 * add validateSchemaAgreement call + synchronization to schema
   modification operations (CASSANDRA-2222)
 * fix for reversed slice queries on large rows (CASSANDRA-2212)
 * fat clients were writing local data (CASSANDRA-2223)
 * set DEFAULT_MEMTABLE_LIFETIME_IN_MINS to 24h
 * improve detection and cleanup of partially-written sstables
   (CASSANDRA-2206)
 * fix supercolumn de/serialization when subcolumn comparator is different
   from supercolumn's (CASSANDRA-2104)
 * fix starting up on Windows when CASSANDRA_HOME contains whitespace
   (CASSANDRA-2237)
 * add [get|set][row|key]cacheSavePeriod to JMX (CASSANDRA-2100)
 * fix Hadoop ColumnFamilyOutputFormat dropping of mutations
   when batch fills up (CASSANDRA-2255)
 * move file deletions off of scheduledtasks executor (CASSANDRA-2253)


0.7.2
 * copy DecoratedKey.key when inserting into caches to avoid retaining
   a reference to the underlying buffer (CASSANDRA-2102)
 * format subcolumn names with subcomparator (CASSANDRA-2136)
 * fix column bloom filter deserialization (CASSANDRA-2165)


0.7.1
 * refactor MessageDigest creation code. (CASSANDRA-2107)
 * buffer network stack to avoid inefficient small TCP messages while avoiding
   the nagle/delayed ack problem (CASSANDRA-1896)
 * check log4j configuration for changes every 10s (CASSANDRA-1525, 1907)
 * more-efficient cross-DC replication (CASSANDRA-1530, -2051, -2138)
 * avoid polluting page cache with commitlog or sstable writes
   and seq scan operations (CASSANDRA-1470)
 * add RMI authentication options to nodetool (CASSANDRA-1921)
 * make snitches configurable at runtime (CASSANDRA-1374)
 * retry hadoop split requests on connection failure (CASSANDRA-1927)
 * implement describeOwnership for BOP, COPP (CASSANDRA-1928)
 * make read repair behave as expected for ConsistencyLevel > ONE
   (CASSANDRA-982, 2038)
 * distributed test harness (CASSANDRA-1859, 1964)
 * reduce flush lock contention (CASSANDRA-1930)
 * optimize supercolumn deserialization (CASSANDRA-1891)
 * fix CFMetaData.apply to only compare objects of the same class
   (CASSANDRA-1962)
 * allow specifying specific SSTables to compact from JMX (CASSANDRA-1963)
 * fix race condition in MessagingService.targets (CASSANDRA-1959, 2094, 2081)
 * refuse to open sstables from a future version (CASSANDRA-1935)
 * zero-copy reads (CASSANDRA-1714)
 * fix copy bounds for word Text in wordcount demo (CASSANDRA-1993)
 * fixes for contrib/javautils (CASSANDRA-1979)
 * check more frequently for memtable expiration (CASSANDRA-2000)
 * fix writing SSTable column count statistics (CASSANDRA-1976)
 * fix streaming of multiple CFs during bootstrap (CASSANDRA-1992)
 * explicitly set JVM GC new generation size with -Xmn (CASSANDRA-1968)
 * add short options for CLI flags (CASSANDRA-1565)
 * make keyspace argument to "describe keyspace" in CLI optional
   when authenticated to keyspace already (CASSANDRA-2029)
 * added option to specify -Dcassandra.join_ring=false on startup
   to allow "warm spare" nodes or performing JMX maintenance before
   joining the ring (CASSANDRA-526)
 * log migrations at INFO (CASSANDRA-2028)
 * add CLI verbose option in file mode (CASSANDRA-2030)
 * add single-line "--" comments to CLI (CASSANDRA-2032)
 * message serialization tests (CASSANDRA-1923)
 * switch from ivy to maven-ant-tasks (CASSANDRA-2017)
 * CLI attempts to block for new schema to propagate (CASSANDRA-2044)
 * fix potential overflow in nodetool cfstats (CASSANDRA-2057)
 * add JVM shutdownhook to sync commitlog (CASSANDRA-1919)
 * allow nodes to be up without being part of  normal traffic (CASSANDRA-1951)
 * fix CLI "show keyspaces" with null options on NTS (CASSANDRA-2049)
 * fix possible ByteBuffer race conditions (CASSANDRA-2066)
 * reduce garbage generated by MessagingService to prevent load spikes
   (CASSANDRA-2058)
 * fix math in RandomPartitioner.describeOwnership (CASSANDRA-2071)
 * fix deletion of sstable non-data components (CASSANDRA-2059)
 * avoid blocking gossip while deleting handoff hints (CASSANDRA-2073)
 * ignore messages from newer versions, keep track of nodes in gossip
   regardless of version (CASSANDRA-1970)
 * cache writing moved to CompactionManager to reduce i/o contention and
   updated to use non-cache-polluting writes (CASSANDRA-2053)
 * page through large rows when exporting to JSON (CASSANDRA-2041)
 * add flush_largest_memtables_at and reduce_cache_sizes_at options
   (CASSANDRA-2142)
 * add cli 'describe cluster' command (CASSANDRA-2127)
 * add cli support for setting username/password at 'connect' command
   (CASSANDRA-2111)
 * add -D option to Stress.java to allow reading hosts from a file
   (CASSANDRA-2149)
 * bound hints CF throughput between 32M and 256M (CASSANDRA-2148)
 * continue starting when invalid saved cache entries are encountered
   (CASSANDRA-2076)
 * add max_hint_window_in_ms option (CASSANDRA-1459)


0.7.0-final
 * fix offsets to ByteBuffer.get (CASSANDRA-1939)


0.7.0-rc4
 * fix cli crash after backgrounding (CASSANDRA-1875)
 * count timeouts in storageproxy latencies, and include latency
   histograms in StorageProxyMBean (CASSANDRA-1893)
 * fix CLI get recognition of supercolumns (CASSANDRA-1899)
 * enable keepalive on intra-cluster sockets (CASSANDRA-1766)
 * count timeouts towards dynamicsnitch latencies (CASSANDRA-1905)
 * Expose index-building status in JMX + cli schema description
   (CASSANDRA-1871)
 * allow [LOCAL|EACH]_QUORUM to be used with non-NetworkTopology
   replication Strategies
 * increased amount of index locks for faster commitlog replay
 * collect secondary index tombstones immediately (CASSANDRA-1914)
 * revert commitlog changes from #1780 (CASSANDRA-1917)
 * change RandomPartitioner min token to -1 to avoid collision w/
   tokens on actual nodes (CASSANDRA-1901)
 * examine the right nibble when validating TimeUUID (CASSANDRA-1910)
 * include secondary indexes in cleanup (CASSANDRA-1916)
 * CFS.scrubDataDirectories should also cleanup invalid secondary indexes
   (CASSANDRA-1904)
 * ability to disable/enable gossip on nodes to force them down
   (CASSANDRA-1108)


0.7.0-rc3
 * expose getNaturalEndpoints in StorageServiceMBean taking byte[]
   key; RMI cannot serialize ByteBuffer (CASSANDRA-1833)
 * infer org.apache.cassandra.locator for replication strategy classes
   when not otherwise specified
 * validation that generates less garbage (CASSANDRA-1814)
 * add TTL support to CLI (CASSANDRA-1838)
 * cli defaults to bytestype for subcomparator when creating
   column families (CASSANDRA-1835)
 * unregister index MBeans when index is dropped (CASSANDRA-1843)
 * make ByteBufferUtil.clone thread-safe (CASSANDRA-1847)
 * change exception for read requests during bootstrap from
   InvalidRequest to Unavailable (CASSANDRA-1862)
 * respect row-level tombstones post-flush in range scans
   (CASSANDRA-1837)
 * ReadResponseResolver check digests against each other (CASSANDRA-1830)
 * return InvalidRequest when remove of subcolumn without supercolumn
   is requested (CASSANDRA-1866)
 * flush before repair (CASSANDRA-1748)
 * SSTableExport validates key order (CASSANDRA-1884)
 * large row support for SSTableExport (CASSANDRA-1867)
 * Re-cache hot keys post-compaction without hitting disk (CASSANDRA-1878)
 * manage read repair in coordinator instead of data source, to
   provide latency information to dynamic snitch (CASSANDRA-1873)


0.7.0-rc2
 * fix live-column-count of slice ranges including tombstoned supercolumn
   with live subcolumn (CASSANDRA-1591)
 * rename o.a.c.internal.AntientropyStage -> AntiEntropyStage,
   o.a.c.request.Request_responseStage -> RequestResponseStage,
   o.a.c.internal.Internal_responseStage -> InternalResponseStage
 * add AbstractType.fromString (CASSANDRA-1767)
 * require index_type to be present when specifying index_name
   on ColumnDef (CASSANDRA-1759)
 * fix add/remove index bugs in CFMetadata (CASSANDRA-1768)
 * rebuild Strategy during system_update_keyspace (CASSANDRA-1762)
 * cli updates prompt to ... in continuation lines (CASSANDRA-1770)
 * support multiple Mutations per key in hadoop ColumnFamilyOutputFormat
   (CASSANDRA-1774)
 * improvements to Debian init script (CASSANDRA-1772)
 * use local classloader to check for version.properties (CASSANDRA-1778)
 * Validate that column names in column_metadata are valid for the
   defined comparator, and decode properly in cli (CASSANDRA-1773)
 * use cross-platform newlines in cli (CASSANDRA-1786)
 * add ExpiringColumn support to sstable import/export (CASSANDRA-1754)
 * add flush for each append to periodic commitlog mode; added
   periodic_without_flush option to disable this (CASSANDRA-1780)
 * close file handle used for post-flush truncate (CASSANDRA-1790)
 * various code cleanup (CASSANDRA-1793, -1794, -1795)
 * fix range queries against wrapped range (CASSANDRA-1781)
 * fix consistencylevel calculations for NetworkTopologyStrategy
   (CASSANDRA-1804)
 * cli support index type enum names (CASSANDRA-1810)
 * improved validation of column_metadata (CASSANDRA-1813)
 * reads at ConsistencyLevel > 1 throw UnavailableException
   immediately if insufficient live nodes exist (CASSANDRA-1803)
 * copy bytebuffers for local writes to avoid retaining the entire
   Thrift frame (CASSANDRA-1801)
 * fix NPE adding index to column w/o prior metadata (CASSANDRA-1764)
 * reduce fat client timeout (CASSANDRA-1730)
 * fix botched merge of CASSANDRA-1316


0.7.0-rc1
 * fix compaction and flush races with schema updates (CASSANDRA-1715)
 * add clustertool, config-converter, sstablekeys, and schematool
   Windows .bat files (CASSANDRA-1723)
 * reject range queries received during bootstrap (CASSANDRA-1739)
 * fix wrapping-range queries on non-minimum token (CASSANDRA-1700)
 * add nodetool cfhistogram (CASSANDRA-1698)
 * limit repaired ranges to what the nodes have in common (CASSANDRA-1674)
 * index scan treats missing columns as not matching secondary
   expressions (CASSANDRA-1745)
 * Fix misuse of DataOutputBuffer.getData in AntiEntropyService
   (CASSANDRA-1729)
 * detect and warn when obsolete version of JNA is present (CASSANDRA-1760)
 * reduce fat client timeout (CASSANDRA-1730)
 * cleanup smallest CFs first to increase free temp space for larger ones
   (CASSANDRA-1811)
 * Update windows .bat files to work outside of main Cassandra
   directory (CASSANDRA-1713)
 * fix read repair regression from 0.6.7 (CASSANDRA-1727)
 * more-efficient read repair (CASSANDRA-1719)
 * fix hinted handoff replay (CASSANDRA-1656)
 * log type of dropped messages (CASSANDRA-1677)
 * upgrade to SLF4J 1.6.1
 * fix ByteBuffer bug in ExpiringColumn.updateDigest (CASSANDRA-1679)
 * fix IntegerType.getString (CASSANDRA-1681)
 * make -Djava.net.preferIPv4Stack=true the default (CASSANDRA-628)
 * add INTERNAL_RESPONSE verb to differentiate from responses related
   to client requests (CASSANDRA-1685)
 * log tpstats when dropping messages (CASSANDRA-1660)
 * include unreachable nodes in describeSchemaVersions (CASSANDRA-1678)
 * Avoid dropping messages off the client request path (CASSANDRA-1676)
 * fix jna errno reporting (CASSANDRA-1694)
 * add friendlier error for UnknownHostException on startup (CASSANDRA-1697)
 * include jna dependency in RPM package (CASSANDRA-1690)
 * add --skip-keys option to stress.py (CASSANDRA-1696)
 * improve cli handling of non-string keys and column names
   (CASSANDRA-1701, -1693)
 * r/m extra subcomparator line in cli keyspaces output (CASSANDRA-1712)
 * add read repair chance to cli "show keyspaces"
 * upgrade to ConcurrentLinkedHashMap 1.1 (CASSANDRA-975)
 * fix index scan routing (CASSANDRA-1722)
 * fix tombstoning of supercolumns in range queries (CASSANDRA-1734)
 * clear endpoint cache after updating keyspace metadata (CASSANDRA-1741)
 * fix wrapping-range queries on non-minimum token (CASSANDRA-1700)
 * truncate includes secondary indexes (CASSANDRA-1747)
 * retain reference to PendingFile sstables (CASSANDRA-1749)
 * fix sstableimport regression (CASSANDRA-1753)
 * fix for bootstrap when no non-system tables are defined (CASSANDRA-1732)
 * handle replica unavailability in index scan (CASSANDRA-1755)
 * fix service initialization order deadlock (CASSANDRA-1756)
 * multi-line cli commands (CASSANDRA-1742)
 * fix race between snapshot and compaction (CASSANDRA-1736)
 * add listEndpointsPendingHints, deleteHintsForEndpoint JMX methods
   (CASSANDRA-1551)


0.7.0-beta3
 * add strategy options to describe_keyspace output (CASSANDRA-1560)
 * log warning when using randomly generated token (CASSANDRA-1552)
 * re-organize JMX into .db, .net, .internal, .request (CASSANDRA-1217)
 * allow nodes to change IPs between restarts (CASSANDRA-1518)
 * remember ring state between restarts by default (CASSANDRA-1518)
 * flush index built flag so we can read it before log replay (CASSANDRA-1541)
 * lock row cache updates to prevent race condition (CASSANDRA-1293)
 * remove assertion causing rare (and harmless) error messages in
   commitlog (CASSANDRA-1330)
 * fix moving nodes with no keyspaces defined (CASSANDRA-1574)
 * fix unbootstrap when no data is present in a transfer range (CASSANDRA-1573)
 * take advantage of AVRO-495 to simplify our avro IDL (CASSANDRA-1436)
 * extend authorization hierarchy to column family (CASSANDRA-1554)
 * deletion support in secondary indexes (CASSANDRA-1571)
 * meaningful error message for invalid replication strategy class
   (CASSANDRA-1566)
 * allow keyspace creation with RF > N (CASSANDRA-1428)
 * improve cli error handling (CASSANDRA-1580)
 * add cache save/load ability (CASSANDRA-1417, 1606, 1647)
 * add StorageService.getDrainProgress (CASSANDRA-1588)
 * Disallow bootstrap to an in-use token (CASSANDRA-1561)
 * Allow dynamic secondary index creation and destruction (CASSANDRA-1532)
 * log auto-guessed memtable thresholds (CASSANDRA-1595)
 * add ColumnDef support to cli (CASSANDRA-1583)
 * reduce index sample time by 75% (CASSANDRA-1572)
 * add cli support for column, strategy metadata (CASSANDRA-1578, 1612)
 * add cli support for schema modification (CASSANDRA-1584)
 * delete temp files on failed compactions (CASSANDRA-1596)
 * avoid blocking for dead nodes during removetoken (CASSANDRA-1605)
 * remove ConsistencyLevel.ZERO (CASSANDRA-1607)
 * expose in-progress compaction type in jmx (CASSANDRA-1586)
 * removed IClock & related classes from internals (CASSANDRA-1502)
 * fix removing tokens from SystemTable on decommission and removetoken
   (CASSANDRA-1609)
 * include CF metadata in cli 'show keyspaces' (CASSANDRA-1613)
 * switch from Properties to HashMap in PropertyFileSnitch to
   avoid synchronization bottleneck (CASSANDRA-1481)
 * PropertyFileSnitch configuration file renamed to
   cassandra-topology.properties
 * add cli support for get_range_slices (CASSANDRA-1088, CASSANDRA-1619)
 * Make memtable flush thresholds per-CF instead of global
   (CASSANDRA-1007, 1637)
 * add cli support for binary data without CfDef hints (CASSANDRA-1603)
 * fix building SSTable statistics post-stream (CASSANDRA-1620)
 * fix potential infinite loop in 2ary index queries (CASSANDRA-1623)
 * allow creating NTS keyspaces with no replicas configured (CASSANDRA-1626)
 * add jmx histogram of sstables accessed per read (CASSANDRA-1624)
 * remove system_rename_column_family and system_rename_keyspace from the
   client API until races can be fixed (CASSANDRA-1630, CASSANDRA-1585)
 * add cli sanity tests (CASSANDRA-1582)
 * update GC settings in cassandra.bat (CASSANDRA-1636)
 * cli support for index queries (CASSANDRA-1635)
 * cli support for updating schema memtable settings (CASSANDRA-1634)
 * cli --file option (CASSANDRA-1616)
 * reduce automatically chosen memtable sizes by 50% (CASSANDRA-1641)
 * move endpoint cache from snitch to strategy (CASSANDRA-1643)
 * fix commitlog recovery deleting the newly-created segment as well as
   the old ones (CASSANDRA-1644)
 * upgrade to Thrift 0.5 (CASSANDRA-1367)
 * renamed CL.DCQUORUM to LOCAL_QUORUM and DCQUORUMSYNC to EACH_QUORUM
 * cli truncate support (CASSANDRA-1653)
 * update GC settings in cassandra.bat (CASSANDRA-1636)
 * avoid logging when a node's ip/token is gossipped back to it (CASSANDRA-1666)


0.7-beta2
 * always use UTF-8 for hint keys (CASSANDRA-1439)
 * remove cassandra.yaml dependency from Hadoop and Pig (CASSADRA-1322)
 * expose CfDef metadata in describe_keyspaces (CASSANDRA-1363)
 * restore use of mmap_index_only option (CASSANDRA-1241)
 * dropping a keyspace with no column families generated an error
   (CASSANDRA-1378)
 * rename RackAwareStrategy to OldNetworkTopologyStrategy, RackUnawareStrategy
   to SimpleStrategy, DatacenterShardStrategy to NetworkTopologyStrategy,
   AbstractRackAwareSnitch to AbstractNetworkTopologySnitch (CASSANDRA-1392)
 * merge StorageProxy.mutate, mutateBlocking (CASSANDRA-1396)
 * faster UUIDType, LongType comparisons (CASSANDRA-1386, 1393)
 * fix setting read_repair_chance from CLI addColumnFamily (CASSANDRA-1399)
 * fix updates to indexed columns (CASSANDRA-1373)
 * fix race condition leaving to FileNotFoundException (CASSANDRA-1382)
 * fix sharded lock hash on index write path (CASSANDRA-1402)
 * add support for GT/E, LT/E in subordinate index clauses (CASSANDRA-1401)
 * cfId counter got out of sync when CFs were added (CASSANDRA-1403)
 * less chatty schema updates (CASSANDRA-1389)
 * rename column family mbeans. 'type' will now include either
   'IndexColumnFamilies' or 'ColumnFamilies' depending on the CFS type.
   (CASSANDRA-1385)
 * disallow invalid keyspace and column family names. This includes name that
   matches a '^\w+' regex. (CASSANDRA-1377)
 * use JNA, if present, to take snapshots (CASSANDRA-1371)
 * truncate hints if starting 0.7 for the first time (CASSANDRA-1414)
 * fix FD leak in single-row slicepredicate queries (CASSANDRA-1416)
 * allow index expressions against columns that are not part of the
   SlicePredicate (CASSANDRA-1410)
 * config-converter properly handles snitches and framed support
   (CASSANDRA-1420)
 * remove keyspace argument from multiget_count (CASSANDRA-1422)
 * allow specifying cassandra.yaml location as (local or remote) URL
   (CASSANDRA-1126)
 * fix using DynamicEndpointSnitch with NetworkTopologyStrategy
   (CASSANDRA-1429)
 * Add CfDef.default_validation_class (CASSANDRA-891)
 * fix EstimatedHistogram.max (CASSANDRA-1413)
 * quorum read optimization (CASSANDRA-1622)
 * handle zero-length (or missing) rows during HH paging (CASSANDRA-1432)
 * include secondary indexes during schema migrations (CASSANDRA-1406)
 * fix commitlog header race during schema change (CASSANDRA-1435)
 * fix ColumnFamilyStoreMBeanIterator to use new type name (CASSANDRA-1433)
 * correct filename generated by xml->yaml converter (CASSANDRA-1419)
 * add CMSInitiatingOccupancyFraction=75 and UseCMSInitiatingOccupancyOnly
   to default JVM options
 * decrease jvm heap for cassandra-cli (CASSANDRA-1446)
 * ability to modify keyspaces and column family definitions on a live cluster
   (CASSANDRA-1285)
 * support for Hadoop Streaming [non-jvm map/reduce via stdin/out]
   (CASSANDRA-1368)
 * Move persistent sstable stats from the system table to an sstable component
   (CASSANDRA-1430)
 * remove failed bootstrap attempt from pending ranges when gossip times
   it out after 1h (CASSANDRA-1463)
 * eager-create tcp connections to other cluster members (CASSANDRA-1465)
 * enumerate stages and derive stage from message type instead of
   transmitting separately (CASSANDRA-1465)
 * apply reversed flag during collation from different data sources
   (CASSANDRA-1450)
 * make failure to remove commitlog segment non-fatal (CASSANDRA-1348)
 * correct ordering of drain operations so CL.recover is no longer
   necessary (CASSANDRA-1408)
 * removed keyspace from describe_splits method (CASSANDRA-1425)
 * rename check_schema_agreement to describe_schema_versions
   (CASSANDRA-1478)
 * fix QUORUM calculation for RF > 3 (CASSANDRA-1487)
 * remove tombstones during non-major compactions when bloom filter
   verifies that row does not exist in other sstables (CASSANDRA-1074)
 * nodes that coordinated a loadbalance in the past could not be seen by
   newly added nodes (CASSANDRA-1467)
 * exposed endpoint states (gossip details) via jmx (CASSANDRA-1467)
 * ensure that compacted sstables are not included when new readers are
   instantiated (CASSANDRA-1477)
 * by default, calculate heap size and memtable thresholds at runtime (CASSANDRA-1469)
 * fix races dealing with adding/dropping keyspaces and column families in
   rapid succession (CASSANDRA-1477)
 * clean up of Streaming system (CASSANDRA-1503, 1504, 1506)
 * add options to configure Thrift socket keepalive and buffer sizes (CASSANDRA-1426)
 * make contrib CassandraServiceDataCleaner recursive (CASSANDRA-1509)
 * min, max compaction threshold are configurable and persistent
   per-ColumnFamily (CASSANDRA-1468)
 * fix replaying the last mutation in a commitlog unnecessarily
   (CASSANDRA-1512)
 * invoke getDefaultUncaughtExceptionHandler from DTPE with the original
   exception rather than the ExecutionException wrapper (CASSANDRA-1226)
 * remove Clock from the Thrift (and Avro) API (CASSANDRA-1501)
 * Close intra-node sockets when connection is broken (CASSANDRA-1528)
 * RPM packaging spec file (CASSANDRA-786)
 * weighted request scheduler (CASSANDRA-1485)
 * treat expired columns as deleted (CASSANDRA-1539)
 * make IndexInterval configurable (CASSANDRA-1488)
 * add describe_snitch to Thrift API (CASSANDRA-1490)
 * MD5 authenticator compares plain text submitted password with MD5'd
   saved property, instead of vice versa (CASSANDRA-1447)
 * JMX MessagingService pending and completed counts (CASSANDRA-1533)
 * fix race condition processing repair responses (CASSANDRA-1511)
 * make repair blocking (CASSANDRA-1511)
 * create EndpointSnitchInfo and MBean to expose rack and DC (CASSANDRA-1491)
 * added option to contrib/word_count to output results back to Cassandra
   (CASSANDRA-1342)
 * rewrite Hadoop ColumnFamilyRecordWriter to pool connections, retry to
   multiple Cassandra nodes, and smooth impact on the Cassandra cluster
   by using smaller batch sizes (CASSANDRA-1434)
 * fix setting gc_grace_seconds via CLI (CASSANDRA-1549)
 * support TTL'd index values (CASSANDRA-1536)
 * make removetoken work like decommission (CASSANDRA-1216)
 * make cli comparator-aware and improve quote rules (CASSANDRA-1523,-1524)
 * make nodetool compact and cleanup blocking (CASSANDRA-1449)
 * add memtable, cache information to GCInspector logs (CASSANDRA-1558)
 * enable/disable HintedHandoff via JMX (CASSANDRA-1550)
 * Ignore stray files in the commit log directory (CASSANDRA-1547)
 * Disallow bootstrap to an in-use token (CASSANDRA-1561)


0.7-beta1
 * sstable versioning (CASSANDRA-389)
 * switched to slf4j logging (CASSANDRA-625)
 * add (optional) expiration time for column (CASSANDRA-699)
 * access levels for authentication/authorization (CASSANDRA-900)
 * add ReadRepairChance to CF definition (CASSANDRA-930)
 * fix heisenbug in system tests, especially common on OS X (CASSANDRA-944)
 * convert to byte[] keys internally and all public APIs (CASSANDRA-767)
 * ability to alter schema definitions on a live cluster (CASSANDRA-44)
 * renamed configuration file to cassandra.xml, and log4j.properties to
   log4j-server.properties, which must now be loaded from
   the classpath (which is how our scripts in bin/ have always done it)
   (CASSANDRA-971)
 * change get_count to require a SlicePredicate. create multi_get_count
   (CASSANDRA-744)
 * re-organized endpointsnitch implementations and added SimpleSnitch
   (CASSANDRA-994)
 * Added preload_row_cache option (CASSANDRA-946)
 * add CRC to commitlog header (CASSANDRA-999)
 * removed deprecated batch_insert and get_range_slice methods (CASSANDRA-1065)
 * add truncate thrift method (CASSANDRA-531)
 * http mini-interface using mx4j (CASSANDRA-1068)
 * optimize away copy of sliced row on memtable read path (CASSANDRA-1046)
 * replace constant-size 2GB mmaped segments and special casing for index
   entries spanning segment boundaries, with SegmentedFile that computes
   segments that always contain entire entries/rows (CASSANDRA-1117)
 * avoid reading large rows into memory during compaction (CASSANDRA-16)
 * added hadoop OutputFormat (CASSANDRA-1101)
 * efficient Streaming (no more anticompaction) (CASSANDRA-579)
 * split commitlog header into separate file and add size checksum to
   mutations (CASSANDRA-1179)
 * avoid allocating a new byte[] for each mutation on replay (CASSANDRA-1219)
 * revise HH schema to be per-endpoint (CASSANDRA-1142)
 * add joining/leaving status to nodetool ring (CASSANDRA-1115)
 * allow multiple repair sessions per node (CASSANDRA-1190)
 * optimize away MessagingService for local range queries (CASSANDRA-1261)
 * make framed transport the default so malformed requests can't OOM the
   server (CASSANDRA-475)
 * significantly faster reads from row cache (CASSANDRA-1267)
 * take advantage of row cache during range queries (CASSANDRA-1302)
 * make GCGraceSeconds a per-ColumnFamily value (CASSANDRA-1276)
 * keep persistent row size and column count statistics (CASSANDRA-1155)
 * add IntegerType (CASSANDRA-1282)
 * page within a single row during hinted handoff (CASSANDRA-1327)
 * push DatacenterShardStrategy configuration into keyspace definition,
   eliminating datacenter.properties. (CASSANDRA-1066)
 * optimize forward slices starting with '' and single-index-block name
   queries by skipping the column index (CASSANDRA-1338)
 * streaming refactor (CASSANDRA-1189)
 * faster comparison for UUID types (CASSANDRA-1043)
 * secondary index support (CASSANDRA-749 and subtasks)
 * make compaction buckets deterministic (CASSANDRA-1265)


0.6.6
 * Allow using DynamicEndpointSnitch with RackAwareStrategy (CASSANDRA-1429)
 * remove the remaining vestiges of the unfinished DatacenterShardStrategy
   (replaced by NetworkTopologyStrategy in 0.7)


0.6.5
 * fix key ordering in range query results with RandomPartitioner
   and ConsistencyLevel > ONE (CASSANDRA-1145)
 * fix for range query starting with the wrong token range (CASSANDRA-1042)
 * page within a single row during hinted handoff (CASSANDRA-1327)
 * fix compilation on non-sun JDKs (CASSANDRA-1061)
 * remove String.trim() call on row keys in batch mutations (CASSANDRA-1235)
 * Log summary of dropped messages instead of spamming log (CASSANDRA-1284)
 * add dynamic endpoint snitch (CASSANDRA-981)
 * fix streaming for keyspaces with hyphens in their name (CASSANDRA-1377)
 * fix errors in hard-coded bloom filter optKPerBucket by computing it
   algorithmically (CASSANDRA-1220
 * remove message deserialization stage, and uncap read/write stages
   so slow reads/writes don't block gossip processing (CASSANDRA-1358)
 * add jmx port configuration to Debian package (CASSANDRA-1202)
 * use mlockall via JNA, if present, to prevent Linux from swapping
   out parts of the JVM (CASSANDRA-1214)


0.6.4
 * avoid queuing multiple hint deliveries for the same endpoint
   (CASSANDRA-1229)
 * better performance for and stricter checking of UTF8 column names
   (CASSANDRA-1232)
 * extend option to lower compaction priority to hinted handoff
   as well (CASSANDRA-1260)
 * log errors in gossip instead of re-throwing (CASSANDRA-1289)
 * avoid aborting commitlog replay prematurely if a flushed-but-
   not-removed commitlog segment is encountered (CASSANDRA-1297)
 * fix duplicate rows being read during mapreduce (CASSANDRA-1142)
 * failure detection wasn't closing command sockets (CASSANDRA-1221)
 * cassandra-cli.bat works on windows (CASSANDRA-1236)
 * pre-emptively drop requests that cannot be processed within RPCTimeout
   (CASSANDRA-685)
 * add ack to Binary write verb and update CassandraBulkLoader
   to wait for acks for each row (CASSANDRA-1093)
 * added describe_partitioner Thrift method (CASSANDRA-1047)
 * Hadoop jobs no longer require the Cassandra storage-conf.xml
   (CASSANDRA-1280, CASSANDRA-1047)
 * log thread pool stats when GC is excessive (CASSANDRA-1275)
 * remove gossip message size limit (CASSANDRA-1138)
 * parallelize local and remote reads during multiget, and respect snitch
   when determining whether to do local read for CL.ONE (CASSANDRA-1317)
 * fix read repair to use requested consistency level on digest mismatch,
   rather than assuming QUORUM (CASSANDRA-1316)
 * process digest mismatch re-reads in parallel (CASSANDRA-1323)
 * switch hints CF comparator to BytesType (CASSANDRA-1274)


0.6.3
 * retry to make streaming connections up to 8 times. (CASSANDRA-1019)
 * reject describe_ring() calls on invalid keyspaces (CASSANDRA-1111)
 * fix cache size calculation for size of 100% (CASSANDRA-1129)
 * fix cache capacity only being recalculated once (CASSANDRA-1129)
 * remove hourly scan of all hints on the off chance that the gossiper
   missed a status change; instead, expose deliverHintsToEndpoint to JMX
   so it can be done manually, if necessary (CASSANDRA-1141)
 * don't reject reads at CL.ALL (CASSANDRA-1152)
 * reject deletions to supercolumns in CFs containing only standard
   columns (CASSANDRA-1139)
 * avoid preserving login information after client disconnects
   (CASSANDRA-1057)
 * prefer sun jdk to openjdk in debian init script (CASSANDRA-1174)
 * detect partioner config changes between restarts and fail fast
   (CASSANDRA-1146)
 * use generation time to resolve node token reassignment disagreements
   (CASSANDRA-1118)
 * restructure the startup ordering of Gossiper and MessageService to avoid
   timing anomalies (CASSANDRA-1160)
 * detect incomplete commit log hearders (CASSANDRA-1119)
 * force anti-entropy service to stream files on the stream stage to avoid
   sending streams out of order (CASSANDRA-1169)
 * remove inactive stream managers after AES streams files (CASSANDRA-1169)
 * allow removing entire row through batch_mutate Deletion (CASSANDRA-1027)
 * add JMX metrics for row-level bloom filter false positives (CASSANDRA-1212)
 * added a redhat init script to contrib (CASSANDRA-1201)
 * use midpoint when bootstrapping a new machine into range with not
   much data yet instead of random token (CASSANDRA-1112)
 * kill server on OOM in executor stage as well as Thrift (CASSANDRA-1226)
 * remove opportunistic repairs, when two machines with overlapping replica
   responsibilities happen to finish major compactions of the same CF near
   the same time.  repairs are now fully manual (CASSANDRA-1190)
 * add ability to lower compaction priority (default is no change from 0.6.2)
   (CASSANDRA-1181)


0.6.2
 * fix contrib/word_count build. (CASSANDRA-992)
 * split CommitLogExecutorService into BatchCommitLogExecutorService and
   PeriodicCommitLogExecutorService (CASSANDRA-1014)
 * add latency histograms to CFSMBean (CASSANDRA-1024)
 * make resolving timestamp ties deterministic by using value bytes
   as a tiebreaker (CASSANDRA-1039)
 * Add option to turn off Hinted Handoff (CASSANDRA-894)
 * fix windows startup (CASSANDRA-948)
 * make concurrent_reads, concurrent_writes configurable at runtime via JMX
   (CASSANDRA-1060)
 * disable GCInspector on non-Sun JVMs (CASSANDRA-1061)
 * fix tombstone handling in sstable rows with no other data (CASSANDRA-1063)
 * fix size of row in spanned index entries (CASSANDRA-1056)
 * install json2sstable, sstable2json, and sstablekeys to Debian package
 * StreamingService.StreamDestinations wouldn't empty itself after streaming
   finished (CASSANDRA-1076)
 * added Collections.shuffle(splits) before returning the splits in
   ColumnFamilyInputFormat (CASSANDRA-1096)
 * do not recalculate cache capacity post-compaction if it's been manually
   modified (CASSANDRA-1079)
 * better defaults for flush sorter + writer executor queue sizes
   (CASSANDRA-1100)
 * windows scripts for SSTableImport/Export (CASSANDRA-1051)
 * windows script for nodetool (CASSANDRA-1113)
 * expose PhiConvictThreshold (CASSANDRA-1053)
 * make repair of RF==1 a no-op (CASSANDRA-1090)
 * improve default JVM GC options (CASSANDRA-1014)
 * fix SlicePredicate serialization inside Hadoop jobs (CASSANDRA-1049)
 * close Thrift sockets in Hadoop ColumnFamilyRecordReader (CASSANDRA-1081)


0.6.1
 * fix NPE in sstable2json when no excluded keys are given (CASSANDRA-934)
 * keep the replica set constant throughout the read repair process
   (CASSANDRA-937)
 * allow querying getAllRanges with empty token list (CASSANDRA-933)
 * fix command line arguments inversion in clustertool (CASSANDRA-942)
 * fix race condition that could trigger a false-positive assertion
   during post-flush discard of old commitlog segments (CASSANDRA-936)
 * fix neighbor calculation for anti-entropy repair (CASSANDRA-924)
 * perform repair even for small entropy differences (CASSANDRA-924)
 * Use hostnames in CFInputFormat to allow Hadoop's naive string-based
   locality comparisons to work (CASSANDRA-955)
 * cache read-only BufferedRandomAccessFile length to avoid
   3 system calls per invocation (CASSANDRA-950)
 * nodes with IPv6 (and no IPv4) addresses could not join cluster
   (CASSANDRA-969)
 * Retrieve the correct number of undeleted columns, if any, from
   a supercolumn in a row that had been deleted previously (CASSANDRA-920)
 * fix index scans that cross the 2GB mmap boundaries for both mmap
   and standard i/o modes (CASSANDRA-866)
 * expose drain via nodetool (CASSANDRA-978)


0.6.0-RC1
 * JMX drain to flush memtables and run through commit log (CASSANDRA-880)
 * Bootstrapping can skip ranges under the right conditions (CASSANDRA-902)
 * fix merging row versions in range_slice for CL > ONE (CASSANDRA-884)
 * default write ConsistencyLeven chaned from ZERO to ONE
 * fix for index entries spanning mmap buffer boundaries (CASSANDRA-857)
 * use lexical comparison if time part of TimeUUIDs are the same
   (CASSANDRA-907)
 * bound read, mutation, and response stages to fix possible OOM
   during log replay (CASSANDRA-885)
 * Use microseconds-since-epoch (UTC) in cli, instead of milliseconds
 * Treat batch_mutate Deletion with null supercolumn as "apply this predicate
   to top level supercolumns" (CASSANDRA-834)
 * Streaming destination nodes do not update their JMX status (CASSANDRA-916)
 * Fix internal RPC timeout calculation (CASSANDRA-911)
 * Added Pig loadfunc to contrib/pig (CASSANDRA-910)


0.6.0-beta3
 * fix compaction bucketing bug (CASSANDRA-814)
 * update windows batch file (CASSANDRA-824)
 * deprecate KeysCachedFraction configuration directive in favor
   of KeysCached; move to unified-per-CF key cache (CASSANDRA-801)
 * add invalidateRowCache to ColumnFamilyStoreMBean (CASSANDRA-761)
 * send Handoff hints to natural locations to reduce load on
   remaining nodes in a failure scenario (CASSANDRA-822)
 * Add RowWarningThresholdInMB configuration option to warn before very
   large rows get big enough to threaten node stability, and -x option to
   be able to remove them with sstable2json if the warning is unheeded
   until it's too late (CASSANDRA-843)
 * Add logging of GC activity (CASSANDRA-813)
 * fix ConcurrentModificationException in commitlog discard (CASSANDRA-853)
 * Fix hardcoded row count in Hadoop RecordReader (CASSANDRA-837)
 * Add a jmx status to the streaming service and change several DEBUG
   messages to INFO (CASSANDRA-845)
 * fix classpath in cassandra-cli.bat for Windows (CASSANDRA-858)
 * allow re-specifying host, port to cassandra-cli if invalid ones
   are first tried (CASSANDRA-867)
 * fix race condition handling rpc timeout in the coordinator
   (CASSANDRA-864)
 * Remove CalloutLocation and StagingFileDirectory from storage-conf files
   since those settings are no longer used (CASSANDRA-878)
 * Parse a long from RowWarningThresholdInMB instead of an int (CASSANDRA-882)
 * Remove obsolete ControlPort code from DatabaseDescriptor (CASSANDRA-886)
 * move skipBytes side effect out of assert (CASSANDRA-899)
 * add "double getLoad" to StorageServiceMBean (CASSANDRA-898)
 * track row stats per CF at compaction time (CASSANDRA-870)
 * disallow CommitLogDirectory matching a DataFileDirectory (CASSANDRA-888)
 * default key cache size is 200k entries, changed from 10% (CASSANDRA-863)
 * add -Dcassandra-foreground=yes to cassandra.bat
 * exit if cluster name is changed unexpectedly (CASSANDRA-769)


0.6.0-beta1/beta2
 * add batch_mutate thrift command, deprecating batch_insert (CASSANDRA-336)
 * remove get_key_range Thrift API, deprecated in 0.5 (CASSANDRA-710)
 * add optional login() Thrift call for authentication (CASSANDRA-547)
 * support fat clients using gossiper and StorageProxy to perform
   replication in-process [jvm-only] (CASSANDRA-535)
 * support mmapped I/O for reads, on by default on 64bit JVMs
   (CASSANDRA-408, CASSANDRA-669)
 * improve insert concurrency, particularly during Hinted Handoff
   (CASSANDRA-658)
 * faster network code (CASSANDRA-675)
 * stress.py moved to contrib (CASSANDRA-635)
 * row caching [must be explicitly enabled per-CF in config] (CASSANDRA-678)
 * present a useful measure of compaction progress in JMX (CASSANDRA-599)
 * add bin/sstablekeys (CASSNADRA-679)
 * add ConsistencyLevel.ANY (CASSANDRA-687)
 * make removetoken remove nodes from gossip entirely (CASSANDRA-644)
 * add ability to set cache sizes at runtime (CASSANDRA-708)
 * report latency and cache hit rate statistics with lifetime totals
   instead of average over the last minute (CASSANDRA-702)
 * support get_range_slice for RandomPartitioner (CASSANDRA-745)
 * per-keyspace replication factory and replication strategy (CASSANDRA-620)
 * track latency in microseconds (CASSANDRA-733)
 * add describe_ Thrift methods, deprecating get_string_property and
   get_string_list_property
 * jmx interface for tracking operation mode and streams in general.
   (CASSANDRA-709)
 * keep memtables in sorted order to improve range query performance
   (CASSANDRA-799)
 * use while loop instead of recursion when trimming sstables compaction list
   to avoid blowing stack in pathological cases (CASSANDRA-804)
 * basic Hadoop map/reduce support (CASSANDRA-342)


0.5.1
 * ensure all files for an sstable are streamed to the same directory.
   (CASSANDRA-716)
 * more accurate load estimate for bootstrapping (CASSANDRA-762)
 * tolerate dead or unavailable bootstrap target on write (CASSANDRA-731)
 * allow larger numbers of keys (> 140M) in a sstable bloom filter
   (CASSANDRA-790)
 * include jvm argument improvements from CASSANDRA-504 in debian package
 * change streaming chunk size to 32MB to accomodate Windows XP limitations
   (was 64MB) (CASSANDRA-795)
 * fix get_range_slice returning results in the wrong order (CASSANDRA-781)


0.5.0 final
 * avoid attempting to delete temporary bootstrap files twice (CASSANDRA-681)
 * fix bogus NaN in nodeprobe cfstats output (CASSANDRA-646)
 * provide a policy for dealing with single thread executors w/ a full queue
   (CASSANDRA-694)
 * optimize inner read in MessagingService, vastly improving multiple-node
   performance (CASSANDRA-675)
 * wait for table flush before streaming data back to a bootstrapping node.
   (CASSANDRA-696)
 * keep track of bootstrapping sources by table so that bootstrapping doesn't
   give the indication of finishing early (CASSANDRA-673)


0.5.0 RC3
 * commit the correct version of the patch for CASSANDRA-663


0.5.0 RC2 (unreleased)
 * fix bugs in converting get_range_slice results to Thrift
   (CASSANDRA-647, CASSANDRA-649)
 * expose java.util.concurrent.TimeoutException in StorageProxy methods
   (CASSANDRA-600)
 * TcpConnectionManager was holding on to disconnected connections,
   giving the false indication they were being used. (CASSANDRA-651)
 * Remove duplicated write. (CASSANDRA-662)
 * Abort bootstrap if IP is already in the token ring (CASSANDRA-663)
 * increase default commitlog sync period, and wait for last sync to
   finish before submitting another (CASSANDRA-668)


0.5.0 RC1
 * Fix potential NPE in get_range_slice (CASSANDRA-623)
 * add CRC32 to commitlog entries (CASSANDRA-605)
 * fix data streaming on windows (CASSANDRA-630)
 * GC compacted sstables after cleanup and compaction (CASSANDRA-621)
 * Speed up anti-entropy validation (CASSANDRA-629)
 * Fix anti-entropy assertion error (CASSANDRA-639)
 * Fix pending range conflicts when bootstapping or moving
   multiple nodes at once (CASSANDRA-603)
 * Handle obsolete gossip related to node movement in the case where
   one or more nodes is down when the movement occurs (CASSANDRA-572)
 * Include dead nodes in gossip to avoid a variety of problems
   and fix HH to removed nodes (CASSANDRA-634)
 * return an InvalidRequestException for mal-formed SlicePredicates
   (CASSANDRA-643)
 * fix bug determining closest neighbor for use in multiple datacenters
   (CASSANDRA-648)
 * Vast improvements in anticompaction speed (CASSANDRA-607)
 * Speed up log replay and writes by avoiding redundant serializations
   (CASSANDRA-652)


0.5.0 beta 2
 * Bootstrap improvements (several tickets)
 * add nodeprobe repair anti-entropy feature (CASSANDRA-193, CASSANDRA-520)
 * fix possibility of partition when many nodes restart at once
   in clusters with multiple seeds (CASSANDRA-150)
 * fix NPE in get_range_slice when no data is found (CASSANDRA-578)
 * fix potential NPE in hinted handoff (CASSANDRA-585)
 * fix cleanup of local "system" keyspace (CASSANDRA-576)
 * improve computation of cluster load balance (CASSANDRA-554)
 * added super column read/write, column count, and column/row delete to
   cassandra-cli (CASSANDRA-567, CASSANDRA-594)
 * fix returning live subcolumns of deleted supercolumns (CASSANDRA-583)
 * respect JAVA_HOME in bin/ scripts (several tickets)
 * add StorageService.initClient for fat clients on the JVM (CASSANDRA-535)
   (see contrib/client_only for an example of use)
 * make consistency_level functional in get_range_slice (CASSANDRA-568)
 * optimize key deserialization for RandomPartitioner (CASSANDRA-581)
 * avoid GCing tombstones except on major compaction (CASSANDRA-604)
 * increase failure conviction threshold, resulting in less nodes
   incorrectly (and temporarily) marked as down (CASSANDRA-610)
 * respect memtable thresholds during log replay (CASSANDRA-609)
 * support ConsistencyLevel.ALL on read (CASSANDRA-584)
 * add nodeprobe removetoken command (CASSANDRA-564)


0.5.0 beta
 * Allow multiple simultaneous flushes, improving flush throughput
   on multicore systems (CASSANDRA-401)
 * Split up locks to improve write and read throughput on multicore systems
   (CASSANDRA-444, CASSANDRA-414)
 * More efficient use of memory during compaction (CASSANDRA-436)
 * autobootstrap option: when enabled, all non-seed nodes will attempt
   to bootstrap when started, until bootstrap successfully
   completes. -b option is removed.  (CASSANDRA-438)
 * Unless a token is manually specified in the configuration xml,
   a bootstraping node will use a token that gives it half the
   keys from the most-heavily-loaded node in the cluster,
   instead of generating a random token.
   (CASSANDRA-385, CASSANDRA-517)
 * Miscellaneous bootstrap fixes (several tickets)
 * Ability to change a node's token even after it has data on it
   (CASSANDRA-541)
 * Ability to decommission a live node from the ring (CASSANDRA-435)
 * Semi-automatic loadbalancing via nodeprobe (CASSANDRA-192)
 * Add ability to set compaction thresholds at runtime via
   JMX / nodeprobe.  (CASSANDRA-465)
 * Add "comment" field to ColumnFamily definition. (CASSANDRA-481)
 * Additional JMX metrics (CASSANDRA-482)
 * JSON based export and import tools (several tickets)
 * Hinted Handoff fixes (several tickets)
 * Add key cache to improve read performance (CASSANDRA-423)
 * Simplified construction of custom ReplicationStrategy classes
   (CASSANDRA-497)
 * Graphical application (Swing) for ring integrity verification and
   visualization was added to contrib (CASSANDRA-252)
 * Add DCQUORUM, DCQUORUMSYNC consistency levels and corresponding
   ReplicationStrategy / EndpointSnitch classes.  Experimental.
   (CASSANDRA-492)
 * Web client interface added to contrib (CASSANDRA-457)
 * More-efficient flush for Random, CollatedOPP partitioners
   for normal writes (CASSANDRA-446) and bulk load (CASSANDRA-420)
 * Add MemtableFlushAfterMinutes, a global replacement for the old
   per-CF FlushPeriodInMinutes setting (CASSANDRA-463)
 * optimizations to slice reading (CASSANDRA-350) and supercolumn
   queries (CASSANDRA-510)
 * force binding to given listenaddress for nodes with multiple
   interfaces (CASSANDRA-546)
 * stress.py benchmarking tool improvements (several tickets)
 * optimized replica placement code (CASSANDRA-525)
 * faster log replay on restart (CASSANDRA-539, CASSANDRA-540)
 * optimized local-node writes (CASSANDRA-558)
 * added get_range_slice, deprecating get_key_range (CASSANDRA-344)
 * expose TimedOutException to thrift (CASSANDRA-563)


0.4.2
 * Add validation disallowing null keys (CASSANDRA-486)
 * Fix race conditions in TCPConnectionManager (CASSANDRA-487)
 * Fix using non-utf8-aware comparison as a sanity check.
   (CASSANDRA-493)
 * Improve default garbage collector options (CASSANDRA-504)
 * Add "nodeprobe flush" (CASSANDRA-505)
 * remove NotFoundException from get_slice throws list (CASSANDRA-518)
 * fix get (not get_slice) of entire supercolumn (CASSANDRA-508)
 * fix null token during bootstrap (CASSANDRA-501)


0.4.1
 * Fix FlushPeriod columnfamily configuration regression
   (CASSANDRA-455)
 * Fix long column name support (CASSANDRA-460)
 * Fix for serializing a row that only contains tombstones
   (CASSANDRA-458)
 * Fix for discarding unneeded commitlog segments (CASSANDRA-459)
 * Add SnapshotBeforeCompaction configuration option (CASSANDRA-426)
 * Fix compaction abort under insufficient disk space (CASSANDRA-473)
 * Fix reading subcolumn slice from tombstoned CF (CASSANDRA-484)
 * Fix race condition in RVH causing occasional NPE (CASSANDRA-478)


0.4.0
 * fix get_key_range problems when a node is down (CASSANDRA-440)
   and add UnavailableException to more Thrift methods
 * Add example EndPointSnitch contrib code (several tickets)


0.4.0 RC2
 * fix SSTable generation clash during compaction (CASSANDRA-418)
 * reject method calls with null parameters (CASSANDRA-308)
 * properly order ranges in nodeprobe output (CASSANDRA-421)
 * fix logging of certain errors on executor threads (CASSANDRA-425)


0.4.0 RC1
 * Bootstrap feature is live; use -b on startup (several tickets)
 * Added multiget api (CASSANDRA-70)
 * fix Deadlock with SelectorManager.doProcess and TcpConnection.write
   (CASSANDRA-392)
 * remove key cache b/c of concurrency bugs in third-party
   CLHM library (CASSANDRA-405)
 * update non-major compaction logic to use two threshold values
   (CASSANDRA-407)
 * add periodic / batch commitlog sync modes (several tickets)
 * inline BatchMutation into batch_insert params (CASSANDRA-403)
 * allow setting the logging level at runtime via mbean (CASSANDRA-402)
 * change default comparator to BytesType (CASSANDRA-400)
 * add forwards-compatible ConsistencyLevel parameter to get_key_range
   (CASSANDRA-322)
 * r/m special case of blocking for local destination when writing with
   ConsistencyLevel.ZERO (CASSANDRA-399)
 * Fixes to make BinaryMemtable [bulk load interface] useful (CASSANDRA-337);
   see contrib/bmt_example for an example of using it.
 * More JMX properties added (several tickets)
 * Thrift changes (several tickets)
    - Merged _super get methods with the normal ones; return values
      are now of ColumnOrSuperColumn.
    - Similarly, merged batch_insert_super into batch_insert.



0.4.0 beta
 * On-disk data format has changed to allow billions of keys/rows per
   node instead of only millions
 * Multi-keyspace support
 * Scan all sstables for all queries to avoid situations where
   different types of operation on the same ColumnFamily could
   disagree on what data was present
 * Snapshot support via JMX
 * Thrift API has changed a _lot_:
    - removed time-sorted CFs; instead, user-defined comparators
      may be defined on the column names, which are now byte arrays.
      Default comparators are provided for UTF8, Bytes, Ascii, Long (i64),
      and UUID types.
    - removed colon-delimited strings in thrift api in favor of explicit
      structs such as ColumnPath, ColumnParent, etc.  Also normalized
      thrift struct and argument naming.
    - Added columnFamily argument to get_key_range.
    - Change signature of get_slice to accept starting and ending
      columns as well as an offset.  (This allows use of indexes.)
      Added "ascending" flag to allow reasonably-efficient reverse
      scans as well.  Removed get_slice_by_range as redundant.
    - get_key_range operates on one CF at a time
    - changed `block` boolean on insert methods to ConsistencyLevel enum,
      with options of NONE, ONE, QUORUM, and ALL.
    - added similar consistency_level parameter to read methods
    - column-name-set slice with no names given now returns zero columns
      instead of all of them.  ("all" can run your server out of memory.
      use a range-based slice with a high max column count instead.)
 * Removed the web interface. Node information can now be obtained by
   using the newly introduced nodeprobe utility.
 * More JMX stats
 * Remove magic values from internals (e.g. special key to indicate
   when to flush memtables)
 * Rename configuration "table" to "keyspace"
 * Moved to crash-only design; no more shutdown (just kill the process)
 * Lots of bug fixes

Full list of issues resolved in 0.4 is at https://issues.apache.org/jira/secure/IssueNavigator.jspa?reset=true&&pid=12310865&fixfor=12313862&resolution=1&sorter/field=issuekey&sorter/order=DESC


0.3.0 RC3
 * Fix potential deadlock under load in TCPConnection.
   (CASSANDRA-220)


0.3.0 RC2
 * Fix possible data loss when server is stopped after replaying
   log but before new inserts force memtable flush.
   (CASSANDRA-204)
 * Added BUGS file


0.3.0 RC1
 * Range queries on keys, including user-defined key collation
 * Remove support
 * Workarounds for a weird bug in JDK select/register that seems
   particularly common on VM environments. Cassandra should deploy
   fine on EC2 now
 * Much improved infrastructure: the beginnings of a decent test suite
   ("ant test" for unit tests; "nosetests" for system tests), code
   coverage reporting, etc.
 * Expanded node status reporting via JMX
 * Improved error reporting/logging on both server and client
 * Reduced memory footprint in default configuration
 * Combined blocking and non-blocking versions of insert APIs
 * Added FlushPeriodInMinutes configuration parameter to force
   flushing of infrequently-updated ColumnFamilies<|MERGE_RESOLUTION|>--- conflicted
+++ resolved
@@ -1,9 +1,5 @@
 4.0
-<<<<<<< HEAD
-=======
  * Fix race / ref leak in anticompaction (CASSANDRA-13688)
- * Expose tasks queue length via JMX (CASSANDRA-12758)
->>>>>>> e9cc805d
  * Fix race / ref leak in PendingRepairManager (CASSANDRA-13751)
  * Enable ppc64le runtime as unsupported architecture (CASSANDRA-13615)
  * Improve sstablemetadata output (CASSANDRA-11483)
