<<<<<<< HEAD
DSE 5.1.0
 * Update internal DSE driver and fix formatting for Duration type (APOLLO-417)
 * Replace open source Python driver with Datastax Enterprise driver (APOLLO-349)
 * Fix OutOfSpaceTest broken by APOLLO-227 (APOLLO-350)
 * Allow to add IndexRestrictions to SelectStatement in an immutable way (APOLLO-323)
 * Allow grammar extensions to be added to cqlsh for tab completion (APOLLO-295)
 * Improve compaction performance (APOLLO-123)
 * Add client warning to SASI index (APOLLO-93)
 * Cqlsh copy-from: add support for UNSET values (APOLLO-4)
 * Improve error message for incompatible authn/authz config (APOLLO-226)
 * Continuous paging (APOLLO-3, APOLLO-267, APOLLO-277, APOLLO-291, APOLLO-312, APOLLO-316)
 * Added show-queries, query-log-file and no-progress log options to cassandra-stress (APOLLO-41)
 * Allow large partition generation in cassandra-stress user mode (APOLLO-35)
 * Optimize VIntCoding and BufferedDataOutputStreamPlus (APOLLO-49)
 * Improve metrics and reduce overhead under contention (APOLLO-81)
 * Make SinglePartitionReadCommand::queriesMulticellType() faster (APOLLO-117)
 * Accept internal resource name in GRANT/REVOKE statements (APOLLO-113)
 * Improve StatementRestrictions::getPartitionKeys() execution speed (APOLLO-115)
 * Move responsibility for qualifying ks in authz stmts to IResource (APOLLO-76)
 * Insert default superuser role with fixed timestamp (APOLLO-18)
 * Make Permissions extensible (APOLLO-26)
 * Make IResource more easily extensible (APOLLO-26)
 * Add method to IAuthenticator to login by user as well as by role (APOLLO-70)
 * Add private protocol version (APOLLO-2)
Merged from DSE 5.0.x:
=======
DSE 5.0.6
>>>>>>> 4236bd9e
 * Disable preemptive sstable opening if sstable_preemptive_open_interval_in_mb <= 0,
   and warn about high GC pressure for values below 4 (APOLLO-386)
 * Filter out duplicate sstables when performing snapshots to avoid
   duplicate hardlink errors (APOLLO-290)
 * Prevent duplicate SyncUtil.force() in SeqentialWriter on close (APOLLO-351)
 * Always die on AssertionError and log flush failure errors. (APOLLO-227)
<<<<<<< HEAD
 * Indexer is not correctly invoked when building indexes over sstables (CASSANDRA-13075)
 * Perform repair sync sequentially to avoid overloading coordinator (APOLLO-216)
 * Backport CASSANDRA-10134 Always perform collision check before joining ring (CASSANDRA-10134)
 * Backport CASSANDRA-12461 (Add pre- and post-shutdown hooks to Storage Service) (APOLLO-48)
 * Wait for remaining tasks to finish on RepairJob after task failure (APOLLO-87)
 * Allow the prepared statement cache size to be changed. (APOLLO-50)
Backported from 4.0:
 * Avoid byte-array copy when key cache is disabled (CASANDRA-13084)
 * Require forceful decommission if number of nodes is less than replication factor (CASSANDRA-12510)
 * Allow IN restrictions on column families with collections (CASSANDRA-12654)
 * Log message size in trace message in OutboundTcpConnection (CASSANDRA-13028)
 * Add timeUnit Days for cassandra-stress (CASSANDRA-13029)
 * Add mutation size and batch metrics (CASSANDRA-12649)
 * Add method to get size of endpoints to TokenMetadata (CASSANDRA-12999)
 * Expose time spent waiting in thread pool queue (CASSANDRA-8398)
 * Conditionally update index built status to avoid unnecessary flushes (CASSANDRA-12969)
 * cqlsh auto completion: refactor definition of compaction strategy options (CASSANDRA-12946)
 * Add support for arithmetic operators (CASSANDRA-11935)


3.11.0
 * Obfuscate password in stress-graphs (CASSANDRA-12233)
 * Move to FastThreadLocalThread and FastThreadLocal (CASSANDRA-13034)
 * nodetool stopdaemon errors out (CASSANDRA-13030)
 * Tables in system_distributed should not use gcgs of 0 (CASSANDRA-12954)
 * Fix primary index calculation for SASI (CASSANDRA-12910)
 * More fixes to the TokenAllocator (CASSANDRA-12990)
 * NoReplicationTokenAllocator should work with zero replication factor (CASSANDRA-12983)
Merged from 3.0:
=======
 * Perform repair sync sequentially to avoid overloading coordinator (APOLLO-216)
 * Add repaired percentage metric (Backport CASSANDRA-11503)
Merged from 3.0.X
>>>>>>> 4236bd9e
 * Add vm.max_map_count StartupCheck (CASSANDRA-13008)
 * Hint related logging should include the IP address of the destination in addition to
   host ID (CASSANDRA-13205)
 * Reloading logback.xml does not work (CASSANDRA-13173)
 * Lightweight transactions temporarily fail after upgrade from 2.1 to 3.0 (CASSANDRA-13109)
 * Duplicate rows after upgrading from 2.1.16 to 3.0.10/3.9 (CASSANDRA-13125)
 * Fix UPDATE queries with empty IN restrictions (CASSANDRA-13152)
 * Fix handling of partition with partition-level deletion plus
   live rows in sstabledump (CASSANDRA-13177)
 * Provide user workaround when system_schema.columns does not contain entries
   for a table that's in system_schema.tables (CASSANDRA-13180)
Merged from 2.2:
 * Fix negative mean latency metric (CASSANDRA-12876)
 * Use only one file pointer when creating commitlog segments (CASSANDRA-12539)
Merged from 2.1:
 * Fix Thread Leak in OutboundTcpConnection (CASSANDRA-13204)
 * Coalescing strategy can enter infinite loop (CASSANDRA-13159)

3.10
 * Fix secondary index queries regression (CASSANDRA-13013)
 * Add duration type to the protocol V5 (CASSANDRA-12850)
 * Fix duration type validation (CASSANDRA-13143)
 * Fix flaky GcCompactionTest (CASSANDRA-12664)
 * Fix TestHintedHandoff.hintedhandoff_decom_test (CASSANDRA-13058)
 * Fixed query monitoring for range queries (CASSANDRA-13050)
 * Remove outboundBindAny configuration property (CASSANDRA-12673)
 * Use correct bounds for all-data range when filtering (CASSANDRA-12666)
 * Remove timing window in test case (CASSANDRA-12875)
 * Resolve unit testing without JCE security libraries installed (CASSANDRA-12945)
 * Fix inconsistencies in cassandra-stress load balancing policy (CASSANDRA-12919)
 * Fix validation of non-frozen UDT cells (CASSANDRA-12916)
 * Don't shut down socket input/output on StreamSession (CASSANDRA-12903)
 * Fix Murmur3PartitionerTest (CASSANDRA-12858)
 * Move cqlsh syntax rules into separate module and allow easier customization (CASSANDRA-12897)
 * Fix CommitLogSegmentManagerTest (CASSANDRA-12283)
 * Fix cassandra-stress truncate option (CASSANDRA-12695)
 * Fix crossNode value when receiving messages (CASSANDRA-12791)
 * Don't load MX4J beans twice (CASSANDRA-12869)
 * Extend native protocol request flags, add versions to SUPPORTED, and introduce ProtocolVersion enum (CASSANDRA-12838)
 * Set JOINING mode when running pre-join tasks (CASSANDRA-12836)
 * remove net.mintern.primitive library due to license issue (CASSANDRA-12845)
 * Properly format IPv6 addresses when logging JMX service URL (CASSANDRA-12454)
 * Optimize the vnode allocation for single replica per DC (CASSANDRA-12777)
 * Use non-token restrictions for bounds when token restrictions are overridden (CASSANDRA-12419)
 * Fix CQLSH auto completion for PER PARTITION LIMIT (CASSANDRA-12803)
 * Use different build directories for Eclipse and Ant (CASSANDRA-12466)
 * Avoid potential AttributeError in cqlsh due to no table metadata (CASSANDRA-12815)
 * Fix RandomReplicationAwareTokenAllocatorTest.testExistingCluster (CASSANDRA-12812)
 * Upgrade commons-codec to 1.9 (CASSANDRA-12790)
 * Make the fanout size for LeveledCompactionStrategy to be configurable (CASSANDRA-11550)
 * Add duration data type (CASSANDRA-11873)
 * Fix timeout in ReplicationAwareTokenAllocatorTest (CASSANDRA-12784)
 * Improve sum aggregate functions (CASSANDRA-12417)
 * Make cassandra.yaml docs for batch_size_*_threshold_in_kb reflect changes in CASSANDRA-10876 (CASSANDRA-12761)
 * cqlsh fails to format collections when using aliases (CASSANDRA-11534)
 * Check for hash conflicts in prepared statements (CASSANDRA-12733)
 * Exit query parsing upon first error (CASSANDRA-12598)
 * Fix cassandra-stress to use single seed in UUID generation (CASSANDRA-12729)
 * CQLSSTableWriter does not allow Update statement (CASSANDRA-12450)
 * Config class uses boxed types but DD exposes primitive types (CASSANDRA-12199)
 * Add pre- and post-shutdown hooks to Storage Service (CASSANDRA-12461)
 * Add hint delivery metrics (CASSANDRA-12693)
 * Remove IndexInfo cache from FileIndexInfoRetriever (CASSANDRA-12731)
 * ColumnIndex does not reuse buffer (CASSANDRA-12502)
 * cdc column addition still breaks schema migration tasks (CASSANDRA-12697)
 * Upgrade metrics-reporter dependencies (CASSANDRA-12089)
 * Tune compaction thread count via nodetool (CASSANDRA-12248)
 * Add +=/-= shortcut syntax for update queries (CASSANDRA-12232)
 * Include repair session IDs in repair start message (CASSANDRA-12532)
 * Add a blocking task to Index, run before joining the ring (CASSANDRA-12039)
 * Fix NPE when using CQLSSTableWriter (CASSANDRA-12667)
 * Support optional backpressure strategies at the coordinator (CASSANDRA-9318)
 * Make randompartitioner work with new vnode allocation (CASSANDRA-12647)
 * Fix cassandra-stress graphing (CASSANDRA-12237)
 * Allow filtering on partition key columns for queries without secondary indexes (CASSANDRA-11031)
 * Fix Cassandra Stress reporting thread model and precision (CASSANDRA-12585)
 * Add JMH benchmarks.jar (CASSANDRA-12586)
 * Cleanup uses of AlterTableStatementColumn (CASSANDRA-12567)
 * Add keep-alive to streaming (CASSANDRA-11841)
 * Tracing payload is passed through newSession(..) (CASSANDRA-11706)
 * avoid deleting non existing sstable files and improve related log messages (CASSANDRA-12261)
 * json/yaml output format for nodetool compactionhistory (CASSANDRA-12486)
 * Retry all internode messages once after a connection is
   closed and reopened (CASSANDRA-12192)
 * Add support to rebuild from targeted replica (CASSANDRA-9875)
 * Add sequence distribution type to cassandra stress (CASSANDRA-12490)
 * "SELECT * FROM foo LIMIT ;" does not error out (CASSANDRA-12154)
 * Define executeLocally() at the ReadQuery Level (CASSANDRA-12474)
 * Extend read/write failure messages with a map of replica addresses
   to error codes in the v5 native protocol (CASSANDRA-12311)
 * Fix rebuild of SASI indexes with existing index files (CASSANDRA-12374)
 * Let DatabaseDescriptor not implicitly startup services (CASSANDRA-9054, 12550)
 * Fix clustering indexes in presence of static columns in SASI (CASSANDRA-12378)
 * Fix queries on columns with reversed type on SASI indexes (CASSANDRA-12223)
 * Added slow query log (CASSANDRA-12403)
 * Count full coordinated request against timeout (CASSANDRA-12256)
 * Allow TTL with null value on insert and update (CASSANDRA-12216)
 * Make decommission operation resumable (CASSANDRA-12008)
 * Add support to one-way targeted repair (CASSANDRA-9876)
 * Remove clientutil jar (CASSANDRA-11635)
 * Fix compaction throughput throttle (CASSANDRA-12366, CASSANDRA-12717)
 * Delay releasing Memtable memory on flush until PostFlush has finished running (CASSANDRA-12358)
 * Cassandra stress should dump all setting on startup (CASSANDRA-11914)
 * Make it possible to compact a given token range (CASSANDRA-10643)
 * Allow updating DynamicEndpointSnitch properties via JMX (CASSANDRA-12179)
 * Collect metrics on queries by consistency level (CASSANDRA-7384)
 * Add support for GROUP BY to SELECT statement (CASSANDRA-10707)
 * Deprecate memtable_cleanup_threshold and update default for memtable_flush_writers (CASSANDRA-12228)
 * Upgrade to OHC 0.4.4 (CASSANDRA-12133)
 * Add version command to cassandra-stress (CASSANDRA-12258)
 * Create compaction-stress tool (CASSANDRA-11844)
 * Garbage-collecting compaction operation and schema option (CASSANDRA-7019)
 * Add beta protocol flag for v5 native protocol (CASSANDRA-12142)
 * Support filtering on non-PRIMARY KEY columns in the CREATE
   MATERIALIZED VIEW statement's WHERE clause (CASSANDRA-10368)
 * Unify STDOUT and SYSTEMLOG logback format (CASSANDRA-12004)
 * COPY FROM should raise error for non-existing input files (CASSANDRA-12174)
 * Faster write path (CASSANDRA-12269)
 * Option to leave omitted columns in INSERT JSON unset (CASSANDRA-11424)
 * Support json/yaml output in nodetool tpstats (CASSANDRA-12035)
 * Expose metrics for successful/failed authentication attempts (CASSANDRA-10635)
 * Prepend snapshot name with "truncated" or "dropped" when a snapshot
   is taken before truncating or dropping a table (CASSANDRA-12178)
 * Optimize RestrictionSet (CASSANDRA-12153)
 * cqlsh does not automatically downgrade CQL version (CASSANDRA-12150)
 * Omit (de)serialization of state variable in UDAs (CASSANDRA-9613)
 * Create a system table to expose prepared statements (CASSANDRA-8831)
 * Reuse DataOutputBuffer from ColumnIndex (CASSANDRA-11970)
 * Remove DatabaseDescriptor dependency from SegmentedFile (CASSANDRA-11580)
 * Add supplied username to authentication error messages (CASSANDRA-12076)
 * Remove pre-startup check for open JMX port (CASSANDRA-12074)
 * Remove compaction Severity from DynamicEndpointSnitch (CASSANDRA-11738)
 * Restore resumable hints delivery (CASSANDRA-11960)
 * Properly report LWT contention (CASSANDRA-12626)
Merged from 3.0:
 * Dump threads when unit tests time out (CASSANDRA-13117)
 * Better error when modifying function permissions without explicit keyspace (CASSANDRA-12925)
 * Indexer is not correctly invoked when building indexes over sstables (CASSANDRA-13075)
 * Read repair is not blocking repair to finish in foreground repair (CASSANDRA-13115)
 * Stress daemon help is incorrect(CASSANDRA-12563)
 * Read repair is not blocking repair to finish in foreground repair (CASSANDRA-13115)
 * Stress daemon help is incorrect (CASSANDRA-12563)
 * Remove ALTER TYPE support (CASSANDRA-12443)
 * Fix assertion for certain legacy range tombstone pattern (CASSANDRA-12203)
 * Replace empty strings with null values if they cannot be converted (CASSANDRA-12794)
 * Fix deserialization of 2.x DeletedCells (CASSANDRA-12620)
 * Add parent repair session id to anticompaction log message (CASSANDRA-12186)
 * Improve contention handling on failure to acquire MV lock for streaming and hints (CASSANDRA-12905)
 * Fix DELETE and UPDATE queries with empty IN restrictions (CASSANDRA-12829)
 * Mark MVs as built after successful bootstrap (CASSANDRA-12984)
Merged from 2.2:
 * Fix race causing infinite loop if Thrift server is stopped before it starts listening (CASSANDRA-12856)
 * CompactionTasks now correctly drops sstables out of compaction when not enough disk space is available (CASSANDRA-12979)
 * Remove support for non-JavaScript UDFs (CASSANDRA-12883)
 * cqlsh copy-from: encode column names to avoid primary key parsing errors (CASSANDRA-12909)
 * Temporarily fix bug that creates commit log when running offline tools (CASSANDRA-8616)
Merged from 2.1:
 * Fix Thread Leak in OutboundTcpConnection (CASSANDRA-13204)
 * Coalescing strategy can enter infinite loop (CASSANDRA-13159)
 * Upgrade netty version to fix memory leak with client encryption (CASSANDRA-13114)
 * cqlsh copy-from: sort user type fields in csv (CASSANDRA-12959)
 * cqlsh copy-from: sort user type fields in csv (CASSANDRA-12959)

DSE 5.0.5
 * Backport CASSANDRA-10134 Always perform collision check before joining ring (CASSANDRA-10134)
 * Backport CASSANDRA-12461 (Add pre- and post-shutdown hooks to Storage Service) (APOLLO-48)
Merged from 3.0.X
 * Estimated TS drop-time histogram updated with Cell.NO_DELETION_TIME (CASSANDRA-13040)
 * Nodetool compactionstats fails with NullPointerException (CASSANDRA-13021)
 * Thread local pools never cleaned up (CASSANDRA-13033)
 * Set RPC_READY to false when draining or if a node is marked as shutdown (CASSANDRA-12781)
 * CQL often queries static columns unnecessarily (CASSANDRA-12768)
 * Make sure sstables only get committed when it's safe to discard commit log records (CASSANDRA-12956)
 * Reject default_time_to_live option when creating or altering MVs (CASSANDRA-12868)
 * Nodetool should use a more sane max heap size (CASSANDRA-12739)
 * LocalToken ensures token values are cloned on heap (CASSANDRA-12651)
 * AnticompactionRequestSerializer serializedSize is incorrect (CASSANDRA-12934)
 * Prevent reloading of logback.xml from UDF sandbox (CASSANDRA-12535)
 * Reenable HeapPool (CASSANDRA-12900)
<<<<<<< HEAD
=======
Merged from 2.2:
 * Fix negative mean latency metric (CASSANDRA-12876)
 * Use only one file pointer when creating commitlog segments (CASSANDRA-12539)
 * Fix speculative retry bugs (CASSANDRA-13009)
 * Fix handling of nulls and unsets in IN conditions (CASSANDRA-12981)
 * Fix race causing infinite loop if Thrift server is stopped before it starts listening (CASSANDRA-12856)
 * CompactionTasks now correctly drops sstables out of compaction when not enough disk space is available (CASSANDRA-12979)
 * Remove support for non-JavaScript UDFs (CASSANDRA-12883)
 * Fix DynamicEndpointSnitch noop in multi-datacenter situations (CASSANDRA-13074)
 * cqlsh copy-from: encode column names to avoid primary key parsing errors (CASSANDRA-12909)
 * Temporarily fix bug that creates commit log when running offline tools (CASSANDRA-8616)
 * Reduce granuality of OpOrder.Group during index build (CASSANDRA-12796)
 * Test bind parameters and unset parameters in InsertUpdateIfConditionTest (CASSANDRA-12980)
 * Do not specify local address on outgoing connection when listen_on_broadcast_address is set (CASSANDRA-12673)
 * Use saved tokens when setting local tokens on StorageService.joinRing (CASSANDRA-12935)
 * cqlsh: fix DESC TYPES errors (CASSANDRA-12914)
 * Fix leak on skipped SSTables in sstableupgrade (CASSANDRA-12899)
 * Avoid blocking gossip during pending range calculation (CASSANDRA-12281)
 * Fix purgeability of tombstones with max timestamp (CASSANDRA-12792)
 * Fail repair if participant dies during sync or anticompaction (CASSANDRA-12901)


DSE 5.0.4
 * Wait for remaining tasks to finish on RepairJob after task failure (APOLLO-87)
 * Allow the prepared statement cache size to be changed. (APOLLO-50)
Merged from 3.0.X
>>>>>>> 4236bd9e
 * Disallow offheap_buffers memtable allocation (CASSANDRA-11039)
 * Fix CommitLogSegmentManagerTest (CASSANDRA-12283)
 * Pass root cause to CorruptBlockException when uncompression failed (CASSANDRA-12889)
 * Batch with multiple conditional updates for the same partition causes AssertionError (CASSANDRA-12867)
 * Make AbstractReplicationStrategy extendable from outside its package (CASSANDRA-12788)
 * Don't tell users to turn off consistent rangemovements during rebuild. (CASSANDRA-12296)
 * Fix CommitLogTest.testDeleteIfNotDirty (CASSANDRA-12854)
 * Avoid deadlock due to MV lock contention (CASSANDRA-12689)
 * Fix for KeyCacheCqlTest flakiness (CASSANDRA-12801)
 * Include SSTable filename in compacting large row message (CASSANDRA-12384)
 * Fix potential socket leak (CASSANDRA-12329, CASSANDRA-12330)
 * Fix ViewTest.testCompaction (CASSANDRA-12789)
 * Improve avg aggregate functions (CASSANDRA-12417)
 * Preserve quoted reserved keyword column names in MV creation (CASSANDRA-11803)
 * nodetool stopdaemon errors out (CASSANDRA-12646)
 * Split materialized view mutations on build to prevent OOM (CASSANDRA-12268)
 * mx4j does not work in 3.0.8 (CASSANDRA-12274)
 * Abort cqlsh copy-from in case of no answer after prolonged period of time (CASSANDRA-12740)
 * Avoid sstable corrupt exception due to dropped static column (CASSANDRA-12582)
 * Make stress use client mode to avoid checking commit log size on startup (CASSANDRA-12478)
 * Fix exceptions with new vnode allocation (CASSANDRA-12715)
 * Unify drain and shutdown processes (CASSANDRA-12509)
 * Fix NPE in ComponentOfSlice.isEQ() (CASSANDRA-12706)
 * Fix failure in LogTransactionTest (CASSANDRA-12632)
 * Fix potentially incomplete non-frozen UDT values when querying with the
   full primary key specified (CASSANDRA-12605)
 * Make sure repaired tombstones are dropped when only_purge_repaired_tombstones is enabled (CASSANDRA-12703)
 * Skip writing MV mutations to commitlog on mutation.applyUnsafe() (CASSANDRA-11670)
 * Establish consistent distinction between non-existing partition and NULL value for LWTs on static columns (CASSANDRA-12060)
 * Extend ColumnIdentifier.internedInstances key to include the type that generated the byte buffer (CASSANDRA-12516)
 * Handle composite prefixes with final EOC=0 as in 2.x and refactor LegacyLayout.decodeBound (CASSANDRA-12423)
 * select_distinct_with_deletions_test failing on non-vnode environments (CASSANDRA-11126)
 * Stack Overflow returned to queries while upgrading (CASSANDRA-12527)
 * Fix legacy regex for temporary files from 2.2 (CASSANDRA-12565)
 * Add option to state current gc_grace_seconds to tools/bin/sstablemetadata (CASSANDRA-12208)
 * Fix file system race condition that may cause LogAwareFileLister to fail to classify files (CASSANDRA-11889)
 * Fix file handle leaks due to simultaneous compaction/repair and
   listing snapshots, calculating snapshot sizes, or making schema
   changes (CASSANDRA-11594)
 * Fix nodetool repair exits with 0 for some errors (CASSANDRA-12508)
 * Do not shut down BatchlogManager twice during drain (CASSANDRA-12504)
 * Disk failure policy should not be invoked on out of space (CASSANDRA-12385)
 * Calculate last compacted key on startup (CASSANDRA-6216)
 * Add schema to snapshot manifest, add USING TIMESTAMP clause to ALTER TABLE statements (CASSANDRA-7190)
 * If CF has no clustering columns, any row cache is full partition cache (CASSANDRA-12499)
 * Correct log message for statistics of offheap memtable flush (CASSANDRA-12776)
 * Explicitly set locale for string validation (CASSANDRA-12541,CASSANDRA-12542,CASSANDRA-12543,CASSANDRA-12545)
Merged from 2.2:
<<<<<<< HEAD
 * Fix speculative retry bugs (CASSANDRA-13009)
 * Fix handling of nulls and unsets in IN conditions (CASSANDRA-12981)
 * Fix race causing infinite loop if Thrift server is stopped before it starts listening (CASSANDRA-12856)
 * CompactionTasks now correctly drops sstables out of compaction when not enough disk space is available (CASSANDRA-12979)
 * Remove support for non-JavaScript UDFs (CASSANDRA-12883)
 * Fix DynamicEndpointSnitch noop in multi-datacenter situations (CASSANDRA-13074)
 * cqlsh copy-from: encode column names to avoid primary key parsing errors (CASSANDRA-12909)
 * Temporarily fix bug that creates commit log when running offline tools (CASSANDRA-8616)
 * Reduce granuality of OpOrder.Group during index build (CASSANDRA-12796)
 * Test bind parameters and unset parameters in InsertUpdateIfConditionTest (CASSANDRA-12980)
 * Do not specify local address on outgoing connection when listen_on_broadcast_address is set (CASSANDRA-12673)
 * Use saved tokens when setting local tokens on StorageService.joinRing (CASSANDRA-12935)
 * cqlsh: fix DESC TYPES errors (CASSANDRA-12914)
 * Fix leak on skipped SSTables in sstableupgrade (CASSANDRA-12899)
 * Avoid blocking gossip during pending range calculation (CASSANDRA-12281)
 * Fix purgeability of tombstones with max timestamp (CASSANDRA-12792)
 * Fail repair if participant dies during sync or anticompaction (CASSANDRA-12901)
=======
 * Fix CommitLogSegmentManagerTest (CASSANDRA-12283)
>>>>>>> 4236bd9e
 * cqlsh COPY: unprotected pk values before converting them if not using prepared statements (CASSANDRA-12863)
 * Fix Util.spinAssertEquals (CASSANDRA-12283)
 * Fix potential NPE for compactionstats (CASSANDRA-12462)
 * Prepare legacy authenticate statement if credentials table initialised after node startup (CASSANDRA-12813)
 * Change cassandra.wait_for_tracing_events_timeout_secs default to 0 (CASSANDRA-12754)
 * Clean up permissions when a UDA is dropped (CASSANDRA-12720)
 * Limit colUpdateTimeDelta histogram updates to reasonable deltas (CASSANDRA-11117)
 * Fix leak errors and execution rejected exceptions when draining (CASSANDRA-12457)
 * Fix merkle tree depth calculation (CASSANDRA-12580)
 * Make Collections deserialization more robust (CASSANDRA-12618)
 * Better handle invalid system roles table (CASSANDRA-12700)
 * Fix exceptions when enabling gossip on nodes that haven't joined the ring (CASSANDRA-12253)
 * Fix authentication problem when invoking cqlsh copy from a SOURCE command (CASSANDRA-12642)
 * Decrement pending range calculator jobs counter in finally block
 * cqlshlib tests: increase default execute timeout (CASSANDRA-12481)
 * Forward writes to replacement node when replace_address != broadcast_address (CASSANDRA-8523)
 * Fail repair on non-existing table (CASSANDRA-12279)
 * Enable repair -pr and -local together (fix regression of CASSANDRA-7450) (CASSANDRA-12522)
 * Split consistent range movement flag correction (CASSANDRA-12786)
Merged from 2.1:
 * Upgrade netty version to fix memory leak with client encryption (CASSANDRA-13114)
 * cqlsh copy-from: sort user type fields in csv (CASSANDRA-12959)
 * Don't skip sstables based on maxLocalDeletionTime (CASSANDRA-12765)


3.8, 3.9
 * Fix value skipping with counter columns (CASSANDRA-11726)
 * Fix nodetool tablestats miss SSTable count (CASSANDRA-12205)
 * Fixed flacky SSTablesIteratedTest (CASSANDRA-12282)
 * Fixed flacky SSTableRewriterTest: check file counts before calling validateCFS (CASSANDRA-12348)
 * cqlsh: Fix handling of $$-escaped strings (CASSANDRA-12189)
 * Fix SSL JMX requiring truststore containing server cert (CASSANDRA-12109)
 * RTE from new CDC column breaks in flight queries (CASSANDRA-12236)
 * Fix hdr logging for single operation workloads (CASSANDRA-12145)
 * Fix SASI PREFIX search in CONTAINS mode with partial terms (CASSANDRA-12073)
 * Increase size of flushExecutor thread pool (CASSANDRA-12071)
 * Partial revert of CASSANDRA-11971, cannot recycle buffer in SP.sendMessagesToNonlocalDC (CASSANDRA-11950)
 * Upgrade netty to 4.0.39 (CASSANDRA-12032, CASSANDRA-12034)
 * Improve details in compaction log message (CASSANDRA-12080)
 * Allow unset values in CQLSSTableWriter (CASSANDRA-11911)
 * Chunk cache to request compressor-compatible buffers if pool space is exhausted (CASSANDRA-11993)
 * Remove DatabaseDescriptor dependencies from SequentialWriter (CASSANDRA-11579)
 * Move skip_stop_words filter before stemming (CASSANDRA-12078)
 * Support seek() in EncryptedFileSegmentInputStream (CASSANDRA-11957)
 * SSTable tools mishandling LocalPartitioner (CASSANDRA-12002)
 * When SEPWorker assigned work, set thread name to match pool (CASSANDRA-11966)
 * Add cross-DC latency metrics (CASSANDRA-11596)
 * Allow terms in selection clause (CASSANDRA-10783)
 * Add bind variables to trace (CASSANDRA-11719)
 * Switch counter shards' clock to timestamps (CASSANDRA-9811)
 * Introduce HdrHistogram and response/service/wait separation to stress tool (CASSANDRA-11853)
 * entry-weighers in QueryProcessor should respect partitionKeyBindIndexes field (CASSANDRA-11718)
 * Support older ant versions (CASSANDRA-11807)
 * Estimate compressed on disk size when deciding if sstable size limit reached (CASSANDRA-11623)
 * cassandra-stress profiles should support case sensitive schemas (CASSANDRA-11546)
 * Remove DatabaseDescriptor dependency from FileUtils (CASSANDRA-11578)
 * Faster streaming (CASSANDRA-9766)
 * Add prepared query parameter to trace for "Execute CQL3 prepared query" session (CASSANDRA-11425)
 * Add repaired percentage metric (CASSANDRA-11503)
 * Add Change-Data-Capture (CASSANDRA-8844)
Merged from 3.0:
 * Fix paging for 2.x to 3.x upgrades (CASSANDRA-11195)
 * Fix clean interval not sent to commit log for empty memtable flush (CASSANDRA-12436)
 * Fix potential resource leak in RMIServerSocketFactoryImpl (CASSANDRA-12331)
 * Make sure compaction stats are updated when compaction is interrupted (CASSANDRA-12100)
 * Change commitlog and sstables to track dirty and clean intervals (CASSANDRA-11828)
 * NullPointerException during compaction on table with static columns (CASSANDRA-12336)
 * Fixed ConcurrentModificationException when reading metrics in GraphiteReporter (CASSANDRA-11823)
 * Fix upgrade of super columns on thrift (CASSANDRA-12335)
 * Fixed flacky BlacklistingCompactionsTest, switched to fixed size types and increased corruption size (CASSANDRA-12359)
 * Rerun ReplicationAwareTokenAllocatorTest on failure to avoid flakiness (CASSANDRA-12277)
 * Exception when computing read-repair for range tombstones (CASSANDRA-12263)
 * Lost counter writes in compact table and static columns (CASSANDRA-12219)
 * AssertionError with MVs on updating a row that isn't indexed due to a null value (CASSANDRA-12247)
 * Disable RR and speculative retry with EACH_QUORUM reads (CASSANDRA-11980)
 * Add option to override compaction space check (CASSANDRA-12180)
 * Faster startup by only scanning each directory for temporary files once (CASSANDRA-12114)
 * Respond with v1/v2 protocol header when responding to driver that attempts
   to connect with too low of a protocol version (CASSANDRA-11464)
 * NullPointerExpception when reading/compacting table (CASSANDRA-11988)
 * Fix problem with undeleteable rows on upgrade to new sstable format (CASSANDRA-12144)
 * Fix potential bad messaging service message for paged range reads
   within mixed-version 3.x clusters (CASSANDRA-12249)
 * Fix paging logic for deleted partitions with static columns (CASSANDRA-12107)
 * Wait until the message is being send to decide which serializer must be used (CASSANDRA-11393)
 * Fix migration of static thrift column names with non-text comparators (CASSANDRA-12147)
 * Fix upgrading sparse tables that are incorrectly marked as dense (CASSANDRA-11315)
 * Fix reverse queries ignoring range tombstones (CASSANDRA-11733)
 * Avoid potential race when rebuilding CFMetaData (CASSANDRA-12098)
 * Avoid missing sstables when getting the canonical sstables (CASSANDRA-11996)
 * Always select the live sstables when getting sstables in bounds (CASSANDRA-11944)
 * Fix column ordering of results with static columns for Thrift requests in
   a mixed 2.x/3.x cluster, also fix potential non-resolved duplication of
   those static columns in query results (CASSANDRA-12123)
 * Avoid digest mismatch with empty but static rows (CASSANDRA-12090)
 * Fix EOF exception when altering column type (CASSANDRA-11820)
 * Fix potential race in schema during new table creation (CASSANDRA-12083)
 * cqlsh: fix error handling in rare COPY FROM failure scenario (CASSANDRA-12070)
 * Disable autocompaction during drain (CASSANDRA-11878)
 * Add a metrics timer to MemtablePool and use it to track time spent blocked on memory in MemtableAllocator (CASSANDRA-11327)
 * Fix upgrading schema with super columns with non-text subcomparators (CASSANDRA-12023)
 * Add TimeWindowCompactionStrategy (CASSANDRA-9666)
 * Fix JsonTransformer output of partition with deletion info (CASSANDRA-12418)
 * Fix NPE in SSTableLoader when specifying partial directory path (CASSANDRA-12609)
Merged from 2.2:
 * Add local address entry in PropertyFileSnitch (CASSANDRA-11332)
 * cqlsh copy: fix missing counter values (CASSANDRA-12476)
 * Move migration tasks to non-periodic queue, assure flush executor shutdown after non-periodic executor (CASSANDRA-12251)
 * cqlsh copy: fixed possible race in initializing feeding thread (CASSANDRA-11701)
 * Only set broadcast_rpc_address on Ec2MultiRegionSnitch if it's not set (CASSANDRA-11357)
 * Update StorageProxy range metrics for timeouts, failures and unavailables (CASSANDRA-9507)
 * Add Sigar to classes included in clientutil.jar (CASSANDRA-11635)
 * Add decay to histograms and timers used for metrics (CASSANDRA-11752)
 * Fix hanging stream session (CASSANDRA-10992)
 * Fix INSERT JSON, fromJson() support of smallint, tinyint types (CASSANDRA-12371)
 * Restore JVM metric export for metric reporters (CASSANDRA-12312)
 * Release sstables of failed stream sessions only when outgoing transfers are finished (CASSANDRA-11345)
 * Wait for tracing events before returning response and query at same consistency level client side (CASSANDRA-11465)
 * cqlsh copyutil should get host metadata by connected address (CASSANDRA-11979)
 * Fixed cqlshlib.test.remove_test_db (CASSANDRA-12214)
 * Synchronize ThriftServer::stop() (CASSANDRA-12105)
 * Use dedicated thread for JMX notifications (CASSANDRA-12146)
 * Improve streaming synchronization and fault tolerance (CASSANDRA-11414)
 * MemoryUtil.getShort() should return an unsigned short also for architectures not supporting unaligned memory accesses (CASSANDRA-11973)
Merged from 2.1:
 * Fix queries with empty ByteBuffer values in clustering column restrictions (CASSANDRA-12127)
 * Disable passing control to post-flush after flush failure to prevent data loss (CASSANDRA-11828)
 * Allow STCS-in-L0 compactions to reduce scope with LCS (CASSANDRA-12040)
 * cannot use cql since upgrading python to 2.7.11+ (CASSANDRA-11850)
 * Fix filtering on clustering columns when 2i is used (CASSANDRA-11907)


3.0.8
 * Fix potential race in schema during new table creation (CASSANDRA-12083)
 * cqlsh: fix error handling in rare COPY FROM failure scenario (CASSANDRA-12070)
 * Disable autocompaction during drain (CASSANDRA-11878)
 * Add a metrics timer to MemtablePool and use it to track time spent blocked on memory in MemtableAllocator (CASSANDRA-11327)
 * Fix upgrading schema with super columns with non-text subcomparators (CASSANDRA-12023)
 * Add TimeWindowCompactionStrategy (CASSANDRA-9666)
Merged from 2.2:
 * Allow nodetool info to run with readonly JMX access (CASSANDRA-11755)
 * Validate bloom_filter_fp_chance against lowest supported
   value when the table is created (CASSANDRA-11920)
 * Don't send erroneous NEW_NODE notifications on restart (CASSANDRA-11038)
 * StorageService shutdown hook should use a volatile variable (CASSANDRA-11984)
Merged from 2.1:
 * Add system property to set the max number of native transport requests in queue (CASSANDRA-11363)
 * Fix queries with empty ByteBuffer values in clustering column restrictions (CASSANDRA-12127)
 * Disable passing control to post-flush after flush failure to prevent data loss (CASSANDRA-11828)
 * Allow STCS-in-L0 compactions to reduce scope with LCS (CASSANDRA-12040)
 * cannot use cql since upgrading python to 2.7.11+ (CASSANDRA-11850)
 * Fix filtering on clustering columns when 2i is used (CASSANDRA-11907)
 * Avoid stalling paxos when the paxos state expires (CASSANDRA-12043)
 * Remove finished incoming streaming connections from MessagingService (CASSANDRA-11854)
 * Don't try to get sstables for non-repairing column families (CASSANDRA-12077)
 * Avoid marking too many sstables as repaired (CASSANDRA-11696)
 * Prevent select statements with clustering key > 64k (CASSANDRA-11882)
 * Fix clock skew corrupting other nodes with paxos (CASSANDRA-11991)
 * Remove distinction between non-existing static columns and existing but null in LWTs (CASSANDRA-9842)
 * Cache local ranges when calculating repair neighbors (CASSANDRA-11934)
 * Allow LWT operation on static column with only partition keys (CASSANDRA-10532)
 * Create interval tree over canonical sstables to avoid missing sstables during streaming (CASSANDRA-11886)
 * cqlsh COPY FROM: shutdown parent cluster after forking, to avoid corrupting SSL connections (CASSANDRA-11749)


3.7
 * Support multiple folders for user defined compaction tasks (CASSANDRA-11765)
 * Fix race in CompactionStrategyManager's pause/resume (CASSANDRA-11922)
Merged from 3.0:
 * Fix legacy serialization of Thrift-generated non-compound range tombstones
   when communicating with 2.x nodes (CASSANDRA-11930)
 * Fix Directories instantiations where CFS.initialDirectories should be used (CASSANDRA-11849)
 * Avoid referencing DatabaseDescriptor in AbstractType (CASSANDRA-11912)
 * Don't use static dataDirectories field in Directories instances (CASSANDRA-11647)
 * Fix sstables not being protected from removal during index build (CASSANDRA-11905)
 * cqlsh: Suppress stack trace from Read/WriteFailures (CASSANDRA-11032)
 * Remove unneeded code to repair index summaries that have
   been improperly down-sampled (CASSANDRA-11127)
 * Avoid WriteTimeoutExceptions during commit log replay due to materialized
   view lock contention (CASSANDRA-11891)
 * Prevent OOM failures on SSTable corruption, improve tests for corruption detection (CASSANDRA-9530)
 * Use CFS.initialDirectories when clearing snapshots (CASSANDRA-11705)
 * Allow compaction strategies to disable early open (CASSANDRA-11754)
 * Refactor Materialized View code (CASSANDRA-11475)
 * Update Java Driver (CASSANDRA-11615)
Merged from 2.2:
 * Persist local metadata earlier in startup sequence (CASSANDRA-11742)
 * cqlsh: fix tab completion for case-sensitive identifiers (CASSANDRA-11664)
 * Avoid showing estimated key as -1 in tablestats (CASSANDRA-11587)
 * Fix possible race condition in CommitLog.recover (CASSANDRA-11743)
 * Enable client encryption in sstableloader with cli options (CASSANDRA-11708)
 * Possible memory leak in NIODataInputStream (CASSANDRA-11867)
 * Add seconds to cqlsh tracing session duration (CASSANDRA-11753)
 * Fix commit log replay after out-of-order flush completion (CASSANDRA-9669)
 * Prohibit Reversed Counter type as part of the PK (CASSANDRA-9395)
 * cqlsh: correctly handle non-ascii chars in error messages (CASSANDRA-11626)
Merged from 2.1:
 * Run CommitLog tests with different compression settings (CASSANDRA-9039)
 * cqlsh: apply current keyspace to source command (CASSANDRA-11152)
 * Clear out parent repair session if repair coordinator dies (CASSANDRA-11824)
 * Set default streaming_socket_timeout_in_ms to 24 hours (CASSANDRA-11840)
 * Do not consider local node a valid source during replace (CASSANDRA-11848)
 * Add message dropped tasks to nodetool netstats (CASSANDRA-11855)
 * Avoid holding SSTableReaders for duration of incremental repair (CASSANDRA-11739)


3.6
 * Correctly migrate schema for frozen UDTs during 2.x -> 3.x upgrades
   (does not affect any released versions) (CASSANDRA-11613)
 * Allow server startup if JMX is configured directly (CASSANDRA-11725)
 * Prevent direct memory OOM on buffer pool allocations (CASSANDRA-11710)
 * Enhanced Compaction Logging (CASSANDRA-10805)
 * Make prepared statement cache size configurable (CASSANDRA-11555)
 * Integrated JMX authentication and authorization (CASSANDRA-10091)
 * Add units to stress ouput (CASSANDRA-11352)
 * Fix PER PARTITION LIMIT for single and multi partitions queries (CASSANDRA-11603)
 * Add uncompressed chunk cache for RandomAccessReader (CASSANDRA-5863)
 * Clarify ClusteringPrefix hierarchy (CASSANDRA-11213)
 * Always perform collision check before joining ring (CASSANDRA-10134)
 * SSTableWriter output discrepancy (CASSANDRA-11646)
 * Fix potential timeout in NativeTransportService.testConcurrentDestroys (CASSANDRA-10756)
 * Support large partitions on the 3.0 sstable format (CASSANDRA-11206,11763)
 * Add support to rebuild from specific range (CASSANDRA-10406)
 * Optimize the overlapping lookup by calculating all the
   bounds in advance (CASSANDRA-11571)
 * Support json/yaml output in nodetool tablestats (CASSANDRA-5977)
 * (stress) Add datacenter option to -node options (CASSANDRA-11591)
 * Fix handling of empty slices (CASSANDRA-11513)
 * Make number of cores used by cqlsh COPY visible to testing code (CASSANDRA-11437)
 * Allow filtering on clustering columns for queries without secondary indexes (CASSANDRA-11310)
 * Refactor Restriction hierarchy (CASSANDRA-11354)
 * Eliminate allocations in R/W path (CASSANDRA-11421)
 * Update Netty to 4.0.36 (CASSANDRA-11567)
 * Fix PER PARTITION LIMIT for queries requiring post-query ordering (CASSANDRA-11556)
 * Allow instantiation of UDTs and tuples in UDFs (CASSANDRA-10818)
 * Support UDT in CQLSSTableWriter (CASSANDRA-10624)
 * Support for non-frozen user-defined types, updating
   individual fields of user-defined types (CASSANDRA-7423)
 * Make LZ4 compression level configurable (CASSANDRA-11051)
 * Allow per-partition LIMIT clause in CQL (CASSANDRA-7017)
 * Make custom filtering more extensible with UserExpression (CASSANDRA-11295)
 * Improve field-checking and error reporting in cassandra.yaml (CASSANDRA-10649)
 * Print CAS stats in nodetool proxyhistograms (CASSANDRA-11507)
 * More user friendly error when providing an invalid token to nodetool (CASSANDRA-9348)
 * Add static column support to SASI index (CASSANDRA-11183)
 * Support EQ/PREFIX queries in SASI CONTAINS mode without tokenization (CASSANDRA-11434)
 * Support LIKE operator in prepared statements (CASSANDRA-11456)
 * Add a command to see if a Materialized View has finished building (CASSANDRA-9967)
 * Log endpoint and port associated with streaming operation (CASSANDRA-8777)
 * Print sensible units for all log messages (CASSANDRA-9692)
 * Upgrade Netty to version 4.0.34 (CASSANDRA-11096)
 * Break the CQL grammar into separate Parser and Lexer (CASSANDRA-11372)
 * Compress only inter-dc traffic by default (CASSANDRA-8888)
 * Add metrics to track write amplification (CASSANDRA-11420)
 * cassandra-stress: cannot handle "value-less" tables (CASSANDRA-7739)
 * Add/drop multiple columns in one ALTER TABLE statement (CASSANDRA-10411)
 * Add require_endpoint_verification opt for internode encryption (CASSANDRA-9220)
 * Add auto import java.util for UDF code block (CASSANDRA-11392)
 * Add --hex-format option to nodetool getsstables (CASSANDRA-11337)
 * sstablemetadata should print sstable min/max token (CASSANDRA-7159)
 * Do not wrap CassandraException in TriggerExecutor (CASSANDRA-9421)
 * COPY TO should have higher double precision (CASSANDRA-11255)
 * Stress should exit with non-zero status after failure (CASSANDRA-10340)
 * Add client to cqlsh SHOW_SESSION (CASSANDRA-8958)
 * Fix nodetool tablestats keyspace level metrics (CASSANDRA-11226)
 * Store repair options in parent_repair_history (CASSANDRA-11244)
 * Print current leveling in sstableofflinerelevel (CASSANDRA-9588)
 * Change repair message for keyspaces with RF 1 (CASSANDRA-11203)
 * Remove hard-coded SSL cipher suites and protocols (CASSANDRA-10508)
 * Improve concurrency in CompactionStrategyManager (CASSANDRA-10099)
 * (cqlsh) interpret CQL type for formatting blobs (CASSANDRA-11274)
 * Refuse to start and print txn log information in case of disk
   corruption (CASSANDRA-10112)
 * Resolve some eclipse-warnings (CASSANDRA-11086)
 * (cqlsh) Show static columns in a different color (CASSANDRA-11059)
 * Allow to remove TTLs on table with default_time_to_live (CASSANDRA-11207)
Merged from 3.0:
 * Disallow creating view with a static column (CASSANDRA-11602)
 * Reduce the amount of object allocations caused by the getFunctions methods (CASSANDRA-11593)
 * Potential error replaying commitlog with smallint/tinyint/date/time types (CASSANDRA-11618)
 * Fix queries with filtering on counter columns (CASSANDRA-11629)
 * Improve tombstone printing in sstabledump (CASSANDRA-11655)
 * Fix paging for range queries where all clustering columns are specified (CASSANDRA-11669)
 * Don't require HEAP_NEW_SIZE to be set when using G1 (CASSANDRA-11600)
 * Fix sstabledump not showing cells after tombstone marker (CASSANDRA-11654)
 * Ignore all LocalStrategy keyspaces for streaming and other related
   operations (CASSANDRA-11627)
 * Ensure columnfilter covers indexed columns for thrift 2i queries (CASSANDRA-11523)
 * Only open one sstable scanner per sstable (CASSANDRA-11412)
 * Option to specify ProtocolVersion in cassandra-stress (CASSANDRA-11410)
 * ArithmeticException in avgFunctionForDecimal (CASSANDRA-11485)
 * LogAwareFileLister should only use OLD sstable files in current folder to determine disk consistency (CASSANDRA-11470)
 * Notify indexers of expired rows during compaction (CASSANDRA-11329)
 * Properly respond with ProtocolError when a v1/v2 native protocol
   header is received (CASSANDRA-11464)
 * Validate that num_tokens and initial_token are consistent with one another (CASSANDRA-10120)
Merged from 2.2:
 * Exit JVM if JMX server fails to startup (CASSANDRA-11540)
 * Produce a heap dump when exiting on OOM (CASSANDRA-9861)
 * Restore ability to filter on clustering columns when using a 2i (CASSANDRA-11510)
 * JSON datetime formatting needs timezone (CASSANDRA-11137)
 * Fix is_dense recalculation for Thrift-updated tables (CASSANDRA-11502)
 * Remove unnescessary file existence check during anticompaction (CASSANDRA-11660)
 * Add missing files to debian packages (CASSANDRA-11642)
 * Avoid calling Iterables::concat in loops during ModificationStatement::getFunctions (CASSANDRA-11621)
 * cqlsh: COPY FROM should use regular inserts for single statement batches and
   report errors correctly if workers processes crash on initialization (CASSANDRA-11474)
 * Always close cluster with connection in CqlRecordWriter (CASSANDRA-11553)
 * Allow only DISTINCT queries with partition keys restrictions (CASSANDRA-11339)
 * CqlConfigHelper no longer requires both a keystore and truststore to work (CASSANDRA-11532)
 * Make deprecated repair methods backward-compatible with previous notification service (CASSANDRA-11430)
 * IncomingStreamingConnection version check message wrong (CASSANDRA-11462)
Merged from 2.1:
 * Support mlockall on IBM POWER arch (CASSANDRA-11576)
 * Add option to disable use of severity in DynamicEndpointSnitch (CASSANDRA-11737)
 * cqlsh COPY FROM fails for null values with non-prepared statements (CASSANDRA-11631)
 * Make cython optional in pylib/setup.py (CASSANDRA-11630)
 * Change order of directory searching for cassandra.in.sh to favor local one (CASSANDRA-11628)
 * cqlsh COPY FROM fails with []{} chars in UDT/tuple fields/values (CASSANDRA-11633)
 * clqsh: COPY FROM throws TypeError with Cython extensions enabled (CASSANDRA-11574)
 * cqlsh: COPY FROM ignores NULL values in conversion (CASSANDRA-11549)
 * Validate levels when building LeveledScanner to avoid overlaps with orphaned sstables (CASSANDRA-9935)


3.5
 * StaticTokenTreeBuilder should respect posibility of duplicate tokens (CASSANDRA-11525)
 * Correctly fix potential assertion error during compaction (CASSANDRA-11353)
 * Avoid index segment stitching in RAM which lead to OOM on big SSTable files (CASSANDRA-11383)
 * Fix clustering and row filters for LIKE queries on clustering columns (CASSANDRA-11397)
Merged from 3.0:
 * Fix rare NPE on schema upgrade from 2.x to 3.x (CASSANDRA-10943)
 * Improve backoff policy for cqlsh COPY FROM (CASSANDRA-11320)
 * Improve IF NOT EXISTS check in CREATE INDEX (CASSANDRA-11131)
 * Upgrade ohc to 0.4.3
 * Enable SO_REUSEADDR for JMX RMI server sockets (CASSANDRA-11093)
 * Allocate merkletrees with the correct size (CASSANDRA-11390)
 * Support streaming pre-3.0 sstables (CASSANDRA-10990)
 * Add backpressure to compressed or encrypted commit log (CASSANDRA-10971)
 * SSTableExport supports secondary index tables (CASSANDRA-11330)
 * Fix sstabledump to include missing info in debug output (CASSANDRA-11321)
 * Establish and implement canonical bulk reading workload(s) (CASSANDRA-10331)
 * Fix paging for IN queries on tables without clustering columns (CASSANDRA-11208)
 * Remove recursive call from CompositesSearcher (CASSANDRA-11304)
 * Fix filtering on non-primary key columns for queries without index (CASSANDRA-6377)
 * Fix sstableloader fail when using materialized view (CASSANDRA-11275)
Merged from 2.2:
 * DatabaseDescriptor should log stacktrace in case of Eception during seed provider creation (CASSANDRA-11312)
 * Use canonical path for directory in SSTable descriptor (CASSANDRA-10587)
 * Add cassandra-stress keystore option (CASSANDRA-9325)
 * Dont mark sstables as repairing with sub range repairs (CASSANDRA-11451)
 * Notify when sstables change after cancelling compaction (CASSANDRA-11373)
 * cqlsh: COPY FROM should check that explicit column names are valid (CASSANDRA-11333)
 * Add -Dcassandra.start_gossip startup option (CASSANDRA-10809)
 * Fix UTF8Validator.validate() for modified UTF-8 (CASSANDRA-10748)
 * Clarify that now() function is calculated on the coordinator node in CQL documentation (CASSANDRA-10900)
 * Fix bloom filter sizing with LCS (CASSANDRA-11344)
 * (cqlsh) Fix error when result is 0 rows with EXPAND ON (CASSANDRA-11092)
 * Add missing newline at end of bin/cqlsh (CASSANDRA-11325)
 * Unresolved hostname leads to replace being ignored (CASSANDRA-11210)
 * Only log yaml config once, at startup (CASSANDRA-11217)
 * Reference leak with parallel repairs on the same table (CASSANDRA-11215)
Merged from 2.1:
 * Add a -j parameter to scrub/cleanup/upgradesstables to state how
   many threads to use (CASSANDRA-11179)
 * COPY FROM on large datasets: fix progress report and debug performance (CASSANDRA-11053)
 * InvalidateKeys should have a weak ref to key cache (CASSANDRA-11176)


3.4
 * (cqlsh) add cqlshrc option to always connect using ssl (CASSANDRA-10458)
 * Cleanup a few resource warnings (CASSANDRA-11085)
 * Allow custom tracing implementations (CASSANDRA-10392)
 * Extract LoaderOptions to be able to be used from outside (CASSANDRA-10637)
 * fix OnDiskIndexTest to properly treat empty ranges (CASSANDRA-11205)
 * fix TrackerTest to handle new notifications (CASSANDRA-11178)
 * add SASI validation for partitioner and complex columns (CASSANDRA-11169)
 * Add caching of encrypted credentials in PasswordAuthenticator (CASSANDRA-7715)
 * fix SASI memtable switching on flush (CASSANDRA-11159)
 * Remove duplicate offline compaction tracking (CASSANDRA-11148)
 * fix EQ semantics of analyzed SASI indexes (CASSANDRA-11130)
 * Support long name output for nodetool commands (CASSANDRA-7950)
 * Encrypted hints (CASSANDRA-11040)
 * SASI index options validation (CASSANDRA-11136)
 * Optimize disk seek using min/max column name meta data when the LIMIT clause is used
   (CASSANDRA-8180)
 * Add LIKE support to CQL3 (CASSANDRA-11067)
 * Generic Java UDF types (CASSANDRA-10819)
 * cqlsh: Include sub-second precision in timestamps by default (CASSANDRA-10428)
 * Set javac encoding to utf-8 (CASSANDRA-11077)
 * Integrate SASI index into Cassandra (CASSANDRA-10661)
 * Add --skip-flush option to nodetool snapshot
 * Skip values for non-queried columns (CASSANDRA-10657)
 * Add support for secondary indexes on static columns (CASSANDRA-8103)
 * CommitLogUpgradeTestMaker creates broken commit logs (CASSANDRA-11051)
 * Add metric for number of dropped mutations (CASSANDRA-10866)
 * Simplify row cache invalidation code (CASSANDRA-10396)
 * Support user-defined compaction through nodetool (CASSANDRA-10660)
 * Stripe view locks by key and table ID to reduce contention (CASSANDRA-10981)
 * Add nodetool gettimeout and settimeout commands (CASSANDRA-10953)
 * Add 3.0 metadata to sstablemetadata output (CASSANDRA-10838)
Merged from 3.0:
 * MV should only query complex columns included in the view (CASSANDRA-11069)
 * Failed aggregate creation breaks server permanently (CASSANDRA-11064)
 * Add sstabledump tool (CASSANDRA-7464)
 * Introduce backpressure for hints (CASSANDRA-10972)
 * Fix ClusteringPrefix not being able to read tombstone range boundaries (CASSANDRA-11158)
 * Prevent logging in sandboxed state (CASSANDRA-11033)
 * Disallow drop/alter operations of UDTs used by UDAs (CASSANDRA-10721)
 * Add query time validation method on Index (CASSANDRA-11043)
 * Avoid potential AssertionError in mixed version cluster (CASSANDRA-11128)
 * Properly handle hinted handoff after topology changes (CASSANDRA-5902)
 * AssertionError when listing sstable files on inconsistent disk state (CASSANDRA-11156)
 * Fix wrong rack counting and invalid conditions check for TokenAllocation
   (CASSANDRA-11139)
 * Avoid creating empty hint files (CASSANDRA-11090)
 * Fix leak detection strong reference loop using weak reference (CASSANDRA-11120)
 * Configurie BatchlogManager to stop delayed tasks on shutdown (CASSANDRA-11062)
 * Hadoop integration is incompatible with Cassandra Driver 3.0.0 (CASSANDRA-11001)
 * Add dropped_columns to the list of schema table so it gets handled
   properly (CASSANDRA-11050)
 * Fix NPE when using forceRepairRangeAsync without DC (CASSANDRA-11239)
Merged from 2.2:
 * Preserve order for preferred SSL cipher suites (CASSANDRA-11164)
 * Range.compareTo() violates the contract of Comparable (CASSANDRA-11216)
 * Avoid NPE when serializing ErrorMessage with null message (CASSANDRA-11167)
 * Replacing an aggregate with a new version doesn't reset INITCOND (CASSANDRA-10840)
 * (cqlsh) cqlsh cannot be called through symlink (CASSANDRA-11037)
 * fix ohc and java-driver pom dependencies in build.xml (CASSANDRA-10793)
 * Protect from keyspace dropped during repair (CASSANDRA-11065)
 * Handle adding fields to a UDT in SELECT JSON and toJson() (CASSANDRA-11146)
 * Better error message for cleanup (CASSANDRA-10991)
 * cqlsh pg-style-strings broken if line ends with ';' (CASSANDRA-11123)
 * Always persist upsampled index summaries (CASSANDRA-10512)
 * (cqlsh) Fix inconsistent auto-complete (CASSANDRA-10733)
 * Make SELECT JSON and toJson() threadsafe (CASSANDRA-11048)
 * Fix SELECT on tuple relations for mixed ASC/DESC clustering order (CASSANDRA-7281)
 * Use cloned TokenMetadata in size estimates to avoid race against membership check
   (CASSANDRA-10736)
 * (cqlsh) Support utf-8/cp65001 encoding on Windows (CASSANDRA-11030)
 * Fix paging on DISTINCT queries repeats result when first row in partition changes
   (CASSANDRA-10010)
 * (cqlsh) Support timezone conversion using pytz (CASSANDRA-10397)
 * cqlsh: change default encoding to UTF-8 (CASSANDRA-11124)
Merged from 2.1:
 * Checking if an unlogged batch is local is inefficient (CASSANDRA-11529)
 * Fix out-of-space error treatment in memtable flushing (CASSANDRA-11448).
 * Don't do defragmentation if reading from repaired sstables (CASSANDRA-10342)
 * Fix streaming_socket_timeout_in_ms not enforced (CASSANDRA-11286)
 * Avoid dropping message too quickly due to missing unit conversion (CASSANDRA-11302)
 * Don't remove FailureDetector history on removeEndpoint (CASSANDRA-10371)
 * Only notify if repair status changed (CASSANDRA-11172)
 * Use logback setting for 'cassandra -v' command (CASSANDRA-10767)
 * Fix sstableloader to unthrottle streaming by default (CASSANDRA-9714)
 * Fix incorrect warning in 'nodetool status' (CASSANDRA-10176)
 * Properly release sstable ref when doing offline scrub (CASSANDRA-10697)
 * Improve nodetool status performance for large cluster (CASSANDRA-7238)
 * Gossiper#isEnabled is not thread safe (CASSANDRA-11116)
 * Avoid major compaction mixing repaired and unrepaired sstables in DTCS (CASSANDRA-11113)
 * Make it clear what DTCS timestamp_resolution is used for (CASSANDRA-11041)
 * (cqlsh) Display milliseconds when datetime overflows (CASSANDRA-10625)


3.3
 * Avoid infinite loop if owned range is smaller than number of
   data dirs (CASSANDRA-11034)
 * Avoid bootstrap hanging when existing nodes have no data to stream (CASSANDRA-11010)
Merged from 3.0:
 * Remove double initialization of newly added tables (CASSANDRA-11027)
 * Filter keys searcher results by target range (CASSANDRA-11104)
 * Fix deserialization of legacy read commands (CASSANDRA-11087)
 * Fix incorrect computation of deletion time in sstable metadata (CASSANDRA-11102)
 * Avoid memory leak when collecting sstable metadata (CASSANDRA-11026)
 * Mutations do not block for completion under view lock contention (CASSANDRA-10779)
 * Invalidate legacy schema tables when unloading them (CASSANDRA-11071)
 * (cqlsh) handle INSERT and UPDATE statements with LWT conditions correctly
   (CASSANDRA-11003)
 * Fix DISTINCT queries in mixed version clusters (CASSANDRA-10762)
 * Migrate build status for indexes along with legacy schema (CASSANDRA-11046)
 * Ensure SSTables for legacy KEYS indexes can be read (CASSANDRA-11045)
 * Added support for IBM zSystems architecture (CASSANDRA-11054)
 * Update CQL documentation (CASSANDRA-10899)
 * Check the column name, not cell name, for dropped columns when reading
   legacy sstables (CASSANDRA-11018)
 * Don't attempt to index clustering values of static rows (CASSANDRA-11021)
 * Remove checksum files after replaying hints (CASSANDRA-10947)
 * Support passing base table metadata to custom 2i validation (CASSANDRA-10924)
 * Ensure stale index entries are purged during reads (CASSANDRA-11013)
 * (cqlsh) Also apply --connect-timeout to control connection
   timeout (CASSANDRA-10959)
 * Fix AssertionError when removing from list using UPDATE (CASSANDRA-10954)
 * Fix UnsupportedOperationException when reading old sstable with range
   tombstone (CASSANDRA-10743)
 * MV should use the maximum timestamp of the primary key (CASSANDRA-10910)
 * Fix potential assertion error during compaction (CASSANDRA-10944)
Merged from 2.2:
 * maxPurgeableTimestamp needs to check memtables too (CASSANDRA-9949)
 * Apply change to compaction throughput in real time (CASSANDRA-10025)
 * (cqlsh) encode input correctly when saving history
 * Fix potential NPE on ORDER BY queries with IN (CASSANDRA-10955)
 * Start L0 STCS-compactions even if there is a L0 -> L1 compaction
   going (CASSANDRA-10979)
 * Make UUID LSB unique per process (CASSANDRA-7925)
 * Avoid NPE when performing sstable tasks (scrub etc.) (CASSANDRA-10980)
 * Make sure client gets tombstone overwhelmed warning (CASSANDRA-9465)
 * Fix error streaming section more than 2GB (CASSANDRA-10961)
 * Histogram buckets exposed in jmx are sorted incorrectly (CASSANDRA-10975)
 * Enable GC logging by default (CASSANDRA-10140)
 * Optimize pending range computation (CASSANDRA-9258)
 * Skip commit log and saved cache directories in SSTable version startup check (CASSANDRA-10902)
 * drop/alter user should be case sensitive (CASSANDRA-10817)
Merged from 2.1:
 * test_bulk_round_trip_blogposts is failing occasionally (CASSANDRA-10938)
 * Fix isJoined return true only after becoming cluster member (CASANDRA-11007)
 * Fix bad gossip generation seen in long-running clusters (CASSANDRA-10969)
 * Avoid NPE when incremental repair fails (CASSANDRA-10909)
 * Unmark sstables compacting once they are done in cleanup/scrub/upgradesstables (CASSANDRA-10829)
 * Allow simultaneous bootstrapping with strict consistency when no vnodes are used (CASSANDRA-11005)
 * Log a message when major compaction does not result in a single file (CASSANDRA-10847)
 * (cqlsh) fix cqlsh_copy_tests when vnodes are disabled (CASSANDRA-10997)
 * (cqlsh) Add request timeout option to cqlsh (CASSANDRA-10686)
 * Avoid AssertionError while submitting hint with LWT (CASSANDRA-10477)
 * If CompactionMetadata is not in stats file, use index summary instead (CASSANDRA-10676)
 * Retry sending gossip syn multiple times during shadow round (CASSANDRA-8072)
 * Fix pending range calculation during moves (CASSANDRA-10887)
 * Sane default (200Mbps) for inter-DC streaming througput (CASSANDRA-8708)



3.2
 * Make sure tokens don't exist in several data directories (CASSANDRA-6696)
 * Add requireAuthorization method to IAuthorizer (CASSANDRA-10852)
 * Move static JVM options to conf/jvm.options file (CASSANDRA-10494)
 * Fix CassandraVersion to accept x.y version string (CASSANDRA-10931)
 * Add forceUserDefinedCleanup to allow more flexible cleanup (CASSANDRA-10708)
 * (cqlsh) allow setting TTL with COPY (CASSANDRA-9494)
 * Fix counting of received sstables in streaming (CASSANDRA-10949)
 * Implement hints compression (CASSANDRA-9428)
 * Fix potential assertion error when reading static columns (CASSANDRA-10903)
 * Fix EstimatedHistogram creation in nodetool tablehistograms (CASSANDRA-10859)
 * Establish bootstrap stream sessions sequentially (CASSANDRA-6992)
 * Sort compactionhistory output by timestamp (CASSANDRA-10464)
 * More efficient BTree removal (CASSANDRA-9991)
 * Make tablehistograms accept the same syntax as tablestats (CASSANDRA-10149)
 * Group pending compactions based on table (CASSANDRA-10718)
 * Add compressor name in sstablemetadata output (CASSANDRA-9879)
 * Fix type casting for counter columns (CASSANDRA-10824)
 * Prevent running Cassandra as root (CASSANDRA-8142)
 * bound maximum in-flight commit log replay mutation bytes to 64 megabytes (CASSANDRA-8639)
 * Normalize all scripts (CASSANDRA-10679)
 * Make compression ratio much more accurate (CASSANDRA-10225)
 * Optimize building of Clustering object when only one is created (CASSANDRA-10409)
 * Make index building pluggable (CASSANDRA-10681)
 * Add sstable flush observer (CASSANDRA-10678)
 * Improve NTS endpoints calculation (CASSANDRA-10200)
 * Improve performance of the folderSize function (CASSANDRA-10677)
 * Add support for type casting in selection clause (CASSANDRA-10310)
 * Added graphing option to cassandra-stress (CASSANDRA-7918)
 * Abort in-progress queries that time out (CASSANDRA-7392)
 * Add transparent data encryption core classes (CASSANDRA-9945)
Merged from 3.0:
 * Better handling of SSL connection errors inter-node (CASSANDRA-10816)
 * Avoid NoSuchElementException when executing empty batch (CASSANDRA-10711)
 * Avoid building PartitionUpdate in toString (CASSANDRA-10897)
 * Reduce heap spent when receiving many SSTables (CASSANDRA-10797)
 * Add back support for 3rd party auth providers to bulk loader (CASSANDRA-10873)
 * Eliminate the dependency on jgrapht for UDT resolution (CASSANDRA-10653)
 * (Hadoop) Close Clusters and Sessions in Hadoop Input/Output classes (CASSANDRA-10837)
 * Fix sstableloader not working with upper case keyspace name (CASSANDRA-10806)
Merged from 2.2:
 * jemalloc detection fails due to quoting issues in regexv (CASSANDRA-10946)
 * (cqlsh) show correct column names for empty result sets (CASSANDRA-9813)
 * Add new types to Stress (CASSANDRA-9556)
 * Add property to allow listening on broadcast interface (CASSANDRA-9748)
Merged from 2.1:
 * Match cassandra-loader options in COPY FROM (CASSANDRA-9303)
 * Fix binding to any address in CqlBulkRecordWriter (CASSANDRA-9309)
 * cqlsh fails to decode utf-8 characters for text typed columns (CASSANDRA-10875)
 * Log error when stream session fails (CASSANDRA-9294)
 * Fix bugs in commit log archiving startup behavior (CASSANDRA-10593)
 * (cqlsh) further optimise COPY FROM (CASSANDRA-9302)
 * Allow CREATE TABLE WITH ID (CASSANDRA-9179)
 * Make Stress compiles within eclipse (CASSANDRA-10807)
 * Cassandra Daemon should print JVM arguments (CASSANDRA-10764)
 * Allow cancellation of index summary redistribution (CASSANDRA-8805)


3.1.1
Merged from 3.0:
  * Fix upgrade data loss due to range tombstone deleting more data than then should
    (CASSANDRA-10822)


3.1
Merged from 3.0:
 * Avoid MV race during node decommission (CASSANDRA-10674)
 * Disable reloading of GossipingPropertyFileSnitch (CASSANDRA-9474)
 * Handle single-column deletions correction in materialized views
   when the column is part of the view primary key (CASSANDRA-10796)
 * Fix issue with datadir migration on upgrade (CASSANDRA-10788)
 * Fix bug with range tombstones on reverse queries and test coverage for
   AbstractBTreePartition (CASSANDRA-10059)
 * Remove 64k limit on collection elements (CASSANDRA-10374)
 * Remove unclear Indexer.indexes() method (CASSANDRA-10690)
 * Fix NPE on stream read error (CASSANDRA-10771)
 * Normalize cqlsh DESC output (CASSANDRA-10431)
 * Rejects partition range deletions when columns are specified (CASSANDRA-10739)
 * Fix error when saving cached key for old format sstable (CASSANDRA-10778)
 * Invalidate prepared statements on DROP INDEX (CASSANDRA-10758)
 * Fix SELECT statement with IN restrictions on partition key,
   ORDER BY and LIMIT (CASSANDRA-10729)
 * Improve stress performance over 1k threads (CASSANDRA-7217)
 * Wait for migration responses to complete before bootstrapping (CASSANDRA-10731)
 * Unable to create a function with argument of type Inet (CASSANDRA-10741)
 * Fix backward incompatibiliy in CqlInputFormat (CASSANDRA-10717)
 * Correctly preserve deletion info on updated rows when notifying indexers
   of single-row deletions (CASSANDRA-10694)
 * Notify indexers of partition delete during cleanup (CASSANDRA-10685)
 * Keep the file open in trySkipCache (CASSANDRA-10669)
 * Updated trigger example (CASSANDRA-10257)
Merged from 2.2:
 * Verify tables in pseudo-system keyspaces at startup (CASSANDRA-10761)
 * Fix IllegalArgumentException in DataOutputBuffer.reallocate for large buffers (CASSANDRA-10592)
 * Show CQL help in cqlsh in web browser (CASSANDRA-7225)
 * Serialize on disk the proper SSTable compression ratio (CASSANDRA-10775)
 * Reject index queries while the index is building (CASSANDRA-8505)
 * CQL.textile syntax incorrectly includes optional keyspace for aggregate SFUNC and FINALFUNC (CASSANDRA-10747)
 * Fix JSON update with prepared statements (CASSANDRA-10631)
 * Don't do anticompaction after subrange repair (CASSANDRA-10422)
 * Fix SimpleDateType type compatibility (CASSANDRA-10027)
 * (Hadoop) fix splits calculation (CASSANDRA-10640)
 * (Hadoop) ensure that Cluster instances are always closed (CASSANDRA-10058)
Merged from 2.1:
 * Fix Stress profile parsing on Windows (CASSANDRA-10808)
 * Fix incremental repair hang when replica is down (CASSANDRA-10288)
 * Optimize the way we check if a token is repaired in anticompaction (CASSANDRA-10768)
 * Add proper error handling to stream receiver (CASSANDRA-10774)
 * Warn or fail when changing cluster topology live (CASSANDRA-10243)
 * Status command in debian/ubuntu init script doesn't work (CASSANDRA-10213)
 * Some DROP ... IF EXISTS incorrectly result in exceptions on non-existing KS (CASSANDRA-10658)
 * DeletionTime.compareTo wrong in rare cases (CASSANDRA-10749)
 * Force encoding when computing statement ids (CASSANDRA-10755)
 * Properly reject counters as map keys (CASSANDRA-10760)
 * Fix the sstable-needs-cleanup check (CASSANDRA-10740)
 * (cqlsh) Print column names before COPY operation (CASSANDRA-8935)
 * Fix CompressedInputStream for proper cleanup (CASSANDRA-10012)
 * (cqlsh) Support counters in COPY commands (CASSANDRA-9043)
 * Try next replica if not possible to connect to primary replica on
   ColumnFamilyRecordReader (CASSANDRA-2388)
 * Limit window size in DTCS (CASSANDRA-10280)
 * sstableloader does not use MAX_HEAP_SIZE env parameter (CASSANDRA-10188)
 * (cqlsh) Improve COPY TO performance and error handling (CASSANDRA-9304)
 * Create compression chunk for sending file only (CASSANDRA-10680)
 * Forbid compact clustering column type changes in ALTER TABLE (CASSANDRA-8879)
 * Reject incremental repair with subrange repair (CASSANDRA-10422)
 * Add a nodetool command to refresh size_estimates (CASSANDRA-9579)
 * Invalidate cache after stream receive task is completed (CASSANDRA-10341)
 * Reject counter writes in CQLSSTableWriter (CASSANDRA-10258)
 * Remove superfluous COUNTER_MUTATION stage mapping (CASSANDRA-10605)


3.0
 * Fix AssertionError while flushing memtable due to materialized views
   incorrectly inserting empty rows (CASSANDRA-10614)
 * Store UDA initcond as CQL literal in the schema table, instead of a blob (CASSANDRA-10650)
 * Don't use -1 for the position of partition key in schema (CASSANDRA-10491)
 * Fix distinct queries in mixed version cluster (CASSANDRA-10573)
 * Skip sstable on clustering in names query (CASSANDRA-10571)
 * Remove value skipping as it breaks read-repair (CASSANDRA-10655)
 * Fix bootstrapping with MVs (CASSANDRA-10621)
 * Make sure EACH_QUORUM reads are using NTS (CASSANDRA-10584)
 * Fix MV replica filtering for non-NetworkTopologyStrategy (CASSANDRA-10634)
 * (Hadoop) fix CIF describeSplits() not handling 0 size estimates (CASSANDRA-10600)
 * Fix reading of legacy sstables (CASSANDRA-10590)
 * Use CQL type names in schema metadata tables (CASSANDRA-10365)
 * Guard batchlog replay against integer division by zero (CASSANDRA-9223)
 * Fix bug when adding a column to thrift with the same name than a primary key (CASSANDRA-10608)
 * Add client address argument to IAuthenticator::newSaslNegotiator (CASSANDRA-8068)
 * Fix implementation of LegacyLayout.LegacyBoundComparator (CASSANDRA-10602)
 * Don't use 'names query' read path for counters (CASSANDRA-10572)
 * Fix backward compatibility for counters (CASSANDRA-10470)
 * Remove memory_allocator paramter from cassandra.yaml (CASSANDRA-10581,10628)
 * Execute the metadata reload task of all registered indexes on CFS::reload (CASSANDRA-10604)
 * Fix thrift cas operations with defined columns (CASSANDRA-10576)
 * Fix PartitionUpdate.operationCount()for updates with static column operations (CASSANDRA-10606)
 * Fix thrift get() queries with defined columns (CASSANDRA-10586)
 * Fix marking of indexes as built and removed (CASSANDRA-10601)
 * Skip initialization of non-registered 2i instances, remove Index::getIndexName (CASSANDRA-10595)
 * Fix batches on multiple tables (CASSANDRA-10554)
 * Ensure compaction options are validated when updating KeyspaceMetadata (CASSANDRA-10569)
 * Flatten Iterator Transformation Hierarchy (CASSANDRA-9975)
 * Remove token generator (CASSANDRA-5261)
 * RolesCache should not be created for any authenticator that does not requireAuthentication (CASSANDRA-10562)
 * Fix LogTransaction checking only a single directory for files (CASSANDRA-10421)
 * Fix handling of range tombstones when reading old format sstables (CASSANDRA-10360)
 * Aggregate with Initial Condition fails with C* 3.0 (CASSANDRA-10367)
Merged from 2.2:
 * (cqlsh) show partial trace if incomplete after max_trace_wait (CASSANDRA-7645)
 * Use most up-to-date version of schema for system tables (CASSANDRA-10652)
 * Deprecate memory_allocator in cassandra.yaml (CASSANDRA-10581,10628)
 * Expose phi values from failure detector via JMX and tweak debug
   and trace logging (CASSANDRA-9526)
 * Fix IllegalArgumentException in DataOutputBuffer.reallocate for large buffers (CASSANDRA-10592)
Merged from 2.1:
 * Shutdown compaction in drain to prevent leak (CASSANDRA-10079)
 * (cqlsh) fix COPY using wrong variable name for time_format (CASSANDRA-10633)
 * Do not run SizeEstimatesRecorder if a node is not a member of the ring (CASSANDRA-9912)
 * Improve handling of dead nodes in gossip (CASSANDRA-10298)
 * Fix logback-tools.xml incorrectly configured for outputing to System.err
   (CASSANDRA-9937)
 * Fix streaming to catch exception so retry not fail (CASSANDRA-10557)
 * Add validation method to PerRowSecondaryIndex (CASSANDRA-10092)
 * Support encrypted and plain traffic on the same port (CASSANDRA-10559)
 * Do STCS in DTCS windows (CASSANDRA-10276)
 * Avoid repetition of JVM_OPTS in debian package (CASSANDRA-10251)
 * Fix potential NPE from handling result of SIM.highestSelectivityIndex (CASSANDRA-10550)
 * Fix paging issues with partitions containing only static columns data (CASSANDRA-10381)
 * Fix conditions on static columns (CASSANDRA-10264)
 * AssertionError: attempted to delete non-existing file CommitLog (CASSANDRA-10377)
 * Fix sorting for queries with an IN condition on partition key columns (CASSANDRA-10363)


3.0-rc2
 * Fix SELECT DISTINCT queries between 2.2.2 nodes and 3.0 nodes (CASSANDRA-10473)
 * Remove circular references in SegmentedFile (CASSANDRA-10543)
 * Ensure validation of indexed values only occurs once per-partition (CASSANDRA-10536)
 * Fix handling of static columns for range tombstones in thrift (CASSANDRA-10174)
 * Support empty ColumnFilter for backward compatility on empty IN (CASSANDRA-10471)
 * Remove Pig support (CASSANDRA-10542)
 * Fix LogFile throws Exception when assertion is disabled (CASSANDRA-10522)
 * Revert CASSANDRA-7486, make CMS default GC, move GC config to
   conf/jvm.options (CASSANDRA-10403)
 * Fix TeeingAppender causing some logs to be truncated/empty (CASSANDRA-10447)
 * Allow EACH_QUORUM for reads (CASSANDRA-9602)
 * Fix potential ClassCastException while upgrading (CASSANDRA-10468)
 * Fix NPE in MVs on update (CASSANDRA-10503)
 * Only include modified cell data in indexing deltas (CASSANDRA-10438)
 * Do not load keyspace when creating sstable writer (CASSANDRA-10443)
 * If node is not yet gossiping write all MV updates to batchlog only (CASSANDRA-10413)
 * Re-populate token metadata after commit log recovery (CASSANDRA-10293)
 * Provide additional metrics for materialized views (CASSANDRA-10323)
 * Flush system schema tables after local schema changes (CASSANDRA-10429)
Merged from 2.2:
 * Reduce contention getting instances of CompositeType (CASSANDRA-10433)
 * Fix the regression when using LIMIT with aggregates (CASSANDRA-10487)
 * Avoid NoClassDefFoundError during DataDescriptor initialization on windows (CASSANDRA-10412)
 * Preserve case of quoted Role & User names (CASSANDRA-10394)
 * cqlsh pg-style-strings broken (CASSANDRA-10484)
 * cqlsh prompt includes name of keyspace after failed `use` statement (CASSANDRA-10369)
Merged from 2.1:
 * (cqlsh) Distinguish negative and positive infinity in output (CASSANDRA-10523)
 * (cqlsh) allow custom time_format for COPY TO (CASSANDRA-8970)
 * Don't allow startup if the node's rack has changed (CASSANDRA-10242)
 * (cqlsh) show partial trace if incomplete after max_trace_wait (CASSANDRA-7645)
 * Allow LOCAL_JMX to be easily overridden (CASSANDRA-10275)
 * Mark nodes as dead even if they've already left (CASSANDRA-10205)


3.0.0-rc1
 * Fix mixed version read request compatibility for compact static tables
   (CASSANDRA-10373)
 * Fix paging of DISTINCT with static and IN (CASSANDRA-10354)
 * Allow MATERIALIZED VIEW's SELECT statement to restrict primary key
   columns (CASSANDRA-9664)
 * Move crc_check_chance out of compression options (CASSANDRA-9839)
 * Fix descending iteration past end of BTreeSearchIterator (CASSANDRA-10301)
 * Transfer hints to a different node on decommission (CASSANDRA-10198)
 * Check partition keys for CAS operations during stmt validation (CASSANDRA-10338)
 * Add custom query expressions to SELECT (CASSANDRA-10217)
 * Fix minor bugs in MV handling (CASSANDRA-10362)
 * Allow custom indexes with 0,1 or multiple target columns (CASSANDRA-10124)
 * Improve MV schema representation (CASSANDRA-9921)
 * Add flag to enable/disable coordinator batchlog for MV writes (CASSANDRA-10230)
 * Update cqlsh COPY for new internal driver serialization interface (CASSANDRA-10318)
 * Give index implementations more control over rebuild operations (CASSANDRA-10312)
 * Update index file format (CASSANDRA-10314)
 * Add "shadowable" row tombstones to deal with mv timestamp issues (CASSANDRA-10261)
 * CFS.loadNewSSTables() broken for pre-3.0 sstables
 * Cache selected index in read command to reduce lookups (CASSANDRA-10215)
 * Small optimizations of sstable index serialization (CASSANDRA-10232)
 * Support for both encrypted and unencrypted native transport connections (CASSANDRA-9590)
Merged from 2.2:
 * Configurable page size in cqlsh (CASSANDRA-9855)
 * Defer default role manager setup until all nodes are on 2.2+ (CASSANDRA-9761)
 * Handle missing RoleManager in config after upgrade to 2.2 (CASSANDRA-10209)
Merged from 2.1:
 * Bulk Loader API could not tolerate even node failure (CASSANDRA-10347)
 * Avoid misleading pushed notifications when multiple nodes
   share an rpc_address (CASSANDRA-10052)
 * Fix dropping undroppable when message queue is full (CASSANDRA-10113)
 * Fix potential ClassCastException during paging (CASSANDRA-10352)
 * Prevent ALTER TYPE from creating circular references (CASSANDRA-10339)
 * Fix cache handling of 2i and base tables (CASSANDRA-10155, 10359)
 * Fix NPE in nodetool compactionhistory (CASSANDRA-9758)
 * (Pig) support BulkOutputFormat as a URL parameter (CASSANDRA-7410)
 * BATCH statement is broken in cqlsh (CASSANDRA-10272)
 * (cqlsh) Make cqlsh PEP8 Compliant (CASSANDRA-10066)
 * (cqlsh) Fix error when starting cqlsh with --debug (CASSANDRA-10282)
 * Scrub, Cleanup and Upgrade do not unmark compacting until all operations
   have completed, regardless of the occurence of exceptions (CASSANDRA-10274)


3.0.0-beta2
 * Fix columns returned by AbstractBtreePartitions (CASSANDRA-10220)
 * Fix backward compatibility issue due to AbstractBounds serialization bug (CASSANDRA-9857)
 * Fix startup error when upgrading nodes (CASSANDRA-10136)
 * Base table PRIMARY KEY can be assumed to be NOT NULL in MV creation (CASSANDRA-10147)
 * Improve batchlog write patch (CASSANDRA-9673)
 * Re-apply MaterializedView updates on commitlog replay (CASSANDRA-10164)
 * Require AbstractType.isByteOrderComparable declaration in constructor (CASSANDRA-9901)
 * Avoid digest mismatch on upgrade to 3.0 (CASSANDRA-9554)
 * Fix Materialized View builder when adding multiple MVs (CASSANDRA-10156)
 * Choose better poolingOptions for protocol v4 in cassandra-stress (CASSANDRA-10182)
 * Fix LWW bug affecting Materialized Views (CASSANDRA-10197)
 * Ensures frozen sets and maps are always sorted (CASSANDRA-10162)
 * Don't deadlock when flushing CFS backed custom indexes (CASSANDRA-10181)
 * Fix double flushing of secondary index tables (CASSANDRA-10180)
 * Fix incorrect handling of range tombstones in thrift (CASSANDRA-10046)
 * Only use batchlog when paired materialized view replica is remote (CASSANDRA-10061)
 * Reuse TemporalRow when updating multiple MaterializedViews (CASSANDRA-10060)
 * Validate gc_grace_seconds for batchlog writes and MVs (CASSANDRA-9917)
 * Fix sstablerepairedset (CASSANDRA-10132)
Merged from 2.2:
 * Cancel transaction for sstables we wont redistribute index summary
   for (CASSANDRA-10270)
 * Retry snapshot deletion after compaction and gc on Windows (CASSANDRA-10222)
 * Fix failure to start with space in directory path on Windows (CASSANDRA-10239)
 * Fix repair hang when snapshot failed (CASSANDRA-10057)
 * Fall back to 1/4 commitlog volume for commitlog_total_space on small disks
   (CASSANDRA-10199)
Merged from 2.1:
 * Added configurable warning threshold for GC duration (CASSANDRA-8907)
 * Fix handling of streaming EOF (CASSANDRA-10206)
 * Only check KeyCache when it is enabled
 * Change streaming_socket_timeout_in_ms default to 1 hour (CASSANDRA-8611)
 * (cqlsh) update list of CQL keywords (CASSANDRA-9232)
 * Add nodetool gettraceprobability command (CASSANDRA-10234)
Merged from 2.0:
 * Fix rare race where older gossip states can be shadowed (CASSANDRA-10366)
 * Fix consolidating racks violating the RF contract (CASSANDRA-10238)
 * Disallow decommission when node is in drained state (CASSANDRA-8741)


2.2.1
 * Fix race during construction of commit log (CASSANDRA-10049)
 * Fix LeveledCompactionStrategyTest (CASSANDRA-9757)
 * Fix broken UnbufferedDataOutputStreamPlus.writeUTF (CASSANDRA-10203)
 * (cqlsh) default load-from-file encoding to utf-8 (CASSANDRA-9898)
 * Avoid returning Permission.NONE when failing to query users table (CASSANDRA-10168)
 * (cqlsh) add CLEAR command (CASSANDRA-10086)
 * Support string literals as Role names for compatibility (CASSANDRA-10135)
Merged from 2.1:
 * Only check KeyCache when it is enabled
 * Change streaming_socket_timeout_in_ms default to 1 hour (CASSANDRA-8611)
 * (cqlsh) update list of CQL keywords (CASSANDRA-9232)


3.0.0-beta1
 * Redesign secondary index API (CASSANDRA-9459, 7771, 9041)
 * Fix throwing ReadFailure instead of ReadTimeout on range queries (CASSANDRA-10125)
 * Rewrite hinted handoff (CASSANDRA-6230)
 * Fix query on static compact tables (CASSANDRA-10093)
 * Fix race during construction of commit log (CASSANDRA-10049)
 * Add option to only purge repaired tombstones (CASSANDRA-6434)
 * Change authorization handling for MVs (CASSANDRA-9927)
 * Add custom JMX enabled executor for UDF sandbox (CASSANDRA-10026)
 * Fix row deletion bug for Materialized Views (CASSANDRA-10014)
 * Support mixed-version clusters with Cassandra 2.1 and 2.2 (CASSANDRA-9704)
 * Fix multiple slices on RowSearchers (CASSANDRA-10002)
 * Fix bug in merging of collections (CASSANDRA-10001)
 * Optimize batchlog replay to avoid full scans (CASSANDRA-7237)
 * Repair improvements when using vnodes (CASSANDRA-5220)
 * Disable scripted UDFs by default (CASSANDRA-9889)
 * Bytecode inspection for Java-UDFs (CASSANDRA-9890)
 * Use byte to serialize MT hash length (CASSANDRA-9792)
 * Replace usage of Adler32 with CRC32 (CASSANDRA-8684)
 * Fix migration to new format from 2.1 SSTable (CASSANDRA-10006)
 * SequentialWriter should extend BufferedDataOutputStreamPlus (CASSANDRA-9500)
 * Use the same repairedAt timestamp within incremental repair session (CASSANDRA-9111)
Merged from 2.2:
 * Allow count(*) and count(1) to be use as normal aggregation (CASSANDRA-10114)
 * An NPE is thrown if the column name is unknown for an IN relation (CASSANDRA-10043)
 * Apply commit_failure_policy to more errors on startup (CASSANDRA-9749)
 * Fix histogram overflow exception (CASSANDRA-9973)
 * Route gossip messages over dedicated socket (CASSANDRA-9237)
 * Add checksum to saved cache files (CASSANDRA-9265)
 * Log warning when using an aggregate without partition key (CASSANDRA-9737)
Merged from 2.1:
 * (cqlsh) Allow encoding to be set through command line (CASSANDRA-10004)
 * Add new JMX methods to change local compaction strategy (CASSANDRA-9965)
 * Write hints for paxos commits (CASSANDRA-7342)
 * (cqlsh) Fix timestamps before 1970 on Windows, always
   use UTC for timestamp display (CASSANDRA-10000)
 * (cqlsh) Avoid overwriting new config file with old config
   when both exist (CASSANDRA-9777)
 * Release snapshot selfRef when doing snapshot repair (CASSANDRA-9998)
 * Cannot replace token does not exist - DN node removed as Fat Client (CASSANDRA-9871)
Merged from 2.0:
 * Don't cast expected bf size to an int (CASSANDRA-9959)
 * Make getFullyExpiredSSTables less expensive (CASSANDRA-9882)


3.0.0-alpha1
 * Implement proper sandboxing for UDFs (CASSANDRA-9402)
 * Simplify (and unify) cleanup of compaction leftovers (CASSANDRA-7066)
 * Allow extra schema definitions in cassandra-stress yaml (CASSANDRA-9850)
 * Metrics should use up to date nomenclature (CASSANDRA-9448)
 * Change CREATE/ALTER TABLE syntax for compression (CASSANDRA-8384)
 * Cleanup crc and adler code for java 8 (CASSANDRA-9650)
 * Storage engine refactor (CASSANDRA-8099, 9743, 9746, 9759, 9781, 9808, 9825,
   9848, 9705, 9859, 9867, 9874, 9828, 9801)
 * Update Guava to 18.0 (CASSANDRA-9653)
 * Bloom filter false positive ratio is not honoured (CASSANDRA-8413)
 * New option for cassandra-stress to leave a ratio of columns null (CASSANDRA-9522)
 * Change hinted_handoff_enabled yaml setting, JMX (CASSANDRA-9035)
 * Add algorithmic token allocation (CASSANDRA-7032)
 * Add nodetool command to replay batchlog (CASSANDRA-9547)
 * Make file buffer cache independent of paths being read (CASSANDRA-8897)
 * Remove deprecated legacy Hadoop code (CASSANDRA-9353)
 * Decommissioned nodes will not rejoin the cluster (CASSANDRA-8801)
 * Change gossip stabilization to use endpoit size (CASSANDRA-9401)
 * Change default garbage collector to G1 (CASSANDRA-7486)
 * Populate TokenMetadata early during startup (CASSANDRA-9317)
 * Undeprecate cache recentHitRate (CASSANDRA-6591)
 * Add support for selectively varint encoding fields (CASSANDRA-9499, 9865)
 * Materialized Views (CASSANDRA-6477)
Merged from 2.2:
 * Avoid grouping sstables for anticompaction with DTCS (CASSANDRA-9900)
 * UDF / UDA execution time in trace (CASSANDRA-9723)
 * Fix broken internode SSL (CASSANDRA-9884)
Merged from 2.1:
 * Add new JMX methods to change local compaction strategy (CASSANDRA-9965)
 * Fix handling of enable/disable autocompaction (CASSANDRA-9899)
 * Add consistency level to tracing ouput (CASSANDRA-9827)
 * Remove repair snapshot leftover on startup (CASSANDRA-7357)
 * Use random nodes for batch log when only 2 racks (CASSANDRA-8735)
 * Ensure atomicity inside thrift and stream session (CASSANDRA-7757)
 * Fix nodetool info error when the node is not joined (CASSANDRA-9031)
Merged from 2.0:
 * Log when messages are dropped due to cross_node_timeout (CASSANDRA-9793)
 * Don't track hotness when opening from snapshot for validation (CASSANDRA-9382)


2.2.0
 * Allow the selection of columns together with aggregates (CASSANDRA-9767)
 * Fix cqlsh copy methods and other windows specific issues (CASSANDRA-9795)
 * Don't wrap byte arrays in SequentialWriter (CASSANDRA-9797)
 * sum() and avg() functions missing for smallint and tinyint types (CASSANDRA-9671)
 * Revert CASSANDRA-9542 (allow native functions in UDA) (CASSANDRA-9771)
Merged from 2.1:
 * Fix MarshalException when upgrading superColumn family (CASSANDRA-9582)
 * Fix broken logging for "empty" flushes in Memtable (CASSANDRA-9837)
 * Handle corrupt files on startup (CASSANDRA-9686)
 * Fix clientutil jar and tests (CASSANDRA-9760)
 * (cqlsh) Allow the SSL protocol version to be specified through the
    config file or environment variables (CASSANDRA-9544)
Merged from 2.0:
 * Add tool to find why expired sstables are not getting dropped (CASSANDRA-10015)
 * Remove erroneous pending HH tasks from tpstats/jmx (CASSANDRA-9129)
 * Don't cast expected bf size to an int (CASSANDRA-9959)
 * checkForEndpointCollision fails for legitimate collisions (CASSANDRA-9765)
 * Complete CASSANDRA-8448 fix (CASSANDRA-9519)
 * Don't include auth credentials in debug log (CASSANDRA-9682)
 * Can't transition from write survey to normal mode (CASSANDRA-9740)
 * Scrub (recover) sstables even when -Index.db is missing (CASSANDRA-9591)
 * Fix growing pending background compaction (CASSANDRA-9662)


2.2.0-rc2
 * Re-enable memory-mapped I/O on Windows (CASSANDRA-9658)
 * Warn when an extra-large partition is compacted (CASSANDRA-9643)
 * (cqlsh) Allow setting the initial connection timeout (CASSANDRA-9601)
 * BulkLoader has --transport-factory option but does not use it (CASSANDRA-9675)
 * Allow JMX over SSL directly from nodetool (CASSANDRA-9090)
 * Update cqlsh for UDFs (CASSANDRA-7556)
 * Change Windows kernel default timer resolution (CASSANDRA-9634)
 * Deprected sstable2json and json2sstable (CASSANDRA-9618)
 * Allow native functions in user-defined aggregates (CASSANDRA-9542)
 * Don't repair system_distributed by default (CASSANDRA-9621)
 * Fix mixing min, max, and count aggregates for blob type (CASSANRA-9622)
 * Rename class for DATE type in Java driver (CASSANDRA-9563)
 * Duplicate compilation of UDFs on coordinator (CASSANDRA-9475)
 * Fix connection leak in CqlRecordWriter (CASSANDRA-9576)
 * Mlockall before opening system sstables & remove boot_without_jna option (CASSANDRA-9573)
 * Add functions to convert timeuuid to date or time, deprecate dateOf and unixTimestampOf (CASSANDRA-9229)
 * Make sure we cancel non-compacting sstables from LifecycleTransaction (CASSANDRA-9566)
 * Fix deprecated repair JMX API (CASSANDRA-9570)
 * Add logback metrics (CASSANDRA-9378)
 * Update and refactor ant test/test-compression to run the tests in parallel (CASSANDRA-9583)
 * Fix upgrading to new directory for secondary index (CASSANDRA-9687)
Merged from 2.1:
 * (cqlsh) Fix bad check for CQL compatibility when DESCRIBE'ing
   COMPACT STORAGE tables with no clustering columns
 * Eliminate strong self-reference chains in sstable ref tidiers (CASSANDRA-9656)
 * Ensure StreamSession uses canonical sstable reader instances (CASSANDRA-9700)
 * Ensure memtable book keeping is not corrupted in the event we shrink usage (CASSANDRA-9681)
 * Update internal python driver for cqlsh (CASSANDRA-9064)
 * Fix IndexOutOfBoundsException when inserting tuple with too many
   elements using the string literal notation (CASSANDRA-9559)
 * Enable describe on indices (CASSANDRA-7814)
 * Fix incorrect result for IN queries where column not found (CASSANDRA-9540)
 * ColumnFamilyStore.selectAndReference may block during compaction (CASSANDRA-9637)
 * Fix bug in cardinality check when compacting (CASSANDRA-9580)
 * Fix memory leak in Ref due to ConcurrentLinkedQueue.remove() behaviour (CASSANDRA-9549)
 * Make rebuild only run one at a time (CASSANDRA-9119)
Merged from 2.0:
 * Avoid NPE in AuthSuccess#decode (CASSANDRA-9727)
 * Add listen_address to system.local (CASSANDRA-9603)
 * Bug fixes to resultset metadata construction (CASSANDRA-9636)
 * Fix setting 'durable_writes' in ALTER KEYSPACE (CASSANDRA-9560)
 * Avoids ballot clash in Paxos (CASSANDRA-9649)
 * Improve trace messages for RR (CASSANDRA-9479)
 * Fix suboptimal secondary index selection when restricted
   clustering column is also indexed (CASSANDRA-9631)
 * (cqlsh) Add min_threshold to DTCS option autocomplete (CASSANDRA-9385)
 * Fix error message when attempting to create an index on a column
   in a COMPACT STORAGE table with clustering columns (CASSANDRA-9527)
 * 'WITH WITH' in alter keyspace statements causes NPE (CASSANDRA-9565)
 * Expose some internals of SelectStatement for inspection (CASSANDRA-9532)
 * ArrivalWindow should use primitives (CASSANDRA-9496)
 * Periodically submit background compaction tasks (CASSANDRA-9592)
 * Set HAS_MORE_PAGES flag to false when PagingState is null (CASSANDRA-9571)


2.2.0-rc1
 * Compressed commit log should measure compressed space used (CASSANDRA-9095)
 * Fix comparison bug in CassandraRoleManager#collectRoles (CASSANDRA-9551)
 * Add tinyint,smallint,time,date support for UDFs (CASSANDRA-9400)
 * Deprecates SSTableSimpleWriter and SSTableSimpleUnsortedWriter (CASSANDRA-9546)
 * Empty INITCOND treated as null in aggregate (CASSANDRA-9457)
 * Remove use of Cell in Thrift MapReduce classes (CASSANDRA-8609)
 * Integrate pre-release Java Driver 2.2-rc1, custom build (CASSANDRA-9493)
 * Clean up gossiper logic for old versions (CASSANDRA-9370)
 * Fix custom payload coding/decoding to match the spec (CASSANDRA-9515)
 * ant test-all results incomplete when parsed (CASSANDRA-9463)
 * Disallow frozen<> types in function arguments and return types for
   clarity (CASSANDRA-9411)
 * Static Analysis to warn on unsafe use of Autocloseable instances (CASSANDRA-9431)
 * Update commitlog archiving examples now that commitlog segments are
   not recycled (CASSANDRA-9350)
 * Extend Transactional API to sstable lifecycle management (CASSANDRA-8568)
 * (cqlsh) Add support for native protocol 4 (CASSANDRA-9399)
 * Ensure that UDF and UDAs are keyspace-isolated (CASSANDRA-9409)
 * Revert CASSANDRA-7807 (tracing completion client notifications) (CASSANDRA-9429)
 * Add ability to stop compaction by ID (CASSANDRA-7207)
 * Let CassandraVersion handle SNAPSHOT version (CASSANDRA-9438)
Merged from 2.1:
 * (cqlsh) Fix using COPY through SOURCE or -f (CASSANDRA-9083)
 * Fix occasional lack of `system` keyspace in schema tables (CASSANDRA-8487)
 * Use ProtocolError code instead of ServerError code for native protocol
   error responses to unsupported protocol versions (CASSANDRA-9451)
 * Default commitlog_sync_batch_window_in_ms changed to 2ms (CASSANDRA-9504)
 * Fix empty partition assertion in unsorted sstable writing tools (CASSANDRA-9071)
 * Ensure truncate without snapshot cannot produce corrupt responses (CASSANDRA-9388)
 * Consistent error message when a table mixes counter and non-counter
   columns (CASSANDRA-9492)
 * Avoid getting unreadable keys during anticompaction (CASSANDRA-9508)
 * (cqlsh) Better float precision by default (CASSANDRA-9224)
 * Improve estimated row count (CASSANDRA-9107)
 * Optimize range tombstone memory footprint (CASSANDRA-8603)
 * Use configured gcgs in anticompaction (CASSANDRA-9397)
Merged from 2.0:
 * Don't accumulate more range than necessary in RangeTombstone.Tracker (CASSANDRA-9486)
 * Add broadcast and rpc addresses to system.local (CASSANDRA-9436)
 * Always mark sstable suspect when corrupted (CASSANDRA-9478)
 * Add database users and permissions to CQL3 documentation (CASSANDRA-7558)
 * Allow JVM_OPTS to be passed to standalone tools (CASSANDRA-5969)
 * Fix bad condition in RangeTombstoneList (CASSANDRA-9485)
 * Fix potential StackOverflow when setting CrcCheckChance over JMX (CASSANDRA-9488)
 * Fix null static columns in pages after the first, paged reversed
   queries (CASSANDRA-8502)
 * Fix counting cache serialization in request metrics (CASSANDRA-9466)
 * Add option not to validate atoms during scrub (CASSANDRA-9406)


2.2.0-beta1
 * Introduce Transactional API for internal state changes (CASSANDRA-8984)
 * Add a flag in cassandra.yaml to enable UDFs (CASSANDRA-9404)
 * Better support of null for UDF (CASSANDRA-8374)
 * Use ecj instead of javassist for UDFs (CASSANDRA-8241)
 * faster async logback configuration for tests (CASSANDRA-9376)
 * Add `smallint` and `tinyint` data types (CASSANDRA-8951)
 * Avoid thrift schema creation when native driver is used in stress tool (CASSANDRA-9374)
 * Make Functions.declared thread-safe
 * Add client warnings to native protocol v4 (CASSANDRA-8930)
 * Allow roles cache to be invalidated (CASSANDRA-8967)
 * Upgrade Snappy (CASSANDRA-9063)
 * Don't start Thrift rpc by default (CASSANDRA-9319)
 * Only stream from unrepaired sstables with incremental repair (CASSANDRA-8267)
 * Aggregate UDFs allow SFUNC return type to differ from STYPE if FFUNC specified (CASSANDRA-9321)
 * Remove Thrift dependencies in bundled tools (CASSANDRA-8358)
 * Disable memory mapping of hsperfdata file for JVM statistics (CASSANDRA-9242)
 * Add pre-startup checks to detect potential incompatibilities (CASSANDRA-8049)
 * Distinguish between null and unset in protocol v4 (CASSANDRA-7304)
 * Add user/role permissions for user-defined functions (CASSANDRA-7557)
 * Allow cassandra config to be updated to restart daemon without unloading classes (CASSANDRA-9046)
 * Don't initialize compaction writer before checking if iter is empty (CASSANDRA-9117)
 * Don't execute any functions at prepare-time (CASSANDRA-9037)
 * Share file handles between all instances of a SegmentedFile (CASSANDRA-8893)
 * Make it possible to major compact LCS (CASSANDRA-7272)
 * Make FunctionExecutionException extend RequestExecutionException
   (CASSANDRA-9055)
 * Add support for SELECT JSON, INSERT JSON syntax and new toJson(), fromJson()
   functions (CASSANDRA-7970)
 * Optimise max purgeable timestamp calculation in compaction (CASSANDRA-8920)
 * Constrain internode message buffer sizes, and improve IO class hierarchy (CASSANDRA-8670)
 * New tool added to validate all sstables in a node (CASSANDRA-5791)
 * Push notification when tracing completes for an operation (CASSANDRA-7807)
 * Delay "node up" and "node added" notifications until native protocol server is started (CASSANDRA-8236)
 * Compressed Commit Log (CASSANDRA-6809)
 * Optimise IntervalTree (CASSANDRA-8988)
 * Add a key-value payload for third party usage (CASSANDRA-8553, 9212)
 * Bump metrics-reporter-config dependency for metrics 3.0 (CASSANDRA-8149)
 * Partition intra-cluster message streams by size, not type (CASSANDRA-8789)
 * Add WriteFailureException to native protocol, notify coordinator of
   write failures (CASSANDRA-8592)
 * Convert SequentialWriter to nio (CASSANDRA-8709)
 * Add role based access control (CASSANDRA-7653, 8650, 7216, 8760, 8849, 8761, 8850)
 * Record client ip address in tracing sessions (CASSANDRA-8162)
 * Indicate partition key columns in response metadata for prepared
   statements (CASSANDRA-7660)
 * Merge UUIDType and TimeUUIDType parse logic (CASSANDRA-8759)
 * Avoid memory allocation when searching index summary (CASSANDRA-8793)
 * Optimise (Time)?UUIDType Comparisons (CASSANDRA-8730)
 * Make CRC32Ex into a separate maven dependency (CASSANDRA-8836)
 * Use preloaded jemalloc w/ Unsafe (CASSANDRA-8714, 9197)
 * Avoid accessing partitioner through StorageProxy (CASSANDRA-8244, 8268)
 * Upgrade Metrics library and remove depricated metrics (CASSANDRA-5657)
 * Serializing Row cache alternative, fully off heap (CASSANDRA-7438)
 * Duplicate rows returned when in clause has repeated values (CASSANDRA-6706)
 * Make CassandraException unchecked, extend RuntimeException (CASSANDRA-8560)
 * Support direct buffer decompression for reads (CASSANDRA-8464)
 * DirectByteBuffer compatible LZ4 methods (CASSANDRA-7039)
 * Group sstables for anticompaction correctly (CASSANDRA-8578)
 * Add ReadFailureException to native protocol, respond
   immediately when replicas encounter errors while handling
   a read request (CASSANDRA-7886)
 * Switch CommitLogSegment from RandomAccessFile to nio (CASSANDRA-8308)
 * Allow mixing token and partition key restrictions (CASSANDRA-7016)
 * Support index key/value entries on map collections (CASSANDRA-8473)
 * Modernize schema tables (CASSANDRA-8261)
 * Support for user-defined aggregation functions (CASSANDRA-8053)
 * Fix NPE in SelectStatement with empty IN values (CASSANDRA-8419)
 * Refactor SelectStatement, return IN results in natural order instead
   of IN value list order and ignore duplicate values in partition key IN restrictions (CASSANDRA-7981)
 * Support UDTs, tuples, and collections in user-defined
   functions (CASSANDRA-7563)
 * Fix aggregate fn results on empty selection, result column name,
   and cqlsh parsing (CASSANDRA-8229)
 * Mark sstables as repaired after full repair (CASSANDRA-7586)
 * Extend Descriptor to include a format value and refactor reader/writer
   APIs (CASSANDRA-7443)
 * Integrate JMH for microbenchmarks (CASSANDRA-8151)
 * Keep sstable levels when bootstrapping (CASSANDRA-7460)
 * Add Sigar library and perform basic OS settings check on startup (CASSANDRA-7838)
 * Support for aggregation functions (CASSANDRA-4914)
 * Remove cassandra-cli (CASSANDRA-7920)
 * Accept dollar quoted strings in CQL (CASSANDRA-7769)
 * Make assassinate a first class command (CASSANDRA-7935)
 * Support IN clause on any partition key column (CASSANDRA-7855)
 * Support IN clause on any clustering column (CASSANDRA-4762)
 * Improve compaction logging (CASSANDRA-7818)
 * Remove YamlFileNetworkTopologySnitch (CASSANDRA-7917)
 * Do anticompaction in groups (CASSANDRA-6851)
 * Support user-defined functions (CASSANDRA-7395, 7526, 7562, 7740, 7781, 7929,
   7924, 7812, 8063, 7813, 7708)
 * Permit configurable timestamps with cassandra-stress (CASSANDRA-7416)
 * Move sstable RandomAccessReader to nio2, which allows using the
   FILE_SHARE_DELETE flag on Windows (CASSANDRA-4050)
 * Remove CQL2 (CASSANDRA-5918)
 * Optimize fetching multiple cells by name (CASSANDRA-6933)
 * Allow compilation in java 8 (CASSANDRA-7028)
 * Make incremental repair default (CASSANDRA-7250)
 * Enable code coverage thru JaCoCo (CASSANDRA-7226)
 * Switch external naming of 'column families' to 'tables' (CASSANDRA-4369)
 * Shorten SSTable path (CASSANDRA-6962)
 * Use unsafe mutations for most unit tests (CASSANDRA-6969)
 * Fix race condition during calculation of pending ranges (CASSANDRA-7390)
 * Fail on very large batch sizes (CASSANDRA-8011)
 * Improve concurrency of repair (CASSANDRA-6455, 8208, 9145)
 * Select optimal CRC32 implementation at runtime (CASSANDRA-8614)
 * Evaluate MurmurHash of Token once per query (CASSANDRA-7096)
 * Generalize progress reporting (CASSANDRA-8901)
 * Resumable bootstrap streaming (CASSANDRA-8838, CASSANDRA-8942)
 * Allow scrub for secondary index (CASSANDRA-5174)
 * Save repair data to system table (CASSANDRA-5839)
 * fix nodetool names that reference column families (CASSANDRA-8872)
 Merged from 2.1:
 * Warn on misuse of unlogged batches (CASSANDRA-9282)
 * Failure detector detects and ignores local pauses (CASSANDRA-9183)
 * Add utility class to support for rate limiting a given log statement (CASSANDRA-9029)
 * Add missing consistency levels to cassandra-stess (CASSANDRA-9361)
 * Fix commitlog getCompletedTasks to not increment (CASSANDRA-9339)
 * Fix for harmless exceptions logged as ERROR (CASSANDRA-8564)
 * Delete processed sstables in sstablesplit/sstableupgrade (CASSANDRA-8606)
 * Improve sstable exclusion from partition tombstones (CASSANDRA-9298)
 * Validate the indexed column rather than the cell's contents for 2i (CASSANDRA-9057)
 * Add support for top-k custom 2i queries (CASSANDRA-8717)
 * Fix error when dropping table during compaction (CASSANDRA-9251)
 * cassandra-stress supports validation operations over user profiles (CASSANDRA-8773)
 * Add support for rate limiting log messages (CASSANDRA-9029)
 * Log the partition key with tombstone warnings (CASSANDRA-8561)
 * Reduce runWithCompactionsDisabled poll interval to 1ms (CASSANDRA-9271)
 * Fix PITR commitlog replay (CASSANDRA-9195)
 * GCInspector logs very different times (CASSANDRA-9124)
 * Fix deleting from an empty list (CASSANDRA-9198)
 * Update tuple and collection types that use a user-defined type when that UDT
   is modified (CASSANDRA-9148, CASSANDRA-9192)
 * Use higher timeout for prepair and snapshot in repair (CASSANDRA-9261)
 * Fix anticompaction blocking ANTI_ENTROPY stage (CASSANDRA-9151)
 * Repair waits for anticompaction to finish (CASSANDRA-9097)
 * Fix streaming not holding ref when stream error (CASSANDRA-9295)
 * Fix canonical view returning early opened SSTables (CASSANDRA-9396)
Merged from 2.0:
 * (cqlsh) Add LOGIN command to switch users (CASSANDRA-7212)
 * Clone SliceQueryFilter in AbstractReadCommand implementations (CASSANDRA-8940)
 * Push correct protocol notification for DROP INDEX (CASSANDRA-9310)
 * token-generator - generated tokens too long (CASSANDRA-9300)
 * Fix counting of tombstones for TombstoneOverwhelmingException (CASSANDRA-9299)
 * Fix ReconnectableSnitch reconnecting to peers during upgrade (CASSANDRA-6702)
 * Include keyspace and table name in error log for collections over the size
   limit (CASSANDRA-9286)
 * Avoid potential overlap in LCS with single-partition sstables (CASSANDRA-9322)
 * Log warning message when a table is queried before the schema has fully
   propagated (CASSANDRA-9136)
 * Overload SecondaryIndex#indexes to accept the column definition (CASSANDRA-9314)
 * (cqlsh) Add SERIAL and LOCAL_SERIAL consistency levels (CASSANDRA-8051)
 * Fix index selection during rebuild with certain table layouts (CASSANDRA-9281)
 * Fix partition-level-delete-only workload accounting (CASSANDRA-9194)
 * Allow scrub to handle corrupted compressed chunks (CASSANDRA-9140)
 * Fix assertion error when resetlocalschema is run during repair (CASSANDRA-9249)
 * Disable single sstable tombstone compactions for DTCS by default (CASSANDRA-9234)
 * IncomingTcpConnection thread is not named (CASSANDRA-9262)
 * Close incoming connections when MessagingService is stopped (CASSANDRA-9238)
 * Fix streaming hang when retrying (CASSANDRA-9132)


2.1.5
 * Re-add deprecated cold_reads_to_omit param for backwards compat (CASSANDRA-9203)
 * Make anticompaction visible in compactionstats (CASSANDRA-9098)
 * Improve nodetool getendpoints documentation about the partition
   key parameter (CASSANDRA-6458)
 * Don't check other keyspaces for schema changes when an user-defined
   type is altered (CASSANDRA-9187)
 * Add generate-idea-files target to build.xml (CASSANDRA-9123)
 * Allow takeColumnFamilySnapshot to take a list of tables (CASSANDRA-8348)
 * Limit major sstable operations to their canonical representation (CASSANDRA-8669)
 * cqlsh: Add tests for INSERT and UPDATE tab completion (CASSANDRA-9125)
 * cqlsh: quote column names when needed in COPY FROM inserts (CASSANDRA-9080)
 * Do not load read meter for offline operations (CASSANDRA-9082)
 * cqlsh: Make CompositeType data readable (CASSANDRA-8919)
 * cqlsh: Fix display of triggers (CASSANDRA-9081)
 * Fix NullPointerException when deleting or setting an element by index on
   a null list collection (CASSANDRA-9077)
 * Buffer bloom filter serialization (CASSANDRA-9066)
 * Fix anti-compaction target bloom filter size (CASSANDRA-9060)
 * Make FROZEN and TUPLE unreserved keywords in CQL (CASSANDRA-9047)
 * Prevent AssertionError from SizeEstimatesRecorder (CASSANDRA-9034)
 * Avoid overwriting index summaries for sstables with an older format that
   does not support downsampling; rebuild summaries on startup when this
   is detected (CASSANDRA-8993)
 * Fix potential data loss in CompressedSequentialWriter (CASSANDRA-8949)
 * Make PasswordAuthenticator number of hashing rounds configurable (CASSANDRA-8085)
 * Fix AssertionError when binding nested collections in DELETE (CASSANDRA-8900)
 * Check for overlap with non-early sstables in LCS (CASSANDRA-8739)
 * Only calculate max purgable timestamp if we have to (CASSANDRA-8914)
 * (cqlsh) Greatly improve performance of COPY FROM (CASSANDRA-8225)
 * IndexSummary effectiveIndexInterval is now a guideline, not a rule (CASSANDRA-8993)
 * Use correct bounds for page cache eviction of compressed files (CASSANDRA-8746)
 * SSTableScanner enforces its bounds (CASSANDRA-8946)
 * Cleanup cell equality (CASSANDRA-8947)
 * Introduce intra-cluster message coalescing (CASSANDRA-8692)
 * DatabaseDescriptor throws NPE when rpc_interface is used (CASSANDRA-8839)
 * Don't check if an sstable is live for offline compactions (CASSANDRA-8841)
 * Don't set clientMode in SSTableLoader (CASSANDRA-8238)
 * Fix SSTableRewriter with disabled early open (CASSANDRA-8535)
 * Fix cassandra-stress so it respects the CL passed in user mode (CASSANDRA-8948)
 * Fix rare NPE in ColumnDefinition#hasIndexOption() (CASSANDRA-8786)
 * cassandra-stress reports per-operation statistics, plus misc (CASSANDRA-8769)
 * Add SimpleDate (cql date) and Time (cql time) types (CASSANDRA-7523)
 * Use long for key count in cfstats (CASSANDRA-8913)
 * Make SSTableRewriter.abort() more robust to failure (CASSANDRA-8832)
 * Remove cold_reads_to_omit from STCS (CASSANDRA-8860)
 * Make EstimatedHistogram#percentile() use ceil instead of floor (CASSANDRA-8883)
 * Fix top partitions reporting wrong cardinality (CASSANDRA-8834)
 * Fix rare NPE in KeyCacheSerializer (CASSANDRA-8067)
 * Pick sstables for validation as late as possible inc repairs (CASSANDRA-8366)
 * Fix commitlog getPendingTasks to not increment (CASSANDRA-8862)
 * Fix parallelism adjustment in range and secondary index queries
   when the first fetch does not satisfy the limit (CASSANDRA-8856)
 * Check if the filtered sstables is non-empty in STCS (CASSANDRA-8843)
 * Upgrade java-driver used for cassandra-stress (CASSANDRA-8842)
 * Fix CommitLog.forceRecycleAllSegments() memory access error (CASSANDRA-8812)
 * Improve assertions in Memory (CASSANDRA-8792)
 * Fix SSTableRewriter cleanup (CASSANDRA-8802)
 * Introduce SafeMemory for CompressionMetadata.Writer (CASSANDRA-8758)
 * 'nodetool info' prints exception against older node (CASSANDRA-8796)
 * Ensure SSTableReader.last corresponds exactly with the file end (CASSANDRA-8750)
 * Make SSTableWriter.openEarly more robust and obvious (CASSANDRA-8747)
 * Enforce SSTableReader.first/last (CASSANDRA-8744)
 * Cleanup SegmentedFile API (CASSANDRA-8749)
 * Avoid overlap with early compaction replacement (CASSANDRA-8683)
 * Safer Resource Management++ (CASSANDRA-8707)
 * Write partition size estimates into a system table (CASSANDRA-7688)
 * cqlsh: Fix keys() and full() collection indexes in DESCRIBE output
   (CASSANDRA-8154)
 * Show progress of streaming in nodetool netstats (CASSANDRA-8886)
 * IndexSummaryBuilder utilises offheap memory, and shares data between
   each IndexSummary opened from it (CASSANDRA-8757)
 * markCompacting only succeeds if the exact SSTableReader instances being
   marked are in the live set (CASSANDRA-8689)
 * cassandra-stress support for varint (CASSANDRA-8882)
 * Fix Adler32 digest for compressed sstables (CASSANDRA-8778)
 * Add nodetool statushandoff/statusbackup (CASSANDRA-8912)
 * Use stdout for progress and stats in sstableloader (CASSANDRA-8982)
 * Correctly identify 2i datadir from older versions (CASSANDRA-9116)
Merged from 2.0:
 * Ignore gossip SYNs after shutdown (CASSANDRA-9238)
 * Avoid overflow when calculating max sstable size in LCS (CASSANDRA-9235)
 * Make sstable blacklisting work with compression (CASSANDRA-9138)
 * Do not attempt to rebuild indexes if no index accepts any column (CASSANDRA-9196)
 * Don't initiate snitch reconnection for dead states (CASSANDRA-7292)
 * Fix ArrayIndexOutOfBoundsException in CQLSSTableWriter (CASSANDRA-8978)
 * Add shutdown gossip state to prevent timeouts during rolling restarts (CASSANDRA-8336)
 * Fix running with java.net.preferIPv6Addresses=true (CASSANDRA-9137)
 * Fix failed bootstrap/replace attempts being persisted in system.peers (CASSANDRA-9180)
 * Flush system.IndexInfo after marking index built (CASSANDRA-9128)
 * Fix updates to min/max_compaction_threshold through cassandra-cli
   (CASSANDRA-8102)
 * Don't include tmp files when doing offline relevel (CASSANDRA-9088)
 * Use the proper CAS WriteType when finishing a previous round during Paxos
   preparation (CASSANDRA-8672)
 * Avoid race in cancelling compactions (CASSANDRA-9070)
 * More aggressive check for expired sstables in DTCS (CASSANDRA-8359)
 * Fix ignored index_interval change in ALTER TABLE statements (CASSANDRA-7976)
 * Do more aggressive compaction in old time windows in DTCS (CASSANDRA-8360)
 * java.lang.AssertionError when reading saved cache (CASSANDRA-8740)
 * "disk full" when running cleanup (CASSANDRA-9036)
 * Lower logging level from ERROR to DEBUG when a scheduled schema pull
   cannot be completed due to a node being down (CASSANDRA-9032)
 * Fix MOVED_NODE client event (CASSANDRA-8516)
 * Allow overriding MAX_OUTSTANDING_REPLAY_COUNT (CASSANDRA-7533)
 * Fix malformed JMX ObjectName containing IPv6 addresses (CASSANDRA-9027)
 * (cqlsh) Allow increasing CSV field size limit through
   cqlshrc config option (CASSANDRA-8934)
 * Stop logging range tombstones when exceeding the threshold
   (CASSANDRA-8559)
 * Fix NullPointerException when nodetool getendpoints is run
   against invalid keyspaces or tables (CASSANDRA-8950)
 * Allow specifying the tmp dir (CASSANDRA-7712)
 * Improve compaction estimated tasks estimation (CASSANDRA-8904)
 * Fix duplicate up/down messages sent to native clients (CASSANDRA-7816)
 * Expose commit log archive status via JMX (CASSANDRA-8734)
 * Provide better exceptions for invalid replication strategy parameters
   (CASSANDRA-8909)
 * Fix regression in mixed single and multi-column relation support for
   SELECT statements (CASSANDRA-8613)
 * Add ability to limit number of native connections (CASSANDRA-8086)
 * Fix CQLSSTableWriter throwing exception and spawning threads
   (CASSANDRA-8808)
 * Fix MT mismatch between empty and GC-able data (CASSANDRA-8979)
 * Fix incorrect validation when snapshotting single table (CASSANDRA-8056)
 * Add offline tool to relevel sstables (CASSANDRA-8301)
 * Preserve stream ID for more protocol errors (CASSANDRA-8848)
 * Fix combining token() function with multi-column relations on
   clustering columns (CASSANDRA-8797)
 * Make CFS.markReferenced() resistant to bad refcounting (CASSANDRA-8829)
 * Fix StreamTransferTask abort/complete bad refcounting (CASSANDRA-8815)
 * Fix AssertionError when querying a DESC clustering ordered
   table with ASC ordering and paging (CASSANDRA-8767)
 * AssertionError: "Memory was freed" when running cleanup (CASSANDRA-8716)
 * Make it possible to set max_sstable_age to fractional days (CASSANDRA-8406)
 * Fix some multi-column relations with indexes on some clustering
   columns (CASSANDRA-8275)
 * Fix memory leak in SSTableSimple*Writer and SSTableReader.validate()
   (CASSANDRA-8748)
 * Throw OOM if allocating memory fails to return a valid pointer (CASSANDRA-8726)
 * Fix SSTableSimpleUnsortedWriter ConcurrentModificationException (CASSANDRA-8619)
 * 'nodetool info' prints exception against older node (CASSANDRA-8796)
 * Ensure SSTableSimpleUnsortedWriter.close() terminates if
   disk writer has crashed (CASSANDRA-8807)


2.1.4
 * Bind JMX to localhost unless explicitly configured otherwise (CASSANDRA-9085)


2.1.3
 * Fix HSHA/offheap_objects corruption (CASSANDRA-8719)
 * Upgrade libthrift to 0.9.2 (CASSANDRA-8685)
 * Don't use the shared ref in sstableloader (CASSANDRA-8704)
 * Purge internal prepared statements if related tables or
   keyspaces are dropped (CASSANDRA-8693)
 * (cqlsh) Handle unicode BOM at start of files (CASSANDRA-8638)
 * Stop compactions before exiting offline tools (CASSANDRA-8623)
 * Update tools/stress/README.txt to match current behaviour (CASSANDRA-7933)
 * Fix schema from Thrift conversion with empty metadata (CASSANDRA-8695)
 * Safer Resource Management (CASSANDRA-7705)
 * Make sure we compact highly overlapping cold sstables with
   STCS (CASSANDRA-8635)
 * rpc_interface and listen_interface generate NPE on startup when specified
   interface doesn't exist (CASSANDRA-8677)
 * Fix ArrayIndexOutOfBoundsException in nodetool cfhistograms (CASSANDRA-8514)
 * Switch from yammer metrics for nodetool cf/proxy histograms (CASSANDRA-8662)
 * Make sure we don't add tmplink files to the compaction
   strategy (CASSANDRA-8580)
 * (cqlsh) Handle maps with blob keys (CASSANDRA-8372)
 * (cqlsh) Handle DynamicCompositeType schemas correctly (CASSANDRA-8563)
 * Duplicate rows returned when in clause has repeated values (CASSANDRA-6706)
 * Add tooling to detect hot partitions (CASSANDRA-7974)
 * Fix cassandra-stress user-mode truncation of partition generation (CASSANDRA-8608)
 * Only stream from unrepaired sstables during inc repair (CASSANDRA-8267)
 * Don't allow starting multiple inc repairs on the same sstables (CASSANDRA-8316)
 * Invalidate prepared BATCH statements when related tables
   or keyspaces are dropped (CASSANDRA-8652)
 * Fix missing results in secondary index queries on collections
   with ALLOW FILTERING (CASSANDRA-8421)
 * Expose EstimatedHistogram metrics for range slices (CASSANDRA-8627)
 * (cqlsh) Escape clqshrc passwords properly (CASSANDRA-8618)
 * Fix NPE when passing wrong argument in ALTER TABLE statement (CASSANDRA-8355)
 * Pig: Refactor and deprecate CqlStorage (CASSANDRA-8599)
 * Don't reuse the same cleanup strategy for all sstables (CASSANDRA-8537)
 * Fix case-sensitivity of index name on CREATE and DROP INDEX
   statements (CASSANDRA-8365)
 * Better detection/logging for corruption in compressed sstables (CASSANDRA-8192)
 * Use the correct repairedAt value when closing writer (CASSANDRA-8570)
 * (cqlsh) Handle a schema mismatch being detected on startup (CASSANDRA-8512)
 * Properly calculate expected write size during compaction (CASSANDRA-8532)
 * Invalidate affected prepared statements when a table's columns
   are altered (CASSANDRA-7910)
 * Stress - user defined writes should populate sequentally (CASSANDRA-8524)
 * Fix regression in SSTableRewriter causing some rows to become unreadable
   during compaction (CASSANDRA-8429)
 * Run major compactions for repaired/unrepaired in parallel (CASSANDRA-8510)
 * (cqlsh) Fix compression options in DESCRIBE TABLE output when compression
   is disabled (CASSANDRA-8288)
 * (cqlsh) Fix DESCRIBE output after keyspaces are altered (CASSANDRA-7623)
 * Make sure we set lastCompactedKey correctly (CASSANDRA-8463)
 * (cqlsh) Fix output of CONSISTENCY command (CASSANDRA-8507)
 * (cqlsh) Fixed the handling of LIST statements (CASSANDRA-8370)
 * Make sstablescrub check leveled manifest again (CASSANDRA-8432)
 * Check first/last keys in sstable when giving out positions (CASSANDRA-8458)
 * Disable mmap on Windows (CASSANDRA-6993)
 * Add missing ConsistencyLevels to cassandra-stress (CASSANDRA-8253)
 * Add auth support to cassandra-stress (CASSANDRA-7985)
 * Fix ArrayIndexOutOfBoundsException when generating error message
   for some CQL syntax errors (CASSANDRA-8455)
 * Scale memtable slab allocation logarithmically (CASSANDRA-7882)
 * cassandra-stress simultaneous inserts over same seed (CASSANDRA-7964)
 * Reduce cassandra-stress sampling memory requirements (CASSANDRA-7926)
 * Ensure memtable flush cannot expire commit log entries from its future (CASSANDRA-8383)
 * Make read "defrag" async to reclaim memtables (CASSANDRA-8459)
 * Remove tmplink files for offline compactions (CASSANDRA-8321)
 * Reduce maxHintsInProgress (CASSANDRA-8415)
 * BTree updates may call provided update function twice (CASSANDRA-8018)
 * Release sstable references after anticompaction (CASSANDRA-8386)
 * Handle abort() in SSTableRewriter properly (CASSANDRA-8320)
 * Centralize shared executors (CASSANDRA-8055)
 * Fix filtering for CONTAINS (KEY) relations on frozen collection
   clustering columns when the query is restricted to a single
   partition (CASSANDRA-8203)
 * Do more aggressive entire-sstable TTL expiry checks (CASSANDRA-8243)
 * Add more log info if readMeter is null (CASSANDRA-8238)
 * add check of the system wall clock time at startup (CASSANDRA-8305)
 * Support for frozen collections (CASSANDRA-7859)
 * Fix overflow on histogram computation (CASSANDRA-8028)
 * Have paxos reuse the timestamp generation of normal queries (CASSANDRA-7801)
 * Fix incremental repair not remove parent session on remote (CASSANDRA-8291)
 * Improve JBOD disk utilization (CASSANDRA-7386)
 * Log failed host when preparing incremental repair (CASSANDRA-8228)
 * Force config client mode in CQLSSTableWriter (CASSANDRA-8281)
 * Fix sstableupgrade throws exception (CASSANDRA-8688)
 * Fix hang when repairing empty keyspace (CASSANDRA-8694)
Merged from 2.0:
 * Fix IllegalArgumentException in dynamic snitch (CASSANDRA-8448)
 * Add support for UPDATE ... IF EXISTS (CASSANDRA-8610)
 * Fix reversal of list prepends (CASSANDRA-8733)
 * Prevent non-zero default_time_to_live on tables with counters
   (CASSANDRA-8678)
 * Fix SSTableSimpleUnsortedWriter ConcurrentModificationException
   (CASSANDRA-8619)
 * Round up time deltas lower than 1ms in BulkLoader (CASSANDRA-8645)
 * Add batch remove iterator to ABSC (CASSANDRA-8414, 8666)
 * Round up time deltas lower than 1ms in BulkLoader (CASSANDRA-8645)
 * Fix isClientMode check in Keyspace (CASSANDRA-8687)
 * Use more efficient slice size for querying internal secondary
   index tables (CASSANDRA-8550)
 * Fix potentially returning deleted rows with range tombstone (CASSANDRA-8558)
 * Check for available disk space before starting a compaction (CASSANDRA-8562)
 * Fix DISTINCT queries with LIMITs or paging when some partitions
   contain only tombstones (CASSANDRA-8490)
 * Introduce background cache refreshing to permissions cache
   (CASSANDRA-8194)
 * Fix race condition in StreamTransferTask that could lead to
   infinite loops and premature sstable deletion (CASSANDRA-7704)
 * Add an extra version check to MigrationTask (CASSANDRA-8462)
 * Ensure SSTableWriter cleans up properly after failure (CASSANDRA-8499)
 * Increase bf true positive count on key cache hit (CASSANDRA-8525)
 * Move MeteredFlusher to its own thread (CASSANDRA-8485)
 * Fix non-distinct results in DISTNCT queries on static columns when
   paging is enabled (CASSANDRA-8087)
 * Move all hints related tasks to hints internal executor (CASSANDRA-8285)
 * Fix paging for multi-partition IN queries (CASSANDRA-8408)
 * Fix MOVED_NODE topology event never being emitted when a node
   moves its token (CASSANDRA-8373)
 * Fix validation of indexes in COMPACT tables (CASSANDRA-8156)
 * Avoid StackOverflowError when a large list of IN values
   is used for a clustering column (CASSANDRA-8410)
 * Fix NPE when writetime() or ttl() calls are wrapped by
   another function call (CASSANDRA-8451)
 * Fix NPE after dropping a keyspace (CASSANDRA-8332)
 * Fix error message on read repair timeouts (CASSANDRA-7947)
 * Default DTCS base_time_seconds changed to 60 (CASSANDRA-8417)
 * Refuse Paxos operation with more than one pending endpoint (CASSANDRA-8346, 8640)
 * Throw correct exception when trying to bind a keyspace or table
   name (CASSANDRA-6952)
 * Make HHOM.compact synchronized (CASSANDRA-8416)
 * cancel latency-sampling task when CF is dropped (CASSANDRA-8401)
 * don't block SocketThread for MessagingService (CASSANDRA-8188)
 * Increase quarantine delay on replacement (CASSANDRA-8260)
 * Expose off-heap memory usage stats (CASSANDRA-7897)
 * Ignore Paxos commits for truncated tables (CASSANDRA-7538)
 * Validate size of indexed column values (CASSANDRA-8280)
 * Make LCS split compaction results over all data directories (CASSANDRA-8329)
 * Fix some failing queries that use multi-column relations
   on COMPACT STORAGE tables (CASSANDRA-8264)
 * Fix InvalidRequestException with ORDER BY (CASSANDRA-8286)
 * Disable SSLv3 for POODLE (CASSANDRA-8265)
 * Fix millisecond timestamps in Tracing (CASSANDRA-8297)
 * Include keyspace name in error message when there are insufficient
   live nodes to stream from (CASSANDRA-8221)
 * Avoid overlap in L1 when L0 contains many nonoverlapping
   sstables (CASSANDRA-8211)
 * Improve PropertyFileSnitch logging (CASSANDRA-8183)
 * Add DC-aware sequential repair (CASSANDRA-8193)
 * Use live sstables in snapshot repair if possible (CASSANDRA-8312)
 * Fix hints serialized size calculation (CASSANDRA-8587)


2.1.2
 * (cqlsh) parse_for_table_meta errors out on queries with undefined
   grammars (CASSANDRA-8262)
 * (cqlsh) Fix SELECT ... TOKEN() function broken in C* 2.1.1 (CASSANDRA-8258)
 * Fix Cassandra crash when running on JDK8 update 40 (CASSANDRA-8209)
 * Optimize partitioner tokens (CASSANDRA-8230)
 * Improve compaction of repaired/unrepaired sstables (CASSANDRA-8004)
 * Make cache serializers pluggable (CASSANDRA-8096)
 * Fix issues with CONTAINS (KEY) queries on secondary indexes
   (CASSANDRA-8147)
 * Fix read-rate tracking of sstables for some queries (CASSANDRA-8239)
 * Fix default timestamp in QueryOptions (CASSANDRA-8246)
 * Set socket timeout when reading remote version (CASSANDRA-8188)
 * Refactor how we track live size (CASSANDRA-7852)
 * Make sure unfinished compaction files are removed (CASSANDRA-8124)
 * Fix shutdown when run as Windows service (CASSANDRA-8136)
 * Fix DESCRIBE TABLE with custom indexes (CASSANDRA-8031)
 * Fix race in RecoveryManagerTest (CASSANDRA-8176)
 * Avoid IllegalArgumentException while sorting sstables in
   IndexSummaryManager (CASSANDRA-8182)
 * Shutdown JVM on file descriptor exhaustion (CASSANDRA-7579)
 * Add 'die' policy for commit log and disk failure (CASSANDRA-7927)
 * Fix installing as service on Windows (CASSANDRA-8115)
 * Fix CREATE TABLE for CQL2 (CASSANDRA-8144)
 * Avoid boxing in ColumnStats min/max trackers (CASSANDRA-8109)
Merged from 2.0:
 * Correctly handle non-text column names in cql3 (CASSANDRA-8178)
 * Fix deletion for indexes on primary key columns (CASSANDRA-8206)
 * Add 'nodetool statusgossip' (CASSANDRA-8125)
 * Improve client notification that nodes are ready for requests (CASSANDRA-7510)
 * Handle negative timestamp in writetime method (CASSANDRA-8139)
 * Pig: Remove errant LIMIT clause in CqlNativeStorage (CASSANDRA-8166)
 * Throw ConfigurationException when hsha is used with the default
   rpc_max_threads setting of 'unlimited' (CASSANDRA-8116)
 * Allow concurrent writing of the same table in the same JVM using
   CQLSSTableWriter (CASSANDRA-7463)
 * Fix totalDiskSpaceUsed calculation (CASSANDRA-8205)


2.1.1
 * Fix spin loop in AtomicSortedColumns (CASSANDRA-7546)
 * Dont notify when replacing tmplink files (CASSANDRA-8157)
 * Fix validation with multiple CONTAINS clause (CASSANDRA-8131)
 * Fix validation of collections in TriggerExecutor (CASSANDRA-8146)
 * Fix IllegalArgumentException when a list of IN values containing tuples
   is passed as a single arg to a prepared statement with the v1 or v2
   protocol (CASSANDRA-8062)
 * Fix ClassCastException in DISTINCT query on static columns with
   query paging (CASSANDRA-8108)
 * Fix NPE on null nested UDT inside a set (CASSANDRA-8105)
 * Fix exception when querying secondary index on set items or map keys
   when some clustering columns are specified (CASSANDRA-8073)
 * Send proper error response when there is an error during native
   protocol message decode (CASSANDRA-8118)
 * Gossip should ignore generation numbers too far in the future (CASSANDRA-8113)
 * Fix NPE when creating a table with frozen sets, lists (CASSANDRA-8104)
 * Fix high memory use due to tracking reads on incrementally opened sstable
   readers (CASSANDRA-8066)
 * Fix EXECUTE request with skipMetadata=false returning no metadata
   (CASSANDRA-8054)
 * Allow concurrent use of CQLBulkOutputFormat (CASSANDRA-7776)
 * Shutdown JVM on OOM (CASSANDRA-7507)
 * Upgrade netty version and enable epoll event loop (CASSANDRA-7761)
 * Don't duplicate sstables smaller than split size when using
   the sstablesplitter tool (CASSANDRA-7616)
 * Avoid re-parsing already prepared statements (CASSANDRA-7923)
 * Fix some Thrift slice deletions and updates of COMPACT STORAGE
   tables with some clustering columns omitted (CASSANDRA-7990)
 * Fix filtering for CONTAINS on sets (CASSANDRA-8033)
 * Properly track added size (CASSANDRA-7239)
 * Allow compilation in java 8 (CASSANDRA-7208)
 * Fix Assertion error on RangeTombstoneList diff (CASSANDRA-8013)
 * Release references to overlapping sstables during compaction (CASSANDRA-7819)
 * Send notification when opening compaction results early (CASSANDRA-8034)
 * Make native server start block until properly bound (CASSANDRA-7885)
 * (cqlsh) Fix IPv6 support (CASSANDRA-7988)
 * Ignore fat clients when checking for endpoint collision (CASSANDRA-7939)
 * Make sstablerepairedset take a list of files (CASSANDRA-7995)
 * (cqlsh) Tab completeion for indexes on map keys (CASSANDRA-7972)
 * (cqlsh) Fix UDT field selection in select clause (CASSANDRA-7891)
 * Fix resource leak in event of corrupt sstable
 * (cqlsh) Add command line option for cqlshrc file path (CASSANDRA-7131)
 * Provide visibility into prepared statements churn (CASSANDRA-7921, CASSANDRA-7930)
 * Invalidate prepared statements when their keyspace or table is
   dropped (CASSANDRA-7566)
 * cassandra-stress: fix support for NetworkTopologyStrategy (CASSANDRA-7945)
 * Fix saving caches when a table is dropped (CASSANDRA-7784)
 * Add better error checking of new stress profile (CASSANDRA-7716)
 * Use ThreadLocalRandom and remove FBUtilities.threadLocalRandom (CASSANDRA-7934)
 * Prevent operator mistakes due to simultaneous bootstrap (CASSANDRA-7069)
 * cassandra-stress supports whitelist mode for node config (CASSANDRA-7658)
 * GCInspector more closely tracks GC; cassandra-stress and nodetool report it (CASSANDRA-7916)
 * nodetool won't output bogus ownership info without a keyspace (CASSANDRA-7173)
 * Add human readable option to nodetool commands (CASSANDRA-5433)
 * Don't try to set repairedAt on old sstables (CASSANDRA-7913)
 * Add metrics for tracking PreparedStatement use (CASSANDRA-7719)
 * (cqlsh) tab-completion for triggers (CASSANDRA-7824)
 * (cqlsh) Support for query paging (CASSANDRA-7514)
 * (cqlsh) Show progress of COPY operations (CASSANDRA-7789)
 * Add syntax to remove multiple elements from a map (CASSANDRA-6599)
 * Support non-equals conditions in lightweight transactions (CASSANDRA-6839)
 * Add IF [NOT] EXISTS to create/drop triggers (CASSANDRA-7606)
 * (cqlsh) Display the current logged-in user (CASSANDRA-7785)
 * (cqlsh) Don't ignore CTRL-C during COPY FROM execution (CASSANDRA-7815)
 * (cqlsh) Order UDTs according to cross-type dependencies in DESCRIBE
   output (CASSANDRA-7659)
 * (cqlsh) Fix handling of CAS statement results (CASSANDRA-7671)
 * (cqlsh) COPY TO/FROM improvements (CASSANDRA-7405)
 * Support list index operations with conditions (CASSANDRA-7499)
 * Add max live/tombstoned cells to nodetool cfstats output (CASSANDRA-7731)
 * Validate IPv6 wildcard addresses properly (CASSANDRA-7680)
 * (cqlsh) Error when tracing query (CASSANDRA-7613)
 * Avoid IOOBE when building SyntaxError message snippet (CASSANDRA-7569)
 * SSTableExport uses correct validator to create string representation of partition
   keys (CASSANDRA-7498)
 * Avoid NPEs when receiving type changes for an unknown keyspace (CASSANDRA-7689)
 * Add support for custom 2i validation (CASSANDRA-7575)
 * Pig support for hadoop CqlInputFormat (CASSANDRA-6454)
 * Add duration mode to cassandra-stress (CASSANDRA-7468)
 * Add listen_interface and rpc_interface options (CASSANDRA-7417)
 * Improve schema merge performance (CASSANDRA-7444)
 * Adjust MT depth based on # of partition validating (CASSANDRA-5263)
 * Optimise NativeCell comparisons (CASSANDRA-6755)
 * Configurable client timeout for cqlsh (CASSANDRA-7516)
 * Include snippet of CQL query near syntax error in messages (CASSANDRA-7111)
 * Make repair -pr work with -local (CASSANDRA-7450)
 * Fix error in sstableloader with -cph > 1 (CASSANDRA-8007)
 * Fix snapshot repair error on indexed tables (CASSANDRA-8020)
 * Do not exit nodetool repair when receiving JMX NOTIF_LOST (CASSANDRA-7909)
 * Stream to private IP when available (CASSANDRA-8084)
Merged from 2.0:
 * Reject conditions on DELETE unless full PK is given (CASSANDRA-6430)
 * Properly reject the token function DELETE (CASSANDRA-7747)
 * Force batchlog replay before decommissioning a node (CASSANDRA-7446)
 * Fix hint replay with many accumulated expired hints (CASSANDRA-6998)
 * Fix duplicate results in DISTINCT queries on static columns with query
   paging (CASSANDRA-8108)
 * Add DateTieredCompactionStrategy (CASSANDRA-6602)
 * Properly validate ascii and utf8 string literals in CQL queries (CASSANDRA-8101)
 * (cqlsh) Fix autocompletion for alter keyspace (CASSANDRA-8021)
 * Create backup directories for commitlog archiving during startup (CASSANDRA-8111)
 * Reduce totalBlockFor() for LOCAL_* consistency levels (CASSANDRA-8058)
 * Fix merging schemas with re-dropped keyspaces (CASSANDRA-7256)
 * Fix counters in supercolumns during live upgrades from 1.2 (CASSANDRA-7188)
 * Notify DT subscribers when a column family is truncated (CASSANDRA-8088)
 * Add sanity check of $JAVA on startup (CASSANDRA-7676)
 * Schedule fat client schema pull on join (CASSANDRA-7993)
 * Don't reset nodes' versions when closing IncomingTcpConnections
   (CASSANDRA-7734)
 * Record the real messaging version in all cases in OutboundTcpConnection
   (CASSANDRA-8057)
 * SSL does not work in cassandra-cli (CASSANDRA-7899)
 * Fix potential exception when using ReversedType in DynamicCompositeType
   (CASSANDRA-7898)
 * Better validation of collection values (CASSANDRA-7833)
 * Track min/max timestamps correctly (CASSANDRA-7969)
 * Fix possible overflow while sorting CL segments for replay (CASSANDRA-7992)
 * Increase nodetool Xmx (CASSANDRA-7956)
 * Archive any commitlog segments present at startup (CASSANDRA-6904)
 * CrcCheckChance should adjust based on live CFMetadata not
   sstable metadata (CASSANDRA-7978)
 * token() should only accept columns in the partitioning
   key order (CASSANDRA-6075)
 * Add method to invalidate permission cache via JMX (CASSANDRA-7977)
 * Allow propagating multiple gossip states atomically (CASSANDRA-6125)
 * Log exceptions related to unclean native protocol client disconnects
   at DEBUG or INFO (CASSANDRA-7849)
 * Allow permissions cache to be set via JMX (CASSANDRA-7698)
 * Include schema_triggers CF in readable system resources (CASSANDRA-7967)
 * Fix RowIndexEntry to report correct serializedSize (CASSANDRA-7948)
 * Make CQLSSTableWriter sync within partitions (CASSANDRA-7360)
 * Potentially use non-local replicas in CqlConfigHelper (CASSANDRA-7906)
 * Explicitly disallow mixing multi-column and single-column
   relations on clustering columns (CASSANDRA-7711)
 * Better error message when condition is set on PK column (CASSANDRA-7804)
 * Don't send schema change responses and events for no-op DDL
   statements (CASSANDRA-7600)
 * (Hadoop) fix cluster initialisation for a split fetching (CASSANDRA-7774)
 * Throw InvalidRequestException when queries contain relations on entire
   collection columns (CASSANDRA-7506)
 * (cqlsh) enable CTRL-R history search with libedit (CASSANDRA-7577)
 * (Hadoop) allow ACFRW to limit nodes to local DC (CASSANDRA-7252)
 * (cqlsh) cqlsh should automatically disable tracing when selecting
   from system_traces (CASSANDRA-7641)
 * (Hadoop) Add CqlOutputFormat (CASSANDRA-6927)
 * Don't depend on cassandra config for nodetool ring (CASSANDRA-7508)
 * (cqlsh) Fix failing cqlsh formatting tests (CASSANDRA-7703)
 * Fix IncompatibleClassChangeError from hadoop2 (CASSANDRA-7229)
 * Add 'nodetool sethintedhandoffthrottlekb' (CASSANDRA-7635)
 * (cqlsh) Add tab-completion for CREATE/DROP USER IF [NOT] EXISTS (CASSANDRA-7611)
 * Catch errors when the JVM pulls the rug out from GCInspector (CASSANDRA-5345)
 * cqlsh fails when version number parts are not int (CASSANDRA-7524)
 * Fix NPE when table dropped during streaming (CASSANDRA-7946)
 * Fix wrong progress when streaming uncompressed (CASSANDRA-7878)
 * Fix possible infinite loop in creating repair range (CASSANDRA-7983)
 * Fix unit in nodetool for streaming throughput (CASSANDRA-7375)
Merged from 1.2:
 * Don't index tombstones (CASSANDRA-7828)
 * Improve PasswordAuthenticator default super user setup (CASSANDRA-7788)


2.1.0
 * (cqlsh) Removed "ALTER TYPE <name> RENAME TO <name>" from tab-completion
   (CASSANDRA-7895)
 * Fixed IllegalStateException in anticompaction (CASSANDRA-7892)
 * cqlsh: DESCRIBE support for frozen UDTs, tuples (CASSANDRA-7863)
 * Avoid exposing internal classes over JMX (CASSANDRA-7879)
 * Add null check for keys when freezing collection (CASSANDRA-7869)
 * Improve stress workload realism (CASSANDRA-7519)
Merged from 2.0:
 * Configure system.paxos with LeveledCompactionStrategy (CASSANDRA-7753)
 * Fix ALTER clustering column type from DateType to TimestampType when
   using DESC clustering order (CASSANRDA-7797)
 * Throw EOFException if we run out of chunks in compressed datafile
   (CASSANDRA-7664)
 * Fix PRSI handling of CQL3 row markers for row cleanup (CASSANDRA-7787)
 * Fix dropping collection when it's the last regular column (CASSANDRA-7744)
 * Make StreamReceiveTask thread safe and gc friendly (CASSANDRA-7795)
 * Validate empty cell names from counter updates (CASSANDRA-7798)
Merged from 1.2:
 * Don't allow compacted sstables to be marked as compacting (CASSANDRA-7145)
 * Track expired tombstones (CASSANDRA-7810)


2.1.0-rc7
 * Add frozen keyword and require UDT to be frozen (CASSANDRA-7857)
 * Track added sstable size correctly (CASSANDRA-7239)
 * (cqlsh) Fix case insensitivity (CASSANDRA-7834)
 * Fix failure to stream ranges when moving (CASSANDRA-7836)
 * Correctly remove tmplink files (CASSANDRA-7803)
 * (cqlsh) Fix column name formatting for functions, CAS operations,
   and UDT field selections (CASSANDRA-7806)
 * (cqlsh) Fix COPY FROM handling of null/empty primary key
   values (CASSANDRA-7792)
 * Fix ordering of static cells (CASSANDRA-7763)
Merged from 2.0:
 * Forbid re-adding dropped counter columns (CASSANDRA-7831)
 * Fix CFMetaData#isThriftCompatible() for PK-only tables (CASSANDRA-7832)
 * Always reject inequality on the partition key without token()
   (CASSANDRA-7722)
 * Always send Paxos commit to all replicas (CASSANDRA-7479)
 * Make disruptor_thrift_server invocation pool configurable (CASSANDRA-7594)
 * Make repair no-op when RF=1 (CASSANDRA-7864)


2.1.0-rc6
 * Fix OOM issue from netty caching over time (CASSANDRA-7743)
 * json2sstable couldn't import JSON for CQL table (CASSANDRA-7477)
 * Invalidate all caches on table drop (CASSANDRA-7561)
 * Skip strict endpoint selection for ranges if RF == nodes (CASSANRA-7765)
 * Fix Thrift range filtering without 2ary index lookups (CASSANDRA-7741)
 * Add tracing entries about concurrent range requests (CASSANDRA-7599)
 * (cqlsh) Fix DESCRIBE for NTS keyspaces (CASSANDRA-7729)
 * Remove netty buffer ref-counting (CASSANDRA-7735)
 * Pass mutated cf to index updater for use by PRSI (CASSANDRA-7742)
 * Include stress yaml example in release and deb (CASSANDRA-7717)
 * workaround for netty issue causing corrupted data off the wire (CASSANDRA-7695)
 * cqlsh DESC CLUSTER fails retrieving ring information (CASSANDRA-7687)
 * Fix binding null values inside UDT (CASSANDRA-7685)
 * Fix UDT field selection with empty fields (CASSANDRA-7670)
 * Bogus deserialization of static cells from sstable (CASSANDRA-7684)
 * Fix NPE on compaction leftover cleanup for dropped table (CASSANDRA-7770)
Merged from 2.0:
 * Fix race condition in StreamTransferTask that could lead to
   infinite loops and premature sstable deletion (CASSANDRA-7704)
 * (cqlsh) Wait up to 10 sec for a tracing session (CASSANDRA-7222)
 * Fix NPE in FileCacheService.sizeInBytes (CASSANDRA-7756)
 * Remove duplicates from StorageService.getJoiningNodes (CASSANDRA-7478)
 * Clone token map outside of hot gossip loops (CASSANDRA-7758)
 * Fix MS expiring map timeout for Paxos messages (CASSANDRA-7752)
 * Do not flush on truncate if durable_writes is false (CASSANDRA-7750)
 * Give CRR a default input_cql Statement (CASSANDRA-7226)
 * Better error message when adding a collection with the same name
   than a previously dropped one (CASSANDRA-6276)
 * Fix validation when adding static columns (CASSANDRA-7730)
 * (Thrift) fix range deletion of supercolumns (CASSANDRA-7733)
 * Fix potential AssertionError in RangeTombstoneList (CASSANDRA-7700)
 * Validate arguments of blobAs* functions (CASSANDRA-7707)
 * Fix potential AssertionError with 2ndary indexes (CASSANDRA-6612)
 * Avoid logging CompactionInterrupted at ERROR (CASSANDRA-7694)
 * Minor leak in sstable2jon (CASSANDRA-7709)
 * Add cassandra.auto_bootstrap system property (CASSANDRA-7650)
 * Update java driver (for hadoop) (CASSANDRA-7618)
 * Remove CqlPagingRecordReader/CqlPagingInputFormat (CASSANDRA-7570)
 * Support connecting to ipv6 jmx with nodetool (CASSANDRA-7669)


2.1.0-rc5
 * Reject counters inside user types (CASSANDRA-7672)
 * Switch to notification-based GCInspector (CASSANDRA-7638)
 * (cqlsh) Handle nulls in UDTs and tuples correctly (CASSANDRA-7656)
 * Don't use strict consistency when replacing (CASSANDRA-7568)
 * Fix min/max cell name collection on 2.0 SSTables with range
   tombstones (CASSANDRA-7593)
 * Tolerate min/max cell names of different lengths (CASSANDRA-7651)
 * Filter cached results correctly (CASSANDRA-7636)
 * Fix tracing on the new SEPExecutor (CASSANDRA-7644)
 * Remove shuffle and taketoken (CASSANDRA-7601)
 * Clean up Windows batch scripts (CASSANDRA-7619)
 * Fix native protocol drop user type notification (CASSANDRA-7571)
 * Give read access to system.schema_usertypes to all authenticated users
   (CASSANDRA-7578)
 * (cqlsh) Fix cqlsh display when zero rows are returned (CASSANDRA-7580)
 * Get java version correctly when JAVA_TOOL_OPTIONS is set (CASSANDRA-7572)
 * Fix NPE when dropping index from non-existent keyspace, AssertionError when
   dropping non-existent index with IF EXISTS (CASSANDRA-7590)
 * Fix sstablelevelresetter hang (CASSANDRA-7614)
 * (cqlsh) Fix deserialization of blobs (CASSANDRA-7603)
 * Use "keyspace updated" schema change message for UDT changes in v1 and
   v2 protocols (CASSANDRA-7617)
 * Fix tracing of range slices and secondary index lookups that are local
   to the coordinator (CASSANDRA-7599)
 * Set -Dcassandra.storagedir for all tool shell scripts (CASSANDRA-7587)
 * Don't swap max/min col names when mutating sstable metadata (CASSANDRA-7596)
 * (cqlsh) Correctly handle paged result sets (CASSANDRA-7625)
 * (cqlsh) Improve waiting for a trace to complete (CASSANDRA-7626)
 * Fix tracing of concurrent range slices and 2ary index queries (CASSANDRA-7626)
 * Fix scrub against collection type (CASSANDRA-7665)
Merged from 2.0:
 * Set gc_grace_seconds to seven days for system schema tables (CASSANDRA-7668)
 * SimpleSeedProvider no longer caches seeds forever (CASSANDRA-7663)
 * Always flush on truncate (CASSANDRA-7511)
 * Fix ReversedType(DateType) mapping to native protocol (CASSANDRA-7576)
 * Always merge ranges owned by a single node (CASSANDRA-6930)
 * Track max/min timestamps for range tombstones (CASSANDRA-7647)
 * Fix NPE when listing saved caches dir (CASSANDRA-7632)


2.1.0-rc4
 * Fix word count hadoop example (CASSANDRA-7200)
 * Updated memtable_cleanup_threshold and memtable_flush_writers defaults
   (CASSANDRA-7551)
 * (Windows) fix startup when WMI memory query fails (CASSANDRA-7505)
 * Anti-compaction proceeds if any part of the repair failed (CASSANDRA-7521)
 * Add missing table name to DROP INDEX responses and notifications (CASSANDRA-7539)
 * Bump CQL version to 3.2.0 and update CQL documentation (CASSANDRA-7527)
 * Fix configuration error message when running nodetool ring (CASSANDRA-7508)
 * Support conditional updates, tuple type, and the v3 protocol in cqlsh (CASSANDRA-7509)
 * Handle queries on multiple secondary index types (CASSANDRA-7525)
 * Fix cqlsh authentication with v3 native protocol (CASSANDRA-7564)
 * Fix NPE when unknown prepared statement ID is used (CASSANDRA-7454)
Merged from 2.0:
 * (Windows) force range-based repair to non-sequential mode (CASSANDRA-7541)
 * Fix range merging when DES scores are zero (CASSANDRA-7535)
 * Warn when SSL certificates have expired (CASSANDRA-7528)
 * Fix error when doing reversed queries with static columns (CASSANDRA-7490)
Merged from 1.2:
 * Set correct stream ID on responses when non-Exception Throwables
   are thrown while handling native protocol messages (CASSANDRA-7470)


2.1.0-rc3
 * Consider expiry when reconciling otherwise equal cells (CASSANDRA-7403)
 * Introduce CQL support for stress tool (CASSANDRA-6146)
 * Fix ClassCastException processing expired messages (CASSANDRA-7496)
 * Fix prepared marker for collections inside UDT (CASSANDRA-7472)
 * Remove left-over populate_io_cache_on_flush and replicate_on_write
   uses (CASSANDRA-7493)
 * (Windows) handle spaces in path names (CASSANDRA-7451)
 * Ensure writes have completed after dropping a table, before recycling
   commit log segments (CASSANDRA-7437)
 * Remove left-over rows_per_partition_to_cache (CASSANDRA-7493)
 * Fix error when CONTAINS is used with a bind marker (CASSANDRA-7502)
 * Properly reject unknown UDT field (CASSANDRA-7484)
Merged from 2.0:
 * Fix CC#collectTimeOrderedData() tombstone optimisations (CASSANDRA-7394)
 * Support DISTINCT for static columns and fix behaviour when DISTINC is
   not use (CASSANDRA-7305).
 * Workaround JVM NPE on JMX bind failure (CASSANDRA-7254)
 * Fix race in FileCacheService RemovalListener (CASSANDRA-7278)
 * Fix inconsistent use of consistencyForCommit that allowed LOCAL_QUORUM
   operations to incorrect become full QUORUM (CASSANDRA-7345)
 * Properly handle unrecognized opcodes and flags (CASSANDRA-7440)
 * (Hadoop) close CqlRecordWriter clients when finished (CASSANDRA-7459)
 * Commit disk failure policy (CASSANDRA-7429)
 * Make sure high level sstables get compacted (CASSANDRA-7414)
 * Fix AssertionError when using empty clustering columns and static columns
   (CASSANDRA-7455)
 * Add option to disable STCS in L0 (CASSANDRA-6621)
 * Upgrade to snappy-java 1.0.5.2 (CASSANDRA-7476)


2.1.0-rc2
 * Fix heap size calculation for CompoundSparseCellName and
   CompoundSparseCellName.WithCollection (CASSANDRA-7421)
 * Allow counter mutations in UNLOGGED batches (CASSANDRA-7351)
 * Modify reconcile logic to always pick a tombstone over a counter cell
   (CASSANDRA-7346)
 * Avoid incremental compaction on Windows (CASSANDRA-7365)
 * Fix exception when querying a composite-keyed table with a collection index
   (CASSANDRA-7372)
 * Use node's host id in place of counter ids (CASSANDRA-7366)
 * Fix error when doing reversed queries with static columns (CASSANDRA-7490)
 * Backport CASSANDRA-6747 (CASSANDRA-7560)
 * Track max/min timestamps for range tombstones (CASSANDRA-7647)
 * Fix NPE when listing saved caches dir (CASSANDRA-7632)
 * Fix sstableloader unable to connect encrypted node (CASSANDRA-7585)
Merged from 1.2:
 * Clone token map outside of hot gossip loops (CASSANDRA-7758)
 * Add stop method to EmbeddedCassandraService (CASSANDRA-7595)
 * Support connecting to ipv6 jmx with nodetool (CASSANDRA-7669)
 * Set gc_grace_seconds to seven days for system schema tables (CASSANDRA-7668)
 * SimpleSeedProvider no longer caches seeds forever (CASSANDRA-7663)
 * Set correct stream ID on responses when non-Exception Throwables
   are thrown while handling native protocol messages (CASSANDRA-7470)
 * Fix row size miscalculation in LazilyCompactedRow (CASSANDRA-7543)
 * Fix race in background compaction check (CASSANDRA-7745)
 * Don't clear out range tombstones during compaction (CASSANDRA-7808)


2.1.0-rc1
 * Revert flush directory (CASSANDRA-6357)
 * More efficient executor service for fast operations (CASSANDRA-4718)
 * Move less common tools into a new cassandra-tools package (CASSANDRA-7160)
 * Support more concurrent requests in native protocol (CASSANDRA-7231)
 * Add tab-completion to debian nodetool packaging (CASSANDRA-6421)
 * Change concurrent_compactors defaults (CASSANDRA-7139)
 * Add PowerShell Windows launch scripts (CASSANDRA-7001)
 * Make commitlog archive+restore more robust (CASSANDRA-6974)
 * Fix marking commitlogsegments clean (CASSANDRA-6959)
 * Add snapshot "manifest" describing files included (CASSANDRA-6326)
 * Parallel streaming for sstableloader (CASSANDRA-3668)
 * Fix bugs in supercolumns handling (CASSANDRA-7138)
 * Fix ClassClassException on composite dense tables (CASSANDRA-7112)
 * Cleanup and optimize collation and slice iterators (CASSANDRA-7107)
 * Upgrade NBHM lib (CASSANDRA-7128)
 * Optimize netty server (CASSANDRA-6861)
 * Fix repair hang when given CF does not exist (CASSANDRA-7189)
 * Allow c* to be shutdown in an embedded mode (CASSANDRA-5635)
 * Add server side batching to native transport (CASSANDRA-5663)
 * Make batchlog replay asynchronous (CASSANDRA-6134)
 * remove unused classes (CASSANDRA-7197)
 * Limit user types to the keyspace they are defined in (CASSANDRA-6643)
 * Add validate method to CollectionType (CASSANDRA-7208)
 * New serialization format for UDT values (CASSANDRA-7209, CASSANDRA-7261)
 * Fix nodetool netstats (CASSANDRA-7270)
 * Fix potential ClassCastException in HintedHandoffManager (CASSANDRA-7284)
 * Use prepared statements internally (CASSANDRA-6975)
 * Fix broken paging state with prepared statement (CASSANDRA-7120)
 * Fix IllegalArgumentException in CqlStorage (CASSANDRA-7287)
 * Allow nulls/non-existant fields in UDT (CASSANDRA-7206)
 * Add Thrift MultiSliceRequest (CASSANDRA-6757, CASSANDRA-7027)
 * Handle overlapping MultiSlices (CASSANDRA-7279)
 * Fix DataOutputTest on Windows (CASSANDRA-7265)
 * Embedded sets in user defined data-types are not updating (CASSANDRA-7267)
 * Add tuple type to CQL/native protocol (CASSANDRA-7248)
 * Fix CqlPagingRecordReader on tables with few rows (CASSANDRA-7322)
Merged from 2.0:
 * Copy compaction options to make sure they are reloaded (CASSANDRA-7290)
 * Add option to do more aggressive tombstone compactions (CASSANDRA-6563)
 * Don't try to compact already-compacting files in HHOM (CASSANDRA-7288)
 * Always reallocate buffers in HSHA (CASSANDRA-6285)
 * (Hadoop) support authentication in CqlRecordReader (CASSANDRA-7221)
 * (Hadoop) Close java driver Cluster in CQLRR.close (CASSANDRA-7228)
 * Warn when 'USING TIMESTAMP' is used on a CAS BATCH (CASSANDRA-7067)
 * return all cpu values from BackgroundActivityMonitor.readAndCompute (CASSANDRA-7183)
 * Correctly delete scheduled range xfers (CASSANDRA-7143)
 * return all cpu values from BackgroundActivityMonitor.readAndCompute (CASSANDRA-7183)
 * reduce garbage creation in calculatePendingRanges (CASSANDRA-7191)
 * fix c* launch issues on Russian os's due to output of linux 'free' cmd (CASSANDRA-6162)
 * Fix disabling autocompaction (CASSANDRA-7187)
 * Fix potential NumberFormatException when deserializing IntegerType (CASSANDRA-7088)
 * cqlsh can't tab-complete disabling compaction (CASSANDRA-7185)
 * cqlsh: Accept and execute CQL statement(s) from command-line parameter (CASSANDRA-7172)
 * Fix IllegalStateException in CqlPagingRecordReader (CASSANDRA-7198)
 * Fix the InvertedIndex trigger example (CASSANDRA-7211)
 * Add --resolve-ip option to 'nodetool ring' (CASSANDRA-7210)
 * reduce garbage on codec flag deserialization (CASSANDRA-7244)
 * Fix duplicated error messages on directory creation error at startup (CASSANDRA-5818)
 * Proper null handle for IF with map element access (CASSANDRA-7155)
 * Improve compaction visibility (CASSANDRA-7242)
 * Correctly delete scheduled range xfers (CASSANDRA-7143)
 * Make batchlog replica selection rack-aware (CASSANDRA-6551)
 * Fix CFMetaData#getColumnDefinitionFromColumnName() (CASSANDRA-7074)
 * Fix writetime/ttl functions for static columns (CASSANDRA-7081)
 * Suggest CTRL-C or semicolon after three blank lines in cqlsh (CASSANDRA-7142)
 * Fix 2ndary index queries with DESC clustering order (CASSANDRA-6950)
 * Invalid key cache entries on DROP (CASSANDRA-6525)
 * Fix flapping RecoveryManagerTest (CASSANDRA-7084)
 * Add missing iso8601 patterns for date strings (CASSANDRA-6973)
 * Support selecting multiple rows in a partition using IN (CASSANDRA-6875)
 * Add authentication support to shuffle (CASSANDRA-6484)
 * Swap local and global default read repair chances (CASSANDRA-7320)
 * Add conditional CREATE/DROP USER support (CASSANDRA-7264)
 * Cqlsh counts non-empty lines for "Blank lines" warning (CASSANDRA-7325)
Merged from 1.2:
 * Add Cloudstack snitch (CASSANDRA-7147)
 * Update system.peers correctly when relocating tokens (CASSANDRA-7126)
 * Add Google Compute Engine snitch (CASSANDRA-7132)
 * remove duplicate query for local tokens (CASSANDRA-7182)
 * exit CQLSH with error status code if script fails (CASSANDRA-6344)
 * Fix bug with some IN queries missig results (CASSANDRA-7105)
 * Fix availability validation for LOCAL_ONE CL (CASSANDRA-7319)
 * Hint streaming can cause decommission to fail (CASSANDRA-7219)


2.1.0-beta2
 * Increase default CL space to 8GB (CASSANDRA-7031)
 * Add range tombstones to read repair digests (CASSANDRA-6863)
 * Fix BTree.clear for large updates (CASSANDRA-6943)
 * Fail write instead of logging a warning when unable to append to CL
   (CASSANDRA-6764)
 * Eliminate possibility of CL segment appearing twice in active list
   (CASSANDRA-6557)
 * Apply DONTNEED fadvise to commitlog segments (CASSANDRA-6759)
 * Switch CRC component to Adler and include it for compressed sstables
   (CASSANDRA-4165)
 * Allow cassandra-stress to set compaction strategy options (CASSANDRA-6451)
 * Add broadcast_rpc_address option to cassandra.yaml (CASSANDRA-5899)
 * Auto reload GossipingPropertyFileSnitch config (CASSANDRA-5897)
 * Fix overflow of memtable_total_space_in_mb (CASSANDRA-6573)
 * Fix ABTC NPE and apply update function correctly (CASSANDRA-6692)
 * Allow nodetool to use a file or prompt for password (CASSANDRA-6660)
 * Fix AIOOBE when concurrently accessing ABSC (CASSANDRA-6742)
 * Fix assertion error in ALTER TYPE RENAME (CASSANDRA-6705)
 * Scrub should not always clear out repaired status (CASSANDRA-5351)
 * Improve handling of range tombstone for wide partitions (CASSANDRA-6446)
 * Fix ClassCastException for compact table with composites (CASSANDRA-6738)
 * Fix potentially repairing with wrong nodes (CASSANDRA-6808)
 * Change caching option syntax (CASSANDRA-6745)
 * Fix stress to do proper counter reads (CASSANDRA-6835)
 * Fix help message for stress counter_write (CASSANDRA-6824)
 * Fix stress smart Thrift client to pick servers correctly (CASSANDRA-6848)
 * Add logging levels (minimal, normal or verbose) to stress tool (CASSANDRA-6849)
 * Fix race condition in Batch CLE (CASSANDRA-6860)
 * Improve cleanup/scrub/upgradesstables failure handling (CASSANDRA-6774)
 * ByteBuffer write() methods for serializing sstables (CASSANDRA-6781)
 * Proper compare function for CollectionType (CASSANDRA-6783)
 * Update native server to Netty 4 (CASSANDRA-6236)
 * Fix off-by-one error in stress (CASSANDRA-6883)
 * Make OpOrder AutoCloseable (CASSANDRA-6901)
 * Remove sync repair JMX interface (CASSANDRA-6900)
 * Add multiple memory allocation options for memtables (CASSANDRA-6689, 6694)
 * Remove adjusted op rate from stress output (CASSANDRA-6921)
 * Add optimized CF.hasColumns() implementations (CASSANDRA-6941)
 * Serialize batchlog mutations with the version of the target node
   (CASSANDRA-6931)
 * Optimize CounterColumn#reconcile() (CASSANDRA-6953)
 * Properly remove 1.2 sstable support in 2.1 (CASSANDRA-6869)
 * Lock counter cells, not partitions (CASSANDRA-6880)
 * Track presence of legacy counter shards in sstables (CASSANDRA-6888)
 * Ensure safe resource cleanup when replacing sstables (CASSANDRA-6912)
 * Add failure handler to async callback (CASSANDRA-6747)
 * Fix AE when closing SSTable without releasing reference (CASSANDRA-7000)
 * Clean up IndexInfo on keyspace/table drops (CASSANDRA-6924)
 * Only snapshot relative SSTables when sequential repair (CASSANDRA-7024)
 * Require nodetool rebuild_index to specify index names (CASSANDRA-7038)
 * fix cassandra stress errors on reads with native protocol (CASSANDRA-7033)
 * Use OpOrder to guard sstable references for reads (CASSANDRA-6919)
 * Preemptive opening of compaction result (CASSANDRA-6916)
 * Multi-threaded scrub/cleanup/upgradesstables (CASSANDRA-5547)
 * Optimize cellname comparison (CASSANDRA-6934)
 * Native protocol v3 (CASSANDRA-6855)
 * Optimize Cell liveness checks and clean up Cell (CASSANDRA-7119)
 * Support consistent range movements (CASSANDRA-2434)
 * Display min timestamp in sstablemetadata viewer (CASSANDRA-6767)
Merged from 2.0:
 * Avoid race-prone second "scrub" of system keyspace (CASSANDRA-6797)
 * Pool CqlRecordWriter clients by inetaddress rather than Range
   (CASSANDRA-6665)
 * Fix compaction_history timestamps (CASSANDRA-6784)
 * Compare scores of full replica ordering in DES (CASSANDRA-6683)
 * fix CME in SessionInfo updateProgress affecting netstats (CASSANDRA-6577)
 * Allow repairing between specific replicas (CASSANDRA-6440)
 * Allow per-dc enabling of hints (CASSANDRA-6157)
 * Add compatibility for Hadoop 0.2.x (CASSANDRA-5201)
 * Fix EstimatedHistogram races (CASSANDRA-6682)
 * Failure detector correctly converts initial value to nanos (CASSANDRA-6658)
 * Add nodetool taketoken to relocate vnodes (CASSANDRA-4445)
 * Expose bulk loading progress over JMX (CASSANDRA-4757)
 * Correctly handle null with IF conditions and TTL (CASSANDRA-6623)
 * Account for range/row tombstones in tombstone drop
   time histogram (CASSANDRA-6522)
 * Stop CommitLogSegment.close() from calling sync() (CASSANDRA-6652)
 * Make commitlog failure handling configurable (CASSANDRA-6364)
 * Avoid overlaps in LCS (CASSANDRA-6688)
 * Improve support for paginating over composites (CASSANDRA-4851)
 * Fix count(*) queries in a mixed cluster (CASSANDRA-6707)
 * Improve repair tasks(snapshot, differencing) concurrency (CASSANDRA-6566)
 * Fix replaying pre-2.0 commit logs (CASSANDRA-6714)
 * Add static columns to CQL3 (CASSANDRA-6561)
 * Optimize single partition batch statements (CASSANDRA-6737)
 * Disallow post-query re-ordering when paging (CASSANDRA-6722)
 * Fix potential paging bug with deleted columns (CASSANDRA-6748)
 * Fix NPE on BulkLoader caused by losing StreamEvent (CASSANDRA-6636)
 * Fix truncating compression metadata (CASSANDRA-6791)
 * Add CMSClassUnloadingEnabled JVM option (CASSANDRA-6541)
 * Catch memtable flush exceptions during shutdown (CASSANDRA-6735)
 * Fix upgradesstables NPE for non-CF-based indexes (CASSANDRA-6645)
 * Fix UPDATE updating PRIMARY KEY columns implicitly (CASSANDRA-6782)
 * Fix IllegalArgumentException when updating from 1.2 with SuperColumns
   (CASSANDRA-6733)
 * FBUtilities.singleton() should use the CF comparator (CASSANDRA-6778)
 * Fix CQLSStableWriter.addRow(Map<String, Object>) (CASSANDRA-6526)
 * Fix HSHA server introducing corrupt data (CASSANDRA-6285)
 * Fix CAS conditions for COMPACT STORAGE tables (CASSANDRA-6813)
 * Starting threads in OutboundTcpConnectionPool constructor causes race conditions (CASSANDRA-7177)
 * Allow overriding cassandra-rackdc.properties file (CASSANDRA-7072)
 * Set JMX RMI port to 7199 (CASSANDRA-7087)
 * Use LOCAL_QUORUM for data reads at LOCAL_SERIAL (CASSANDRA-6939)
 * Log a warning for large batches (CASSANDRA-6487)
 * Put nodes in hibernate when join_ring is false (CASSANDRA-6961)
 * Avoid early loading of non-system keyspaces before compaction-leftovers
   cleanup at startup (CASSANDRA-6913)
 * Restrict Windows to parallel repairs (CASSANDRA-6907)
 * (Hadoop) Allow manually specifying start/end tokens in CFIF (CASSANDRA-6436)
 * Fix NPE in MeteredFlusher (CASSANDRA-6820)
 * Fix race processing range scan responses (CASSANDRA-6820)
 * Allow deleting snapshots from dropped keyspaces (CASSANDRA-6821)
 * Add uuid() function (CASSANDRA-6473)
 * Omit tombstones from schema digests (CASSANDRA-6862)
 * Include correct consistencyLevel in LWT timeout (CASSANDRA-6884)
 * Lower chances for losing new SSTables during nodetool refresh and
   ColumnFamilyStore.loadNewSSTables (CASSANDRA-6514)
 * Add support for DELETE ... IF EXISTS to CQL3 (CASSANDRA-5708)
 * Update hadoop_cql3_word_count example (CASSANDRA-6793)
 * Fix handling of RejectedExecution in sync Thrift server (CASSANDRA-6788)
 * Log more information when exceeding tombstone_warn_threshold (CASSANDRA-6865)
 * Fix truncate to not abort due to unreachable fat clients (CASSANDRA-6864)
 * Fix schema concurrency exceptions (CASSANDRA-6841)
 * Fix leaking validator FH in StreamWriter (CASSANDRA-6832)
 * Fix saving triggers to schema (CASSANDRA-6789)
 * Fix trigger mutations when base mutation list is immutable (CASSANDRA-6790)
 * Fix accounting in FileCacheService to allow re-using RAR (CASSANDRA-6838)
 * Fix static counter columns (CASSANDRA-6827)
 * Restore expiring->deleted (cell) compaction optimization (CASSANDRA-6844)
 * Fix CompactionManager.needsCleanup (CASSANDRA-6845)
 * Correctly compare BooleanType values other than 0 and 1 (CASSANDRA-6779)
 * Read message id as string from earlier versions (CASSANDRA-6840)
 * Properly use the Paxos consistency for (non-protocol) batch (CASSANDRA-6837)
 * Add paranoid disk failure option (CASSANDRA-6646)
 * Improve PerRowSecondaryIndex performance (CASSANDRA-6876)
 * Extend triggers to support CAS updates (CASSANDRA-6882)
 * Static columns with IF NOT EXISTS don't always work as expected (CASSANDRA-6873)
 * Fix paging with SELECT DISTINCT (CASSANDRA-6857)
 * Fix UnsupportedOperationException on CAS timeout (CASSANDRA-6923)
 * Improve MeteredFlusher handling of MF-unaffected column families
   (CASSANDRA-6867)
 * Add CqlRecordReader using native pagination (CASSANDRA-6311)
 * Add QueryHandler interface (CASSANDRA-6659)
 * Track liveRatio per-memtable, not per-CF (CASSANDRA-6945)
 * Make sure upgradesstables keeps sstable level (CASSANDRA-6958)
 * Fix LIMIT with static columns (CASSANDRA-6956)
 * Fix clash with CQL column name in thrift validation (CASSANDRA-6892)
 * Fix error with super columns in mixed 1.2-2.0 clusters (CASSANDRA-6966)
 * Fix bad skip of sstables on slice query with composite start/finish (CASSANDRA-6825)
 * Fix unintended update with conditional statement (CASSANDRA-6893)
 * Fix map element access in IF (CASSANDRA-6914)
 * Avoid costly range calculations for range queries on system keyspaces
   (CASSANDRA-6906)
 * Fix SSTable not released if stream session fails (CASSANDRA-6818)
 * Avoid build failure due to ANTLR timeout (CASSANDRA-6991)
 * Queries on compact tables can return more rows that requested (CASSANDRA-7052)
 * USING TIMESTAMP for batches does not work (CASSANDRA-7053)
 * Fix performance regression from CASSANDRA-5614 (CASSANDRA-6949)
 * Ensure that batchlog and hint timeouts do not produce hints (CASSANDRA-7058)
 * Merge groupable mutations in TriggerExecutor#execute() (CASSANDRA-7047)
 * Plug holes in resource release when wiring up StreamSession (CASSANDRA-7073)
 * Re-add parameter columns to tracing session (CASSANDRA-6942)
 * Preserves CQL metadata when updating table from thrift (CASSANDRA-6831)
Merged from 1.2:
 * Fix nodetool display with vnodes (CASSANDRA-7082)
 * Add UNLOGGED, COUNTER options to BATCH documentation (CASSANDRA-6816)
 * add extra SSL cipher suites (CASSANDRA-6613)
 * fix nodetool getsstables for blob PK (CASSANDRA-6803)
 * Fix BatchlogManager#deleteBatch() use of millisecond timestamps
   (CASSANDRA-6822)
 * Continue assassinating even if the endpoint vanishes (CASSANDRA-6787)
 * Schedule schema pulls on change (CASSANDRA-6971)
 * Non-droppable verbs shouldn't be dropped from OTC (CASSANDRA-6980)
 * Shutdown batchlog executor in SS#drain() (CASSANDRA-7025)
 * Fix batchlog to account for CF truncation records (CASSANDRA-6999)
 * Fix CQLSH parsing of functions and BLOB literals (CASSANDRA-7018)
 * Properly load trustore in the native protocol (CASSANDRA-6847)
 * Always clean up references in SerializingCache (CASSANDRA-6994)
 * Don't shut MessagingService down when replacing a node (CASSANDRA-6476)
 * fix npe when doing -Dcassandra.fd_initial_value_ms (CASSANDRA-6751)


2.1.0-beta1
 * Add flush directory distinct from compaction directories (CASSANDRA-6357)
 * Require JNA by default (CASSANDRA-6575)
 * add listsnapshots command to nodetool (CASSANDRA-5742)
 * Introduce AtomicBTreeColumns (CASSANDRA-6271, 6692)
 * Multithreaded commitlog (CASSANDRA-3578)
 * allocate fixed index summary memory pool and resample cold index summaries
   to use less memory (CASSANDRA-5519)
 * Removed multithreaded compaction (CASSANDRA-6142)
 * Parallelize fetching rows for low-cardinality indexes (CASSANDRA-1337)
 * change logging from log4j to logback (CASSANDRA-5883)
 * switch to LZ4 compression for internode communication (CASSANDRA-5887)
 * Stop using Thrift-generated Index* classes internally (CASSANDRA-5971)
 * Remove 1.2 network compatibility code (CASSANDRA-5960)
 * Remove leveled json manifest migration code (CASSANDRA-5996)
 * Remove CFDefinition (CASSANDRA-6253)
 * Use AtomicIntegerFieldUpdater in RefCountedMemory (CASSANDRA-6278)
 * User-defined types for CQL3 (CASSANDRA-5590)
 * Use of o.a.c.metrics in nodetool (CASSANDRA-5871, 6406)
 * Batch read from OTC's queue and cleanup (CASSANDRA-1632)
 * Secondary index support for collections (CASSANDRA-4511, 6383)
 * SSTable metadata(Stats.db) format change (CASSANDRA-6356)
 * Push composites support in the storage engine
   (CASSANDRA-5417, CASSANDRA-6520)
 * Add snapshot space used to cfstats (CASSANDRA-6231)
 * Add cardinality estimator for key count estimation (CASSANDRA-5906)
 * CF id is changed to be non-deterministic. Data dir/key cache are created
   uniquely for CF id (CASSANDRA-5202)
 * New counters implementation (CASSANDRA-6504)
 * Replace UnsortedColumns, EmptyColumns, TreeMapBackedSortedColumns with new
   ArrayBackedSortedColumns (CASSANDRA-6630, CASSANDRA-6662, CASSANDRA-6690)
 * Add option to use row cache with a given amount of rows (CASSANDRA-5357)
 * Avoid repairing already repaired data (CASSANDRA-5351)
 * Reject counter updates with USING TTL/TIMESTAMP (CASSANDRA-6649)
 * Replace index_interval with min/max_index_interval (CASSANDRA-6379)
 * Lift limitation that order by columns must be selected for IN queries (CASSANDRA-4911)


2.0.5
 * Reduce garbage generated by bloom filter lookups (CASSANDRA-6609)
 * Add ks.cf names to tombstone logging (CASSANDRA-6597)
 * Use LOCAL_QUORUM for LWT operations at LOCAL_SERIAL (CASSANDRA-6495)
 * Wait for gossip to settle before accepting client connections (CASSANDRA-4288)
 * Delete unfinished compaction incrementally (CASSANDRA-6086)
 * Allow specifying custom secondary index options in CQL3 (CASSANDRA-6480)
 * Improve replica pinning for cache efficiency in DES (CASSANDRA-6485)
 * Fix LOCAL_SERIAL from thrift (CASSANDRA-6584)
 * Don't special case received counts in CAS timeout exceptions (CASSANDRA-6595)
 * Add support for 2.1 global counter shards (CASSANDRA-6505)
 * Fix NPE when streaming connection is not yet established (CASSANDRA-6210)
 * Avoid rare duplicate read repair triggering (CASSANDRA-6606)
 * Fix paging discardFirst (CASSANDRA-6555)
 * Fix ArrayIndexOutOfBoundsException in 2ndary index query (CASSANDRA-6470)
 * Release sstables upon rebuilding 2i (CASSANDRA-6635)
 * Add AbstractCompactionStrategy.startup() method (CASSANDRA-6637)
 * SSTableScanner may skip rows during cleanup (CASSANDRA-6638)
 * sstables from stalled repair sessions can resurrect deleted data (CASSANDRA-6503)
 * Switch stress to use ITransportFactory (CASSANDRA-6641)
 * Fix IllegalArgumentException during prepare (CASSANDRA-6592)
 * Fix possible loss of 2ndary index entries during compaction (CASSANDRA-6517)
 * Fix direct Memory on architectures that do not support unaligned long access
   (CASSANDRA-6628)
 * Let scrub optionally skip broken counter partitions (CASSANDRA-5930)
Merged from 1.2:
 * fsync compression metadata (CASSANDRA-6531)
 * Validate CF existence on execution for prepared statement (CASSANDRA-6535)
 * Add ability to throttle batchlog replay (CASSANDRA-6550)
 * Fix executing LOCAL_QUORUM with SimpleStrategy (CASSANDRA-6545)
 * Avoid StackOverflow when using large IN queries (CASSANDRA-6567)
 * Nodetool upgradesstables includes secondary indexes (CASSANDRA-6598)
 * Paginate batchlog replay (CASSANDRA-6569)
 * skip blocking on streaming during drain (CASSANDRA-6603)
 * Improve error message when schema doesn't match loaded sstable (CASSANDRA-6262)
 * Add properties to adjust FD initial value and max interval (CASSANDRA-4375)
 * Fix preparing with batch and delete from collection (CASSANDRA-6607)
 * Fix ABSC reverse iterator's remove() method (CASSANDRA-6629)
 * Handle host ID conflicts properly (CASSANDRA-6615)
 * Move handling of migration event source to solve bootstrap race. (CASSANDRA-6648)
 * Make sure compaction throughput value doesn't overflow with int math (CASSANDRA-6647)


2.0.4
 * Allow removing snapshots of no-longer-existing CFs (CASSANDRA-6418)
 * add StorageService.stopDaemon() (CASSANDRA-4268)
 * add IRE for invalid CF supplied to get_count (CASSANDRA-5701)
 * add client encryption support to sstableloader (CASSANDRA-6378)
 * Fix accept() loop for SSL sockets post-shutdown (CASSANDRA-6468)
 * Fix size-tiered compaction in LCS L0 (CASSANDRA-6496)
 * Fix assertion failure in filterColdSSTables (CASSANDRA-6483)
 * Fix row tombstones in larger-than-memory compactions (CASSANDRA-6008)
 * Fix cleanup ClassCastException (CASSANDRA-6462)
 * Reduce gossip memory use by interning VersionedValue strings (CASSANDRA-6410)
 * Allow specifying datacenters to participate in a repair (CASSANDRA-6218)
 * Fix divide-by-zero in PCI (CASSANDRA-6403)
 * Fix setting last compacted key in the wrong level for LCS (CASSANDRA-6284)
 * Add millisecond precision formats to the timestamp parser (CASSANDRA-6395)
 * Expose a total memtable size metric for a CF (CASSANDRA-6391)
 * cqlsh: handle symlinks properly (CASSANDRA-6425)
 * Fix potential infinite loop when paging query with IN (CASSANDRA-6464)
 * Fix assertion error in AbstractQueryPager.discardFirst (CASSANDRA-6447)
 * Fix streaming older SSTable yields unnecessary tombstones (CASSANDRA-6527)
Merged from 1.2:
 * Improved error message on bad properties in DDL queries (CASSANDRA-6453)
 * Randomize batchlog candidates selection (CASSANDRA-6481)
 * Fix thundering herd on endpoint cache invalidation (CASSANDRA-6345, 6485)
 * Improve batchlog write performance with vnodes (CASSANDRA-6488)
 * cqlsh: quote single quotes in strings inside collections (CASSANDRA-6172)
 * Improve gossip performance for typical messages (CASSANDRA-6409)
 * Throw IRE if a prepared statement has more markers than supported
   (CASSANDRA-5598)
 * Expose Thread metrics for the native protocol server (CASSANDRA-6234)
 * Change snapshot response message verb to INTERNAL to avoid dropping it
   (CASSANDRA-6415)
 * Warn when collection read has > 65K elements (CASSANDRA-5428)
 * Fix cache persistence when both row and key cache are enabled
   (CASSANDRA-6413)
 * (Hadoop) add describe_local_ring (CASSANDRA-6268)
 * Fix handling of concurrent directory creation failure (CASSANDRA-6459)
 * Allow executing CREATE statements multiple times (CASSANDRA-6471)
 * Don't send confusing info with timeouts (CASSANDRA-6491)
 * Don't resubmit counter mutation runnables internally (CASSANDRA-6427)
 * Don't drop local mutations without a hint (CASSANDRA-6510)
 * Don't allow null max_hint_window_in_ms (CASSANDRA-6419)
 * Validate SliceRange start and finish lengths (CASSANDRA-6521)


2.0.3
 * Fix FD leak on slice read path (CASSANDRA-6275)
 * Cancel read meter task when closing SSTR (CASSANDRA-6358)
 * free off-heap IndexSummary during bulk (CASSANDRA-6359)
 * Recover from IOException in accept() thread (CASSANDRA-6349)
 * Improve Gossip tolerance of abnormally slow tasks (CASSANDRA-6338)
 * Fix trying to hint timed out counter writes (CASSANDRA-6322)
 * Allow restoring specific columnfamilies from archived CL (CASSANDRA-4809)
 * Avoid flushing compaction_history after each operation (CASSANDRA-6287)
 * Fix repair assertion error when tombstones expire (CASSANDRA-6277)
 * Skip loading corrupt key cache (CASSANDRA-6260)
 * Fixes for compacting larger-than-memory rows (CASSANDRA-6274)
 * Compact hottest sstables first and optionally omit coldest from
   compaction entirely (CASSANDRA-6109)
 * Fix modifying column_metadata from thrift (CASSANDRA-6182)
 * cqlsh: fix LIST USERS output (CASSANDRA-6242)
 * Add IRequestSink interface (CASSANDRA-6248)
 * Update memtable size while flushing (CASSANDRA-6249)
 * Provide hooks around CQL2/CQL3 statement execution (CASSANDRA-6252)
 * Require Permission.SELECT for CAS updates (CASSANDRA-6247)
 * New CQL-aware SSTableWriter (CASSANDRA-5894)
 * Reject CAS operation when the protocol v1 is used (CASSANDRA-6270)
 * Correctly throw error when frame too large (CASSANDRA-5981)
 * Fix serialization bug in PagedRange with 2ndary indexes (CASSANDRA-6299)
 * Fix CQL3 table validation in Thrift (CASSANDRA-6140)
 * Fix bug missing results with IN clauses (CASSANDRA-6327)
 * Fix paging with reversed slices (CASSANDRA-6343)
 * Set minTimestamp correctly to be able to drop expired sstables (CASSANDRA-6337)
 * Support NaN and Infinity as float literals (CASSANDRA-6003)
 * Remove RF from nodetool ring output (CASSANDRA-6289)
 * Fix attempting to flush empty rows (CASSANDRA-6374)
 * Fix potential out of bounds exception when paging (CASSANDRA-6333)
Merged from 1.2:
 * Optimize FD phi calculation (CASSANDRA-6386)
 * Improve initial FD phi estimate when starting up (CASSANDRA-6385)
 * Don't list CQL3 table in CLI describe even if named explicitely
   (CASSANDRA-5750)
 * Invalidate row cache when dropping CF (CASSANDRA-6351)
 * add non-jamm path for cached statements (CASSANDRA-6293)
 * add windows bat files for shell commands (CASSANDRA-6145)
 * Require logging in for Thrift CQL2/3 statement preparation (CASSANDRA-6254)
 * restrict max_num_tokens to 1536 (CASSANDRA-6267)
 * Nodetool gets default JMX port from cassandra-env.sh (CASSANDRA-6273)
 * make calculatePendingRanges asynchronous (CASSANDRA-6244)
 * Remove blocking flushes in gossip thread (CASSANDRA-6297)
 * Fix potential socket leak in connectionpool creation (CASSANDRA-6308)
 * Allow LOCAL_ONE/LOCAL_QUORUM to work with SimpleStrategy (CASSANDRA-6238)
 * cqlsh: handle 'null' as session duration (CASSANDRA-6317)
 * Fix json2sstable handling of range tombstones (CASSANDRA-6316)
 * Fix missing one row in reverse query (CASSANDRA-6330)
 * Fix reading expired row value from row cache (CASSANDRA-6325)
 * Fix AssertionError when doing set element deletion (CASSANDRA-6341)
 * Make CL code for the native protocol match the one in C* 2.0
   (CASSANDRA-6347)
 * Disallow altering CQL3 table from thrift (CASSANDRA-6370)
 * Fix size computation of prepared statement (CASSANDRA-6369)


2.0.2
 * Update FailureDetector to use nanontime (CASSANDRA-4925)
 * Fix FileCacheService regressions (CASSANDRA-6149)
 * Never return WriteTimeout for CL.ANY (CASSANDRA-6132)
 * Fix race conditions in bulk loader (CASSANDRA-6129)
 * Add configurable metrics reporting (CASSANDRA-4430)
 * drop queries exceeding a configurable number of tombstones (CASSANDRA-6117)
 * Track and persist sstable read activity (CASSANDRA-5515)
 * Fixes for speculative retry (CASSANDRA-5932, CASSANDRA-6194)
 * Improve memory usage of metadata min/max column names (CASSANDRA-6077)
 * Fix thrift validation refusing row markers on CQL3 tables (CASSANDRA-6081)
 * Fix insertion of collections with CAS (CASSANDRA-6069)
 * Correctly send metadata on SELECT COUNT (CASSANDRA-6080)
 * Track clients' remote addresses in ClientState (CASSANDRA-6070)
 * Create snapshot dir if it does not exist when migrating
   leveled manifest (CASSANDRA-6093)
 * make sequential nodetool repair the default (CASSANDRA-5950)
 * Add more hooks for compaction strategy implementations (CASSANDRA-6111)
 * Fix potential NPE on composite 2ndary indexes (CASSANDRA-6098)
 * Delete can potentially be skipped in batch (CASSANDRA-6115)
 * Allow alter keyspace on system_traces (CASSANDRA-6016)
 * Disallow empty column names in cql (CASSANDRA-6136)
 * Use Java7 file-handling APIs and fix file moving on Windows (CASSANDRA-5383)
 * Save compaction history to system keyspace (CASSANDRA-5078)
 * Fix NPE if StorageService.getOperationMode() is executed before full startup (CASSANDRA-6166)
 * CQL3: support pre-epoch longs for TimestampType (CASSANDRA-6212)
 * Add reloadtriggers command to nodetool (CASSANDRA-4949)
 * cqlsh: ignore empty 'value alias' in DESCRIBE (CASSANDRA-6139)
 * Fix sstable loader (CASSANDRA-6205)
 * Reject bootstrapping if the node already exists in gossip (CASSANDRA-5571)
 * Fix NPE while loading paxos state (CASSANDRA-6211)
 * cqlsh: add SHOW SESSION <tracing-session> command (CASSANDRA-6228)
Merged from 1.2:
 * (Hadoop) Require CFRR batchSize to be at least 2 (CASSANDRA-6114)
 * Add a warning for small LCS sstable size (CASSANDRA-6191)
 * Add ability to list specific KS/CF combinations in nodetool cfstats (CASSANDRA-4191)
 * Mark CF clean if a mutation raced the drop and got it marked dirty (CASSANDRA-5946)
 * Add a LOCAL_ONE consistency level (CASSANDRA-6202)
 * Limit CQL prepared statement cache by size instead of count (CASSANDRA-6107)
 * Tracing should log write failure rather than raw exceptions (CASSANDRA-6133)
 * lock access to TM.endpointToHostIdMap (CASSANDRA-6103)
 * Allow estimated memtable size to exceed slab allocator size (CASSANDRA-6078)
 * Start MeteredFlusher earlier to prevent OOM during CL replay (CASSANDRA-6087)
 * Avoid sending Truncate command to fat clients (CASSANDRA-6088)
 * Allow where clause conditions to be in parenthesis (CASSANDRA-6037)
 * Do not open non-ssl storage port if encryption option is all (CASSANDRA-3916)
 * Move batchlog replay to its own executor (CASSANDRA-6079)
 * Add tombstone debug threshold and histogram (CASSANDRA-6042, 6057)
 * Enable tcp keepalive on incoming connections (CASSANDRA-4053)
 * Fix fat client schema pull NPE (CASSANDRA-6089)
 * Fix memtable flushing for indexed tables (CASSANDRA-6112)
 * Fix skipping columns with multiple slices (CASSANDRA-6119)
 * Expose connected thrift + native client counts (CASSANDRA-5084)
 * Optimize auth setup (CASSANDRA-6122)
 * Trace index selection (CASSANDRA-6001)
 * Update sstablesPerReadHistogram to use biased sampling (CASSANDRA-6164)
 * Log UnknownColumnfamilyException when closing socket (CASSANDRA-5725)
 * Properly error out on CREATE INDEX for counters table (CASSANDRA-6160)
 * Handle JMX notification failure for repair (CASSANDRA-6097)
 * (Hadoop) Fetch no more than 128 splits in parallel (CASSANDRA-6169)
 * stress: add username/password authentication support (CASSANDRA-6068)
 * Fix indexed queries with row cache enabled on parent table (CASSANDRA-5732)
 * Fix compaction race during columnfamily drop (CASSANDRA-5957)
 * Fix validation of empty column names for compact tables (CASSANDRA-6152)
 * Skip replaying mutations that pass CRC but fail to deserialize (CASSANDRA-6183)
 * Rework token replacement to use replace_address (CASSANDRA-5916)
 * Fix altering column types (CASSANDRA-6185)
 * cqlsh: fix CREATE/ALTER WITH completion (CASSANDRA-6196)
 * add windows bat files for shell commands (CASSANDRA-6145)
 * Fix potential stack overflow during range tombstones insertion (CASSANDRA-6181)
 * (Hadoop) Make LOCAL_ONE the default consistency level (CASSANDRA-6214)


2.0.1
 * Fix bug that could allow reading deleted data temporarily (CASSANDRA-6025)
 * Improve memory use defaults (CASSANDRA-6059)
 * Make ThriftServer more easlly extensible (CASSANDRA-6058)
 * Remove Hadoop dependency from ITransportFactory (CASSANDRA-6062)
 * add file_cache_size_in_mb setting (CASSANDRA-5661)
 * Improve error message when yaml contains invalid properties (CASSANDRA-5958)
 * Improve leveled compaction's ability to find non-overlapping L0 compactions
   to work on concurrently (CASSANDRA-5921)
 * Notify indexer of columns shadowed by range tombstones (CASSANDRA-5614)
 * Log Merkle tree stats (CASSANDRA-2698)
 * Switch from crc32 to adler32 for compressed sstable checksums (CASSANDRA-5862)
 * Improve offheap memcpy performance (CASSANDRA-5884)
 * Use a range aware scanner for cleanup (CASSANDRA-2524)
 * Cleanup doesn't need to inspect sstables that contain only local data
   (CASSANDRA-5722)
 * Add ability for CQL3 to list partition keys (CASSANDRA-4536)
 * Improve native protocol serialization (CASSANDRA-5664)
 * Upgrade Thrift to 0.9.1 (CASSANDRA-5923)
 * Require superuser status for adding triggers (CASSANDRA-5963)
 * Make standalone scrubber handle old and new style leveled manifest
   (CASSANDRA-6005)
 * Fix paxos bugs (CASSANDRA-6012, 6013, 6023)
 * Fix paged ranges with multiple replicas (CASSANDRA-6004)
 * Fix potential AssertionError during tracing (CASSANDRA-6041)
 * Fix NPE in sstablesplit (CASSANDRA-6027)
 * Migrate pre-2.0 key/value/column aliases to system.schema_columns
   (CASSANDRA-6009)
 * Paging filter empty rows too agressively (CASSANDRA-6040)
 * Support variadic parameters for IN clauses (CASSANDRA-4210)
 * cqlsh: return the result of CAS writes (CASSANDRA-5796)
 * Fix validation of IN clauses with 2ndary indexes (CASSANDRA-6050)
 * Support named bind variables in CQL (CASSANDRA-6033)
Merged from 1.2:
 * Allow cache-keys-to-save to be set at runtime (CASSANDRA-5980)
 * Avoid second-guessing out-of-space state (CASSANDRA-5605)
 * Tuning knobs for dealing with large blobs and many CFs (CASSANDRA-5982)
 * (Hadoop) Fix CQLRW for thrift tables (CASSANDRA-6002)
 * Fix possible divide-by-zero in HHOM (CASSANDRA-5990)
 * Allow local batchlog writes for CL.ANY (CASSANDRA-5967)
 * Upgrade metrics-core to version 2.2.0 (CASSANDRA-5947)
 * Fix CqlRecordWriter with composite keys (CASSANDRA-5949)
 * Add snitch, schema version, cluster, partitioner to JMX (CASSANDRA-5881)
 * Allow disabling SlabAllocator (CASSANDRA-5935)
 * Make user-defined compaction JMX blocking (CASSANDRA-4952)
 * Fix streaming does not transfer wrapped range (CASSANDRA-5948)
 * Fix loading index summary containing empty key (CASSANDRA-5965)
 * Correctly handle limits in CompositesSearcher (CASSANDRA-5975)
 * Pig: handle CQL collections (CASSANDRA-5867)
 * Pass the updated cf to the PRSI index() method (CASSANDRA-5999)
 * Allow empty CQL3 batches (as no-op) (CASSANDRA-5994)
 * Support null in CQL3 functions (CASSANDRA-5910)
 * Replace the deprecated MapMaker with CacheLoader (CASSANDRA-6007)
 * Add SSTableDeletingNotification to DataTracker (CASSANDRA-6010)
 * Fix snapshots in use get deleted during snapshot repair (CASSANDRA-6011)
 * Move hints and exception count to o.a.c.metrics (CASSANDRA-6017)
 * Fix memory leak in snapshot repair (CASSANDRA-6047)
 * Fix sstable2sjon for CQL3 tables (CASSANDRA-5852)


2.0.0
 * Fix thrift validation when inserting into CQL3 tables (CASSANDRA-5138)
 * Fix periodic memtable flushing behavior with clean memtables (CASSANDRA-5931)
 * Fix dateOf() function for pre-2.0 timestamp columns (CASSANDRA-5928)
 * Fix SSTable unintentionally loads BF when opened for batch (CASSANDRA-5938)
 * Add stream session progress to JMX (CASSANDRA-4757)
 * Fix NPE during CAS operation (CASSANDRA-5925)
Merged from 1.2:
 * Fix getBloomFilterDiskSpaceUsed for AlwaysPresentFilter (CASSANDRA-5900)
 * Don't announce schema version until we've loaded the changes locally
   (CASSANDRA-5904)
 * Fix to support off heap bloom filters size greater than 2 GB (CASSANDRA-5903)
 * Properly handle parsing huge map and set literals (CASSANDRA-5893)


2.0.0-rc2
 * enable vnodes by default (CASSANDRA-5869)
 * fix CAS contention timeout (CASSANDRA-5830)
 * fix HsHa to respect max frame size (CASSANDRA-4573)
 * Fix (some) 2i on composite components omissions (CASSANDRA-5851)
 * cqlsh: add DESCRIBE FULL SCHEMA variant (CASSANDRA-5880)
Merged from 1.2:
 * Correctly validate sparse composite cells in scrub (CASSANDRA-5855)
 * Add KeyCacheHitRate metric to CF metrics (CASSANDRA-5868)
 * cqlsh: add support for multiline comments (CASSANDRA-5798)
 * Handle CQL3 SELECT duplicate IN restrictions on clustering columns
   (CASSANDRA-5856)


2.0.0-rc1
 * improve DecimalSerializer performance (CASSANDRA-5837)
 * fix potential spurious wakeup in AsyncOneResponse (CASSANDRA-5690)
 * fix schema-related trigger issues (CASSANDRA-5774)
 * Better validation when accessing CQL3 table from thrift (CASSANDRA-5138)
 * Fix assertion error during repair (CASSANDRA-5801)
 * Fix range tombstone bug (CASSANDRA-5805)
 * DC-local CAS (CASSANDRA-5797)
 * Add a native_protocol_version column to the system.local table (CASSANRDA-5819)
 * Use index_interval from cassandra.yaml when upgraded (CASSANDRA-5822)
 * Fix buffer underflow on socket close (CASSANDRA-5792)
Merged from 1.2:
 * Fix reading DeletionTime from 1.1-format sstables (CASSANDRA-5814)
 * cqlsh: add collections support to COPY (CASSANDRA-5698)
 * retry important messages for any IOException (CASSANDRA-5804)
 * Allow empty IN relations in SELECT/UPDATE/DELETE statements (CASSANDRA-5626)
 * cqlsh: fix crashing on Windows due to libedit detection (CASSANDRA-5812)
 * fix bulk-loading compressed sstables (CASSANDRA-5820)
 * (Hadoop) fix quoting in CqlPagingRecordReader and CqlRecordWriter
   (CASSANDRA-5824)
 * update default LCS sstable size to 160MB (CASSANDRA-5727)
 * Allow compacting 2Is via nodetool (CASSANDRA-5670)
 * Hex-encode non-String keys in OPP (CASSANDRA-5793)
 * nodetool history logging (CASSANDRA-5823)
 * (Hadoop) fix support for Thrift tables in CqlPagingRecordReader
   (CASSANDRA-5752)
 * add "all time blocked" to StatusLogger output (CASSANDRA-5825)
 * Future-proof inter-major-version schema migrations (CASSANDRA-5845)
 * (Hadoop) add CqlPagingRecordReader support for ReversedType in Thrift table
   (CASSANDRA-5718)
 * Add -no-snapshot option to scrub (CASSANDRA-5891)
 * Fix to support off heap bloom filters size greater than 2 GB (CASSANDRA-5903)
 * Properly handle parsing huge map and set literals (CASSANDRA-5893)
 * Fix LCS L0 compaction may overlap in L1 (CASSANDRA-5907)
 * New sstablesplit tool to split large sstables offline (CASSANDRA-4766)
 * Fix potential deadlock in native protocol server (CASSANDRA-5926)
 * Disallow incompatible type change in CQL3 (CASSANDRA-5882)
Merged from 1.1:
 * Correctly validate sparse composite cells in scrub (CASSANDRA-5855)


2.0.0-beta2
 * Replace countPendingHints with Hints Created metric (CASSANDRA-5746)
 * Allow nodetool with no args, and with help to run without a server (CASSANDRA-5734)
 * Cleanup AbstractType/TypeSerializer classes (CASSANDRA-5744)
 * Remove unimplemented cli option schema-mwt (CASSANDRA-5754)
 * Support range tombstones in thrift (CASSANDRA-5435)
 * Normalize table-manipulating CQL3 statements' class names (CASSANDRA-5759)
 * cqlsh: add missing table options to DESCRIBE output (CASSANDRA-5749)
 * Fix assertion error during repair (CASSANDRA-5757)
 * Fix bulkloader (CASSANDRA-5542)
 * Add LZ4 compression to the native protocol (CASSANDRA-5765)
 * Fix bugs in the native protocol v2 (CASSANDRA-5770)
 * CAS on 'primary key only' table (CASSANDRA-5715)
 * Support streaming SSTables of old versions (CASSANDRA-5772)
 * Always respect protocol version in native protocol (CASSANDRA-5778)
 * Fix ConcurrentModificationException during streaming (CASSANDRA-5782)
 * Update deletion timestamp in Commit#updatesWithPaxosTime (CASSANDRA-5787)
 * Thrift cas() method crashes if input columns are not sorted (CASSANDRA-5786)
 * Order columns names correctly when querying for CAS (CASSANDRA-5788)
 * Fix streaming retry (CASSANDRA-5775)
Merged from 1.2:
 * if no seeds can be a reached a node won't start in a ring by itself (CASSANDRA-5768)
 * add cassandra.unsafesystem property (CASSANDRA-5704)
 * (Hadoop) quote identifiers in CqlPagingRecordReader (CASSANDRA-5763)
 * Add replace_node functionality for vnodes (CASSANDRA-5337)
 * Add timeout events to query traces (CASSANDRA-5520)
 * Fix serialization of the LEFT gossip value (CASSANDRA-5696)
 * Pig: support for cql3 tables (CASSANDRA-5234)
 * Fix skipping range tombstones with reverse queries (CASSANDRA-5712)
 * Expire entries out of ThriftSessionManager (CASSANDRA-5719)
 * Don't keep ancestor information in memory (CASSANDRA-5342)
 * Expose native protocol server status in nodetool info (CASSANDRA-5735)
 * Fix pathetic performance of range tombstones (CASSANDRA-5677)
 * Fix querying with an empty (impossible) range (CASSANDRA-5573)
 * cqlsh: handle CUSTOM 2i in DESCRIBE output (CASSANDRA-5760)
 * Fix minor bug in Range.intersects(Bound) (CASSANDRA-5771)
 * cqlsh: handle disabled compression in DESCRIBE output (CASSANDRA-5766)
 * Ensure all UP events are notified on the native protocol (CASSANDRA-5769)
 * Fix formatting of sstable2json with multiple -k arguments (CASSANDRA-5781)
 * Don't rely on row marker for queries in general to hide lost markers
   after TTL expires (CASSANDRA-5762)
 * Sort nodetool help output (CASSANDRA-5776)
 * Fix column expiring during 2 phases compaction (CASSANDRA-5799)
 * now() is being rejected in INSERTs when inside collections (CASSANDRA-5795)


2.0.0-beta1
 * Add support for indexing clustered columns (CASSANDRA-5125)
 * Removed on-heap row cache (CASSANDRA-5348)
 * use nanotime consistently for node-local timeouts (CASSANDRA-5581)
 * Avoid unnecessary second pass on name-based queries (CASSANDRA-5577)
 * Experimental triggers (CASSANDRA-1311)
 * JEMalloc support for off-heap allocation (CASSANDRA-3997)
 * Single-pass compaction (CASSANDRA-4180)
 * Removed token range bisection (CASSANDRA-5518)
 * Removed compatibility with pre-1.2.5 sstables and network messages
   (CASSANDRA-5511)
 * removed PBSPredictor (CASSANDRA-5455)
 * CAS support (CASSANDRA-5062, 5441, 5442, 5443, 5619, 5667)
 * Leveled compaction performs size-tiered compactions in L0
   (CASSANDRA-5371, 5439)
 * Add yaml network topology snitch for mixed ec2/other envs (CASSANDRA-5339)
 * Log when a node is down longer than the hint window (CASSANDRA-4554)
 * Optimize tombstone creation for ExpiringColumns (CASSANDRA-4917)
 * Improve LeveledScanner work estimation (CASSANDRA-5250, 5407)
 * Replace compaction lock with runWithCompactionsDisabled (CASSANDRA-3430)
 * Change Message IDs to ints (CASSANDRA-5307)
 * Move sstable level information into the Stats component, removing the
   need for a separate Manifest file (CASSANDRA-4872)
 * avoid serializing to byte[] on commitlog append (CASSANDRA-5199)
 * make index_interval configurable per columnfamily (CASSANDRA-3961, CASSANDRA-5650)
 * add default_time_to_live (CASSANDRA-3974)
 * add memtable_flush_period_in_ms (CASSANDRA-4237)
 * replace supercolumns internally by composites (CASSANDRA-3237, 5123)
 * upgrade thrift to 0.9.0 (CASSANDRA-3719)
 * drop unnecessary keyspace parameter from user-defined compaction API
   (CASSANDRA-5139)
 * more robust solution to incomplete compactions + counters (CASSANDRA-5151)
 * Change order of directory searching for c*.in.sh (CASSANDRA-3983)
 * Add tool to reset SSTable compaction level for LCS (CASSANDRA-5271)
 * Allow custom configuration loader (CASSANDRA-5045)
 * Remove memory emergency pressure valve logic (CASSANDRA-3534)
 * Reduce request latency with eager retry (CASSANDRA-4705)
 * cqlsh: Remove ASSUME command (CASSANDRA-5331)
 * Rebuild BF when loading sstables if bloom_filter_fp_chance
   has changed since compaction (CASSANDRA-5015)
 * remove row-level bloom filters (CASSANDRA-4885)
 * Change Kernel Page Cache skipping into row preheating (disabled by default)
   (CASSANDRA-4937)
 * Improve repair by deciding on a gcBefore before sending
   out TreeRequests (CASSANDRA-4932)
 * Add an official way to disable compactions (CASSANDRA-5074)
 * Reenable ALTER TABLE DROP with new semantics (CASSANDRA-3919)
 * Add binary protocol versioning (CASSANDRA-5436)
 * Swap THshaServer for TThreadedSelectorServer (CASSANDRA-5530)
 * Add alias support to SELECT statement (CASSANDRA-5075)
 * Don't create empty RowMutations in CommitLogReplayer (CASSANDRA-5541)
 * Use range tombstones when dropping cfs/columns from schema (CASSANDRA-5579)
 * cqlsh: drop CQL2/CQL3-beta support (CASSANDRA-5585)
 * Track max/min column names in sstables to be able to optimize slice
   queries (CASSANDRA-5514, CASSANDRA-5595, CASSANDRA-5600)
 * Binary protocol: allow batching already prepared statements (CASSANDRA-4693)
 * Allow preparing timestamp, ttl and limit in CQL3 queries (CASSANDRA-4450)
 * Support native link w/o JNA in Java7 (CASSANDRA-3734)
 * Use SASL authentication in binary protocol v2 (CASSANDRA-5545)
 * Replace Thrift HsHa with LMAX Disruptor based implementation (CASSANDRA-5582)
 * cqlsh: Add row count to SELECT output (CASSANDRA-5636)
 * Include a timestamp with all read commands to determine column expiration
   (CASSANDRA-5149)
 * Streaming 2.0 (CASSANDRA-5286, 5699)
 * Conditional create/drop ks/table/index statements in CQL3 (CASSANDRA-2737)
 * more pre-table creation property validation (CASSANDRA-5693)
 * Redesign repair messages (CASSANDRA-5426)
 * Fix ALTER RENAME post-5125 (CASSANDRA-5702)
 * Disallow renaming a 2ndary indexed column (CASSANDRA-5705)
 * Rename Table to Keyspace (CASSANDRA-5613)
 * Ensure changing column_index_size_in_kb on different nodes don't corrupt the
   sstable (CASSANDRA-5454)
 * Move resultset type information into prepare, not execute (CASSANDRA-5649)
 * Auto paging in binary protocol (CASSANDRA-4415, 5714)
 * Don't tie client side use of AbstractType to JDBC (CASSANDRA-4495)
 * Adds new TimestampType to replace DateType (CASSANDRA-5723, CASSANDRA-5729)
Merged from 1.2:
 * make starting native protocol server idempotent (CASSANDRA-5728)
 * Fix loading key cache when a saved entry is no longer valid (CASSANDRA-5706)
 * Fix serialization of the LEFT gossip value (CASSANDRA-5696)
 * cqlsh: Don't show 'null' in place of empty values (CASSANDRA-5675)
 * Race condition in detecting version on a mixed 1.1/1.2 cluster
   (CASSANDRA-5692)
 * Fix skipping range tombstones with reverse queries (CASSANDRA-5712)
 * Expire entries out of ThriftSessionManager (CASSANRDA-5719)
 * Don't keep ancestor information in memory (CASSANDRA-5342)
 * cqlsh: fix handling of semicolons inside BATCH queries (CASSANDRA-5697)


1.2.6
 * Fix tracing when operation completes before all responses arrive
   (CASSANDRA-5668)
 * Fix cross-DC mutation forwarding (CASSANDRA-5632)
 * Reduce SSTableLoader memory usage (CASSANDRA-5555)
 * Scale hinted_handoff_throttle_in_kb to cluster size (CASSANDRA-5272)
 * (Hadoop) Add CQL3 input/output formats (CASSANDRA-4421, 5622)
 * (Hadoop) Fix InputKeyRange in CFIF (CASSANDRA-5536)
 * Fix dealing with ridiculously large max sstable sizes in LCS (CASSANDRA-5589)
 * Ignore pre-truncate hints (CASSANDRA-4655)
 * Move System.exit on OOM into a separate thread (CASSANDRA-5273)
 * Write row markers when serializing schema (CASSANDRA-5572)
 * Check only SSTables for the requested range when streaming (CASSANDRA-5569)
 * Improve batchlog replay behavior and hint ttl handling (CASSANDRA-5314)
 * Exclude localTimestamp from validation for tombstones (CASSANDRA-5398)
 * cqlsh: add custom prompt support (CASSANDRA-5539)
 * Reuse prepared statements in hot auth queries (CASSANDRA-5594)
 * cqlsh: add vertical output option (see EXPAND) (CASSANDRA-5597)
 * Add a rate limit option to stress (CASSANDRA-5004)
 * have BulkLoader ignore snapshots directories (CASSANDRA-5587)
 * fix SnitchProperties logging context (CASSANDRA-5602)
 * Expose whether jna is enabled and memory is locked via JMX (CASSANDRA-5508)
 * cqlsh: fix COPY FROM with ReversedType (CASSANDRA-5610)
 * Allow creating CUSTOM indexes on collections (CASSANDRA-5615)
 * Evaluate now() function at execution time (CASSANDRA-5616)
 * Expose detailed read repair metrics (CASSANDRA-5618)
 * Correct blob literal + ReversedType parsing (CASSANDRA-5629)
 * Allow GPFS to prefer the internal IP like EC2MRS (CASSANDRA-5630)
 * fix help text for -tspw cassandra-cli (CASSANDRA-5643)
 * don't throw away initial causes exceptions for internode encryption issues
   (CASSANDRA-5644)
 * Fix message spelling errors for cql select statements (CASSANDRA-5647)
 * Suppress custom exceptions thru jmx (CASSANDRA-5652)
 * Update CREATE CUSTOM INDEX syntax (CASSANDRA-5639)
 * Fix PermissionDetails.equals() method (CASSANDRA-5655)
 * Never allow partition key ranges in CQL3 without token() (CASSANDRA-5666)
 * Gossiper incorrectly drops AppState for an upgrading node (CASSANDRA-5660)
 * Connection thrashing during multi-region ec2 during upgrade, due to
   messaging version (CASSANDRA-5669)
 * Avoid over reconnecting in EC2MRS (CASSANDRA-5678)
 * Fix ReadResponseSerializer.serializedSize() for digest reads (CASSANDRA-5476)
 * allow sstable2json on 2i CFs (CASSANDRA-5694)
Merged from 1.1:
 * Remove buggy thrift max message length option (CASSANDRA-5529)
 * Fix NPE in Pig's widerow mode (CASSANDRA-5488)
 * Add split size parameter to Pig and disable split combination (CASSANDRA-5544)


1.2.5
 * make BytesToken.toString only return hex bytes (CASSANDRA-5566)
 * Ensure that submitBackground enqueues at least one task (CASSANDRA-5554)
 * fix 2i updates with identical values and timestamps (CASSANDRA-5540)
 * fix compaction throttling bursty-ness (CASSANDRA-4316)
 * reduce memory consumption of IndexSummary (CASSANDRA-5506)
 * remove per-row column name bloom filters (CASSANDRA-5492)
 * Include fatal errors in trace events (CASSANDRA-5447)
 * Ensure that PerRowSecondaryIndex is notified of row-level deletes
   (CASSANDRA-5445)
 * Allow empty blob literals in CQL3 (CASSANDRA-5452)
 * Fix streaming RangeTombstones at column index boundary (CASSANDRA-5418)
 * Fix preparing statements when current keyspace is not set (CASSANDRA-5468)
 * Fix SemanticVersion.isSupportedBy minor/patch handling (CASSANDRA-5496)
 * Don't provide oldCfId for post-1.1 system cfs (CASSANDRA-5490)
 * Fix primary range ignores replication strategy (CASSANDRA-5424)
 * Fix shutdown of binary protocol server (CASSANDRA-5507)
 * Fix repair -snapshot not working (CASSANDRA-5512)
 * Set isRunning flag later in binary protocol server (CASSANDRA-5467)
 * Fix use of CQL3 functions with descending clustering order (CASSANDRA-5472)
 * Disallow renaming columns one at a time for thrift table in CQL3
   (CASSANDRA-5531)
 * cqlsh: add CLUSTERING ORDER BY support to DESCRIBE (CASSANDRA-5528)
 * Add custom secondary index support to CQL3 (CASSANDRA-5484)
 * Fix repair hanging silently on unexpected error (CASSANDRA-5229)
 * Fix Ec2Snitch regression introduced by CASSANDRA-5171 (CASSANDRA-5432)
 * Add nodetool enablebackup/disablebackup (CASSANDRA-5556)
 * cqlsh: fix DESCRIBE after case insensitive USE (CASSANDRA-5567)
Merged from 1.1
 * Add retry mechanism to OTC for non-droppable_verbs (CASSANDRA-5393)
 * Use allocator information to improve memtable memory usage estimate
   (CASSANDRA-5497)
 * Fix trying to load deleted row into row cache on startup (CASSANDRA-4463)
 * fsync leveled manifest to avoid corruption (CASSANDRA-5535)
 * Fix Bound intersection computation (CASSANDRA-5551)
 * sstablescrub now respects max memory size in cassandra.in.sh (CASSANDRA-5562)


1.2.4
 * Ensure that PerRowSecondaryIndex updates see the most recent values
   (CASSANDRA-5397)
 * avoid duplicate index entries ind PrecompactedRow and
   ParallelCompactionIterable (CASSANDRA-5395)
 * remove the index entry on oldColumn when new column is a tombstone
   (CASSANDRA-5395)
 * Change default stream throughput from 400 to 200 mbps (CASSANDRA-5036)
 * Gossiper logs DOWN for symmetry with UP (CASSANDRA-5187)
 * Fix mixing prepared statements between keyspaces (CASSANDRA-5352)
 * Fix consistency level during bootstrap - strike 3 (CASSANDRA-5354)
 * Fix transposed arguments in AlreadyExistsException (CASSANDRA-5362)
 * Improve asynchronous hint delivery (CASSANDRA-5179)
 * Fix Guava dependency version (12.0 -> 13.0.1) for Maven (CASSANDRA-5364)
 * Validate that provided CQL3 collection value are < 64K (CASSANDRA-5355)
 * Make upgradeSSTable skip current version sstables by default (CASSANDRA-5366)
 * Optimize min/max timestamp collection (CASSANDRA-5373)
 * Invalid streamId in cql binary protocol when using invalid CL
   (CASSANDRA-5164)
 * Fix validation for IN where clauses with collections (CASSANDRA-5376)
 * Copy resultSet on count query to avoid ConcurrentModificationException
   (CASSANDRA-5382)
 * Correctly typecheck in CQL3 even with ReversedType (CASSANDRA-5386)
 * Fix streaming compressed files when using encryption (CASSANDRA-5391)
 * cassandra-all 1.2.0 pom missing netty dependency (CASSANDRA-5392)
 * Fix writetime/ttl functions on null values (CASSANDRA-5341)
 * Fix NPE during cql3 select with token() (CASSANDRA-5404)
 * IndexHelper.skipBloomFilters won't skip non-SHA filters (CASSANDRA-5385)
 * cqlsh: Print maps ordered by key, sort sets (CASSANDRA-5413)
 * Add null syntax support in CQL3 for inserts (CASSANDRA-3783)
 * Allow unauthenticated set_keyspace() calls (CASSANDRA-5423)
 * Fix potential incremental backups race (CASSANDRA-5410)
 * Fix prepared BATCH statements with batch-level timestamps (CASSANDRA-5415)
 * Allow overriding superuser setup delay (CASSANDRA-5430)
 * cassandra-shuffle with JMX usernames and passwords (CASSANDRA-5431)
Merged from 1.1:
 * cli: Quote ks and cf names in schema output when needed (CASSANDRA-5052)
 * Fix bad default for min/max timestamp in SSTableMetadata (CASSANDRA-5372)
 * Fix cf name extraction from manifest in Directories.migrateFile()
   (CASSANDRA-5242)
 * Support pluggable internode authentication (CASSANDRA-5401)


1.2.3
 * add check for sstable overlap within a level on startup (CASSANDRA-5327)
 * replace ipv6 colons in jmx object names (CASSANDRA-5298, 5328)
 * Avoid allocating SSTableBoundedScanner during repair when the range does
   not intersect the sstable (CASSANDRA-5249)
 * Don't lowercase property map keys (this breaks NTS) (CASSANDRA-5292)
 * Fix composite comparator with super columns (CASSANDRA-5287)
 * Fix insufficient validation of UPDATE queries against counter cfs
   (CASSANDRA-5300)
 * Fix PropertyFileSnitch default DC/Rack behavior (CASSANDRA-5285)
 * Handle null values when executing prepared statement (CASSANDRA-5081)
 * Add netty to pom dependencies (CASSANDRA-5181)
 * Include type arguments in Thrift CQLPreparedResult (CASSANDRA-5311)
 * Fix compaction not removing columns when bf_fp_ratio is 1 (CASSANDRA-5182)
 * cli: Warn about missing CQL3 tables in schema descriptions (CASSANDRA-5309)
 * Re-enable unknown option in replication/compaction strategies option for
   backward compatibility (CASSANDRA-4795)
 * Add binary protocol support to stress (CASSANDRA-4993)
 * cqlsh: Fix COPY FROM value quoting and null handling (CASSANDRA-5305)
 * Fix repair -pr for vnodes (CASSANDRA-5329)
 * Relax CL for auth queries for non-default users (CASSANDRA-5310)
 * Fix AssertionError during repair (CASSANDRA-5245)
 * Don't announce migrations to pre-1.2 nodes (CASSANDRA-5334)
Merged from 1.1:
 * Update offline scrub for 1.0 -> 1.1 directory structure (CASSANDRA-5195)
 * add tmp flag to Descriptor hashcode (CASSANDRA-4021)
 * fix logging of "Found table data in data directories" when only system tables
   are present (CASSANDRA-5289)
 * cli: Add JMX authentication support (CASSANDRA-5080)
 * nodetool: ability to repair specific range (CASSANDRA-5280)
 * Fix possible assertion triggered in SliceFromReadCommand (CASSANDRA-5284)
 * cqlsh: Add inet type support on Windows (ipv4-only) (CASSANDRA-4801)
 * Fix race when initializing ColumnFamilyStore (CASSANDRA-5350)
 * Add UseTLAB JVM flag (CASSANDRA-5361)


1.2.2
 * fix potential for multiple concurrent compactions of the same sstables
   (CASSANDRA-5256)
 * avoid no-op caching of byte[] on commitlog append (CASSANDRA-5199)
 * fix symlinks under data dir not working (CASSANDRA-5185)
 * fix bug in compact storage metadata handling (CASSANDRA-5189)
 * Validate login for USE queries (CASSANDRA-5207)
 * cli: remove default username and password (CASSANDRA-5208)
 * configure populate_io_cache_on_flush per-CF (CASSANDRA-4694)
 * allow configuration of internode socket buffer (CASSANDRA-3378)
 * Make sstable directory picking blacklist-aware again (CASSANDRA-5193)
 * Correctly expire gossip states for edge cases (CASSANDRA-5216)
 * Improve handling of directory creation failures (CASSANDRA-5196)
 * Expose secondary indicies to the rest of nodetool (CASSANDRA-4464)
 * Binary protocol: avoid sending notification for 0.0.0.0 (CASSANDRA-5227)
 * add UseCondCardMark XX jvm settings on jdk 1.7 (CASSANDRA-4366)
 * CQL3 refactor to allow conversion function (CASSANDRA-5226)
 * Fix drop of sstables in some circumstance (CASSANDRA-5232)
 * Implement caching of authorization results (CASSANDRA-4295)
 * Add support for LZ4 compression (CASSANDRA-5038)
 * Fix missing columns in wide rows queries (CASSANDRA-5225)
 * Simplify auth setup and make system_auth ks alterable (CASSANDRA-5112)
 * Stop compactions from hanging during bootstrap (CASSANDRA-5244)
 * fix compressed streaming sending extra chunk (CASSANDRA-5105)
 * Add CQL3-based implementations of IAuthenticator and IAuthorizer
   (CASSANDRA-4898)
 * Fix timestamp-based tomstone removal logic (CASSANDRA-5248)
 * cli: Add JMX authentication support (CASSANDRA-5080)
 * Fix forceFlush behavior (CASSANDRA-5241)
 * cqlsh: Add username autocompletion (CASSANDRA-5231)
 * Fix CQL3 composite partition key error (CASSANDRA-5240)
 * Allow IN clause on last clustering key (CASSANDRA-5230)
Merged from 1.1:
 * fix start key/end token validation for wide row iteration (CASSANDRA-5168)
 * add ConfigHelper support for Thrift frame and max message sizes (CASSANDRA-5188)
 * fix nodetool repair not fail on node down (CASSANDRA-5203)
 * always collect tombstone hints (CASSANDRA-5068)
 * Fix error when sourcing file in cqlsh (CASSANDRA-5235)


1.2.1
 * stream undelivered hints on decommission (CASSANDRA-5128)
 * GossipingPropertyFileSnitch loads saved dc/rack info if needed (CASSANDRA-5133)
 * drain should flush system CFs too (CASSANDRA-4446)
 * add inter_dc_tcp_nodelay setting (CASSANDRA-5148)
 * re-allow wrapping ranges for start_token/end_token range pairitspwng (CASSANDRA-5106)
 * fix validation compaction of empty rows (CASSANDRA-5136)
 * nodetool methods to enable/disable hint storage/delivery (CASSANDRA-4750)
 * disallow bloom filter false positive chance of 0 (CASSANDRA-5013)
 * add threadpool size adjustment methods to JMXEnabledThreadPoolExecutor and
   CompactionManagerMBean (CASSANDRA-5044)
 * fix hinting for dropped local writes (CASSANDRA-4753)
 * off-heap cache doesn't need mutable column container (CASSANDRA-5057)
 * apply disk_failure_policy to bad disks on initial directory creation
   (CASSANDRA-4847)
 * Optimize name-based queries to use ArrayBackedSortedColumns (CASSANDRA-5043)
 * Fall back to old manifest if most recent is unparseable (CASSANDRA-5041)
 * pool [Compressed]RandomAccessReader objects on the partitioned read path
   (CASSANDRA-4942)
 * Add debug logging to list filenames processed by Directories.migrateFile
   method (CASSANDRA-4939)
 * Expose black-listed directories via JMX (CASSANDRA-4848)
 * Log compaction merge counts (CASSANDRA-4894)
 * Minimize byte array allocation by AbstractData{Input,Output} (CASSANDRA-5090)
 * Add SSL support for the binary protocol (CASSANDRA-5031)
 * Allow non-schema system ks modification for shuffle to work (CASSANDRA-5097)
 * cqlsh: Add default limit to SELECT statements (CASSANDRA-4972)
 * cqlsh: fix DESCRIBE for 1.1 cfs in CQL3 (CASSANDRA-5101)
 * Correctly gossip with nodes >= 1.1.7 (CASSANDRA-5102)
 * Ensure CL guarantees on digest mismatch (CASSANDRA-5113)
 * Validate correctly selects on composite partition key (CASSANDRA-5122)
 * Fix exception when adding collection (CASSANDRA-5117)
 * Handle states for non-vnode clusters correctly (CASSANDRA-5127)
 * Refuse unrecognized replication and compaction strategy options (CASSANDRA-4795)
 * Pick the correct value validator in sstable2json for cql3 tables (CASSANDRA-5134)
 * Validate login for describe_keyspace, describe_keyspaces and set_keyspace
   (CASSANDRA-5144)
 * Fix inserting empty maps (CASSANDRA-5141)
 * Don't remove tokens from System table for node we know (CASSANDRA-5121)
 * fix streaming progress report for compresed files (CASSANDRA-5130)
 * Coverage analysis for low-CL queries (CASSANDRA-4858)
 * Stop interpreting dates as valid timeUUID value (CASSANDRA-4936)
 * Adds E notation for floating point numbers (CASSANDRA-4927)
 * Detect (and warn) unintentional use of the cql2 thrift methods when cql3 was
   intended (CASSANDRA-5172)
 * cli: Quote ks and cf names in schema output when needed (CASSANDRA-5052)
 * Fix cf name extraction from manifest in Directories.migrateFile() (CASSANDRA-5242)
 * Replace mistaken usage of commons-logging with slf4j (CASSANDRA-5464)
 * Ensure Jackson dependency matches lib (CASSANDRA-5126)
 * Expose droppable tombstone ratio stats over JMX (CASSANDRA-5159)
Merged from 1.1:
 * Simplify CompressedRandomAccessReader to work around JDK FD bug (CASSANDRA-5088)
 * Improve handling a changing target throttle rate mid-compaction (CASSANDRA-5087)
 * Pig: correctly decode row keys in widerow mode (CASSANDRA-5098)
 * nodetool repair command now prints progress (CASSANDRA-4767)
 * fix user defined compaction to run against 1.1 data directory (CASSANDRA-5118)
 * Fix CQL3 BATCH authorization caching (CASSANDRA-5145)
 * fix get_count returns incorrect value with TTL (CASSANDRA-5099)
 * better handling for mid-compaction failure (CASSANDRA-5137)
 * convert default marshallers list to map for better readability (CASSANDRA-5109)
 * fix ConcurrentModificationException in getBootstrapSource (CASSANDRA-5170)
 * fix sstable maxtimestamp for row deletes and pre-1.1.1 sstables (CASSANDRA-5153)
 * Fix thread growth on node removal (CASSANDRA-5175)
 * Make Ec2Region's datacenter name configurable (CASSANDRA-5155)


1.2.0
 * Disallow counters in collections (CASSANDRA-5082)
 * cqlsh: add unit tests (CASSANDRA-3920)
 * fix default bloom_filter_fp_chance for LeveledCompactionStrategy (CASSANDRA-5093)
Merged from 1.1:
 * add validation for get_range_slices with start_key and end_token (CASSANDRA-5089)


1.2.0-rc2
 * fix nodetool ownership display with vnodes (CASSANDRA-5065)
 * cqlsh: add DESCRIBE KEYSPACES command (CASSANDRA-5060)
 * Fix potential infinite loop when reloading CFS (CASSANDRA-5064)
 * Fix SimpleAuthorizer example (CASSANDRA-5072)
 * cqlsh: force CL.ONE for tracing and system.schema* queries (CASSANDRA-5070)
 * Includes cassandra-shuffle in the debian package (CASSANDRA-5058)
Merged from 1.1:
 * fix multithreaded compaction deadlock (CASSANDRA-4492)
 * fix temporarily missing schema after upgrade from pre-1.1.5 (CASSANDRA-5061)
 * Fix ALTER TABLE overriding compression options with defaults
   (CASSANDRA-4996, 5066)
 * fix specifying and altering crc_check_chance (CASSANDRA-5053)
 * fix Murmur3Partitioner ownership% calculation (CASSANDRA-5076)
 * Don't expire columns sooner than they should in 2ndary indexes (CASSANDRA-5079)


1.2-rc1
 * rename rpc_timeout settings to request_timeout (CASSANDRA-5027)
 * add BF with 0.1 FP to LCS by default (CASSANDRA-5029)
 * Fix preparing insert queries (CASSANDRA-5016)
 * Fix preparing queries with counter increment (CASSANDRA-5022)
 * Fix preparing updates with collections (CASSANDRA-5017)
 * Don't generate UUID based on other node address (CASSANDRA-5002)
 * Fix message when trying to alter a clustering key type (CASSANDRA-5012)
 * Update IAuthenticator to match the new IAuthorizer (CASSANDRA-5003)
 * Fix inserting only a key in CQL3 (CASSANDRA-5040)
 * Fix CQL3 token() function when used with strings (CASSANDRA-5050)
Merged from 1.1:
 * reduce log spam from invalid counter shards (CASSANDRA-5026)
 * Improve schema propagation performance (CASSANDRA-5025)
 * Fix for IndexHelper.IndexFor throws OOB Exception (CASSANDRA-5030)
 * cqlsh: make it possible to describe thrift CFs (CASSANDRA-4827)
 * cqlsh: fix timestamp formatting on some platforms (CASSANDRA-5046)


1.2-beta3
 * make consistency level configurable in cqlsh (CASSANDRA-4829)
 * fix cqlsh rendering of blob fields (CASSANDRA-4970)
 * fix cqlsh DESCRIBE command (CASSANDRA-4913)
 * save truncation position in system table (CASSANDRA-4906)
 * Move CompressionMetadata off-heap (CASSANDRA-4937)
 * allow CLI to GET cql3 columnfamily data (CASSANDRA-4924)
 * Fix rare race condition in getExpireTimeForEndpoint (CASSANDRA-4402)
 * acquire references to overlapping sstables during compaction so bloom filter
   doesn't get free'd prematurely (CASSANDRA-4934)
 * Don't share slice query filter in CQL3 SelectStatement (CASSANDRA-4928)
 * Separate tracing from Log4J (CASSANDRA-4861)
 * Exclude gcable tombstones from merkle-tree computation (CASSANDRA-4905)
 * Better printing of AbstractBounds for tracing (CASSANDRA-4931)
 * Optimize mostRecentTombstone check in CC.collectAllData (CASSANDRA-4883)
 * Change stream session ID to UUID to avoid collision from same node (CASSANDRA-4813)
 * Use Stats.db when bulk loading if present (CASSANDRA-4957)
 * Skip repair on system_trace and keyspaces with RF=1 (CASSANDRA-4956)
 * (cql3) Remove arbitrary SELECT limit (CASSANDRA-4918)
 * Correctly handle prepared operation on collections (CASSANDRA-4945)
 * Fix CQL3 LIMIT (CASSANDRA-4877)
 * Fix Stress for CQL3 (CASSANDRA-4979)
 * Remove cassandra specific exceptions from JMX interface (CASSANDRA-4893)
 * (CQL3) Force using ALLOW FILTERING on potentially inefficient queries (CASSANDRA-4915)
 * (cql3) Fix adding column when the table has collections (CASSANDRA-4982)
 * (cql3) Fix allowing collections with compact storage (CASSANDRA-4990)
 * (cql3) Refuse ttl/writetime function on collections (CASSANDRA-4992)
 * Replace IAuthority with new IAuthorizer (CASSANDRA-4874)
 * clqsh: fix KEY pseudocolumn escaping when describing Thrift tables
   in CQL3 mode (CASSANDRA-4955)
 * add basic authentication support for Pig CassandraStorage (CASSANDRA-3042)
 * fix CQL2 ALTER TABLE compaction_strategy_class altering (CASSANDRA-4965)
Merged from 1.1:
 * Fall back to old describe_splits if d_s_ex is not available (CASSANDRA-4803)
 * Improve error reporting when streaming ranges fail (CASSANDRA-5009)
 * Fix cqlsh timestamp formatting of timezone info (CASSANDRA-4746)
 * Fix assertion failure with leveled compaction (CASSANDRA-4799)
 * Check for null end_token in get_range_slice (CASSANDRA-4804)
 * Remove all remnants of removed nodes (CASSANDRA-4840)
 * Add aut-reloading of the log4j file in debian package (CASSANDRA-4855)
 * Fix estimated row cache entry size (CASSANDRA-4860)
 * reset getRangeSlice filter after finishing a row for get_paged_slice
   (CASSANDRA-4919)
 * expunge row cache post-truncate (CASSANDRA-4940)
 * Allow static CF definition with compact storage (CASSANDRA-4910)
 * Fix endless loop/compaction of schema_* CFs due to broken timestamps (CASSANDRA-4880)
 * Fix 'wrong class type' assertion in CounterColumn (CASSANDRA-4976)


1.2-beta2
 * fp rate of 1.0 disables BF entirely; LCS defaults to 1.0 (CASSANDRA-4876)
 * off-heap bloom filters for row keys (CASSANDRA_4865)
 * add extension point for sstable components (CASSANDRA-4049)
 * improve tracing output (CASSANDRA-4852, 4862)
 * make TRACE verb droppable (CASSANDRA-4672)
 * fix BulkLoader recognition of CQL3 columnfamilies (CASSANDRA-4755)
 * Sort commitlog segments for replay by id instead of mtime (CASSANDRA-4793)
 * Make hint delivery asynchronous (CASSANDRA-4761)
 * Pluggable Thrift transport factories for CLI and cqlsh (CASSANDRA-4609, 4610)
 * cassandra-cli: allow Double value type to be inserted to a column (CASSANDRA-4661)
 * Add ability to use custom TServerFactory implementations (CASSANDRA-4608)
 * optimize batchlog flushing to skip successful batches (CASSANDRA-4667)
 * include metadata for system keyspace itself in schema tables (CASSANDRA-4416)
 * add check to PropertyFileSnitch to verify presence of location for
   local node (CASSANDRA-4728)
 * add PBSPredictor consistency modeler (CASSANDRA-4261)
 * remove vestiges of Thrift unframed mode (CASSANDRA-4729)
 * optimize single-row PK lookups (CASSANDRA-4710)
 * adjust blockFor calculation to account for pending ranges due to node
   movement (CASSANDRA-833)
 * Change CQL version to 3.0.0 and stop accepting 3.0.0-beta1 (CASSANDRA-4649)
 * (CQL3) Make prepared statement global instead of per connection
   (CASSANDRA-4449)
 * Fix scrubbing of CQL3 created tables (CASSANDRA-4685)
 * (CQL3) Fix validation when using counter and regular columns in the same
   table (CASSANDRA-4706)
 * Fix bug starting Cassandra with simple authentication (CASSANDRA-4648)
 * Add support for batchlog in CQL3 (CASSANDRA-4545, 4738)
 * Add support for multiple column family outputs in CFOF (CASSANDRA-4208)
 * Support repairing only the local DC nodes (CASSANDRA-4747)
 * Use rpc_address for binary protocol and change default port (CASSANDRA-4751)
 * Fix use of collections in prepared statements (CASSANDRA-4739)
 * Store more information into peers table (CASSANDRA-4351, 4814)
 * Configurable bucket size for size tiered compaction (CASSANDRA-4704)
 * Run leveled compaction in parallel (CASSANDRA-4310)
 * Fix potential NPE during CFS reload (CASSANDRA-4786)
 * Composite indexes may miss results (CASSANDRA-4796)
 * Move consistency level to the protocol level (CASSANDRA-4734, 4824)
 * Fix Subcolumn slice ends not respected (CASSANDRA-4826)
 * Fix Assertion error in cql3 select (CASSANDRA-4783)
 * Fix list prepend logic (CQL3) (CASSANDRA-4835)
 * Add booleans as literals in CQL3 (CASSANDRA-4776)
 * Allow renaming PK columns in CQL3 (CASSANDRA-4822)
 * Fix binary protocol NEW_NODE event (CASSANDRA-4679)
 * Fix potential infinite loop in tombstone compaction (CASSANDRA-4781)
 * Remove system tables accounting from schema (CASSANDRA-4850)
 * (cql3) Force provided columns in clustering key order in
   'CLUSTERING ORDER BY' (CASSANDRA-4881)
 * Fix composite index bug (CASSANDRA-4884)
 * Fix short read protection for CQL3 (CASSANDRA-4882)
 * Add tracing support to the binary protocol (CASSANDRA-4699)
 * (cql3) Don't allow prepared marker inside collections (CASSANDRA-4890)
 * Re-allow order by on non-selected columns (CASSANDRA-4645)
 * Bug when composite index is created in a table having collections (CASSANDRA-4909)
 * log index scan subject in CompositesSearcher (CASSANDRA-4904)
Merged from 1.1:
 * add get[Row|Key]CacheEntries to CacheServiceMBean (CASSANDRA-4859)
 * fix get_paged_slice to wrap to next row correctly (CASSANDRA-4816)
 * fix indexing empty column values (CASSANDRA-4832)
 * allow JdbcDate to compose null Date objects (CASSANDRA-4830)
 * fix possible stackoverflow when compacting 1000s of sstables
   (CASSANDRA-4765)
 * fix wrong leveled compaction progress calculation (CASSANDRA-4807)
 * add a close() method to CRAR to prevent leaking file descriptors (CASSANDRA-4820)
 * fix potential infinite loop in get_count (CASSANDRA-4833)
 * fix compositeType.{get/from}String methods (CASSANDRA-4842)
 * (CQL) fix CREATE COLUMNFAMILY permissions check (CASSANDRA-4864)
 * Fix DynamicCompositeType same type comparison (CASSANDRA-4711)
 * Fix duplicate SSTable reference when stream session failed (CASSANDRA-3306)
 * Allow static CF definition with compact storage (CASSANDRA-4910)
 * Fix endless loop/compaction of schema_* CFs due to broken timestamps (CASSANDRA-4880)
 * Fix 'wrong class type' assertion in CounterColumn (CASSANDRA-4976)


1.2-beta1
 * add atomic_batch_mutate (CASSANDRA-4542, -4635)
 * increase default max_hint_window_in_ms to 3h (CASSANDRA-4632)
 * include message initiation time to replicas so they can more
   accurately drop timed-out requests (CASSANDRA-2858)
 * fix clientutil.jar dependencies (CASSANDRA-4566)
 * optimize WriteResponse (CASSANDRA-4548)
 * new metrics (CASSANDRA-4009)
 * redesign KEYS indexes to avoid read-before-write (CASSANDRA-2897)
 * debug tracing (CASSANDRA-1123)
 * parallelize row cache loading (CASSANDRA-4282)
 * Make compaction, flush JBOD-aware (CASSANDRA-4292)
 * run local range scans on the read stage (CASSANDRA-3687)
 * clean up ioexceptions (CASSANDRA-2116)
 * add disk_failure_policy (CASSANDRA-2118)
 * Introduce new json format with row level deletion (CASSANDRA-4054)
 * remove redundant "name" column from schema_keyspaces (CASSANDRA-4433)
 * improve "nodetool ring" handling of multi-dc clusters (CASSANDRA-3047)
 * update NTS calculateNaturalEndpoints to be O(N log N) (CASSANDRA-3881)
 * split up rpc timeout by operation type (CASSANDRA-2819)
 * rewrite key cache save/load to use only sequential i/o (CASSANDRA-3762)
 * update MS protocol with a version handshake + broadcast address id
   (CASSANDRA-4311)
 * multithreaded hint replay (CASSANDRA-4189)
 * add inter-node message compression (CASSANDRA-3127)
 * remove COPP (CASSANDRA-2479)
 * Track tombstone expiration and compact when tombstone content is
   higher than a configurable threshold, default 20% (CASSANDRA-3442, 4234)
 * update MurmurHash to version 3 (CASSANDRA-2975)
 * (CLI) track elapsed time for `delete' operation (CASSANDRA-4060)
 * (CLI) jline version is bumped to 1.0 to properly  support
   'delete' key function (CASSANDRA-4132)
 * Save IndexSummary into new SSTable 'Summary' component (CASSANDRA-2392, 4289)
 * Add support for range tombstones (CASSANDRA-3708)
 * Improve MessagingService efficiency (CASSANDRA-3617)
 * Avoid ID conflicts from concurrent schema changes (CASSANDRA-3794)
 * Set thrift HSHA server thread limit to unlimited by default (CASSANDRA-4277)
 * Avoids double serialization of CF id in RowMutation messages
   (CASSANDRA-4293)
 * stream compressed sstables directly with java nio (CASSANDRA-4297)
 * Support multiple ranges in SliceQueryFilter (CASSANDRA-3885)
 * Add column metadata to system column families (CASSANDRA-4018)
 * (cql3) Always use composite types by default (CASSANDRA-4329)
 * (cql3) Add support for set, map and list (CASSANDRA-3647)
 * Validate date type correctly (CASSANDRA-4441)
 * (cql3) Allow definitions with only a PK (CASSANDRA-4361)
 * (cql3) Add support for row key composites (CASSANDRA-4179)
 * improve DynamicEndpointSnitch by using reservoir sampling (CASSANDRA-4038)
 * (cql3) Add support for 2ndary indexes (CASSANDRA-3680)
 * (cql3) fix defining more than one PK to be invalid (CASSANDRA-4477)
 * remove schema agreement checking from all external APIs (Thrift, CQL and CQL3) (CASSANDRA-4487)
 * add Murmur3Partitioner and make it default for new installations (CASSANDRA-3772, 4621)
 * (cql3) update pseudo-map syntax to use map syntax (CASSANDRA-4497)
 * Finer grained exceptions hierarchy and provides error code with exceptions (CASSANDRA-3979)
 * Adds events push to binary protocol (CASSANDRA-4480)
 * Rewrite nodetool help (CASSANDRA-2293)
 * Make CQL3 the default for CQL (CASSANDRA-4640)
 * update stress tool to be able to use CQL3 (CASSANDRA-4406)
 * Accept all thrift update on CQL3 cf but don't expose their metadata (CASSANDRA-4377)
 * Replace Throttle with Guava's RateLimiter for HintedHandOff (CASSANDRA-4541)
 * fix counter add/get using CQL2 and CQL3 in stress tool (CASSANDRA-4633)
 * Add sstable count per level to cfstats (CASSANDRA-4537)
 * (cql3) Add ALTER KEYSPACE statement (CASSANDRA-4611)
 * (cql3) Allow defining default consistency levels (CASSANDRA-4448)
 * (cql3) Fix queries using LIMIT missing results (CASSANDRA-4579)
 * fix cross-version gossip messaging (CASSANDRA-4576)
 * added inet data type (CASSANDRA-4627)


1.1.6
 * Wait for writes on synchronous read digest mismatch (CASSANDRA-4792)
 * fix commitlog replay for nanotime-infected sstables (CASSANDRA-4782)
 * preflight check ttl for maximum of 20 years (CASSANDRA-4771)
 * (Pig) fix widerow input with single column rows (CASSANDRA-4789)
 * Fix HH to compact with correct gcBefore, which avoids wiping out
   undelivered hints (CASSANDRA-4772)
 * LCS will merge up to 32 L0 sstables as intended (CASSANDRA-4778)
 * NTS will default unconfigured DC replicas to zero (CASSANDRA-4675)
 * use default consistency level in counter validation if none is
   explicitly provide (CASSANDRA-4700)
 * Improve IAuthority interface by introducing fine-grained
   access permissions and grant/revoke commands (CASSANDRA-4490, 4644)
 * fix assumption error in CLI when updating/describing keyspace
   (CASSANDRA-4322)
 * Adds offline sstablescrub to debian packaging (CASSANDRA-4642)
 * Automatic fixing of overlapping leveled sstables (CASSANDRA-4644)
 * fix error when using ORDER BY with extended selections (CASSANDRA-4689)
 * (CQL3) Fix validation for IN queries for non-PK cols (CASSANDRA-4709)
 * fix re-created keyspace disappering after 1.1.5 upgrade
   (CASSANDRA-4698, 4752)
 * (CLI) display elapsed time in 2 fraction digits (CASSANDRA-3460)
 * add authentication support to sstableloader (CASSANDRA-4712)
 * Fix CQL3 'is reversed' logic (CASSANDRA-4716, 4759)
 * (CQL3) Don't return ReversedType in result set metadata (CASSANDRA-4717)
 * Backport adding AlterKeyspace statement (CASSANDRA-4611)
 * (CQL3) Correcty accept upper-case data types (CASSANDRA-4770)
 * Add binary protocol events for schema changes (CASSANDRA-4684)
Merged from 1.0:
 * Switch from NBHM to CHM in MessagingService's callback map, which
   prevents OOM in long-running instances (CASSANDRA-4708)


1.1.5
 * add SecondaryIndex.reload API (CASSANDRA-4581)
 * use millis + atomicint for commitlog segment creation instead of
   nanotime, which has issues under some hypervisors (CASSANDRA-4601)
 * fix FD leak in slice queries (CASSANDRA-4571)
 * avoid recursion in leveled compaction (CASSANDRA-4587)
 * increase stack size under Java7 to 180K
 * Log(info) schema changes (CASSANDRA-4547)
 * Change nodetool setcachecapcity to manipulate global caches (CASSANDRA-4563)
 * (cql3) fix setting compaction strategy (CASSANDRA-4597)
 * fix broken system.schema_* timestamps on system startup (CASSANDRA-4561)
 * fix wrong skip of cache saving (CASSANDRA-4533)
 * Avoid NPE when lost+found is in data dir (CASSANDRA-4572)
 * Respect five-minute flush moratorium after initial CL replay (CASSANDRA-4474)
 * Adds ntp as recommended in debian packaging (CASSANDRA-4606)
 * Configurable transport in CF Record{Reader|Writer} (CASSANDRA-4558)
 * (cql3) fix potential NPE with both equal and unequal restriction (CASSANDRA-4532)
 * (cql3) improves ORDER BY validation (CASSANDRA-4624)
 * Fix potential deadlock during counter writes (CASSANDRA-4578)
 * Fix cql error with ORDER BY when using IN (CASSANDRA-4612)
Merged from 1.0:
 * increase Xss to 160k to accomodate latest 1.6 JVMs (CASSANDRA-4602)
 * fix toString of hint destination tokens (CASSANDRA-4568)
 * Fix multiple values for CurrentLocal NodeID (CASSANDRA-4626)


1.1.4
 * fix offline scrub to catch >= out of order rows (CASSANDRA-4411)
 * fix cassandra-env.sh on RHEL and other non-dash-based systems
   (CASSANDRA-4494)
Merged from 1.0:
 * (Hadoop) fix setting key length for old-style mapred api (CASSANDRA-4534)
 * (Hadoop) fix iterating through a resultset consisting entirely
   of tombstoned rows (CASSANDRA-4466)


1.1.3
 * (cqlsh) add COPY TO (CASSANDRA-4434)
 * munmap commitlog segments before rename (CASSANDRA-4337)
 * (JMX) rename getRangeKeySample to sampleKeyRange to avoid returning
   multi-MB results as an attribute (CASSANDRA-4452)
 * flush based on data size, not throughput; overwritten columns no
   longer artificially inflate liveRatio (CASSANDRA-4399)
 * update default commitlog segment size to 32MB and total commitlog
   size to 32/1024 MB for 32/64 bit JVMs, respectively (CASSANDRA-4422)
 * avoid using global partitioner to estimate ranges in index sstables
   (CASSANDRA-4403)
 * restore pre-CASSANDRA-3862 approach to removing expired tombstones
   from row cache during compaction (CASSANDRA-4364)
 * (stress) support for CQL prepared statements (CASSANDRA-3633)
 * Correctly catch exception when Snappy cannot be loaded (CASSANDRA-4400)
 * (cql3) Support ORDER BY when IN condition is given in WHERE clause (CASSANDRA-4327)
 * (cql3) delete "component_index" column on DROP TABLE call (CASSANDRA-4420)
 * change nanoTime() to currentTimeInMillis() in schema related code (CASSANDRA-4432)
 * add a token generation tool (CASSANDRA-3709)
 * Fix LCS bug with sstable containing only 1 row (CASSANDRA-4411)
 * fix "Can't Modify Index Name" problem on CF update (CASSANDRA-4439)
 * Fix assertion error in getOverlappingSSTables during repair (CASSANDRA-4456)
 * fix nodetool's setcompactionthreshold command (CASSANDRA-4455)
 * Ensure compacted files are never used, to avoid counter overcount (CASSANDRA-4436)
Merged from 1.0:
 * Push the validation of secondary index values to the SecondaryIndexManager (CASSANDRA-4240)
 * allow dropping columns shadowed by not-yet-expired supercolumn or row
   tombstones in PrecompactedRow (CASSANDRA-4396)


1.1.2
 * Fix cleanup not deleting index entries (CASSANDRA-4379)
 * Use correct partitioner when saving + loading caches (CASSANDRA-4331)
 * Check schema before trying to export sstable (CASSANDRA-2760)
 * Raise a meaningful exception instead of NPE when PFS encounters
   an unconfigured node + no default (CASSANDRA-4349)
 * fix bug in sstable blacklisting with LCS (CASSANDRA-4343)
 * LCS no longer promotes tiny sstables out of L0 (CASSANDRA-4341)
 * skip tombstones during hint replay (CASSANDRA-4320)
 * fix NPE in compactionstats (CASSANDRA-4318)
 * enforce 1m min keycache for auto (CASSANDRA-4306)
 * Have DeletedColumn.isMFD always return true (CASSANDRA-4307)
 * (cql3) exeption message for ORDER BY constraints said primary filter can be
    an IN clause, which is misleading (CASSANDRA-4319)
 * (cql3) Reject (not yet supported) creation of 2ndardy indexes on tables with
   composite primary keys (CASSANDRA-4328)
 * Set JVM stack size to 160k for java 7 (CASSANDRA-4275)
 * cqlsh: add COPY command to load data from CSV flat files (CASSANDRA-4012)
 * CFMetaData.fromThrift to throw ConfigurationException upon error (CASSANDRA-4353)
 * Use CF comparator to sort indexed columns in SecondaryIndexManager
   (CASSANDRA-4365)
 * add strategy_options to the KSMetaData.toString() output (CASSANDRA-4248)
 * (cql3) fix range queries containing unqueried results (CASSANDRA-4372)
 * (cql3) allow updating column_alias types (CASSANDRA-4041)
 * (cql3) Fix deletion bug (CASSANDRA-4193)
 * Fix computation of overlapping sstable for leveled compaction (CASSANDRA-4321)
 * Improve scrub and allow to run it offline (CASSANDRA-4321)
 * Fix assertionError in StorageService.bulkLoad (CASSANDRA-4368)
 * (cqlsh) add option to authenticate to a keyspace at startup (CASSANDRA-4108)
 * (cqlsh) fix ASSUME functionality (CASSANDRA-4352)
 * Fix ColumnFamilyRecordReader to not return progress > 100% (CASSANDRA-3942)
Merged from 1.0:
 * Set gc_grace on index CF to 0 (CASSANDRA-4314)


1.1.1
 * add populate_io_cache_on_flush option (CASSANDRA-2635)
 * allow larger cache capacities than 2GB (CASSANDRA-4150)
 * add getsstables command to nodetool (CASSANDRA-4199)
 * apply parent CF compaction settings to secondary index CFs (CASSANDRA-4280)
 * preserve commitlog size cap when recycling segments at startup
   (CASSANDRA-4201)
 * (Hadoop) fix split generation regression (CASSANDRA-4259)
 * ignore min/max compactions settings in LCS, while preserving
   behavior that min=max=0 disables autocompaction (CASSANDRA-4233)
 * log number of rows read from saved cache (CASSANDRA-4249)
 * calculate exact size required for cleanup operations (CASSANDRA-1404)
 * avoid blocking additional writes during flush when the commitlog
   gets behind temporarily (CASSANDRA-1991)
 * enable caching on index CFs based on data CF cache setting (CASSANDRA-4197)
 * warn on invalid replication strategy creation options (CASSANDRA-4046)
 * remove [Freeable]Memory finalizers (CASSANDRA-4222)
 * include tombstone size in ColumnFamily.size, which can prevent OOM
   during sudden mass delete operations by yielding a nonzero liveRatio
   (CASSANDRA-3741)
 * Open 1 sstableScanner per level for leveled compaction (CASSANDRA-4142)
 * Optimize reads when row deletion timestamps allow us to restrict
   the set of sstables we check (CASSANDRA-4116)
 * add support for commitlog archiving and point-in-time recovery
   (CASSANDRA-3690)
 * avoid generating redundant compaction tasks during streaming
   (CASSANDRA-4174)
 * add -cf option to nodetool snapshot, and takeColumnFamilySnapshot to
   StorageService mbean (CASSANDRA-556)
 * optimize cleanup to drop entire sstables where possible (CASSANDRA-4079)
 * optimize truncate when autosnapshot is disabled (CASSANDRA-4153)
 * update caches to use byte[] keys to reduce memory overhead (CASSANDRA-3966)
 * add column limit to cli (CASSANDRA-3012, 4098)
 * clean up and optimize DataOutputBuffer, used by CQL compression and
   CompositeType (CASSANDRA-4072)
 * optimize commitlog checksumming (CASSANDRA-3610)
 * identify and blacklist corrupted SSTables from future compactions
   (CASSANDRA-2261)
 * Move CfDef and KsDef validation out of thrift (CASSANDRA-4037)
 * Expose API to repair a user provided range (CASSANDRA-3912)
 * Add way to force the cassandra-cli to refresh its schema (CASSANDRA-4052)
 * Avoid having replicate on write tasks stacking up at CL.ONE (CASSANDRA-2889)
 * (cql3) Backwards compatibility for composite comparators in non-cql3-aware
   clients (CASSANDRA-4093)
 * (cql3) Fix order by for reversed queries (CASSANDRA-4160)
 * (cql3) Add ReversedType support (CASSANDRA-4004)
 * (cql3) Add timeuuid type (CASSANDRA-4194)
 * (cql3) Minor fixes (CASSANDRA-4185)
 * (cql3) Fix prepared statement in BATCH (CASSANDRA-4202)
 * (cql3) Reduce the list of reserved keywords (CASSANDRA-4186)
 * (cql3) Move max/min compaction thresholds to compaction strategy options
   (CASSANDRA-4187)
 * Fix exception during move when localhost is the only source (CASSANDRA-4200)
 * (cql3) Allow paging through non-ordered partitioner results (CASSANDRA-3771)
 * (cql3) Fix drop index (CASSANDRA-4192)
 * (cql3) Don't return range ghosts anymore (CASSANDRA-3982)
 * fix re-creating Keyspaces/ColumnFamilies with the same name as dropped
   ones (CASSANDRA-4219)
 * fix SecondaryIndex LeveledManifest save upon snapshot (CASSANDRA-4230)
 * fix missing arrayOffset in FBUtilities.hash (CASSANDRA-4250)
 * (cql3) Add name of parameters in CqlResultSet (CASSANDRA-4242)
 * (cql3) Correctly validate order by queries (CASSANDRA-4246)
 * rename stress to cassandra-stress for saner packaging (CASSANDRA-4256)
 * Fix exception on colum metadata with non-string comparator (CASSANDRA-4269)
 * Check for unknown/invalid compression options (CASSANDRA-4266)
 * (cql3) Adds simple access to column timestamp and ttl (CASSANDRA-4217)
 * (cql3) Fix range queries with secondary indexes (CASSANDRA-4257)
 * Better error messages from improper input in cli (CASSANDRA-3865)
 * Try to stop all compaction upon Keyspace or ColumnFamily drop (CASSANDRA-4221)
 * (cql3) Allow keyspace properties to contain hyphens (CASSANDRA-4278)
 * (cql3) Correctly validate keyspace access in create table (CASSANDRA-4296)
 * Avoid deadlock in migration stage (CASSANDRA-3882)
 * Take supercolumn names and deletion info into account in memtable throughput
   (CASSANDRA-4264)
 * Add back backward compatibility for old style replication factor (CASSANDRA-4294)
 * Preserve compatibility with pre-1.1 index queries (CASSANDRA-4262)
Merged from 1.0:
 * Fix super columns bug where cache is not updated (CASSANDRA-4190)
 * fix maxTimestamp to include row tombstones (CASSANDRA-4116)
 * (CLI) properly handle quotes in create/update keyspace commands (CASSANDRA-4129)
 * Avoids possible deadlock during bootstrap (CASSANDRA-4159)
 * fix stress tool that hangs forever on timeout or error (CASSANDRA-4128)
 * stress tool to return appropriate exit code on failure (CASSANDRA-4188)
 * fix compaction NPE when out of disk space and assertions disabled
   (CASSANDRA-3985)
 * synchronize LCS getEstimatedTasks to avoid CME (CASSANDRA-4255)
 * ensure unique streaming session id's (CASSANDRA-4223)
 * kick off background compaction when min/max thresholds change
   (CASSANDRA-4279)
 * improve ability of STCS.getBuckets to deal with 100s of 1000s of
   sstables, such as when convertinb back from LCS (CASSANDRA-4287)
 * Oversize integer in CQL throws NumberFormatException (CASSANDRA-4291)
 * fix 1.0.x node join to mixed version cluster, other nodes >= 1.1 (CASSANDRA-4195)
 * Fix LCS splitting sstable base on uncompressed size (CASSANDRA-4419)
 * Push the validation of secondary index values to the SecondaryIndexManager (CASSANDRA-4240)
 * Don't purge columns during upgradesstables (CASSANDRA-4462)
 * Make cqlsh work with piping (CASSANDRA-4113)
 * Validate arguments for nodetool decommission (CASSANDRA-4061)
 * Report thrift status in nodetool info (CASSANDRA-4010)


1.1.0-final
 * average a reduced liveRatio estimate with the previous one (CASSANDRA-4065)
 * Allow KS and CF names up to 48 characters (CASSANDRA-4157)
 * fix stress build (CASSANDRA-4140)
 * add time remaining estimate to nodetool compactionstats (CASSANDRA-4167)
 * (cql) fix NPE in cql3 ALTER TABLE (CASSANDRA-4163)
 * (cql) Add support for CL.TWO and CL.THREE in CQL (CASSANDRA-4156)
 * (cql) Fix type in CQL3 ALTER TABLE preventing update (CASSANDRA-4170)
 * (cql) Throw invalid exception from CQL3 on obsolete options (CASSANDRA-4171)
 * (cqlsh) fix recognizing uppercase SELECT keyword (CASSANDRA-4161)
 * Pig: wide row support (CASSANDRA-3909)
Merged from 1.0:
 * avoid streaming empty files with bulk loader if sstablewriter errors out
   (CASSANDRA-3946)


1.1-rc1
 * Include stress tool in binary builds (CASSANDRA-4103)
 * (Hadoop) fix wide row iteration when last row read was deleted
   (CASSANDRA-4154)
 * fix read_repair_chance to really default to 0.1 in the cli (CASSANDRA-4114)
 * Adds caching and bloomFilterFpChange to CQL options (CASSANDRA-4042)
 * Adds posibility to autoconfigure size of the KeyCache (CASSANDRA-4087)
 * fix KEYS index from skipping results (CASSANDRA-3996)
 * Remove sliced_buffer_size_in_kb dead option (CASSANDRA-4076)
 * make loadNewSStable preserve sstable version (CASSANDRA-4077)
 * Respect 1.0 cache settings as much as possible when upgrading
   (CASSANDRA-4088)
 * relax path length requirement for sstable files when upgrading on
   non-Windows platforms (CASSANDRA-4110)
 * fix terminination of the stress.java when errors were encountered
   (CASSANDRA-4128)
 * Move CfDef and KsDef validation out of thrift (CASSANDRA-4037)
 * Fix get_paged_slice (CASSANDRA-4136)
 * CQL3: Support slice with exclusive start and stop (CASSANDRA-3785)
Merged from 1.0:
 * support PropertyFileSnitch in bulk loader (CASSANDRA-4145)
 * add auto_snapshot option allowing disabling snapshot before drop/truncate
   (CASSANDRA-3710)
 * allow short snitch names (CASSANDRA-4130)


1.1-beta2
 * rename loaded sstables to avoid conflicts with local snapshots
   (CASSANDRA-3967)
 * start hint replay as soon as FD notifies that the target is back up
   (CASSANDRA-3958)
 * avoid unproductive deserializing of cached rows during compaction
   (CASSANDRA-3921)
 * fix concurrency issues with CQL keyspace creation (CASSANDRA-3903)
 * Show Effective Owership via Nodetool ring <keyspace> (CASSANDRA-3412)
 * Update ORDER BY syntax for CQL3 (CASSANDRA-3925)
 * Fix BulkRecordWriter to not throw NPE if reducer gets no map data from Hadoop (CASSANDRA-3944)
 * Fix bug with counters in super columns (CASSANDRA-3821)
 * Remove deprecated merge_shard_chance (CASSANDRA-3940)
 * add a convenient way to reset a node's schema (CASSANDRA-2963)
 * fix for intermittent SchemaDisagreementException (CASSANDRA-3884)
 * CLI `list <CF>` to limit number of columns and their order (CASSANDRA-3012)
 * ignore deprecated KsDef/CfDef/ColumnDef fields in native schema (CASSANDRA-3963)
 * CLI to report when unsupported column_metadata pair was given (CASSANDRA-3959)
 * reincarnate removed and deprecated KsDef/CfDef attributes (CASSANDRA-3953)
 * Fix race between writes and read for cache (CASSANDRA-3862)
 * perform static initialization of StorageProxy on start-up (CASSANDRA-3797)
 * support trickling fsync() on writes (CASSANDRA-3950)
 * expose counters for unavailable/timeout exceptions given to thrift clients (CASSANDRA-3671)
 * avoid quadratic startup time in LeveledManifest (CASSANDRA-3952)
 * Add type information to new schema_ columnfamilies and remove thrift
   serialization for schema (CASSANDRA-3792)
 * add missing column validator options to the CLI help (CASSANDRA-3926)
 * skip reading saved key cache if CF's caching strategy is NONE or ROWS_ONLY (CASSANDRA-3954)
 * Unify migration code (CASSANDRA-4017)
Merged from 1.0:
 * cqlsh: guess correct version of Python for Arch Linux (CASSANDRA-4090)
 * (CLI) properly handle quotes in create/update keyspace commands (CASSANDRA-4129)
 * Avoids possible deadlock during bootstrap (CASSANDRA-4159)
 * fix stress tool that hangs forever on timeout or error (CASSANDRA-4128)
 * Fix super columns bug where cache is not updated (CASSANDRA-4190)
 * stress tool to return appropriate exit code on failure (CASSANDRA-4188)


1.0.9
 * improve index sampling performance (CASSANDRA-4023)
 * always compact away deleted hints immediately after handoff (CASSANDRA-3955)
 * delete hints from dropped ColumnFamilies on handoff instead of
   erroring out (CASSANDRA-3975)
 * add CompositeType ref to the CLI doc for create/update column family (CASSANDRA-3980)
 * Pig: support Counter ColumnFamilies (CASSANDRA-3973)
 * Pig: Composite column support (CASSANDRA-3684)
 * Avoid NPE during repair when a keyspace has no CFs (CASSANDRA-3988)
 * Fix division-by-zero error on get_slice (CASSANDRA-4000)
 * don't change manifest level for cleanup, scrub, and upgradesstables
   operations under LeveledCompactionStrategy (CASSANDRA-3989, 4112)
 * fix race leading to super columns assertion failure (CASSANDRA-3957)
 * fix NPE on invalid CQL delete command (CASSANDRA-3755)
 * allow custom types in CLI's assume command (CASSANDRA-4081)
 * fix totalBytes count for parallel compactions (CASSANDRA-3758)
 * fix intermittent NPE in get_slice (CASSANDRA-4095)
 * remove unnecessary asserts in native code interfaces (CASSANDRA-4096)
 * Validate blank keys in CQL to avoid assertion errors (CASSANDRA-3612)
 * cqlsh: fix bad decoding of some column names (CASSANDRA-4003)
 * cqlsh: fix incorrect padding with unicode chars (CASSANDRA-4033)
 * Fix EC2 snitch incorrectly reporting region (CASSANDRA-4026)
 * Shut down thrift during decommission (CASSANDRA-4086)
 * Expose nodetool cfhistograms for 2ndary indexes (CASSANDRA-4063)
Merged from 0.8:
 * Fix ConcurrentModificationException in gossiper (CASSANDRA-4019)


1.1-beta1
 * (cqlsh)
   + add SOURCE and CAPTURE commands, and --file option (CASSANDRA-3479)
   + add ALTER COLUMNFAMILY WITH (CASSANDRA-3523)
   + bundle Python dependencies with Cassandra (CASSANDRA-3507)
   + added to Debian package (CASSANDRA-3458)
   + display byte data instead of erroring out on decode failure
     (CASSANDRA-3874)
 * add nodetool rebuild_index (CASSANDRA-3583)
 * add nodetool rangekeysample (CASSANDRA-2917)
 * Fix streaming too much data during move operations (CASSANDRA-3639)
 * Nodetool and CLI connect to localhost by default (CASSANDRA-3568)
 * Reduce memory used by primary index sample (CASSANDRA-3743)
 * (Hadoop) separate input/output configurations (CASSANDRA-3197, 3765)
 * avoid returning internal Cassandra classes over JMX (CASSANDRA-2805)
 * add row-level isolation via SnapTree (CASSANDRA-2893)
 * Optimize key count estimation when opening sstable on startup
   (CASSANDRA-2988)
 * multi-dc replication optimization supporting CL > ONE (CASSANDRA-3577)
 * add command to stop compactions (CASSANDRA-1740, 3566, 3582)
 * multithreaded streaming (CASSANDRA-3494)
 * removed in-tree redhat spec (CASSANDRA-3567)
 * "defragment" rows for name-based queries under STCS, again (CASSANDRA-2503)
 * Recycle commitlog segments for improved performance
   (CASSANDRA-3411, 3543, 3557, 3615)
 * update size-tiered compaction to prioritize small tiers (CASSANDRA-2407)
 * add message expiration logic to OutboundTcpConnection (CASSANDRA-3005)
 * off-heap cache to use sun.misc.Unsafe instead of JNA (CASSANDRA-3271)
 * EACH_QUORUM is only supported for writes (CASSANDRA-3272)
 * replace compactionlock use in schema migration by checking CFS.isValid
   (CASSANDRA-3116)
 * recognize that "SELECT first ... *" isn't really "SELECT *" (CASSANDRA-3445)
 * Use faster bytes comparison (CASSANDRA-3434)
 * Bulk loader is no longer a fat client, (HADOOP) bulk load output format
   (CASSANDRA-3045)
 * (Hadoop) add support for KeyRange.filter
 * remove assumption that keys and token are in bijection
   (CASSANDRA-1034, 3574, 3604)
 * always remove endpoints from delevery queue in HH (CASSANDRA-3546)
 * fix race between cf flush and its 2ndary indexes flush (CASSANDRA-3547)
 * fix potential race in AES when a repair fails (CASSANDRA-3548)
 * Remove columns shadowed by a deleted container even when we cannot purge
   (CASSANDRA-3538)
 * Improve memtable slice iteration performance (CASSANDRA-3545)
 * more efficient allocation of small bloom filters (CASSANDRA-3618)
 * Use separate writer thread in SSTableSimpleUnsortedWriter (CASSANDRA-3619)
 * fsync the directory after new sstable or commitlog segment are created (CASSANDRA-3250)
 * fix minor issues reported by FindBugs (CASSANDRA-3658)
 * global key/row caches (CASSANDRA-3143, 3849)
 * optimize memtable iteration during range scan (CASSANDRA-3638)
 * introduce 'crc_check_chance' in CompressionParameters to support
   a checksum percentage checking chance similarly to read-repair (CASSANDRA-3611)
 * a way to deactivate global key/row cache on per-CF basis (CASSANDRA-3667)
 * fix LeveledCompactionStrategy broken because of generation pre-allocation
   in LeveledManifest (CASSANDRA-3691)
 * finer-grained control over data directories (CASSANDRA-2749)
 * Fix ClassCastException during hinted handoff (CASSANDRA-3694)
 * Upgrade Thrift to 0.7 (CASSANDRA-3213)
 * Make stress.java insert operation to use microseconds (CASSANDRA-3725)
 * Allows (internally) doing a range query with a limit of columns instead of
   rows (CASSANDRA-3742)
 * Allow rangeSlice queries to be start/end inclusive/exclusive (CASSANDRA-3749)
 * Fix BulkLoader to support new SSTable layout and add stream
   throttling to prevent an NPE when there is no yaml config (CASSANDRA-3752)
 * Allow concurrent schema migrations (CASSANDRA-1391, 3832)
 * Add SnapshotCommand to trigger snapshot on remote node (CASSANDRA-3721)
 * Make CFMetaData conversions to/from thrift/native schema inverses
   (CASSANDRA_3559)
 * Add initial code for CQL 3.0-beta (CASSANDRA-2474, 3781, 3753)
 * Add wide row support for ColumnFamilyInputFormat (CASSANDRA-3264)
 * Allow extending CompositeType comparator (CASSANDRA-3657)
 * Avoids over-paging during get_count (CASSANDRA-3798)
 * Add new command to rebuild a node without (repair) merkle tree calculations
   (CASSANDRA-3483, 3922)
 * respect not only row cache capacity but caching mode when
   trying to read data (CASSANDRA-3812)
 * fix system tests (CASSANDRA-3827)
 * CQL support for altering row key type in ALTER TABLE (CASSANDRA-3781)
 * turn compression on by default (CASSANDRA-3871)
 * make hexToBytes refuse invalid input (CASSANDRA-2851)
 * Make secondary indexes CF inherit compression and compaction from their
   parent CF (CASSANDRA-3877)
 * Finish cleanup up tombstone purge code (CASSANDRA-3872)
 * Avoid NPE on aboarted stream-out sessions (CASSANDRA-3904)
 * BulkRecordWriter throws NPE for counter columns (CASSANDRA-3906)
 * Support compression using BulkWriter (CASSANDRA-3907)


1.0.8
 * fix race between cleanup and flush on secondary index CFSes (CASSANDRA-3712)
 * avoid including non-queried nodes in rangeslice read repair
   (CASSANDRA-3843)
 * Only snapshot CF being compacted for snapshot_before_compaction
   (CASSANDRA-3803)
 * Log active compactions in StatusLogger (CASSANDRA-3703)
 * Compute more accurate compaction score per level (CASSANDRA-3790)
 * Return InvalidRequest when using a keyspace that doesn't exist
   (CASSANDRA-3764)
 * disallow user modification of System keyspace (CASSANDRA-3738)
 * allow using sstable2json on secondary index data (CASSANDRA-3738)
 * (cqlsh) add DESCRIBE COLUMNFAMILIES (CASSANDRA-3586)
 * (cqlsh) format blobs correctly and use colors to improve output
   readability (CASSANDRA-3726)
 * synchronize BiMap of bootstrapping tokens (CASSANDRA-3417)
 * show index options in CLI (CASSANDRA-3809)
 * add optional socket timeout for streaming (CASSANDRA-3838)
 * fix truncate not to leave behind non-CFS backed secondary indexes
   (CASSANDRA-3844)
 * make CLI `show schema` to use output stream directly instead
   of StringBuilder (CASSANDRA-3842)
 * remove the wait on hint future during write (CASSANDRA-3870)
 * (cqlsh) ignore missing CfDef opts (CASSANDRA-3933)
 * (cqlsh) look for cqlshlib relative to realpath (CASSANDRA-3767)
 * Fix short read protection (CASSANDRA-3934)
 * Make sure infered and actual schema match (CASSANDRA-3371)
 * Fix NPE during HH delivery (CASSANDRA-3677)
 * Don't put boostrapping node in 'hibernate' status (CASSANDRA-3737)
 * Fix double quotes in windows bat files (CASSANDRA-3744)
 * Fix bad validator lookup (CASSANDRA-3789)
 * Fix soft reset in EC2MultiRegionSnitch (CASSANDRA-3835)
 * Don't leave zombie connections with THSHA thrift server (CASSANDRA-3867)
 * (cqlsh) fix deserialization of data (CASSANDRA-3874)
 * Fix removetoken force causing an inconsistent state (CASSANDRA-3876)
 * Fix ahndling of some types with Pig (CASSANDRA-3886)
 * Don't allow to drop the system keyspace (CASSANDRA-3759)
 * Make Pig deletes disabled by default and configurable (CASSANDRA-3628)
Merged from 0.8:
 * (Pig) fix CassandraStorage to use correct comparator in Super ColumnFamily
   case (CASSANDRA-3251)
 * fix thread safety issues in commitlog replay, primarily affecting
   systems with many (100s) of CF definitions (CASSANDRA-3751)
 * Fix relevant tombstone ignored with super columns (CASSANDRA-3875)


1.0.7
 * fix regression in HH page size calculation (CASSANDRA-3624)
 * retry failed stream on IOException (CASSANDRA-3686)
 * allow configuring bloom_filter_fp_chance (CASSANDRA-3497)
 * attempt hint delivery every ten minutes, or when failure detector
   notifies us that a node is back up, whichever comes first.  hint
   handoff throttle delay default changed to 1ms, from 50 (CASSANDRA-3554)
 * add nodetool setstreamthroughput (CASSANDRA-3571)
 * fix assertion when dropping a columnfamily with no sstables (CASSANDRA-3614)
 * more efficient allocation of small bloom filters (CASSANDRA-3618)
 * CLibrary.createHardLinkWithExec() to check for errors (CASSANDRA-3101)
 * Avoid creating empty and non cleaned writer during compaction (CASSANDRA-3616)
 * stop thrift service in shutdown hook so we can quiesce MessagingService
   (CASSANDRA-3335)
 * (CQL) compaction_strategy_options and compression_parameters for
   CREATE COLUMNFAMILY statement (CASSANDRA-3374)
 * Reset min/max compaction threshold when creating size tiered compaction
   strategy (CASSANDRA-3666)
 * Don't ignore IOException during compaction (CASSANDRA-3655)
 * Fix assertion error for CF with gc_grace=0 (CASSANDRA-3579)
 * Shutdown ParallelCompaction reducer executor after use (CASSANDRA-3711)
 * Avoid < 0 value for pending tasks in leveled compaction (CASSANDRA-3693)
 * (Hadoop) Support TimeUUID in Pig CassandraStorage (CASSANDRA-3327)
 * Check schema is ready before continuing boostrapping (CASSANDRA-3629)
 * Catch overflows during parsing of chunk_length_kb (CASSANDRA-3644)
 * Improve stream protocol mismatch errors (CASSANDRA-3652)
 * Avoid multiple thread doing HH to the same target (CASSANDRA-3681)
 * Add JMX property for rp_timeout_in_ms (CASSANDRA-2940)
 * Allow DynamicCompositeType to compare component of different types
   (CASSANDRA-3625)
 * Flush non-cfs backed secondary indexes (CASSANDRA-3659)
 * Secondary Indexes should report memory consumption (CASSANDRA-3155)
 * fix for SelectStatement start/end key are not set correctly
   when a key alias is involved (CASSANDRA-3700)
 * fix CLI `show schema` command insert of an extra comma in
   column_metadata (CASSANDRA-3714)
Merged from 0.8:
 * avoid logging (harmless) exception when GC takes < 1ms (CASSANDRA-3656)
 * prevent new nodes from thinking down nodes are up forever (CASSANDRA-3626)
 * use correct list of replicas for LOCAL_QUORUM reads when read repair
   is disabled (CASSANDRA-3696)
 * block on flush before compacting hints (may prevent OOM) (CASSANDRA-3733)


1.0.6
 * (CQL) fix cqlsh support for replicate_on_write (CASSANDRA-3596)
 * fix adding to leveled manifest after streaming (CASSANDRA-3536)
 * filter out unavailable cipher suites when using encryption (CASSANDRA-3178)
 * (HADOOP) add old-style api support for CFIF and CFRR (CASSANDRA-2799)
 * Support TimeUUIDType column names in Stress.java tool (CASSANDRA-3541)
 * (CQL) INSERT/UPDATE/DELETE/TRUNCATE commands should allow CF names to
   be qualified by keyspace (CASSANDRA-3419)
 * always remove endpoints from delevery queue in HH (CASSANDRA-3546)
 * fix race between cf flush and its 2ndary indexes flush (CASSANDRA-3547)
 * fix potential race in AES when a repair fails (CASSANDRA-3548)
 * fix default value validation usage in CLI SET command (CASSANDRA-3553)
 * Optimize componentsFor method for compaction and startup time
   (CASSANDRA-3532)
 * (CQL) Proper ColumnFamily metadata validation on CREATE COLUMNFAMILY
   (CASSANDRA-3565)
 * fix compression "chunk_length_kb" option to set correct kb value for
   thrift/avro (CASSANDRA-3558)
 * fix missing response during range slice repair (CASSANDRA-3551)
 * 'describe ring' moved from CLI to nodetool and available through JMX (CASSANDRA-3220)
 * add back partitioner to sstable metadata (CASSANDRA-3540)
 * fix NPE in get_count for counters (CASSANDRA-3601)
Merged from 0.8:
 * remove invalid assertion that table was opened before dropping it
   (CASSANDRA-3580)
 * range and index scans now only send requests to enough replicas to
   satisfy requested CL + RR (CASSANDRA-3598)
 * use cannonical host for local node in nodetool info (CASSANDRA-3556)
 * remove nonlocal DC write optimization since it only worked with
   CL.ONE or CL.LOCAL_QUORUM (CASSANDRA-3577, 3585)
 * detect misuses of CounterColumnType (CASSANDRA-3422)
 * turn off string interning in json2sstable, take 2 (CASSANDRA-2189)
 * validate compression parameters on add/update of the ColumnFamily
   (CASSANDRA-3573)
 * Check for 0.0.0.0 is incorrect in CFIF (CASSANDRA-3584)
 * Increase vm.max_map_count in debian packaging (CASSANDRA-3563)
 * gossiper will never add itself to saved endpoints (CASSANDRA-3485)


1.0.5
 * revert CASSANDRA-3407 (see CASSANDRA-3540)
 * fix assertion error while forwarding writes to local nodes (CASSANDRA-3539)


1.0.4
 * fix self-hinting of timed out read repair updates and make hinted handoff
   less prone to OOMing a coordinator (CASSANDRA-3440)
 * expose bloom filter sizes via JMX (CASSANDRA-3495)
 * enforce RP tokens 0..2**127 (CASSANDRA-3501)
 * canonicalize paths exposed through JMX (CASSANDRA-3504)
 * fix "liveSize" stat when sstables are removed (CASSANDRA-3496)
 * add bloom filter FP rates to nodetool cfstats (CASSANDRA-3347)
 * record partitioner in sstable metadata component (CASSANDRA-3407)
 * add new upgradesstables nodetool command (CASSANDRA-3406)
 * skip --debug requirement to see common exceptions in CLI (CASSANDRA-3508)
 * fix incorrect query results due to invalid max timestamp (CASSANDRA-3510)
 * make sstableloader recognize compressed sstables (CASSANDRA-3521)
 * avoids race in OutboundTcpConnection in multi-DC setups (CASSANDRA-3530)
 * use SETLOCAL in cassandra.bat (CASSANDRA-3506)
 * fix ConcurrentModificationException in Table.all() (CASSANDRA-3529)
Merged from 0.8:
 * fix concurrence issue in the FailureDetector (CASSANDRA-3519)
 * fix array out of bounds error in counter shard removal (CASSANDRA-3514)
 * avoid dropping tombstones when they might still be needed to shadow
   data in a different sstable (CASSANDRA-2786)


1.0.3
 * revert name-based query defragmentation aka CASSANDRA-2503 (CASSANDRA-3491)
 * fix invalidate-related test failures (CASSANDRA-3437)
 * add next-gen cqlsh to bin/ (CASSANDRA-3188, 3131, 3493)
 * (CQL) fix handling of rows with no columns (CASSANDRA-3424, 3473)
 * fix querying supercolumns by name returning only a subset of
   subcolumns or old subcolumn versions (CASSANDRA-3446)
 * automatically compute sha1 sum for uncompressed data files (CASSANDRA-3456)
 * fix reading metadata/statistics component for version < h (CASSANDRA-3474)
 * add sstable forward-compatibility (CASSANDRA-3478)
 * report compression ratio in CFSMBean (CASSANDRA-3393)
 * fix incorrect size exception during streaming of counters (CASSANDRA-3481)
 * (CQL) fix for counter decrement syntax (CASSANDRA-3418)
 * Fix race introduced by CASSANDRA-2503 (CASSANDRA-3482)
 * Fix incomplete deletion of delivered hints (CASSANDRA-3466)
 * Avoid rescheduling compactions when no compaction was executed
   (CASSANDRA-3484)
 * fix handling of the chunk_length_kb compression options (CASSANDRA-3492)
Merged from 0.8:
 * fix updating CF row_cache_provider (CASSANDRA-3414)
 * CFMetaData.convertToThrift method to set RowCacheProvider (CASSANDRA-3405)
 * acquire compactionlock during truncate (CASSANDRA-3399)
 * fix displaying cfdef entries for super columnfamilies (CASSANDRA-3415)
 * Make counter shard merging thread safe (CASSANDRA-3178)
 * Revert CASSANDRA-2855
 * Fix bug preventing the use of efficient cross-DC writes (CASSANDRA-3472)
 * `describe ring` command for CLI (CASSANDRA-3220)
 * (Hadoop) skip empty rows when entire row is requested, redux (CASSANDRA-2855)


1.0.2
 * "defragment" rows for name-based queries under STCS (CASSANDRA-2503)
 * Add timing information to cassandra-cli GET/SET/LIST queries (CASSANDRA-3326)
 * Only create one CompressionMetadata object per sstable (CASSANDRA-3427)
 * cleanup usage of StorageService.setMode() (CASSANDRA-3388)
 * Avoid large array allocation for compressed chunk offsets (CASSANDRA-3432)
 * fix DecimalType bytebuffer marshalling (CASSANDRA-3421)
 * fix bug that caused first column in per row indexes to be ignored
   (CASSANDRA-3441)
 * add JMX call to clean (failed) repair sessions (CASSANDRA-3316)
 * fix sstableloader reference acquisition bug (CASSANDRA-3438)
 * fix estimated row size regression (CASSANDRA-3451)
 * make sure we don't return more columns than asked (CASSANDRA-3303, 3395)
Merged from 0.8:
 * acquire compactionlock during truncate (CASSANDRA-3399)
 * fix displaying cfdef entries for super columnfamilies (CASSANDRA-3415)


1.0.1
 * acquire references during index build to prevent delete problems
   on Windows (CASSANDRA-3314)
 * describe_ring should include datacenter/topology information (CASSANDRA-2882)
 * Thrift sockets are not properly buffered (CASSANDRA-3261)
 * performance improvement for bytebufferutil compare function (CASSANDRA-3286)
 * add system.versions ColumnFamily (CASSANDRA-3140)
 * reduce network copies (CASSANDRA-3333, 3373)
 * limit nodetool to 32MB of heap (CASSANDRA-3124)
 * (CQL) update parser to accept "timestamp" instead of "date" (CASSANDRA-3149)
 * Fix CLI `show schema` to include "compression_options" (CASSANDRA-3368)
 * Snapshot to include manifest under LeveledCompactionStrategy (CASSANDRA-3359)
 * (CQL) SELECT query should allow CF name to be qualified by keyspace (CASSANDRA-3130)
 * (CQL) Fix internal application error specifying 'using consistency ...'
   in lower case (CASSANDRA-3366)
 * fix Deflate compression when compression actually makes the data bigger
   (CASSANDRA-3370)
 * optimize UUIDGen to avoid lock contention on InetAddress.getLocalHost
   (CASSANDRA-3387)
 * tolerate index being dropped mid-mutation (CASSANDRA-3334, 3313)
 * CompactionManager is now responsible for checking for new candidates
   post-task execution, enabling more consistent leveled compaction
   (CASSANDRA-3391)
 * Cache HSHA threads (CASSANDRA-3372)
 * use CF/KS names as snapshot prefix for drop + truncate operations
   (CASSANDRA-2997)
 * Break bloom filters up to avoid heap fragmentation (CASSANDRA-2466)
 * fix cassandra hanging on jsvc stop (CASSANDRA-3302)
 * Avoid leveled compaction getting blocked on errors (CASSANDRA-3408)
 * Make reloading the compaction strategy safe (CASSANDRA-3409)
 * ignore 0.8 hints even if compaction begins before we try to purge
   them (CASSANDRA-3385)
 * remove procrun (bin\daemon) from Cassandra source tree and
   artifacts (CASSANDRA-3331)
 * make cassandra compile under JDK7 (CASSANDRA-3275)
 * remove dependency of clientutil.jar to FBUtilities (CASSANDRA-3299)
 * avoid truncation errors by using long math on long values (CASSANDRA-3364)
 * avoid clock drift on some Windows machine (CASSANDRA-3375)
 * display cache provider in cli 'describe keyspace' command (CASSANDRA-3384)
 * fix incomplete topology information in describe_ring (CASSANDRA-3403)
 * expire dead gossip states based on time (CASSANDRA-2961)
 * improve CompactionTask extensibility (CASSANDRA-3330)
 * Allow one leveled compaction task to kick off another (CASSANDRA-3363)
 * allow encryption only between datacenters (CASSANDRA-2802)
Merged from 0.8:
 * fix truncate allowing data to be replayed post-restart (CASSANDRA-3297)
 * make iwriter final in IndexWriter to avoid NPE (CASSANDRA-2863)
 * (CQL) update grammar to require key clause in DELETE statement
   (CASSANDRA-3349)
 * (CQL) allow numeric keyspace names in USE statement (CASSANDRA-3350)
 * (Hadoop) skip empty rows when slicing the entire row (CASSANDRA-2855)
 * Fix handling of tombstone by SSTableExport/Import (CASSANDRA-3357)
 * fix ColumnIndexer to use long offsets (CASSANDRA-3358)
 * Improved CLI exceptions (CASSANDRA-3312)
 * Fix handling of tombstone by SSTableExport/Import (CASSANDRA-3357)
 * Only count compaction as active (for throttling) when they have
   successfully acquired the compaction lock (CASSANDRA-3344)
 * Display CLI version string on startup (CASSANDRA-3196)
 * (Hadoop) make CFIF try rpc_address or fallback to listen_address
   (CASSANDRA-3214)
 * (Hadoop) accept comma delimited lists of initial thrift connections
   (CASSANDRA-3185)
 * ColumnFamily min_compaction_threshold should be >= 2 (CASSANDRA-3342)
 * (Pig) add 0.8+ types and key validation type in schema (CASSANDRA-3280)
 * Fix completely removing column metadata using CLI (CASSANDRA-3126)
 * CLI `describe cluster;` output should be on separate lines for separate versions
   (CASSANDRA-3170)
 * fix changing durable_writes keyspace option during CF creation
   (CASSANDRA-3292)
 * avoid locking on update when no indexes are involved (CASSANDRA-3386)
 * fix assertionError during repair with ordered partitioners (CASSANDRA-3369)
 * correctly serialize key_validation_class for avro (CASSANDRA-3391)
 * don't expire counter tombstone after streaming (CASSANDRA-3394)
 * prevent nodes that failed to join from hanging around forever
   (CASSANDRA-3351)
 * remove incorrect optimization from slice read path (CASSANDRA-3390)
 * Fix race in AntiEntropyService (CASSANDRA-3400)


1.0.0-final
 * close scrubbed sstable fd before deleting it (CASSANDRA-3318)
 * fix bug preventing obsolete commitlog segments from being removed
   (CASSANDRA-3269)
 * tolerate whitespace in seed CDL (CASSANDRA-3263)
 * Change default heap thresholds to max(min(1/2 ram, 1G), min(1/4 ram, 8GB))
   (CASSANDRA-3295)
 * Fix broken CompressedRandomAccessReaderTest (CASSANDRA-3298)
 * (CQL) fix type information returned for wildcard queries (CASSANDRA-3311)
 * add estimated tasks to LeveledCompactionStrategy (CASSANDRA-3322)
 * avoid including compaction cache-warming in keycache stats (CASSANDRA-3325)
 * run compaction and hinted handoff threads at MIN_PRIORITY (CASSANDRA-3308)
 * default hsha thrift server to cpu core count in rpc pool (CASSANDRA-3329)
 * add bin\daemon to binary tarball for Windows service (CASSANDRA-3331)
 * Fix places where uncompressed size of sstables was use in place of the
   compressed one (CASSANDRA-3338)
 * Fix hsha thrift server (CASSANDRA-3346)
 * Make sure repair only stream needed sstables (CASSANDRA-3345)


1.0.0-rc2
 * Log a meaningful warning when a node receives a message for a repair session
   that doesn't exist anymore (CASSANDRA-3256)
 * test for NUMA policy support as well as numactl presence (CASSANDRA-3245)
 * Fix FD leak when internode encryption is enabled (CASSANDRA-3257)
 * Remove incorrect assertion in mergeIterator (CASSANDRA-3260)
 * FBUtilities.hexToBytes(String) to throw NumberFormatException when string
   contains non-hex characters (CASSANDRA-3231)
 * Keep SimpleSnitch proximity ordering unchanged from what the Strategy
   generates, as intended (CASSANDRA-3262)
 * remove Scrub from compactionstats when finished (CASSANDRA-3255)
 * fix counter entry in jdbc TypesMap (CASSANDRA-3268)
 * fix full queue scenario for ParallelCompactionIterator (CASSANDRA-3270)
 * fix bootstrap process (CASSANDRA-3285)
 * don't try delivering hints if when there isn't any (CASSANDRA-3176)
 * CLI documentation change for ColumnFamily `compression_options` (CASSANDRA-3282)
 * ignore any CF ids sent by client for adding CF/KS (CASSANDRA-3288)
 * remove obsolete hints on first startup (CASSANDRA-3291)
 * use correct ISortedColumns for time-optimized reads (CASSANDRA-3289)
 * Evict gossip state immediately when a token is taken over by a new IP
   (CASSANDRA-3259)


1.0.0-rc1
 * Update CQL to generate microsecond timestamps by default (CASSANDRA-3227)
 * Fix counting CFMetadata towards Memtable liveRatio (CASSANDRA-3023)
 * Kill server on wrapped OOME such as from FileChannel.map (CASSANDRA-3201)
 * remove unnecessary copy when adding to row cache (CASSANDRA-3223)
 * Log message when a full repair operation completes (CASSANDRA-3207)
 * Fix streamOutSession keeping sstables references forever if the remote end
   dies (CASSANDRA-3216)
 * Remove dynamic_snitch boolean from example configuration (defaulting to
   true) and set default badness threshold to 0.1 (CASSANDRA-3229)
 * Base choice of random or "balanced" token on bootstrap on whether
   schema definitions were found (CASSANDRA-3219)
 * Fixes for LeveledCompactionStrategy score computation, prioritization,
   scheduling, and performance (CASSANDRA-3224, 3234)
 * parallelize sstable open at server startup (CASSANDRA-2988)
 * fix handling of exceptions writing to OutboundTcpConnection (CASSANDRA-3235)
 * Allow using quotes in "USE <keyspace>;" CLI command (CASSANDRA-3208)
 * Don't allow any cache loading exceptions to halt startup (CASSANDRA-3218)
 * Fix sstableloader --ignores option (CASSANDRA-3247)
 * File descriptor limit increased in packaging (CASSANDRA-3206)
 * Fix deadlock in commit log during flush (CASSANDRA-3253)


1.0.0-beta1
 * removed binarymemtable (CASSANDRA-2692)
 * add commitlog_total_space_in_mb to prevent fragmented logs (CASSANDRA-2427)
 * removed commitlog_rotation_threshold_in_mb configuration (CASSANDRA-2771)
 * make AbstractBounds.normalize de-overlapp overlapping ranges (CASSANDRA-2641)
 * replace CollatingIterator, ReducingIterator with MergeIterator
   (CASSANDRA-2062)
 * Fixed the ability to set compaction strategy in cli using create column
   family command (CASSANDRA-2778)
 * clean up tmp files after failed compaction (CASSANDRA-2468)
 * restrict repair streaming to specific columnfamilies (CASSANDRA-2280)
 * don't bother persisting columns shadowed by a row tombstone (CASSANDRA-2589)
 * reset CF and SC deletion times after gc_grace (CASSANDRA-2317)
 * optimize away seek when compacting wide rows (CASSANDRA-2879)
 * single-pass streaming (CASSANDRA-2677, 2906, 2916, 3003)
 * use reference counting for deleting sstables instead of relying on GC
   (CASSANDRA-2521, 3179)
 * store hints as serialized mutations instead of pointers to data row
   (CASSANDRA-2045)
 * store hints in the coordinator node instead of in the closest replica
   (CASSANDRA-2914)
 * add row_cache_keys_to_save CF option (CASSANDRA-1966)
 * check column family validity in nodetool repair (CASSANDRA-2933)
 * use lazy initialization instead of class initialization in NodeId
   (CASSANDRA-2953)
 * add paging to get_count (CASSANDRA-2894)
 * fix "short reads" in [multi]get (CASSANDRA-2643, 3157, 3192)
 * add optional compression for sstables (CASSANDRA-47, 2994, 3001, 3128)
 * add scheduler JMX metrics (CASSANDRA-2962)
 * add block level checksum for compressed data (CASSANDRA-1717)
 * make column family backed column map pluggable and introduce unsynchronized
   ArrayList backed one to speedup reads (CASSANDRA-2843, 3165, 3205)
 * refactoring of the secondary index api (CASSANDRA-2982)
 * make CL > ONE reads wait for digest reconciliation before returning
   (CASSANDRA-2494)
 * fix missing logging for some exceptions (CASSANDRA-2061)
 * refactor and optimize ColumnFamilyStore.files(...) and Descriptor.fromFilename(String)
   and few other places responsible for work with SSTable files (CASSANDRA-3040)
 * Stop reading from sstables once we know we have the most recent columns,
   for query-by-name requests (CASSANDRA-2498)
 * Add query-by-column mode to stress.java (CASSANDRA-3064)
 * Add "install" command to cassandra.bat (CASSANDRA-292)
 * clean up KSMetadata, CFMetadata from unnecessary
   Thrift<->Avro conversion methods (CASSANDRA-3032)
 * Add timeouts to client request schedulers (CASSANDRA-3079, 3096)
 * Cli to use hashes rather than array of hashes for strategy options (CASSANDRA-3081)
 * LeveledCompactionStrategy (CASSANDRA-1608, 3085, 3110, 3087, 3145, 3154, 3182)
 * Improvements of the CLI `describe` command (CASSANDRA-2630)
 * reduce window where dropped CF sstables may not be deleted (CASSANDRA-2942)
 * Expose gossip/FD info to JMX (CASSANDRA-2806)
 * Fix streaming over SSL when compressed SSTable involved (CASSANDRA-3051)
 * Add support for pluggable secondary index implementations (CASSANDRA-3078)
 * remove compaction_thread_priority setting (CASSANDRA-3104)
 * generate hints for replicas that timeout, not just replicas that are known
   to be down before starting (CASSANDRA-2034)
 * Add throttling for internode streaming (CASSANDRA-3080)
 * make the repair of a range repair all replica (CASSANDRA-2610, 3194)
 * expose the ability to repair the first range (as returned by the
   partitioner) of a node (CASSANDRA-2606)
 * Streams Compression (CASSANDRA-3015)
 * add ability to use multiple threads during a single compaction
   (CASSANDRA-2901)
 * make AbstractBounds.normalize support overlapping ranges (CASSANDRA-2641)
 * fix of the CQL count() behavior (CASSANDRA-3068)
 * use TreeMap backed column families for the SSTable simple writers
   (CASSANDRA-3148)
 * fix inconsistency of the CLI syntax when {} should be used instead of [{}]
   (CASSANDRA-3119)
 * rename CQL type names to match expected SQL behavior (CASSANDRA-3149, 3031)
 * Arena-based allocation for memtables (CASSANDRA-2252, 3162, 3163, 3168)
 * Default RR chance to 0.1 (CASSANDRA-3169)
 * Add RowLevel support to secondary index API (CASSANDRA-3147)
 * Make SerializingCacheProvider the default if JNA is available (CASSANDRA-3183)
 * Fix backwards compatibilty for CQL memtable properties (CASSANDRA-3190)
 * Add five-minute delay before starting compactions on a restarted server
   (CASSANDRA-3181)
 * Reduce copies done for intra-host messages (CASSANDRA-1788, 3144)
 * support of compaction strategy option for stress.java (CASSANDRA-3204)
 * make memtable throughput and column count thresholds no-ops (CASSANDRA-2449)
 * Return schema information along with the resultSet in CQL (CASSANDRA-2734)
 * Add new DecimalType (CASSANDRA-2883)
 * Fix assertion error in RowRepairResolver (CASSANDRA-3156)
 * Reduce unnecessary high buffer sizes (CASSANDRA-3171)
 * Pluggable compaction strategy (CASSANDRA-1610)
 * Add new broadcast_address config option (CASSANDRA-2491)


0.8.7
 * Kill server on wrapped OOME such as from FileChannel.map (CASSANDRA-3201)
 * Allow using quotes in "USE <keyspace>;" CLI command (CASSANDRA-3208)
 * Log message when a full repair operation completes (CASSANDRA-3207)
 * Don't allow any cache loading exceptions to halt startup (CASSANDRA-3218)
 * Fix sstableloader --ignores option (CASSANDRA-3247)
 * File descriptor limit increased in packaging (CASSANDRA-3206)
 * Log a meaningfull warning when a node receive a message for a repair session
   that doesn't exist anymore (CASSANDRA-3256)
 * Fix FD leak when internode encryption is enabled (CASSANDRA-3257)
 * FBUtilities.hexToBytes(String) to throw NumberFormatException when string
   contains non-hex characters (CASSANDRA-3231)
 * Keep SimpleSnitch proximity ordering unchanged from what the Strategy
   generates, as intended (CASSANDRA-3262)
 * remove Scrub from compactionstats when finished (CASSANDRA-3255)
 * Fix tool .bat files when CASSANDRA_HOME contains spaces (CASSANDRA-3258)
 * Force flush of status table when removing/updating token (CASSANDRA-3243)
 * Evict gossip state immediately when a token is taken over by a new IP (CASSANDRA-3259)
 * Fix bug where the failure detector can take too long to mark a host
   down (CASSANDRA-3273)
 * (Hadoop) allow wrapping ranges in queries (CASSANDRA-3137)
 * (Hadoop) check all interfaces for a match with split location
   before falling back to random replica (CASSANDRA-3211)
 * (Hadoop) Make Pig storage handle implements LoadMetadata (CASSANDRA-2777)
 * (Hadoop) Fix exception during PIG 'dump' (CASSANDRA-2810)
 * Fix stress COUNTER_GET option (CASSANDRA-3301)
 * Fix missing fields in CLI `show schema` output (CASSANDRA-3304)
 * Nodetool no longer leaks threads and closes JMX connections (CASSANDRA-3309)
 * fix truncate allowing data to be replayed post-restart (CASSANDRA-3297)
 * Move SimpleAuthority and SimpleAuthenticator to examples (CASSANDRA-2922)
 * Fix handling of tombstone by SSTableExport/Import (CASSANDRA-3357)
 * Fix transposition in cfHistograms (CASSANDRA-3222)
 * Allow using number as DC name when creating keyspace in CQL (CASSANDRA-3239)
 * Force flush of system table after updating/removing a token (CASSANDRA-3243)


0.8.6
 * revert CASSANDRA-2388
 * change TokenRange.endpoints back to listen/broadcast address to match
   pre-1777 behavior, and add TokenRange.rpc_endpoints instead (CASSANDRA-3187)
 * avoid trying to watch cassandra-topology.properties when loaded from jar
   (CASSANDRA-3138)
 * prevent users from creating keyspaces with LocalStrategy replication
   (CASSANDRA-3139)
 * fix CLI `show schema;` to output correct keyspace definition statement
   (CASSANDRA-3129)
 * CustomTThreadPoolServer to log TTransportException at DEBUG level
   (CASSANDRA-3142)
 * allow topology sort to work with non-unique rack names between
   datacenters (CASSANDRA-3152)
 * Improve caching of same-version Messages on digest and repair paths
   (CASSANDRA-3158)
 * Randomize choice of first replica for counter increment (CASSANDRA-2890)
 * Fix using read_repair_chance instead of merge_shard_change (CASSANDRA-3202)
 * Avoid streaming data to nodes that already have it, on move as well as
   decommission (CASSANDRA-3041)
 * Fix divide by zero error in GCInspector (CASSANDRA-3164)
 * allow quoting of the ColumnFamily name in CLI `create column family`
   statement (CASSANDRA-3195)
 * Fix rolling upgrade from 0.7 to 0.8 problem (CASSANDRA-3166)
 * Accomodate missing encryption_options in IncomingTcpConnection.stream
   (CASSANDRA-3212)


0.8.5
 * fix NPE when encryption_options is unspecified (CASSANDRA-3007)
 * include column name in validation failure exceptions (CASSANDRA-2849)
 * make sure truncate clears out the commitlog so replay won't re-
   populate with truncated data (CASSANDRA-2950)
 * fix NPE when debug logging is enabled and dropped CF is present
   in a commitlog segment (CASSANDRA-3021)
 * fix cassandra.bat when CASSANDRA_HOME contains spaces (CASSANDRA-2952)
 * fix to SSTableSimpleUnsortedWriter bufferSize calculation (CASSANDRA-3027)
 * make cleanup and normal compaction able to skip empty rows
   (rows containing nothing but expired tombstones) (CASSANDRA-3039)
 * work around native memory leak in com.sun.management.GarbageCollectorMXBean
   (CASSANDRA-2868)
 * validate that column names in column_metadata are not equal to key_alias
   on create/update of the ColumnFamily and CQL 'ALTER' statement (CASSANDRA-3036)
 * return an InvalidRequestException if an indexed column is assigned
   a value larger than 64KB (CASSANDRA-3057)
 * fix of numeric-only and string column names handling in CLI "drop index"
   (CASSANDRA-3054)
 * prune index scan resultset back to original request for lazy
   resultset expansion case (CASSANDRA-2964)
 * (Hadoop) fail jobs when Cassandra node has failed but TaskTracker
   has not (CASSANDRA-2388)
 * fix dynamic snitch ignoring nodes when read_repair_chance is zero
   (CASSANDRA-2662)
 * avoid retaining references to dropped CFS objects in
   CompactionManager.estimatedCompactions (CASSANDRA-2708)
 * expose rpc timeouts per host in MessagingServiceMBean (CASSANDRA-2941)
 * avoid including cwd in classpath for deb and rpm packages (CASSANDRA-2881)
 * remove gossip state when a new IP takes over a token (CASSANDRA-3071)
 * allow sstable2json to work on index sstable files (CASSANDRA-3059)
 * always hint counters (CASSANDRA-3099)
 * fix log4j initialization in EmbeddedCassandraService (CASSANDRA-2857)
 * remove gossip state when a new IP takes over a token (CASSANDRA-3071)
 * work around native memory leak in com.sun.management.GarbageCollectorMXBean
    (CASSANDRA-2868)
 * fix UnavailableException with writes at CL.EACH_QUORM (CASSANDRA-3084)
 * fix parsing of the Keyspace and ColumnFamily names in numeric
   and string representations in CLI (CASSANDRA-3075)
 * fix corner cases in Range.differenceToFetch (CASSANDRA-3084)
 * fix ip address String representation in the ring cache (CASSANDRA-3044)
 * fix ring cache compatibility when mixing pre-0.8.4 nodes with post-
   in the same cluster (CASSANDRA-3023)
 * make repair report failure when a node participating dies (instead of
   hanging forever) (CASSANDRA-2433)
 * fix handling of the empty byte buffer by ReversedType (CASSANDRA-3111)
 * Add validation that Keyspace names are case-insensitively unique (CASSANDRA-3066)
 * catch invalid key_validation_class before instantiating UpdateColumnFamily (CASSANDRA-3102)
 * make Range and Bounds objects client-safe (CASSANDRA-3108)
 * optionally skip log4j configuration (CASSANDRA-3061)
 * bundle sstableloader with the debian package (CASSANDRA-3113)
 * don't try to build secondary indexes when there is none (CASSANDRA-3123)
 * improve SSTableSimpleUnsortedWriter speed for large rows (CASSANDRA-3122)
 * handle keyspace arguments correctly in nodetool snapshot (CASSANDRA-3038)
 * Fix SSTableImportTest on windows (CASSANDRA-3043)
 * expose compactionThroughputMbPerSec through JMX (CASSANDRA-3117)
 * log keyspace and CF of large rows being compacted


0.8.4
 * change TokenRing.endpoints to be a list of rpc addresses instead of
   listen/broadcast addresses (CASSANDRA-1777)
 * include files-to-be-streamed in StreamInSession.getSources (CASSANDRA-2972)
 * use JAVA env var in cassandra-env.sh (CASSANDRA-2785, 2992)
 * avoid doing read for no-op replicate-on-write at CL=1 (CASSANDRA-2892)
 * refuse counter write for CL.ANY (CASSANDRA-2990)
 * switch back to only logging recent dropped messages (CASSANDRA-3004)
 * always deserialize RowMutation for counters (CASSANDRA-3006)
 * ignore saved replication_factor strategy_option for NTS (CASSANDRA-3011)
 * make sure pre-truncate CL segments are discarded (CASSANDRA-2950)


0.8.3
 * add ability to drop local reads/writes that are going to timeout
   (CASSANDRA-2943)
 * revamp token removal process, keep gossip states for 3 days (CASSANDRA-2496)
 * don't accept extra args for 0-arg nodetool commands (CASSANDRA-2740)
 * log unavailableexception details at debug level (CASSANDRA-2856)
 * expose data_dir though jmx (CASSANDRA-2770)
 * don't include tmp files as sstable when create cfs (CASSANDRA-2929)
 * log Java classpath on startup (CASSANDRA-2895)
 * keep gossipped version in sync with actual on migration coordinator
   (CASSANDRA-2946)
 * use lazy initialization instead of class initialization in NodeId
   (CASSANDRA-2953)
 * check column family validity in nodetool repair (CASSANDRA-2933)
 * speedup bytes to hex conversions dramatically (CASSANDRA-2850)
 * Flush memtables on shutdown when durable writes are disabled
   (CASSANDRA-2958)
 * improved POSIX compatibility of start scripts (CASsANDRA-2965)
 * add counter support to Hadoop InputFormat (CASSANDRA-2981)
 * fix bug where dirty commitlog segments were removed (and avoid keeping
   segments with no post-flush activity permanently dirty) (CASSANDRA-2829)
 * fix throwing exception with batch mutation of counter super columns
   (CASSANDRA-2949)
 * ignore system tables during repair (CASSANDRA-2979)
 * throw exception when NTS is given replication_factor as an option
   (CASSANDRA-2960)
 * fix assertion error during compaction of counter CFs (CASSANDRA-2968)
 * avoid trying to create index names, when no index exists (CASSANDRA-2867)
 * don't sample the system table when choosing a bootstrap token
   (CASSANDRA-2825)
 * gossiper notifies of local state changes (CASSANDRA-2948)
 * add asynchronous and half-sync/half-async (hsha) thrift servers
   (CASSANDRA-1405)
 * fix potential use of free'd native memory in SerializingCache
   (CASSANDRA-2951)
 * prune index scan resultset back to original request for lazy
   resultset expansion case (CASSANDRA-2964)
 * (Hadoop) fail jobs when Cassandra node has failed but TaskTracker
    has not (CASSANDRA-2388)


0.8.2
 * CQL:
   - include only one row per unique key for IN queries (CASSANDRA-2717)
   - respect client timestamp on full row deletions (CASSANDRA-2912)
 * improve thread-safety in StreamOutSession (CASSANDRA-2792)
 * allow deleting a row and updating indexed columns in it in the
   same mutation (CASSANDRA-2773)
 * Expose number of threads blocked on submitting memtable to flush
   in JMX (CASSANDRA-2817)
 * add ability to return "endpoints" to nodetool (CASSANDRA-2776)
 * Add support for multiple (comma-delimited) coordinator addresses
   to ColumnFamilyInputFormat (CASSANDRA-2807)
 * fix potential NPE while scheduling read repair for range slice
   (CASSANDRA-2823)
 * Fix race in SystemTable.getCurrentLocalNodeId (CASSANDRA-2824)
 * Correctly set default for replicate_on_write (CASSANDRA-2835)
 * improve nodetool compactionstats formatting (CASSANDRA-2844)
 * fix index-building status display (CASSANDRA-2853)
 * fix CLI perpetuating obsolete KsDef.replication_factor (CASSANDRA-2846)
 * improve cli treatment of multiline comments (CASSANDRA-2852)
 * handle row tombstones correctly in EchoedRow (CASSANDRA-2786)
 * add MessagingService.get[Recently]DroppedMessages and
   StorageService.getExceptionCount (CASSANDRA-2804)
 * fix possibility of spurious UnavailableException for LOCAL_QUORUM
   reads with dynamic snitch + read repair disabled (CASSANDRA-2870)
 * add ant-optional as dependence for the debian package (CASSANDRA-2164)
 * add option to specify limit for get_slice in the CLI (CASSANDRA-2646)
 * decrease HH page size (CASSANDRA-2832)
 * reset cli keyspace after dropping the current one (CASSANDRA-2763)
 * add KeyRange option to Hadoop inputformat (CASSANDRA-1125)
 * fix protocol versioning (CASSANDRA-2818, 2860)
 * support spaces in path to log4j configuration (CASSANDRA-2383)
 * avoid including inferred types in CF update (CASSANDRA-2809)
 * fix JMX bulkload call (CASSANDRA-2908)
 * fix updating KS with durable_writes=false (CASSANDRA-2907)
 * add simplified facade to SSTableWriter for bulk loading use
   (CASSANDRA-2911)
 * fix re-using index CF sstable names after drop/recreate (CASSANDRA-2872)
 * prepend CF to default index names (CASSANDRA-2903)
 * fix hint replay (CASSANDRA-2928)
 * Properly synchronize repair's merkle tree computation (CASSANDRA-2816)


0.8.1
 * CQL:
   - support for insert, delete in BATCH (CASSANDRA-2537)
   - support for IN to SELECT, UPDATE (CASSANDRA-2553)
   - timestamp support for INSERT, UPDATE, and BATCH (CASSANDRA-2555)
   - TTL support (CASSANDRA-2476)
   - counter support (CASSANDRA-2473)
   - ALTER COLUMNFAMILY (CASSANDRA-1709)
   - DROP INDEX (CASSANDRA-2617)
   - add SCHEMA/TABLE as aliases for KS/CF (CASSANDRA-2743)
   - server handles wait-for-schema-agreement (CASSANDRA-2756)
   - key alias support (CASSANDRA-2480)
 * add support for comparator parameters and a generic ReverseType
   (CASSANDRA-2355)
 * add CompositeType and DynamicCompositeType (CASSANDRA-2231)
 * optimize batches containing multiple updates to the same row
   (CASSANDRA-2583)
 * adjust hinted handoff page size to avoid OOM with large columns
   (CASSANDRA-2652)
 * mark BRAF buffer invalid post-flush so we don't re-flush partial
   buffers again, especially on CL writes (CASSANDRA-2660)
 * add DROP INDEX support to CLI (CASSANDRA-2616)
 * don't perform HH to client-mode [storageproxy] nodes (CASSANDRA-2668)
 * Improve forceDeserialize/getCompactedRow encapsulation (CASSANDRA-2659)
 * Don't write CounterUpdateColumn to disk in tests (CASSANDRA-2650)
 * Add sstable bulk loading utility (CASSANDRA-1278)
 * avoid replaying hints to dropped columnfamilies (CASSANDRA-2685)
 * add placeholders for missing rows in range query pseudo-RR (CASSANDRA-2680)
 * remove no-op HHOM.renameHints (CASSANDRA-2693)
 * clone super columns to avoid modifying them during flush (CASSANDRA-2675)
 * allow writes to bypass the commitlog for certain keyspaces (CASSANDRA-2683)
 * avoid NPE when bypassing commitlog during memtable flush (CASSANDRA-2781)
 * Added support for making bootstrap retry if nodes flap (CASSANDRA-2644)
 * Added statusthrift to nodetool to report if thrift server is running (CASSANDRA-2722)
 * Fixed rows being cached if they do not exist (CASSANDRA-2723)
 * Support passing tableName and cfName to RowCacheProviders (CASSANDRA-2702)
 * close scrub file handles (CASSANDRA-2669)
 * throttle migration replay (CASSANDRA-2714)
 * optimize column serializer creation (CASSANDRA-2716)
 * Added support for making bootstrap retry if nodes flap (CASSANDRA-2644)
 * Added statusthrift to nodetool to report if thrift server is running
   (CASSANDRA-2722)
 * Fixed rows being cached if they do not exist (CASSANDRA-2723)
 * fix truncate/compaction race (CASSANDRA-2673)
 * workaround large resultsets causing large allocation retention
   by nio sockets (CASSANDRA-2654)
 * fix nodetool ring use with Ec2Snitch (CASSANDRA-2733)
 * fix removing columns and subcolumns that are supressed by a row or
   supercolumn tombstone during replica resolution (CASSANDRA-2590)
 * support sstable2json against snapshot sstables (CASSANDRA-2386)
 * remove active-pull schema requests (CASSANDRA-2715)
 * avoid marking entire list of sstables as actively being compacted
   in multithreaded compaction (CASSANDRA-2765)
 * seek back after deserializing a row to update cache with (CASSANDRA-2752)
 * avoid skipping rows in scrub for counter column family (CASSANDRA-2759)
 * fix ConcurrentModificationException in repair when dealing with 0.7 node
   (CASSANDRA-2767)
 * use threadsafe collections for StreamInSession (CASSANDRA-2766)
 * avoid infinite loop when creating merkle tree (CASSANDRA-2758)
 * avoids unmarking compacting sstable prematurely in cleanup (CASSANDRA-2769)
 * fix NPE when the commit log is bypassed (CASSANDRA-2718)
 * don't throw an exception in SS.isRPCServerRunning (CASSANDRA-2721)
 * make stress.jar executable (CASSANDRA-2744)
 * add daemon mode to java stress (CASSANDRA-2267)
 * expose the DC and rack of a node through JMX and nodetool ring (CASSANDRA-2531)
 * fix cache mbean getSize (CASSANDRA-2781)
 * Add Date, Float, Double, and Boolean types (CASSANDRA-2530)
 * Add startup flag to renew counter node id (CASSANDRA-2788)
 * add jamm agent to cassandra.bat (CASSANDRA-2787)
 * fix repair hanging if a neighbor has nothing to send (CASSANDRA-2797)
 * purge tombstone even if row is in only one sstable (CASSANDRA-2801)
 * Fix wrong purge of deleted cf during compaction (CASSANDRA-2786)
 * fix race that could result in Hadoop writer failing to throw an
   exception encountered after close() (CASSANDRA-2755)
 * fix scan wrongly throwing assertion error (CASSANDRA-2653)
 * Always use even distribution for merkle tree with RandomPartitionner
   (CASSANDRA-2841)
 * fix describeOwnership for OPP (CASSANDRA-2800)
 * ensure that string tokens do not contain commas (CASSANDRA-2762)


0.8.0-final
 * fix CQL grammar warning and cqlsh regression from CASSANDRA-2622
 * add ant generate-cql-html target (CASSANDRA-2526)
 * update CQL consistency levels (CASSANDRA-2566)
 * debian packaging fixes (CASSANDRA-2481, 2647)
 * fix UUIDType, IntegerType for direct buffers (CASSANDRA-2682, 2684)
 * switch to native Thrift for Hadoop map/reduce (CASSANDRA-2667)
 * fix StackOverflowError when building from eclipse (CASSANDRA-2687)
 * only provide replication_factor to strategy_options "help" for
   SimpleStrategy, OldNetworkTopologyStrategy (CASSANDRA-2678, 2713)
 * fix exception adding validators to non-string columns (CASSANDRA-2696)
 * avoid instantiating DatabaseDescriptor in JDBC (CASSANDRA-2694)
 * fix potential stack overflow during compaction (CASSANDRA-2626)
 * clone super columns to avoid modifying them during flush (CASSANDRA-2675)
 * reset underlying iterator in EchoedRow constructor (CASSANDRA-2653)


0.8.0-rc1
 * faster flushes and compaction from fixing excessively pessimistic
   rebuffering in BRAF (CASSANDRA-2581)
 * fix returning null column values in the python cql driver (CASSANDRA-2593)
 * fix merkle tree splitting exiting early (CASSANDRA-2605)
 * snapshot_before_compaction directory name fix (CASSANDRA-2598)
 * Disable compaction throttling during bootstrap (CASSANDRA-2612)
 * fix CQL treatment of > and < operators in range slices (CASSANDRA-2592)
 * fix potential double-application of counter updates on commitlog replay
   by moving replay position from header to sstable metadata (CASSANDRA-2419)
 * JDBC CQL driver exposes getColumn for access to timestamp
 * JDBC ResultSetMetadata properties added to AbstractType
 * r/m clustertool (CASSANDRA-2607)
 * add support for presenting row key as a column in CQL result sets
   (CASSANDRA-2622)
 * Don't allow {LOCAL|EACH}_QUORUM unless strategy is NTS (CASSANDRA-2627)
 * validate keyspace strategy_options during CQL create (CASSANDRA-2624)
 * fix empty Result with secondary index when limit=1 (CASSANDRA-2628)
 * Fix regression where bootstrapping a node with no schema fails
   (CASSANDRA-2625)
 * Allow removing LocationInfo sstables (CASSANDRA-2632)
 * avoid attempting to replay mutations from dropped keyspaces (CASSANDRA-2631)
 * avoid using cached position of a key when GT is requested (CASSANDRA-2633)
 * fix counting bloom filter true positives (CASSANDRA-2637)
 * initialize local ep state prior to gossip startup if needed (CASSANDRA-2638)
 * fix counter increment lost after restart (CASSANDRA-2642)
 * add quote-escaping via backslash to CLI (CASSANDRA-2623)
 * fix pig example script (CASSANDRA-2487)
 * fix dynamic snitch race in adding latencies (CASSANDRA-2618)
 * Start/stop cassandra after more important services such as mdadm in
   debian packaging (CASSANDRA-2481)


0.8.0-beta2
 * fix NPE compacting index CFs (CASSANDRA-2528)
 * Remove checking all column families on startup for compaction candidates
   (CASSANDRA-2444)
 * validate CQL create keyspace options (CASSANDRA-2525)
 * fix nodetool setcompactionthroughput (CASSANDRA-2550)
 * move	gossip heartbeat back to its own thread (CASSANDRA-2554)
 * validate cql TRUNCATE columnfamily before truncating (CASSANDRA-2570)
 * fix batch_mutate for mixed standard-counter mutations (CASSANDRA-2457)
 * disallow making schema changes to system keyspace (CASSANDRA-2563)
 * fix sending mutation messages multiple times (CASSANDRA-2557)
 * fix incorrect use of NBHM.size in ReadCallback that could cause
   reads to time out even when responses were received (CASSANDRA-2552)
 * trigger read repair correctly for LOCAL_QUORUM reads (CASSANDRA-2556)
 * Allow configuring the number of compaction thread (CASSANDRA-2558)
 * forceUserDefinedCompaction will attempt to compact what it is given
   even if the pessimistic estimate is that there is not enough disk space;
   automatic compactions will only compact 2 or more sstables (CASSANDRA-2575)
 * refuse to apply migrations with older timestamps than the current
   schema (CASSANDRA-2536)
 * remove unframed Thrift transport option
 * include indexes in snapshots (CASSANDRA-2596)
 * improve ignoring of obsolete mutations in index maintenance (CASSANDRA-2401)
 * recognize attempt to drop just the index while leaving the column
   definition alone (CASSANDRA-2619)


0.8.0-beta1
 * remove Avro RPC support (CASSANDRA-926)
 * support for columns that act as incr/decr counters
   (CASSANDRA-1072, 1937, 1944, 1936, 2101, 2093, 2288, 2105, 2384, 2236, 2342,
   2454)
 * CQL (CASSANDRA-1703, 1704, 1705, 1706, 1707, 1708, 1710, 1711, 1940,
   2124, 2302, 2277, 2493)
 * avoid double RowMutation serialization on write path (CASSANDRA-1800)
 * make NetworkTopologyStrategy the default (CASSANDRA-1960)
 * configurable internode encryption (CASSANDRA-1567, 2152)
 * human readable column names in sstable2json output (CASSANDRA-1933)
 * change default JMX port to 7199 (CASSANDRA-2027)
 * backwards compatible internal messaging (CASSANDRA-1015)
 * atomic switch of memtables and sstables (CASSANDRA-2284)
 * add pluggable SeedProvider (CASSANDRA-1669)
 * Fix clustertool to not throw exception when calling get_endpoints (CASSANDRA-2437)
 * upgrade to thrift 0.6 (CASSANDRA-2412)
 * repair works on a token range instead of full ring (CASSANDRA-2324)
 * purge tombstones from row cache (CASSANDRA-2305)
 * push replication_factor into strategy_options (CASSANDRA-1263)
 * give snapshots the same name on each node (CASSANDRA-1791)
 * remove "nodetool loadbalance" (CASSANDRA-2448)
 * multithreaded compaction (CASSANDRA-2191)
 * compaction throttling (CASSANDRA-2156)
 * add key type information and alias (CASSANDRA-2311, 2396)
 * cli no longer divides read_repair_chance by 100 (CASSANDRA-2458)
 * made CompactionInfo.getTaskType return an enum (CASSANDRA-2482)
 * add a server-wide cap on measured memtable memory usage and aggressively
   flush to keep under that threshold (CASSANDRA-2006)
 * add unified UUIDType (CASSANDRA-2233)
 * add off-heap row cache support (CASSANDRA-1969)


0.7.5
 * improvements/fixes to PIG driver (CASSANDRA-1618, CASSANDRA-2387,
   CASSANDRA-2465, CASSANDRA-2484)
 * validate index names (CASSANDRA-1761)
 * reduce contention on Table.flusherLock (CASSANDRA-1954)
 * try harder to detect failures during streaming, cleaning up temporary
   files more reliably (CASSANDRA-2088)
 * shut down server for OOM on a Thrift thread (CASSANDRA-2269)
 * fix tombstone handling in repair and sstable2json (CASSANDRA-2279)
 * preserve version when streaming data from old sstables (CASSANDRA-2283)
 * don't start repair if a neighboring node is marked as dead (CASSANDRA-2290)
 * purge tombstones from row cache (CASSANDRA-2305)
 * Avoid seeking when sstable2json exports the entire file (CASSANDRA-2318)
 * clear Built flag in system table when dropping an index (CASSANDRA-2320)
 * don't allow arbitrary argument for stress.java (CASSANDRA-2323)
 * validate values for index predicates in get_indexed_slice (CASSANDRA-2328)
 * queue secondary indexes for flush before the parent (CASSANDRA-2330)
 * allow job configuration to set the CL used in Hadoop jobs (CASSANDRA-2331)
 * add memtable_flush_queue_size defaulting to 4 (CASSANDRA-2333)
 * Allow overriding of initial_token, storage_port and rpc_port from system
   properties (CASSANDRA-2343)
 * fix comparator used for non-indexed secondary expressions in index scan
   (CASSANDRA-2347)
 * ensure size calculation and write phase of large-row compaction use
   the same threshold for TTL expiration (CASSANDRA-2349)
 * fix race when iterating CFs during add/drop (CASSANDRA-2350)
 * add ConsistencyLevel command to CLI (CASSANDRA-2354)
 * allow negative numbers in the cli (CASSANDRA-2358)
 * hard code serialVersionUID for tokens class (CASSANDRA-2361)
 * fix potential infinite loop in ByteBufferUtil.inputStream (CASSANDRA-2365)
 * fix encoding bugs in HintedHandoffManager, SystemTable when default
   charset is not UTF8 (CASSANDRA-2367)
 * avoids having removed node reappearing in Gossip (CASSANDRA-2371)
 * fix incorrect truncation of long to int when reading columns via block
   index (CASSANDRA-2376)
 * fix NPE during stream session (CASSANDRA-2377)
 * fix race condition that could leave orphaned data files when dropping CF or
   KS (CASSANDRA-2381)
 * fsync statistics component on write (CASSANDRA-2382)
 * fix duplicate results from CFS.scan (CASSANDRA-2406)
 * add IntegerType to CLI help (CASSANDRA-2414)
 * avoid caching token-only decoratedkeys (CASSANDRA-2416)
 * convert mmap assertion to if/throw so scrub can catch it (CASSANDRA-2417)
 * don't overwrite gc log (CASSANDR-2418)
 * invalidate row cache for streamed row to avoid inconsitencies
   (CASSANDRA-2420)
 * avoid copies in range/index scans (CASSANDRA-2425)
 * make sure we don't wipe data during cleanup if the node has not join
   the ring (CASSANDRA-2428)
 * Try harder to close files after compaction (CASSANDRA-2431)
 * re-set bootstrapped flag after move finishes (CASSANDRA-2435)
 * display validation_class in CLI 'describe keyspace' (CASSANDRA-2442)
 * make cleanup compactions cleanup the row cache (CASSANDRA-2451)
 * add column fields validation to scrub (CASSANDRA-2460)
 * use 64KB flush buffer instead of in_memory_compaction_limit (CASSANDRA-2463)
 * fix backslash substitutions in CLI (CASSANDRA-2492)
 * disable cache saving for system CFS (CASSANDRA-2502)
 * fixes for verifying destination availability under hinted conditions
   so UE can be thrown intead of timing out (CASSANDRA-2514)
 * fix update of validation class in column metadata (CASSANDRA-2512)
 * support LOCAL_QUORUM, EACH_QUORUM CLs outside of NTS (CASSANDRA-2516)
 * preserve version when streaming data from old sstables (CASSANDRA-2283)
 * fix backslash substitutions in CLI (CASSANDRA-2492)
 * count a row deletion as one operation towards memtable threshold
   (CASSANDRA-2519)
 * support LOCAL_QUORUM, EACH_QUORUM CLs outside of NTS (CASSANDRA-2516)


0.7.4
 * add nodetool join command (CASSANDRA-2160)
 * fix secondary indexes on pre-existing or streamed data (CASSANDRA-2244)
 * initialize endpoint in gossiper earlier (CASSANDRA-2228)
 * add ability to write to Cassandra from Pig (CASSANDRA-1828)
 * add rpc_[min|max]_threads (CASSANDRA-2176)
 * add CL.TWO, CL.THREE (CASSANDRA-2013)
 * avoid exporting an un-requested row in sstable2json, when exporting
   a key that does not exist (CASSANDRA-2168)
 * add incremental_backups option (CASSANDRA-1872)
 * add configurable row limit to Pig loadfunc (CASSANDRA-2276)
 * validate column values in batches as well as single-Column inserts
   (CASSANDRA-2259)
 * move sample schema from cassandra.yaml to schema-sample.txt,
   a cli scripts (CASSANDRA-2007)
 * avoid writing empty rows when scrubbing tombstoned rows (CASSANDRA-2296)
 * fix assertion error in range and index scans for CL < ALL
   (CASSANDRA-2282)
 * fix commitlog replay when flush position refers to data that didn't
   get synced before server died (CASSANDRA-2285)
 * fix fd leak in sstable2json with non-mmap'd i/o (CASSANDRA-2304)
 * reduce memory use during streaming of multiple sstables (CASSANDRA-2301)
 * purge tombstoned rows from cache after GCGraceSeconds (CASSANDRA-2305)
 * allow zero replicas in a NTS datacenter (CASSANDRA-1924)
 * make range queries respect snitch for local replicas (CASSANDRA-2286)
 * fix HH delivery when column index is larger than 2GB (CASSANDRA-2297)
 * make 2ary indexes use parent CF flush thresholds during initial build
   (CASSANDRA-2294)
 * update memtable_throughput to be a long (CASSANDRA-2158)


0.7.3
 * Keep endpoint state until aVeryLongTime (CASSANDRA-2115)
 * lower-latency read repair (CASSANDRA-2069)
 * add hinted_handoff_throttle_delay_in_ms option (CASSANDRA-2161)
 * fixes for cache save/load (CASSANDRA-2172, -2174)
 * Handle whole-row deletions in CFOutputFormat (CASSANDRA-2014)
 * Make memtable_flush_writers flush in parallel (CASSANDRA-2178)
 * Add compaction_preheat_key_cache option (CASSANDRA-2175)
 * refactor stress.py to have only one copy of the format string
   used for creating row keys (CASSANDRA-2108)
 * validate index names for \w+ (CASSANDRA-2196)
 * Fix Cassandra cli to respect timeout if schema does not settle
   (CASSANDRA-2187)
 * fix for compaction and cleanup writing old-format data into new-version
   sstable (CASSANDRA-2211, -2216)
 * add nodetool scrub (CASSANDRA-2217, -2240)
 * fix sstable2json large-row pagination (CASSANDRA-2188)
 * fix EOFing on requests for the last bytes in a file (CASSANDRA-2213)
 * fix BufferedRandomAccessFile bugs (CASSANDRA-2218, -2241)
 * check for memtable flush_after_mins exceeded every 10s (CASSANDRA-2183)
 * fix cache saving on Windows (CASSANDRA-2207)
 * add validateSchemaAgreement call + synchronization to schema
   modification operations (CASSANDRA-2222)
 * fix for reversed slice queries on large rows (CASSANDRA-2212)
 * fat clients were writing local data (CASSANDRA-2223)
 * set DEFAULT_MEMTABLE_LIFETIME_IN_MINS to 24h
 * improve detection and cleanup of partially-written sstables
   (CASSANDRA-2206)
 * fix supercolumn de/serialization when subcolumn comparator is different
   from supercolumn's (CASSANDRA-2104)
 * fix starting up on Windows when CASSANDRA_HOME contains whitespace
   (CASSANDRA-2237)
 * add [get|set][row|key]cacheSavePeriod to JMX (CASSANDRA-2100)
 * fix Hadoop ColumnFamilyOutputFormat dropping of mutations
   when batch fills up (CASSANDRA-2255)
 * move file deletions off of scheduledtasks executor (CASSANDRA-2253)


0.7.2
 * copy DecoratedKey.key when inserting into caches to avoid retaining
   a reference to the underlying buffer (CASSANDRA-2102)
 * format subcolumn names with subcomparator (CASSANDRA-2136)
 * fix column bloom filter deserialization (CASSANDRA-2165)


0.7.1
 * refactor MessageDigest creation code. (CASSANDRA-2107)
 * buffer network stack to avoid inefficient small TCP messages while avoiding
   the nagle/delayed ack problem (CASSANDRA-1896)
 * check log4j configuration for changes every 10s (CASSANDRA-1525, 1907)
 * more-efficient cross-DC replication (CASSANDRA-1530, -2051, -2138)
 * avoid polluting page cache with commitlog or sstable writes
   and seq scan operations (CASSANDRA-1470)
 * add RMI authentication options to nodetool (CASSANDRA-1921)
 * make snitches configurable at runtime (CASSANDRA-1374)
 * retry hadoop split requests on connection failure (CASSANDRA-1927)
 * implement describeOwnership for BOP, COPP (CASSANDRA-1928)
 * make read repair behave as expected for ConsistencyLevel > ONE
   (CASSANDRA-982, 2038)
 * distributed test harness (CASSANDRA-1859, 1964)
 * reduce flush lock contention (CASSANDRA-1930)
 * optimize supercolumn deserialization (CASSANDRA-1891)
 * fix CFMetaData.apply to only compare objects of the same class
   (CASSANDRA-1962)
 * allow specifying specific SSTables to compact from JMX (CASSANDRA-1963)
 * fix race condition in MessagingService.targets (CASSANDRA-1959, 2094, 2081)
 * refuse to open sstables from a future version (CASSANDRA-1935)
 * zero-copy reads (CASSANDRA-1714)
 * fix copy bounds for word Text in wordcount demo (CASSANDRA-1993)
 * fixes for contrib/javautils (CASSANDRA-1979)
 * check more frequently for memtable expiration (CASSANDRA-2000)
 * fix writing SSTable column count statistics (CASSANDRA-1976)
 * fix streaming of multiple CFs during bootstrap (CASSANDRA-1992)
 * explicitly set JVM GC new generation size with -Xmn (CASSANDRA-1968)
 * add short options for CLI flags (CASSANDRA-1565)
 * make keyspace argument to "describe keyspace" in CLI optional
   when authenticated to keyspace already (CASSANDRA-2029)
 * added option to specify -Dcassandra.join_ring=false on startup
   to allow "warm spare" nodes or performing JMX maintenance before
   joining the ring (CASSANDRA-526)
 * log migrations at INFO (CASSANDRA-2028)
 * add CLI verbose option in file mode (CASSANDRA-2030)
 * add single-line "--" comments to CLI (CASSANDRA-2032)
 * message serialization tests (CASSANDRA-1923)
 * switch from ivy to maven-ant-tasks (CASSANDRA-2017)
 * CLI attempts to block for new schema to propagate (CASSANDRA-2044)
 * fix potential overflow in nodetool cfstats (CASSANDRA-2057)
 * add JVM shutdownhook to sync commitlog (CASSANDRA-1919)
 * allow nodes to be up without being part of  normal traffic (CASSANDRA-1951)
 * fix CLI "show keyspaces" with null options on NTS (CASSANDRA-2049)
 * fix possible ByteBuffer race conditions (CASSANDRA-2066)
 * reduce garbage generated by MessagingService to prevent load spikes
   (CASSANDRA-2058)
 * fix math in RandomPartitioner.describeOwnership (CASSANDRA-2071)
 * fix deletion of sstable non-data components (CASSANDRA-2059)
 * avoid blocking gossip while deleting handoff hints (CASSANDRA-2073)
 * ignore messages from newer versions, keep track of nodes in gossip
   regardless of version (CASSANDRA-1970)
 * cache writing moved to CompactionManager to reduce i/o contention and
   updated to use non-cache-polluting writes (CASSANDRA-2053)
 * page through large rows when exporting to JSON (CASSANDRA-2041)
 * add flush_largest_memtables_at and reduce_cache_sizes_at options
   (CASSANDRA-2142)
 * add cli 'describe cluster' command (CASSANDRA-2127)
 * add cli support for setting username/password at 'connect' command
   (CASSANDRA-2111)
 * add -D option to Stress.java to allow reading hosts from a file
   (CASSANDRA-2149)
 * bound hints CF throughput between 32M and 256M (CASSANDRA-2148)
 * continue starting when invalid saved cache entries are encountered
   (CASSANDRA-2076)
 * add max_hint_window_in_ms option (CASSANDRA-1459)


0.7.0-final
 * fix offsets to ByteBuffer.get (CASSANDRA-1939)


0.7.0-rc4
 * fix cli crash after backgrounding (CASSANDRA-1875)
 * count timeouts in storageproxy latencies, and include latency
   histograms in StorageProxyMBean (CASSANDRA-1893)
 * fix CLI get recognition of supercolumns (CASSANDRA-1899)
 * enable keepalive on intra-cluster sockets (CASSANDRA-1766)
 * count timeouts towards dynamicsnitch latencies (CASSANDRA-1905)
 * Expose index-building status in JMX + cli schema description
   (CASSANDRA-1871)
 * allow [LOCAL|EACH]_QUORUM to be used with non-NetworkTopology
   replication Strategies
 * increased amount of index locks for faster commitlog replay
 * collect secondary index tombstones immediately (CASSANDRA-1914)
 * revert commitlog changes from #1780 (CASSANDRA-1917)
 * change RandomPartitioner min token to -1 to avoid collision w/
   tokens on actual nodes (CASSANDRA-1901)
 * examine the right nibble when validating TimeUUID (CASSANDRA-1910)
 * include secondary indexes in cleanup (CASSANDRA-1916)
 * CFS.scrubDataDirectories should also cleanup invalid secondary indexes
   (CASSANDRA-1904)
 * ability to disable/enable gossip on nodes to force them down
   (CASSANDRA-1108)


0.7.0-rc3
 * expose getNaturalEndpoints in StorageServiceMBean taking byte[]
   key; RMI cannot serialize ByteBuffer (CASSANDRA-1833)
 * infer org.apache.cassandra.locator for replication strategy classes
   when not otherwise specified
 * validation that generates less garbage (CASSANDRA-1814)
 * add TTL support to CLI (CASSANDRA-1838)
 * cli defaults to bytestype for subcomparator when creating
   column families (CASSANDRA-1835)
 * unregister index MBeans when index is dropped (CASSANDRA-1843)
 * make ByteBufferUtil.clone thread-safe (CASSANDRA-1847)
 * change exception for read requests during bootstrap from
   InvalidRequest to Unavailable (CASSANDRA-1862)
 * respect row-level tombstones post-flush in range scans
   (CASSANDRA-1837)
 * ReadResponseResolver check digests against each other (CASSANDRA-1830)
 * return InvalidRequest when remove of subcolumn without supercolumn
   is requested (CASSANDRA-1866)
 * flush before repair (CASSANDRA-1748)
 * SSTableExport validates key order (CASSANDRA-1884)
 * large row support for SSTableExport (CASSANDRA-1867)
 * Re-cache hot keys post-compaction without hitting disk (CASSANDRA-1878)
 * manage read repair in coordinator instead of data source, to
   provide latency information to dynamic snitch (CASSANDRA-1873)


0.7.0-rc2
 * fix live-column-count of slice ranges including tombstoned supercolumn
   with live subcolumn (CASSANDRA-1591)
 * rename o.a.c.internal.AntientropyStage -> AntiEntropyStage,
   o.a.c.request.Request_responseStage -> RequestResponseStage,
   o.a.c.internal.Internal_responseStage -> InternalResponseStage
 * add AbstractType.fromString (CASSANDRA-1767)
 * require index_type to be present when specifying index_name
   on ColumnDef (CASSANDRA-1759)
 * fix add/remove index bugs in CFMetadata (CASSANDRA-1768)
 * rebuild Strategy during system_update_keyspace (CASSANDRA-1762)
 * cli updates prompt to ... in continuation lines (CASSANDRA-1770)
 * support multiple Mutations per key in hadoop ColumnFamilyOutputFormat
   (CASSANDRA-1774)
 * improvements to Debian init script (CASSANDRA-1772)
 * use local classloader to check for version.properties (CASSANDRA-1778)
 * Validate that column names in column_metadata are valid for the
   defined comparator, and decode properly in cli (CASSANDRA-1773)
 * use cross-platform newlines in cli (CASSANDRA-1786)
 * add ExpiringColumn support to sstable import/export (CASSANDRA-1754)
 * add flush for each append to periodic commitlog mode; added
   periodic_without_flush option to disable this (CASSANDRA-1780)
 * close file handle used for post-flush truncate (CASSANDRA-1790)
 * various code cleanup (CASSANDRA-1793, -1794, -1795)
 * fix range queries against wrapped range (CASSANDRA-1781)
 * fix consistencylevel calculations for NetworkTopologyStrategy
   (CASSANDRA-1804)
 * cli support index type enum names (CASSANDRA-1810)
 * improved validation of column_metadata (CASSANDRA-1813)
 * reads at ConsistencyLevel > 1 throw UnavailableException
   immediately if insufficient live nodes exist (CASSANDRA-1803)
 * copy bytebuffers for local writes to avoid retaining the entire
   Thrift frame (CASSANDRA-1801)
 * fix NPE adding index to column w/o prior metadata (CASSANDRA-1764)
 * reduce fat client timeout (CASSANDRA-1730)
 * fix botched merge of CASSANDRA-1316


0.7.0-rc1
 * fix compaction and flush races with schema updates (CASSANDRA-1715)
 * add clustertool, config-converter, sstablekeys, and schematool
   Windows .bat files (CASSANDRA-1723)
 * reject range queries received during bootstrap (CASSANDRA-1739)
 * fix wrapping-range queries on non-minimum token (CASSANDRA-1700)
 * add nodetool cfhistogram (CASSANDRA-1698)
 * limit repaired ranges to what the nodes have in common (CASSANDRA-1674)
 * index scan treats missing columns as not matching secondary
   expressions (CASSANDRA-1745)
 * Fix misuse of DataOutputBuffer.getData in AntiEntropyService
   (CASSANDRA-1729)
 * detect and warn when obsolete version of JNA is present (CASSANDRA-1760)
 * reduce fat client timeout (CASSANDRA-1730)
 * cleanup smallest CFs first to increase free temp space for larger ones
   (CASSANDRA-1811)
 * Update windows .bat files to work outside of main Cassandra
   directory (CASSANDRA-1713)
 * fix read repair regression from 0.6.7 (CASSANDRA-1727)
 * more-efficient read repair (CASSANDRA-1719)
 * fix hinted handoff replay (CASSANDRA-1656)
 * log type of dropped messages (CASSANDRA-1677)
 * upgrade to SLF4J 1.6.1
 * fix ByteBuffer bug in ExpiringColumn.updateDigest (CASSANDRA-1679)
 * fix IntegerType.getString (CASSANDRA-1681)
 * make -Djava.net.preferIPv4Stack=true the default (CASSANDRA-628)
 * add INTERNAL_RESPONSE verb to differentiate from responses related
   to client requests (CASSANDRA-1685)
 * log tpstats when dropping messages (CASSANDRA-1660)
 * include unreachable nodes in describeSchemaVersions (CASSANDRA-1678)
 * Avoid dropping messages off the client request path (CASSANDRA-1676)
 * fix jna errno reporting (CASSANDRA-1694)
 * add friendlier error for UnknownHostException on startup (CASSANDRA-1697)
 * include jna dependency in RPM package (CASSANDRA-1690)
 * add --skip-keys option to stress.py (CASSANDRA-1696)
 * improve cli handling of non-string keys and column names
   (CASSANDRA-1701, -1693)
 * r/m extra subcomparator line in cli keyspaces output (CASSANDRA-1712)
 * add read repair chance to cli "show keyspaces"
 * upgrade to ConcurrentLinkedHashMap 1.1 (CASSANDRA-975)
 * fix index scan routing (CASSANDRA-1722)
 * fix tombstoning of supercolumns in range queries (CASSANDRA-1734)
 * clear endpoint cache after updating keyspace metadata (CASSANDRA-1741)
 * fix wrapping-range queries on non-minimum token (CASSANDRA-1700)
 * truncate includes secondary indexes (CASSANDRA-1747)
 * retain reference to PendingFile sstables (CASSANDRA-1749)
 * fix sstableimport regression (CASSANDRA-1753)
 * fix for bootstrap when no non-system tables are defined (CASSANDRA-1732)
 * handle replica unavailability in index scan (CASSANDRA-1755)
 * fix service initialization order deadlock (CASSANDRA-1756)
 * multi-line cli commands (CASSANDRA-1742)
 * fix race between snapshot and compaction (CASSANDRA-1736)
 * add listEndpointsPendingHints, deleteHintsForEndpoint JMX methods
   (CASSANDRA-1551)


0.7.0-beta3
 * add strategy options to describe_keyspace output (CASSANDRA-1560)
 * log warning when using randomly generated token (CASSANDRA-1552)
 * re-organize JMX into .db, .net, .internal, .request (CASSANDRA-1217)
 * allow nodes to change IPs between restarts (CASSANDRA-1518)
 * remember ring state between restarts by default (CASSANDRA-1518)
 * flush index built flag so we can read it before log replay (CASSANDRA-1541)
 * lock row cache updates to prevent race condition (CASSANDRA-1293)
 * remove assertion causing rare (and harmless) error messages in
   commitlog (CASSANDRA-1330)
 * fix moving nodes with no keyspaces defined (CASSANDRA-1574)
 * fix unbootstrap when no data is present in a transfer range (CASSANDRA-1573)
 * take advantage of AVRO-495 to simplify our avro IDL (CASSANDRA-1436)
 * extend authorization hierarchy to column family (CASSANDRA-1554)
 * deletion support in secondary indexes (CASSANDRA-1571)
 * meaningful error message for invalid replication strategy class
   (CASSANDRA-1566)
 * allow keyspace creation with RF > N (CASSANDRA-1428)
 * improve cli error handling (CASSANDRA-1580)
 * add cache save/load ability (CASSANDRA-1417, 1606, 1647)
 * add StorageService.getDrainProgress (CASSANDRA-1588)
 * Disallow bootstrap to an in-use token (CASSANDRA-1561)
 * Allow dynamic secondary index creation and destruction (CASSANDRA-1532)
 * log auto-guessed memtable thresholds (CASSANDRA-1595)
 * add ColumnDef support to cli (CASSANDRA-1583)
 * reduce index sample time by 75% (CASSANDRA-1572)
 * add cli support for column, strategy metadata (CASSANDRA-1578, 1612)
 * add cli support for schema modification (CASSANDRA-1584)
 * delete temp files on failed compactions (CASSANDRA-1596)
 * avoid blocking for dead nodes during removetoken (CASSANDRA-1605)
 * remove ConsistencyLevel.ZERO (CASSANDRA-1607)
 * expose in-progress compaction type in jmx (CASSANDRA-1586)
 * removed IClock & related classes from internals (CASSANDRA-1502)
 * fix removing tokens from SystemTable on decommission and removetoken
   (CASSANDRA-1609)
 * include CF metadata in cli 'show keyspaces' (CASSANDRA-1613)
 * switch from Properties to HashMap in PropertyFileSnitch to
   avoid synchronization bottleneck (CASSANDRA-1481)
 * PropertyFileSnitch configuration file renamed to
   cassandra-topology.properties
 * add cli support for get_range_slices (CASSANDRA-1088, CASSANDRA-1619)
 * Make memtable flush thresholds per-CF instead of global
   (CASSANDRA-1007, 1637)
 * add cli support for binary data without CfDef hints (CASSANDRA-1603)
 * fix building SSTable statistics post-stream (CASSANDRA-1620)
 * fix potential infinite loop in 2ary index queries (CASSANDRA-1623)
 * allow creating NTS keyspaces with no replicas configured (CASSANDRA-1626)
 * add jmx histogram of sstables accessed per read (CASSANDRA-1624)
 * remove system_rename_column_family and system_rename_keyspace from the
   client API until races can be fixed (CASSANDRA-1630, CASSANDRA-1585)
 * add cli sanity tests (CASSANDRA-1582)
 * update GC settings in cassandra.bat (CASSANDRA-1636)
 * cli support for index queries (CASSANDRA-1635)
 * cli support for updating schema memtable settings (CASSANDRA-1634)
 * cli --file option (CASSANDRA-1616)
 * reduce automatically chosen memtable sizes by 50% (CASSANDRA-1641)
 * move endpoint cache from snitch to strategy (CASSANDRA-1643)
 * fix commitlog recovery deleting the newly-created segment as well as
   the old ones (CASSANDRA-1644)
 * upgrade to Thrift 0.5 (CASSANDRA-1367)
 * renamed CL.DCQUORUM to LOCAL_QUORUM and DCQUORUMSYNC to EACH_QUORUM
 * cli truncate support (CASSANDRA-1653)
 * update GC settings in cassandra.bat (CASSANDRA-1636)
 * avoid logging when a node's ip/token is gossipped back to it (CASSANDRA-1666)


0.7-beta2
 * always use UTF-8 for hint keys (CASSANDRA-1439)
 * remove cassandra.yaml dependency from Hadoop and Pig (CASSADRA-1322)
 * expose CfDef metadata in describe_keyspaces (CASSANDRA-1363)
 * restore use of mmap_index_only option (CASSANDRA-1241)
 * dropping a keyspace with no column families generated an error
   (CASSANDRA-1378)
 * rename RackAwareStrategy to OldNetworkTopologyStrategy, RackUnawareStrategy
   to SimpleStrategy, DatacenterShardStrategy to NetworkTopologyStrategy,
   AbstractRackAwareSnitch to AbstractNetworkTopologySnitch (CASSANDRA-1392)
 * merge StorageProxy.mutate, mutateBlocking (CASSANDRA-1396)
 * faster UUIDType, LongType comparisons (CASSANDRA-1386, 1393)
 * fix setting read_repair_chance from CLI addColumnFamily (CASSANDRA-1399)
 * fix updates to indexed columns (CASSANDRA-1373)
 * fix race condition leaving to FileNotFoundException (CASSANDRA-1382)
 * fix sharded lock hash on index write path (CASSANDRA-1402)
 * add support for GT/E, LT/E in subordinate index clauses (CASSANDRA-1401)
 * cfId counter got out of sync when CFs were added (CASSANDRA-1403)
 * less chatty schema updates (CASSANDRA-1389)
 * rename column family mbeans. 'type' will now include either
   'IndexColumnFamilies' or 'ColumnFamilies' depending on the CFS type.
   (CASSANDRA-1385)
 * disallow invalid keyspace and column family names. This includes name that
   matches a '^\w+' regex. (CASSANDRA-1377)
 * use JNA, if present, to take snapshots (CASSANDRA-1371)
 * truncate hints if starting 0.7 for the first time (CASSANDRA-1414)
 * fix FD leak in single-row slicepredicate queries (CASSANDRA-1416)
 * allow index expressions against columns that are not part of the
   SlicePredicate (CASSANDRA-1410)
 * config-converter properly handles snitches and framed support
   (CASSANDRA-1420)
 * remove keyspace argument from multiget_count (CASSANDRA-1422)
 * allow specifying cassandra.yaml location as (local or remote) URL
   (CASSANDRA-1126)
 * fix using DynamicEndpointSnitch with NetworkTopologyStrategy
   (CASSANDRA-1429)
 * Add CfDef.default_validation_class (CASSANDRA-891)
 * fix EstimatedHistogram.max (CASSANDRA-1413)
 * quorum read optimization (CASSANDRA-1622)
 * handle zero-length (or missing) rows during HH paging (CASSANDRA-1432)
 * include secondary indexes during schema migrations (CASSANDRA-1406)
 * fix commitlog header race during schema change (CASSANDRA-1435)
 * fix ColumnFamilyStoreMBeanIterator to use new type name (CASSANDRA-1433)
 * correct filename generated by xml->yaml converter (CASSANDRA-1419)
 * add CMSInitiatingOccupancyFraction=75 and UseCMSInitiatingOccupancyOnly
   to default JVM options
 * decrease jvm heap for cassandra-cli (CASSANDRA-1446)
 * ability to modify keyspaces and column family definitions on a live cluster
   (CASSANDRA-1285)
 * support for Hadoop Streaming [non-jvm map/reduce via stdin/out]
   (CASSANDRA-1368)
 * Move persistent sstable stats from the system table to an sstable component
   (CASSANDRA-1430)
 * remove failed bootstrap attempt from pending ranges when gossip times
   it out after 1h (CASSANDRA-1463)
 * eager-create tcp connections to other cluster members (CASSANDRA-1465)
 * enumerate stages and derive stage from message type instead of
   transmitting separately (CASSANDRA-1465)
 * apply reversed flag during collation from different data sources
   (CASSANDRA-1450)
 * make failure to remove commitlog segment non-fatal (CASSANDRA-1348)
 * correct ordering of drain operations so CL.recover is no longer
   necessary (CASSANDRA-1408)
 * removed keyspace from describe_splits method (CASSANDRA-1425)
 * rename check_schema_agreement to describe_schema_versions
   (CASSANDRA-1478)
 * fix QUORUM calculation for RF > 3 (CASSANDRA-1487)
 * remove tombstones during non-major compactions when bloom filter
   verifies that row does not exist in other sstables (CASSANDRA-1074)
 * nodes that coordinated a loadbalance in the past could not be seen by
   newly added nodes (CASSANDRA-1467)
 * exposed endpoint states (gossip details) via jmx (CASSANDRA-1467)
 * ensure that compacted sstables are not included when new readers are
   instantiated (CASSANDRA-1477)
 * by default, calculate heap size and memtable thresholds at runtime (CASSANDRA-1469)
 * fix races dealing with adding/dropping keyspaces and column families in
   rapid succession (CASSANDRA-1477)
 * clean up of Streaming system (CASSANDRA-1503, 1504, 1506)
 * add options to configure Thrift socket keepalive and buffer sizes (CASSANDRA-1426)
 * make contrib CassandraServiceDataCleaner recursive (CASSANDRA-1509)
 * min, max compaction threshold are configurable and persistent
   per-ColumnFamily (CASSANDRA-1468)
 * fix replaying the last mutation in a commitlog unnecessarily
   (CASSANDRA-1512)
 * invoke getDefaultUncaughtExceptionHandler from DTPE with the original
   exception rather than the ExecutionException wrapper (CASSANDRA-1226)
 * remove Clock from the Thrift (and Avro) API (CASSANDRA-1501)
 * Close intra-node sockets when connection is broken (CASSANDRA-1528)
 * RPM packaging spec file (CASSANDRA-786)
 * weighted request scheduler (CASSANDRA-1485)
 * treat expired columns as deleted (CASSANDRA-1539)
 * make IndexInterval configurable (CASSANDRA-1488)
 * add describe_snitch to Thrift API (CASSANDRA-1490)
 * MD5 authenticator compares plain text submitted password with MD5'd
   saved property, instead of vice versa (CASSANDRA-1447)
 * JMX MessagingService pending and completed counts (CASSANDRA-1533)
 * fix race condition processing repair responses (CASSANDRA-1511)
 * make repair blocking (CASSANDRA-1511)
 * create EndpointSnitchInfo and MBean to expose rack and DC (CASSANDRA-1491)
 * added option to contrib/word_count to output results back to Cassandra
   (CASSANDRA-1342)
 * rewrite Hadoop ColumnFamilyRecordWriter to pool connections, retry to
   multiple Cassandra nodes, and smooth impact on the Cassandra cluster
   by using smaller batch sizes (CASSANDRA-1434)
 * fix setting gc_grace_seconds via CLI (CASSANDRA-1549)
 * support TTL'd index values (CASSANDRA-1536)
 * make removetoken work like decommission (CASSANDRA-1216)
 * make cli comparator-aware and improve quote rules (CASSANDRA-1523,-1524)
 * make nodetool compact and cleanup blocking (CASSANDRA-1449)
 * add memtable, cache information to GCInspector logs (CASSANDRA-1558)
 * enable/disable HintedHandoff via JMX (CASSANDRA-1550)
 * Ignore stray files in the commit log directory (CASSANDRA-1547)
 * Disallow bootstrap to an in-use token (CASSANDRA-1561)


0.7-beta1
 * sstable versioning (CASSANDRA-389)
 * switched to slf4j logging (CASSANDRA-625)
 * add (optional) expiration time for column (CASSANDRA-699)
 * access levels for authentication/authorization (CASSANDRA-900)
 * add ReadRepairChance to CF definition (CASSANDRA-930)
 * fix heisenbug in system tests, especially common on OS X (CASSANDRA-944)
 * convert to byte[] keys internally and all public APIs (CASSANDRA-767)
 * ability to alter schema definitions on a live cluster (CASSANDRA-44)
 * renamed configuration file to cassandra.xml, and log4j.properties to
   log4j-server.properties, which must now be loaded from
   the classpath (which is how our scripts in bin/ have always done it)
   (CASSANDRA-971)
 * change get_count to require a SlicePredicate. create multi_get_count
   (CASSANDRA-744)
 * re-organized endpointsnitch implementations and added SimpleSnitch
   (CASSANDRA-994)
 * Added preload_row_cache option (CASSANDRA-946)
 * add CRC to commitlog header (CASSANDRA-999)
 * removed deprecated batch_insert and get_range_slice methods (CASSANDRA-1065)
 * add truncate thrift method (CASSANDRA-531)
 * http mini-interface using mx4j (CASSANDRA-1068)
 * optimize away copy of sliced row on memtable read path (CASSANDRA-1046)
 * replace constant-size 2GB mmaped segments and special casing for index
   entries spanning segment boundaries, with SegmentedFile that computes
   segments that always contain entire entries/rows (CASSANDRA-1117)
 * avoid reading large rows into memory during compaction (CASSANDRA-16)
 * added hadoop OutputFormat (CASSANDRA-1101)
 * efficient Streaming (no more anticompaction) (CASSANDRA-579)
 * split commitlog header into separate file and add size checksum to
   mutations (CASSANDRA-1179)
 * avoid allocating a new byte[] for each mutation on replay (CASSANDRA-1219)
 * revise HH schema to be per-endpoint (CASSANDRA-1142)
 * add joining/leaving status to nodetool ring (CASSANDRA-1115)
 * allow multiple repair sessions per node (CASSANDRA-1190)
 * optimize away MessagingService for local range queries (CASSANDRA-1261)
 * make framed transport the default so malformed requests can't OOM the
   server (CASSANDRA-475)
 * significantly faster reads from row cache (CASSANDRA-1267)
 * take advantage of row cache during range queries (CASSANDRA-1302)
 * make GCGraceSeconds a per-ColumnFamily value (CASSANDRA-1276)
 * keep persistent row size and column count statistics (CASSANDRA-1155)
 * add IntegerType (CASSANDRA-1282)
 * page within a single row during hinted handoff (CASSANDRA-1327)
 * push DatacenterShardStrategy configuration into keyspace definition,
   eliminating datacenter.properties. (CASSANDRA-1066)
 * optimize forward slices starting with '' and single-index-block name
   queries by skipping the column index (CASSANDRA-1338)
 * streaming refactor (CASSANDRA-1189)
 * faster comparison for UUID types (CASSANDRA-1043)
 * secondary index support (CASSANDRA-749 and subtasks)
 * make compaction buckets deterministic (CASSANDRA-1265)


0.6.6
 * Allow using DynamicEndpointSnitch with RackAwareStrategy (CASSANDRA-1429)
 * remove the remaining vestiges of the unfinished DatacenterShardStrategy
   (replaced by NetworkTopologyStrategy in 0.7)


0.6.5
 * fix key ordering in range query results with RandomPartitioner
   and ConsistencyLevel > ONE (CASSANDRA-1145)
 * fix for range query starting with the wrong token range (CASSANDRA-1042)
 * page within a single row during hinted handoff (CASSANDRA-1327)
 * fix compilation on non-sun JDKs (CASSANDRA-1061)
 * remove String.trim() call on row keys in batch mutations (CASSANDRA-1235)
 * Log summary of dropped messages instead of spamming log (CASSANDRA-1284)
 * add dynamic endpoint snitch (CASSANDRA-981)
 * fix streaming for keyspaces with hyphens in their name (CASSANDRA-1377)
 * fix errors in hard-coded bloom filter optKPerBucket by computing it
   algorithmically (CASSANDRA-1220
 * remove message deserialization stage, and uncap read/write stages
   so slow reads/writes don't block gossip processing (CASSANDRA-1358)
 * add jmx port configuration to Debian package (CASSANDRA-1202)
 * use mlockall via JNA, if present, to prevent Linux from swapping
   out parts of the JVM (CASSANDRA-1214)


0.6.4
 * avoid queuing multiple hint deliveries for the same endpoint
   (CASSANDRA-1229)
 * better performance for and stricter checking of UTF8 column names
   (CASSANDRA-1232)
 * extend option to lower compaction priority to hinted handoff
   as well (CASSANDRA-1260)
 * log errors in gossip instead of re-throwing (CASSANDRA-1289)
 * avoid aborting commitlog replay prematurely if a flushed-but-
   not-removed commitlog segment is encountered (CASSANDRA-1297)
 * fix duplicate rows being read during mapreduce (CASSANDRA-1142)
 * failure detection wasn't closing command sockets (CASSANDRA-1221)
 * cassandra-cli.bat works on windows (CASSANDRA-1236)
 * pre-emptively drop requests that cannot be processed within RPCTimeout
   (CASSANDRA-685)
 * add ack to Binary write verb and update CassandraBulkLoader
   to wait for acks for each row (CASSANDRA-1093)
 * added describe_partitioner Thrift method (CASSANDRA-1047)
 * Hadoop jobs no longer require the Cassandra storage-conf.xml
   (CASSANDRA-1280, CASSANDRA-1047)
 * log thread pool stats when GC is excessive (CASSANDRA-1275)
 * remove gossip message size limit (CASSANDRA-1138)
 * parallelize local and remote reads during multiget, and respect snitch
   when determining whether to do local read for CL.ONE (CASSANDRA-1317)
 * fix read repair to use requested consistency level on digest mismatch,
   rather than assuming QUORUM (CASSANDRA-1316)
 * process digest mismatch re-reads in parallel (CASSANDRA-1323)
 * switch hints CF comparator to BytesType (CASSANDRA-1274)


0.6.3
 * retry to make streaming connections up to 8 times. (CASSANDRA-1019)
 * reject describe_ring() calls on invalid keyspaces (CASSANDRA-1111)
 * fix cache size calculation for size of 100% (CASSANDRA-1129)
 * fix cache capacity only being recalculated once (CASSANDRA-1129)
 * remove hourly scan of all hints on the off chance that the gossiper
   missed a status change; instead, expose deliverHintsToEndpoint to JMX
   so it can be done manually, if necessary (CASSANDRA-1141)
 * don't reject reads at CL.ALL (CASSANDRA-1152)
 * reject deletions to supercolumns in CFs containing only standard
   columns (CASSANDRA-1139)
 * avoid preserving login information after client disconnects
   (CASSANDRA-1057)
 * prefer sun jdk to openjdk in debian init script (CASSANDRA-1174)
 * detect partioner config changes between restarts and fail fast
   (CASSANDRA-1146)
 * use generation time to resolve node token reassignment disagreements
   (CASSANDRA-1118)
 * restructure the startup ordering of Gossiper and MessageService to avoid
   timing anomalies (CASSANDRA-1160)
 * detect incomplete commit log hearders (CASSANDRA-1119)
 * force anti-entropy service to stream files on the stream stage to avoid
   sending streams out of order (CASSANDRA-1169)
 * remove inactive stream managers after AES streams files (CASSANDRA-1169)
 * allow removing entire row through batch_mutate Deletion (CASSANDRA-1027)
 * add JMX metrics for row-level bloom filter false positives (CASSANDRA-1212)
 * added a redhat init script to contrib (CASSANDRA-1201)
 * use midpoint when bootstrapping a new machine into range with not
   much data yet instead of random token (CASSANDRA-1112)
 * kill server on OOM in executor stage as well as Thrift (CASSANDRA-1226)
 * remove opportunistic repairs, when two machines with overlapping replica
   responsibilities happen to finish major compactions of the same CF near
   the same time.  repairs are now fully manual (CASSANDRA-1190)
 * add ability to lower compaction priority (default is no change from 0.6.2)
   (CASSANDRA-1181)


0.6.2
 * fix contrib/word_count build. (CASSANDRA-992)
 * split CommitLogExecutorService into BatchCommitLogExecutorService and
   PeriodicCommitLogExecutorService (CASSANDRA-1014)
 * add latency histograms to CFSMBean (CASSANDRA-1024)
 * make resolving timestamp ties deterministic by using value bytes
   as a tiebreaker (CASSANDRA-1039)
 * Add option to turn off Hinted Handoff (CASSANDRA-894)
 * fix windows startup (CASSANDRA-948)
 * make concurrent_reads, concurrent_writes configurable at runtime via JMX
   (CASSANDRA-1060)
 * disable GCInspector on non-Sun JVMs (CASSANDRA-1061)
 * fix tombstone handling in sstable rows with no other data (CASSANDRA-1063)
 * fix size of row in spanned index entries (CASSANDRA-1056)
 * install json2sstable, sstable2json, and sstablekeys to Debian package
 * StreamingService.StreamDestinations wouldn't empty itself after streaming
   finished (CASSANDRA-1076)
 * added Collections.shuffle(splits) before returning the splits in
   ColumnFamilyInputFormat (CASSANDRA-1096)
 * do not recalculate cache capacity post-compaction if it's been manually
   modified (CASSANDRA-1079)
 * better defaults for flush sorter + writer executor queue sizes
   (CASSANDRA-1100)
 * windows scripts for SSTableImport/Export (CASSANDRA-1051)
 * windows script for nodetool (CASSANDRA-1113)
 * expose PhiConvictThreshold (CASSANDRA-1053)
 * make repair of RF==1 a no-op (CASSANDRA-1090)
 * improve default JVM GC options (CASSANDRA-1014)
 * fix SlicePredicate serialization inside Hadoop jobs (CASSANDRA-1049)
 * close Thrift sockets in Hadoop ColumnFamilyRecordReader (CASSANDRA-1081)


0.6.1
 * fix NPE in sstable2json when no excluded keys are given (CASSANDRA-934)
 * keep the replica set constant throughout the read repair process
   (CASSANDRA-937)
 * allow querying getAllRanges with empty token list (CASSANDRA-933)
 * fix command line arguments inversion in clustertool (CASSANDRA-942)
 * fix race condition that could trigger a false-positive assertion
   during post-flush discard of old commitlog segments (CASSANDRA-936)
 * fix neighbor calculation for anti-entropy repair (CASSANDRA-924)
 * perform repair even for small entropy differences (CASSANDRA-924)
 * Use hostnames in CFInputFormat to allow Hadoop's naive string-based
   locality comparisons to work (CASSANDRA-955)
 * cache read-only BufferedRandomAccessFile length to avoid
   3 system calls per invocation (CASSANDRA-950)
 * nodes with IPv6 (and no IPv4) addresses could not join cluster
   (CASSANDRA-969)
 * Retrieve the correct number of undeleted columns, if any, from
   a supercolumn in a row that had been deleted previously (CASSANDRA-920)
 * fix index scans that cross the 2GB mmap boundaries for both mmap
   and standard i/o modes (CASSANDRA-866)
 * expose drain via nodetool (CASSANDRA-978)


0.6.0-RC1
 * JMX drain to flush memtables and run through commit log (CASSANDRA-880)
 * Bootstrapping can skip ranges under the right conditions (CASSANDRA-902)
 * fix merging row versions in range_slice for CL > ONE (CASSANDRA-884)
 * default write ConsistencyLeven chaned from ZERO to ONE
 * fix for index entries spanning mmap buffer boundaries (CASSANDRA-857)
 * use lexical comparison if time part of TimeUUIDs are the same
   (CASSANDRA-907)
 * bound read, mutation, and response stages to fix possible OOM
   during log replay (CASSANDRA-885)
 * Use microseconds-since-epoch (UTC) in cli, instead of milliseconds
 * Treat batch_mutate Deletion with null supercolumn as "apply this predicate
   to top level supercolumns" (CASSANDRA-834)
 * Streaming destination nodes do not update their JMX status (CASSANDRA-916)
 * Fix internal RPC timeout calculation (CASSANDRA-911)
 * Added Pig loadfunc to contrib/pig (CASSANDRA-910)


0.6.0-beta3
 * fix compaction bucketing bug (CASSANDRA-814)
 * update windows batch file (CASSANDRA-824)
 * deprecate KeysCachedFraction configuration directive in favor
   of KeysCached; move to unified-per-CF key cache (CASSANDRA-801)
 * add invalidateRowCache to ColumnFamilyStoreMBean (CASSANDRA-761)
 * send Handoff hints to natural locations to reduce load on
   remaining nodes in a failure scenario (CASSANDRA-822)
 * Add RowWarningThresholdInMB configuration option to warn before very
   large rows get big enough to threaten node stability, and -x option to
   be able to remove them with sstable2json if the warning is unheeded
   until it's too late (CASSANDRA-843)
 * Add logging of GC activity (CASSANDRA-813)
 * fix ConcurrentModificationException in commitlog discard (CASSANDRA-853)
 * Fix hardcoded row count in Hadoop RecordReader (CASSANDRA-837)
 * Add a jmx status to the streaming service and change several DEBUG
   messages to INFO (CASSANDRA-845)
 * fix classpath in cassandra-cli.bat for Windows (CASSANDRA-858)
 * allow re-specifying host, port to cassandra-cli if invalid ones
   are first tried (CASSANDRA-867)
 * fix race condition handling rpc timeout in the coordinator
   (CASSANDRA-864)
 * Remove CalloutLocation and StagingFileDirectory from storage-conf files
   since those settings are no longer used (CASSANDRA-878)
 * Parse a long from RowWarningThresholdInMB instead of an int (CASSANDRA-882)
 * Remove obsolete ControlPort code from DatabaseDescriptor (CASSANDRA-886)
 * move skipBytes side effect out of assert (CASSANDRA-899)
 * add "double getLoad" to StorageServiceMBean (CASSANDRA-898)
 * track row stats per CF at compaction time (CASSANDRA-870)
 * disallow CommitLogDirectory matching a DataFileDirectory (CASSANDRA-888)
 * default key cache size is 200k entries, changed from 10% (CASSANDRA-863)
 * add -Dcassandra-foreground=yes to cassandra.bat
 * exit if cluster name is changed unexpectedly (CASSANDRA-769)


0.6.0-beta1/beta2
 * add batch_mutate thrift command, deprecating batch_insert (CASSANDRA-336)
 * remove get_key_range Thrift API, deprecated in 0.5 (CASSANDRA-710)
 * add optional login() Thrift call for authentication (CASSANDRA-547)
 * support fat clients using gossiper and StorageProxy to perform
   replication in-process [jvm-only] (CASSANDRA-535)
 * support mmapped I/O for reads, on by default on 64bit JVMs
   (CASSANDRA-408, CASSANDRA-669)
 * improve insert concurrency, particularly during Hinted Handoff
   (CASSANDRA-658)
 * faster network code (CASSANDRA-675)
 * stress.py moved to contrib (CASSANDRA-635)
 * row caching [must be explicitly enabled per-CF in config] (CASSANDRA-678)
 * present a useful measure of compaction progress in JMX (CASSANDRA-599)
 * add bin/sstablekeys (CASSNADRA-679)
 * add ConsistencyLevel.ANY (CASSANDRA-687)
 * make removetoken remove nodes from gossip entirely (CASSANDRA-644)
 * add ability to set cache sizes at runtime (CASSANDRA-708)
 * report latency and cache hit rate statistics with lifetime totals
   instead of average over the last minute (CASSANDRA-702)
 * support get_range_slice for RandomPartitioner (CASSANDRA-745)
 * per-keyspace replication factory and replication strategy (CASSANDRA-620)
 * track latency in microseconds (CASSANDRA-733)
 * add describe_ Thrift methods, deprecating get_string_property and
   get_string_list_property
 * jmx interface for tracking operation mode and streams in general.
   (CASSANDRA-709)
 * keep memtables in sorted order to improve range query performance
   (CASSANDRA-799)
 * use while loop instead of recursion when trimming sstables compaction list
   to avoid blowing stack in pathological cases (CASSANDRA-804)
 * basic Hadoop map/reduce support (CASSANDRA-342)


0.5.1
 * ensure all files for an sstable are streamed to the same directory.
   (CASSANDRA-716)
 * more accurate load estimate for bootstrapping (CASSANDRA-762)
 * tolerate dead or unavailable bootstrap target on write (CASSANDRA-731)
 * allow larger numbers of keys (> 140M) in a sstable bloom filter
   (CASSANDRA-790)
 * include jvm argument improvements from CASSANDRA-504 in debian package
 * change streaming chunk size to 32MB to accomodate Windows XP limitations
   (was 64MB) (CASSANDRA-795)
 * fix get_range_slice returning results in the wrong order (CASSANDRA-781)


0.5.0 final
 * avoid attempting to delete temporary bootstrap files twice (CASSANDRA-681)
 * fix bogus NaN in nodeprobe cfstats output (CASSANDRA-646)
 * provide a policy for dealing with single thread executors w/ a full queue
   (CASSANDRA-694)
 * optimize inner read in MessagingService, vastly improving multiple-node
   performance (CASSANDRA-675)
 * wait for table flush before streaming data back to a bootstrapping node.
   (CASSANDRA-696)
 * keep track of bootstrapping sources by table so that bootstrapping doesn't
   give the indication of finishing early (CASSANDRA-673)


0.5.0 RC3
 * commit the correct version of the patch for CASSANDRA-663


0.5.0 RC2 (unreleased)
 * fix bugs in converting get_range_slice results to Thrift
   (CASSANDRA-647, CASSANDRA-649)
 * expose java.util.concurrent.TimeoutException in StorageProxy methods
   (CASSANDRA-600)
 * TcpConnectionManager was holding on to disconnected connections,
   giving the false indication they were being used. (CASSANDRA-651)
 * Remove duplicated write. (CASSANDRA-662)
 * Abort bootstrap if IP is already in the token ring (CASSANDRA-663)
 * increase default commitlog sync period, and wait for last sync to
   finish before submitting another (CASSANDRA-668)


0.5.0 RC1
 * Fix potential NPE in get_range_slice (CASSANDRA-623)
 * add CRC32 to commitlog entries (CASSANDRA-605)
 * fix data streaming on windows (CASSANDRA-630)
 * GC compacted sstables after cleanup and compaction (CASSANDRA-621)
 * Speed up anti-entropy validation (CASSANDRA-629)
 * Fix anti-entropy assertion error (CASSANDRA-639)
 * Fix pending range conflicts when bootstapping or moving
   multiple nodes at once (CASSANDRA-603)
 * Handle obsolete gossip related to node movement in the case where
   one or more nodes is down when the movement occurs (CASSANDRA-572)
 * Include dead nodes in gossip to avoid a variety of problems
   and fix HH to removed nodes (CASSANDRA-634)
 * return an InvalidRequestException for mal-formed SlicePredicates
   (CASSANDRA-643)
 * fix bug determining closest neighbor for use in multiple datacenters
   (CASSANDRA-648)
 * Vast improvements in anticompaction speed (CASSANDRA-607)
 * Speed up log replay and writes by avoiding redundant serializations
   (CASSANDRA-652)


0.5.0 beta 2
 * Bootstrap improvements (several tickets)
 * add nodeprobe repair anti-entropy feature (CASSANDRA-193, CASSANDRA-520)
 * fix possibility of partition when many nodes restart at once
   in clusters with multiple seeds (CASSANDRA-150)
 * fix NPE in get_range_slice when no data is found (CASSANDRA-578)
 * fix potential NPE in hinted handoff (CASSANDRA-585)
 * fix cleanup of local "system" keyspace (CASSANDRA-576)
 * improve computation of cluster load balance (CASSANDRA-554)
 * added super column read/write, column count, and column/row delete to
   cassandra-cli (CASSANDRA-567, CASSANDRA-594)
 * fix returning live subcolumns of deleted supercolumns (CASSANDRA-583)
 * respect JAVA_HOME in bin/ scripts (several tickets)
 * add StorageService.initClient for fat clients on the JVM (CASSANDRA-535)
   (see contrib/client_only for an example of use)
 * make consistency_level functional in get_range_slice (CASSANDRA-568)
 * optimize key deserialization for RandomPartitioner (CASSANDRA-581)
 * avoid GCing tombstones except on major compaction (CASSANDRA-604)
 * increase failure conviction threshold, resulting in less nodes
   incorrectly (and temporarily) marked as down (CASSANDRA-610)
 * respect memtable thresholds during log replay (CASSANDRA-609)
 * support ConsistencyLevel.ALL on read (CASSANDRA-584)
 * add nodeprobe removetoken command (CASSANDRA-564)


0.5.0 beta
 * Allow multiple simultaneous flushes, improving flush throughput
   on multicore systems (CASSANDRA-401)
 * Split up locks to improve write and read throughput on multicore systems
   (CASSANDRA-444, CASSANDRA-414)
 * More efficient use of memory during compaction (CASSANDRA-436)
 * autobootstrap option: when enabled, all non-seed nodes will attempt
   to bootstrap when started, until bootstrap successfully
   completes. -b option is removed.  (CASSANDRA-438)
 * Unless a token is manually specified in the configuration xml,
   a bootstraping node will use a token that gives it half the
   keys from the most-heavily-loaded node in the cluster,
   instead of generating a random token.
   (CASSANDRA-385, CASSANDRA-517)
 * Miscellaneous bootstrap fixes (several tickets)
 * Ability to change a node's token even after it has data on it
   (CASSANDRA-541)
 * Ability to decommission a live node from the ring (CASSANDRA-435)
 * Semi-automatic loadbalancing via nodeprobe (CASSANDRA-192)
 * Add ability to set compaction thresholds at runtime via
   JMX / nodeprobe.  (CASSANDRA-465)
 * Add "comment" field to ColumnFamily definition. (CASSANDRA-481)
 * Additional JMX metrics (CASSANDRA-482)
 * JSON based export and import tools (several tickets)
 * Hinted Handoff fixes (several tickets)
 * Add key cache to improve read performance (CASSANDRA-423)
 * Simplified construction of custom ReplicationStrategy classes
   (CASSANDRA-497)
 * Graphical application (Swing) for ring integrity verification and
   visualization was added to contrib (CASSANDRA-252)
 * Add DCQUORUM, DCQUORUMSYNC consistency levels and corresponding
   ReplicationStrategy / EndpointSnitch classes.  Experimental.
   (CASSANDRA-492)
 * Web client interface added to contrib (CASSANDRA-457)
 * More-efficient flush for Random, CollatedOPP partitioners
   for normal writes (CASSANDRA-446) and bulk load (CASSANDRA-420)
 * Add MemtableFlushAfterMinutes, a global replacement for the old
   per-CF FlushPeriodInMinutes setting (CASSANDRA-463)
 * optimizations to slice reading (CASSANDRA-350) and supercolumn
   queries (CASSANDRA-510)
 * force binding to given listenaddress for nodes with multiple
   interfaces (CASSANDRA-546)
 * stress.py benchmarking tool improvements (several tickets)
 * optimized replica placement code (CASSANDRA-525)
 * faster log replay on restart (CASSANDRA-539, CASSANDRA-540)
 * optimized local-node writes (CASSANDRA-558)
 * added get_range_slice, deprecating get_key_range (CASSANDRA-344)
 * expose TimedOutException to thrift (CASSANDRA-563)


0.4.2
 * Add validation disallowing null keys (CASSANDRA-486)
 * Fix race conditions in TCPConnectionManager (CASSANDRA-487)
 * Fix using non-utf8-aware comparison as a sanity check.
   (CASSANDRA-493)
 * Improve default garbage collector options (CASSANDRA-504)
 * Add "nodeprobe flush" (CASSANDRA-505)
 * remove NotFoundException from get_slice throws list (CASSANDRA-518)
 * fix get (not get_slice) of entire supercolumn (CASSANDRA-508)
 * fix null token during bootstrap (CASSANDRA-501)


0.4.1
 * Fix FlushPeriod columnfamily configuration regression
   (CASSANDRA-455)
 * Fix long column name support (CASSANDRA-460)
 * Fix for serializing a row that only contains tombstones
   (CASSANDRA-458)
 * Fix for discarding unneeded commitlog segments (CASSANDRA-459)
 * Add SnapshotBeforeCompaction configuration option (CASSANDRA-426)
 * Fix compaction abort under insufficient disk space (CASSANDRA-473)
 * Fix reading subcolumn slice from tombstoned CF (CASSANDRA-484)
 * Fix race condition in RVH causing occasional NPE (CASSANDRA-478)


0.4.0
 * fix get_key_range problems when a node is down (CASSANDRA-440)
   and add UnavailableException to more Thrift methods
 * Add example EndPointSnitch contrib code (several tickets)


0.4.0 RC2
 * fix SSTable generation clash during compaction (CASSANDRA-418)
 * reject method calls with null parameters (CASSANDRA-308)
 * properly order ranges in nodeprobe output (CASSANDRA-421)
 * fix logging of certain errors on executor threads (CASSANDRA-425)


0.4.0 RC1
 * Bootstrap feature is live; use -b on startup (several tickets)
 * Added multiget api (CASSANDRA-70)
 * fix Deadlock with SelectorManager.doProcess and TcpConnection.write
   (CASSANDRA-392)
 * remove key cache b/c of concurrency bugs in third-party
   CLHM library (CASSANDRA-405)
 * update non-major compaction logic to use two threshold values
   (CASSANDRA-407)
 * add periodic / batch commitlog sync modes (several tickets)
 * inline BatchMutation into batch_insert params (CASSANDRA-403)
 * allow setting the logging level at runtime via mbean (CASSANDRA-402)
 * change default comparator to BytesType (CASSANDRA-400)
 * add forwards-compatible ConsistencyLevel parameter to get_key_range
   (CASSANDRA-322)
 * r/m special case of blocking for local destination when writing with
   ConsistencyLevel.ZERO (CASSANDRA-399)
 * Fixes to make BinaryMemtable [bulk load interface] useful (CASSANDRA-337);
   see contrib/bmt_example for an example of using it.
 * More JMX properties added (several tickets)
 * Thrift changes (several tickets)
    - Merged _super get methods with the normal ones; return values
      are now of ColumnOrSuperColumn.
    - Similarly, merged batch_insert_super into batch_insert.



0.4.0 beta
 * On-disk data format has changed to allow billions of keys/rows per
   node instead of only millions
 * Multi-keyspace support
 * Scan all sstables for all queries to avoid situations where
   different types of operation on the same ColumnFamily could
   disagree on what data was present
 * Snapshot support via JMX
 * Thrift API has changed a _lot_:
    - removed time-sorted CFs; instead, user-defined comparators
      may be defined on the column names, which are now byte arrays.
      Default comparators are provided for UTF8, Bytes, Ascii, Long (i64),
      and UUID types.
    - removed colon-delimited strings in thrift api in favor of explicit
      structs such as ColumnPath, ColumnParent, etc.  Also normalized
      thrift struct and argument naming.
    - Added columnFamily argument to get_key_range.
    - Change signature of get_slice to accept starting and ending
      columns as well as an offset.  (This allows use of indexes.)
      Added "ascending" flag to allow reasonably-efficient reverse
      scans as well.  Removed get_slice_by_range as redundant.
    - get_key_range operates on one CF at a time
    - changed `block` boolean on insert methods to ConsistencyLevel enum,
      with options of NONE, ONE, QUORUM, and ALL.
    - added similar consistency_level parameter to read methods
    - column-name-set slice with no names given now returns zero columns
      instead of all of them.  ("all" can run your server out of memory.
      use a range-based slice with a high max column count instead.)
 * Removed the web interface. Node information can now be obtained by
   using the newly introduced nodeprobe utility.
 * More JMX stats
 * Remove magic values from internals (e.g. special key to indicate
   when to flush memtables)
 * Rename configuration "table" to "keyspace"
 * Moved to crash-only design; no more shutdown (just kill the process)
 * Lots of bug fixes

Full list of issues resolved in 0.4 is at https://issues.apache.org/jira/secure/IssueNavigator.jspa?reset=true&&pid=12310865&fixfor=12313862&resolution=1&sorter/field=issuekey&sorter/order=DESC


0.3.0 RC3
 * Fix potential deadlock under load in TCPConnection.
   (CASSANDRA-220)


0.3.0 RC2
 * Fix possible data loss when server is stopped after replaying
   log but before new inserts force memtable flush.
   (CASSANDRA-204)
 * Added BUGS file


0.3.0 RC1
 * Range queries on keys, including user-defined key collation
 * Remove support
 * Workarounds for a weird bug in JDK select/register that seems
   particularly common on VM environments. Cassandra should deploy
   fine on EC2 now
 * Much improved infrastructure: the beginnings of a decent test suite
   ("ant test" for unit tests; "nosetests" for system tests), code
   coverage reporting, etc.
 * Expanded node status reporting via JMX
 * Improved error reporting/logging on both server and client
 * Reduced memory footprint in default configuration
 * Combined blocking and non-blocking versions of insert APIs
 * Added FlushPeriodInMinutes configuration parameter to force
   flushing of infrequently-updated ColumnFamilies<|MERGE_RESOLUTION|>--- conflicted
+++ resolved
@@ -1,4 +1,3 @@
-<<<<<<< HEAD
 DSE 5.1.0
  * Update internal DSE driver and fix formatting for Duration type (APOLLO-417)
  * Replace open source Python driver with Datastax Enterprise driver (APOLLO-349)
@@ -24,16 +23,12 @@
  * Add method to IAuthenticator to login by user as well as by role (APOLLO-70)
  * Add private protocol version (APOLLO-2)
 Merged from DSE 5.0.x:
-=======
-DSE 5.0.6
->>>>>>> 4236bd9e
  * Disable preemptive sstable opening if sstable_preemptive_open_interval_in_mb <= 0,
    and warn about high GC pressure for values below 4 (APOLLO-386)
  * Filter out duplicate sstables when performing snapshots to avoid
    duplicate hardlink errors (APOLLO-290)
  * Prevent duplicate SyncUtil.force() in SeqentialWriter on close (APOLLO-351)
  * Always die on AssertionError and log flush failure errors. (APOLLO-227)
-<<<<<<< HEAD
  * Indexer is not correctly invoked when building indexes over sstables (CASSANDRA-13075)
  * Perform repair sync sequentially to avoid overloading coordinator (APOLLO-216)
  * Backport CASSANDRA-10134 Always perform collision check before joining ring (CASSANDRA-10134)
@@ -63,11 +58,7 @@
  * More fixes to the TokenAllocator (CASSANDRA-12990)
  * NoReplicationTokenAllocator should work with zero replication factor (CASSANDRA-12983)
 Merged from 3.0:
-=======
- * Perform repair sync sequentially to avoid overloading coordinator (APOLLO-216)
  * Add repaired percentage metric (Backport CASSANDRA-11503)
-Merged from 3.0.X
->>>>>>> 4236bd9e
  * Add vm.max_map_count StartupCheck (CASSANDRA-13008)
  * Hint related logging should include the IP address of the destination in addition to
    host ID (CASSANDRA-13205)
@@ -75,6 +66,7 @@
  * Lightweight transactions temporarily fail after upgrade from 2.1 to 3.0 (CASSANDRA-13109)
  * Duplicate rows after upgrading from 2.1.16 to 3.0.10/3.9 (CASSANDRA-13125)
  * Fix UPDATE queries with empty IN restrictions (CASSANDRA-13152)
+ * Abort or retry on failed hints delivery (CASSANDRA-13124)
  * Fix handling of partition with partition-level deletion plus
    live rows in sstabledump (CASSANDRA-13177)
  * Provide user workaround when system_schema.columns does not contain entries
@@ -218,23 +210,6 @@
  * Improve contention handling on failure to acquire MV lock for streaming and hints (CASSANDRA-12905)
  * Fix DELETE and UPDATE queries with empty IN restrictions (CASSANDRA-12829)
  * Mark MVs as built after successful bootstrap (CASSANDRA-12984)
-Merged from 2.2:
- * Fix race causing infinite loop if Thrift server is stopped before it starts listening (CASSANDRA-12856)
- * CompactionTasks now correctly drops sstables out of compaction when not enough disk space is available (CASSANDRA-12979)
- * Remove support for non-JavaScript UDFs (CASSANDRA-12883)
- * cqlsh copy-from: encode column names to avoid primary key parsing errors (CASSANDRA-12909)
- * Temporarily fix bug that creates commit log when running offline tools (CASSANDRA-8616)
-Merged from 2.1:
- * Fix Thread Leak in OutboundTcpConnection (CASSANDRA-13204)
- * Coalescing strategy can enter infinite loop (CASSANDRA-13159)
- * Upgrade netty version to fix memory leak with client encryption (CASSANDRA-13114)
- * cqlsh copy-from: sort user type fields in csv (CASSANDRA-12959)
- * cqlsh copy-from: sort user type fields in csv (CASSANDRA-12959)
-
-DSE 5.0.5
- * Backport CASSANDRA-10134 Always perform collision check before joining ring (CASSANDRA-10134)
- * Backport CASSANDRA-12461 (Add pre- and post-shutdown hooks to Storage Service) (APOLLO-48)
-Merged from 3.0.X
  * Estimated TS drop-time histogram updated with Cell.NO_DELETION_TIME (CASSANDRA-13040)
  * Nodetool compactionstats fails with NullPointerException (CASSANDRA-13021)
  * Thread local pools never cleaned up (CASSANDRA-13033)
@@ -247,35 +222,6 @@
  * AnticompactionRequestSerializer serializedSize is incorrect (CASSANDRA-12934)
  * Prevent reloading of logback.xml from UDF sandbox (CASSANDRA-12535)
  * Reenable HeapPool (CASSANDRA-12900)
-<<<<<<< HEAD
-=======
-Merged from 2.2:
- * Fix negative mean latency metric (CASSANDRA-12876)
- * Use only one file pointer when creating commitlog segments (CASSANDRA-12539)
- * Fix speculative retry bugs (CASSANDRA-13009)
- * Fix handling of nulls and unsets in IN conditions (CASSANDRA-12981)
- * Fix race causing infinite loop if Thrift server is stopped before it starts listening (CASSANDRA-12856)
- * CompactionTasks now correctly drops sstables out of compaction when not enough disk space is available (CASSANDRA-12979)
- * Remove support for non-JavaScript UDFs (CASSANDRA-12883)
- * Fix DynamicEndpointSnitch noop in multi-datacenter situations (CASSANDRA-13074)
- * cqlsh copy-from: encode column names to avoid primary key parsing errors (CASSANDRA-12909)
- * Temporarily fix bug that creates commit log when running offline tools (CASSANDRA-8616)
- * Reduce granuality of OpOrder.Group during index build (CASSANDRA-12796)
- * Test bind parameters and unset parameters in InsertUpdateIfConditionTest (CASSANDRA-12980)
- * Do not specify local address on outgoing connection when listen_on_broadcast_address is set (CASSANDRA-12673)
- * Use saved tokens when setting local tokens on StorageService.joinRing (CASSANDRA-12935)
- * cqlsh: fix DESC TYPES errors (CASSANDRA-12914)
- * Fix leak on skipped SSTables in sstableupgrade (CASSANDRA-12899)
- * Avoid blocking gossip during pending range calculation (CASSANDRA-12281)
- * Fix purgeability of tombstones with max timestamp (CASSANDRA-12792)
- * Fail repair if participant dies during sync or anticompaction (CASSANDRA-12901)
-
-
-DSE 5.0.4
- * Wait for remaining tasks to finish on RepairJob after task failure (APOLLO-87)
- * Allow the prepared statement cache size to be changed. (APOLLO-50)
-Merged from 3.0.X
->>>>>>> 4236bd9e
  * Disallow offheap_buffers memtable allocation (CASSANDRA-11039)
  * Fix CommitLogSegmentManagerTest (CASSANDRA-12283)
  * Pass root cause to CorruptBlockException when uncompression failed (CASSANDRA-12889)
@@ -324,7 +270,6 @@
  * Correct log message for statistics of offheap memtable flush (CASSANDRA-12776)
  * Explicitly set locale for string validation (CASSANDRA-12541,CASSANDRA-12542,CASSANDRA-12543,CASSANDRA-12545)
 Merged from 2.2:
-<<<<<<< HEAD
  * Fix speculative retry bugs (CASSANDRA-13009)
  * Fix handling of nulls and unsets in IN conditions (CASSANDRA-12981)
  * Fix race causing infinite loop if Thrift server is stopped before it starts listening (CASSANDRA-12856)
@@ -342,9 +287,6 @@
  * Avoid blocking gossip during pending range calculation (CASSANDRA-12281)
  * Fix purgeability of tombstones with max timestamp (CASSANDRA-12792)
  * Fail repair if participant dies during sync or anticompaction (CASSANDRA-12901)
-=======
- * Fix CommitLogSegmentManagerTest (CASSANDRA-12283)
->>>>>>> 4236bd9e
  * cqlsh COPY: unprotected pk values before converting them if not using prepared statements (CASSANDRA-12863)
  * Fix Util.spinAssertEquals (CASSANDRA-12283)
  * Fix potential NPE for compactionstats (CASSANDRA-12462)
