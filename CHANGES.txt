DSE 5.2.0
Merged from 4.0:
 * Remove pre-3.0 compatibility code for 4.0 (CASSANDRA-12716)
 * Add column definition kind to dropped columns in schema (CASSANDRA-12705)
 * Add (automate) Nodetool Documentation (CASSANDRA-12672)
 * Update bundled cqlsh python driver to 3.7.0 (CASSANDRA-12736)
 * Reject invalid replication settings when creating or altering a keyspace (CASSANDRA-12681)
 * Clean up the SSTableReader#getScanner API wrt removal of RateLimiter (CASSANDRA-12422)


DSE 5.1.0
 * Improve metrics and reduce overhead under contention (APOLLO-81)
 * Make SinglePartitionReadCommand::queriesMulticellType() faster (APOLLO-117)
 * Accept internal resource name in GRANT/REVOKE statements (APOLLO-113)
 * Improve StatementRestrictions::getPartitionKeys() execution speed (APOLLO-115)
 * Move responsibility for qualifying ks in authz stmts to IResource (APOLLO-76)
 * Insert default superuser role with fixed timestamp (APOLLO-18)
 * Make Permissions extensible (APOLLO-26)
 * Make IResource more easily extensible (APOLLO-26)
 * Add method to IAuthenticator to login by user as well as by role (APOLLO-70)
 * Add private protocol version (APOLLO-2)
Merged from DSE 5.0.4
 * Backport CASSANDRA-12461 (Add pre- and post-shutdown hooks to Storage Service) (APOLLO-48)
 * Wait for remaining tasks to finish on RepairJob after task failure (APOLLO-87)
 * Allow the prepared statement cache size to be changed. (APOLLO-50)


3.12
 * add method to get size of endpoints to TokenMetadata (CASSANDRA-12999)
 * Fix primary index calculation for SASI (CASSANDRA-12910)
 * Expose time spent waiting in thread pool queue (CASSANDRA-8398)
 * Conditionally update index built status to avoid unnecessary flushes (CASSANDRA-12969)
 * NoReplicationTokenAllocator should work with zero replication factor (CASSANDRA-12983)
 * cqlsh auto completion: refactor definition of compaction strategy options (CASSANDRA-12946)
 * Add support for arithmetic operators (CASSANDRA-11935)
 * Tables in system_distributed should not use gcgs of 0 (CASSANDRA-12954)


3.10
 * Remove outboundBindAny configuration property (CASSANDRA-12673)
 * Use correct bounds for all-data range when filtering (CASSANDRA-12666)
 * Remove timing window in test case (CASSANDRA-12875)
 * Resolve unit testing without JCE security libraries installed (CASSANDRA-12945)
 * Fix inconsistencies in cassandra-stress load balancing policy (CASSANDRA-12919)
 * Fix validation of non-frozen UDT cells (CASSANDRA-12916)
 * Don't shut down socket input/output on StreamSession (CASSANDRA-12903)
 * Fix Murmur3PartitionerTest (CASSANDRA-12858)
 * Move cqlsh syntax rules into separate module and allow easier customization (CASSANDRA-12897)
 * Fix CommitLogSegmentManagerTest (CASSANDRA-12283)
 * Fix cassandra-stress truncate option (CASSANDRA-12695)
 * Fix crossNode value when receiving messages (CASSANDRA-12791)
 * Don't load MX4J beans twice (CASSANDRA-12869)
 * Extend native protocol request flags, add versions to SUPPORTED, and introduce ProtocolVersion enum (CASSANDRA-12838)
 * Set JOINING mode when running pre-join tasks (CASSANDRA-12836)
 * remove net.mintern.primitive library due to license issue (CASSANDRA-12845)
 * Properly format IPv6 addresses when logging JMX service URL (CASSANDRA-12454)
 * Optimize the vnode allocation for single replica per DC (CASSANDRA-12777)
 * Use non-token restrictions for bounds when token restrictions are overridden (CASSANDRA-12419)
 * Fix CQLSH auto completion for PER PARTITION LIMIT (CASSANDRA-12803)
 * Use different build directories for Eclipse and Ant (CASSANDRA-12466)
 * Avoid potential AttributeError in cqlsh due to no table metadata (CASSANDRA-12815)
 * Fix RandomReplicationAwareTokenAllocatorTest.testExistingCluster (CASSANDRA-12812)
 * Upgrade commons-codec to 1.9 (CASSANDRA-12790)
 * Add duration data type (CASSANDRA-11873)
 * Make the fanout size for LeveledCompactionStrategy to be configurable (CASSANDRA-11550)
 * Fix timeout in ReplicationAwareTokenAllocatorTest (CASSANDRA-12784)
 * Improve sum aggregate functions (CASSANDRA-12417)
 * Make cassandra.yaml docs for batch_size_*_threshold_in_kb reflect changes in CASSANDRA-10876 (CASSANDRA-12761)
 * cqlsh fails to format collections when using aliases (CASSANDRA-11534)
 * Check for hash conflicts in prepared statements (CASSANDRA-12733)
 * Exit query parsing upon first error (CASSANDRA-12598)
 * Fix cassandra-stress to use single seed in UUID generation (CASSANDRA-12729)
 * CQLSSTableWriter does not allow Update statement (CASSANDRA-12450)
 * Config class uses boxed types but DD exposes primitive types (CASSANDRA-12199)
 * Add pre- and post-shutdown hooks to Storage Service (CASSANDRA-12461)
 * Add hint delivery metrics (CASSANDRA-12693)
 * Remove IndexInfo cache from FileIndexInfoRetriever (CASSANDRA-12731)
 * ColumnIndex does not reuse buffer (CASSANDRA-12502)
 * cdc column addition still breaks schema migration tasks (CASSANDRA-12697)
 * Upgrade metrics-reporter dependencies (CASSANDRA-12089)
 * Tune compaction thread count via nodetool (CASSANDRA-12248)
 * Add +=/-= shortcut syntax for update queries (CASSANDRA-12232)
 * Include repair session IDs in repair start message (CASSANDRA-12532)
 * Add a blocking task to Index, run before joining the ring (CASSANDRA-12039)
 * Fix NPE when using CQLSSTableWriter (CASSANDRA-12667)
 * Support optional backpressure strategies at the coordinator (CASSANDRA-9318)
 * Make randompartitioner work with new vnode allocation (CASSANDRA-12647)
 * Fix cassandra-stress graphing (CASSANDRA-12237)
 * Allow filtering on partition key columns for queries without secondary indexes (CASSANDRA-11031)
 * Fix Cassandra Stress reporting thread model and precision (CASSANDRA-12585)
 * Add JMH benchmarks.jar (CASSANDRA-12586)
 * Cleanup uses of AlterTableStatementColumn (CASSANDRA-12567)
 * Add keep-alive to streaming (CASSANDRA-11841)
 * Tracing payload is passed through newSession(..) (CASSANDRA-11706)
 * avoid deleting non existing sstable files and improve related log messages (CASSANDRA-12261)
 * json/yaml output format for nodetool compactionhistory (CASSANDRA-12486)
 * Retry all internode messages once after a connection is
   closed and reopened (CASSANDRA-12192)
 * Add support to rebuild from targeted replica (CASSANDRA-9875)
 * Add sequence distribution type to cassandra stress (CASSANDRA-12490)
 * "SELECT * FROM foo LIMIT ;" does not error out (CASSANDRA-12154)
 * Define executeLocally() at the ReadQuery Level (CASSANDRA-12474)
 * Extend read/write failure messages with a map of replica addresses
   to error codes in the v5 native protocol (CASSANDRA-12311)
 * Fix rebuild of SASI indexes with existing index files (CASSANDRA-12374)
 * Let DatabaseDescriptor not implicitly startup services (CASSANDRA-9054, 12550)
 * Fix clustering indexes in presence of static columns in SASI (CASSANDRA-12378)
 * Fix queries on columns with reversed type on SASI indexes (CASSANDRA-12223)
 * Added slow query log (CASSANDRA-12403)
 * Count full coordinated request against timeout (CASSANDRA-12256)
 * Allow TTL with null value on insert and update (CASSANDRA-12216)
 * Make decommission operation resumable (CASSANDRA-12008)
 * Add support to one-way targeted repair (CASSANDRA-9876)
 * Remove clientutil jar (CASSANDRA-11635)
 * Fix compaction throughput throttle (CASSANDRA-12366, CASSANDRA-12717)
 * Delay releasing Memtable memory on flush until PostFlush has finished running (CASSANDRA-12358)
 * Cassandra stress should dump all setting on startup (CASSANDRA-11914)
 * Make it possible to compact a given token range (CASSANDRA-10643)
 * Allow updating DynamicEndpointSnitch properties via JMX (CASSANDRA-12179)
 * Collect metrics on queries by consistency level (CASSANDRA-7384)
 * Add support for GROUP BY to SELECT statement (CASSANDRA-10707)
 * Deprecate memtable_cleanup_threshold and update default for memtable_flush_writers (CASSANDRA-12228)
 * Upgrade to OHC 0.4.4 (CASSANDRA-12133)
 * Add version command to cassandra-stress (CASSANDRA-12258)
 * Create compaction-stress tool (CASSANDRA-11844)
 * Garbage-collecting compaction operation and schema option (CASSANDRA-7019)
 * Add beta protocol flag for v5 native protocol (CASSANDRA-12142)
 * Support filtering on non-PRIMARY KEY columns in the CREATE
   MATERIALIZED VIEW statement's WHERE clause (CASSANDRA-10368)
 * Unify STDOUT and SYSTEMLOG logback format (CASSANDRA-12004)
 * COPY FROM should raise error for non-existing input files (CASSANDRA-12174)
 * Faster write path (CASSANDRA-12269)
 * Option to leave omitted columns in INSERT JSON unset (CASSANDRA-11424)
 * Support json/yaml output in nodetool tpstats (CASSANDRA-12035)
 * Expose metrics for successful/failed authentication attempts (CASSANDRA-10635)
 * Prepend snapshot name with "truncated" or "dropped" when a snapshot
   is taken before truncating or dropping a table (CASSANDRA-12178)
 * Optimize RestrictionSet (CASSANDRA-12153)
 * cqlsh does not automatically downgrade CQL version (CASSANDRA-12150)
 * Omit (de)serialization of state variable in UDAs (CASSANDRA-9613)
 * Create a system table to expose prepared statements (CASSANDRA-8831)
 * Reuse DataOutputBuffer from ColumnIndex (CASSANDRA-11970)
 * Remove DatabaseDescriptor dependency from SegmentedFile (CASSANDRA-11580)
 * Add supplied username to authentication error messages (CASSANDRA-12076)
 * Remove pre-startup check for open JMX port (CASSANDRA-12074)
 * Remove compaction Severity from DynamicEndpointSnitch (CASSANDRA-11738)
 * Restore resumable hints delivery (CASSANDRA-11960)
 * Properly record CAS contention (CASSANDRA-12626)
Merged from 3.0:
<<<<<<< HEAD
=======
 * Set RPC_READY to false when draining or if a node is marked as shutdown (CASSANDRA-12781)
>>>>>>> c09ba58e
 * CQL often queries static columns unnecessarily (CASSANDRA-12768)
 * Make sure sstables only get committed when it's safe to discard commit log records (CASSANDRA-12956)
 * Reject default_time_to_live option when creating or altering MVs (CASSANDRA-12868)
 * Nodetool should use a more sane max heap size (CASSANDRA-12739)
 * LocalToken ensures token values are cloned on heap (CASSANDRA-12651)
 * AnticompactionRequestSerializer serializedSize is incorrect (CASSANDRA-12934)
 * Prevent reloading of logback.xml from UDF sandbox (CASSANDRA-12535)
 * Reenable HeapPool (CASSANDRA-12900)
 * Disallow offheap_buffers memtable allocation (CASSANDRA-11039)
 * Fix CommitLogSegmentManagerTest (CASSANDRA-12283)
 * Pass root cause to CorruptBlockException when uncompression failed (CASSANDRA-12889)
 * Batch with multiple conditional updates for the same partition causes AssertionError (CASSANDRA-12867)
 * Make AbstractReplicationStrategy extendable from outside its package (CASSANDRA-12788)
 * Don't tell users to turn off consistent rangemovements during rebuild. (CASSANDRA-12296)
 * Fix CommitLogTest.testDeleteIfNotDirty (CASSANDRA-12854)
 * Avoid deadlock due to MV lock contention (CASSANDRA-12689)
 * Fix for KeyCacheCqlTest flakiness (CASSANDRA-12801)
 * Include SSTable filename in compacting large row message (CASSANDRA-12384)
 * Fix potential socket leak (CASSANDRA-12329, CASSANDRA-12330)
 * Fix ViewTest.testCompaction (CASSANDRA-12789)
 * Improve avg aggregate functions (CASSANDRA-12417)
 * Preserve quoted reserved keyword column names in MV creation (CASSANDRA-11803)
 * nodetool stopdaemon errors out (CASSANDRA-12646)
 * Split materialized view mutations on build to prevent OOM (CASSANDRA-12268)
 * mx4j does not work in 3.0.8 (CASSANDRA-12274)
 * Abort cqlsh copy-from in case of no answer after prolonged period of time (CASSANDRA-12740)
 * Avoid sstable corrupt exception due to dropped static column (CASSANDRA-12582)
 * Make stress use client mode to avoid checking commit log size on startup (CASSANDRA-12478)
 * Fix exceptions with new vnode allocation (CASSANDRA-12715)
 * Unify drain and shutdown processes (CASSANDRA-12509)
 * Fix NPE in ComponentOfSlice.isEQ() (CASSANDRA-12706)
 * Fix failure in LogTransactionTest (CASSANDRA-12632)
 * Fix potentially incomplete non-frozen UDT values when querying with the
   full primary key specified (CASSANDRA-12605)
 * Make sure repaired tombstones are dropped when only_purge_repaired_tombstones is enabled (CASSANDRA-12703)
 * Skip writing MV mutations to commitlog on mutation.applyUnsafe() (CASSANDRA-11670)
 * Establish consistent distinction between non-existing partition and NULL value for LWTs on static columns (CASSANDRA-12060)
 * Extend ColumnIdentifier.internedInstances key to include the type that generated the byte buffer (CASSANDRA-12516)
 * Handle composite prefixes with final EOC=0 as in 2.x and refactor LegacyLayout.decodeBound (CASSANDRA-12423)
 * select_distinct_with_deletions_test failing on non-vnode environments (CASSANDRA-11126)
 * Stack Overflow returned to queries while upgrading (CASSANDRA-12527)
 * Fix legacy regex for temporary files from 2.2 (CASSANDRA-12565)
 * Add option to state current gc_grace_seconds to tools/bin/sstablemetadata (CASSANDRA-12208)
 * Fix file system race condition that may cause LogAwareFileLister to fail to classify files (CASSANDRA-11889)
 * Fix file handle leaks due to simultaneous compaction/repair and
   listing snapshots, calculating snapshot sizes, or making schema
   changes (CASSANDRA-11594)
 * Fix nodetool repair exits with 0 for some errors (CASSANDRA-12508)
 * Do not shut down BatchlogManager twice during drain (CASSANDRA-12504)
 * Disk failure policy should not be invoked on out of space (CASSANDRA-12385)
 * Calculate last compacted key on startup (CASSANDRA-6216)
 * Add schema to snapshot manifest, add USING TIMESTAMP clause to ALTER TABLE statements (CASSANDRA-7190)
 * If CF has no clustering columns, any row cache is full partition cache (CASSANDRA-12499)
 * Correct log message for statistics of offheap memtable flush (CASSANDRA-12776)
 * Explicitly set locale for string validation (CASSANDRA-12541,CASSANDRA-12542,CASSANDRA-12543,CASSANDRA-12545)
Merged from 2.2:
 * Use saved tokens when setting local tokens on StorageService.joinRing (CASSANDRA-12935)
 * cqlsh: fix DESC TYPES errors (CASSANDRA-12914)
 * Fix leak on skipped SSTables in sstableupgrade (CASSANDRA-12899)
 * Avoid blocking gossip during pending range calculation (CASSANDRA-12281)
 * Fix purgeability of tombstones with max timestamp (CASSANDRA-12792)
 * Fail repair if participant dies during sync or anticompaction (CASSANDRA-12901)
 * cqlsh COPY: unprotected pk values before converting them if not using prepared statements (CASSANDRA-12863)
 * Fix Util.spinAssertEquals (CASSANDRA-12283)
 * Fix potential NPE for compactionstats (CASSANDRA-12462)
 * Prepare legacy authenticate statement if credentials table initialised after node startup (CASSANDRA-12813)
 * Change cassandra.wait_for_tracing_events_timeout_secs default to 0 (CASSANDRA-12754)
 * Clean up permissions when a UDA is dropped (CASSANDRA-12720)
 * Limit colUpdateTimeDelta histogram updates to reasonable deltas (CASSANDRA-11117)
 * Fix leak errors and execution rejected exceptions when draining (CASSANDRA-12457)
 * Fix merkle tree depth calculation (CASSANDRA-12580)
 * Make Collections deserialization more robust (CASSANDRA-12618)
 * Fix exceptions when enabling gossip on nodes that haven't joined the ring (CASSANDRA-12253)
 * Fix authentication problem when invoking cqlsh copy from a SOURCE command (CASSANDRA-12642)
 * Decrement pending range calculator jobs counter in finally block
 * cqlshlib tests: increase default execute timeout (CASSANDRA-12481)
 * Forward writes to replacement node when replace_address != broadcast_address (CASSANDRA-8523)
 * Fail repair on non-existing table (CASSANDRA-12279)
 * Enable repair -pr and -local together (fix regression of CASSANDRA-7450) (CASSANDRA-12522)
 * Better handle invalid system roles table (CASSANDRA-12700)
 * Split consistent range movement flag correction (CASSANDRA-12786)
Merged from 2.1:
 * Don't skip sstables based on maxLocalDeletionTime (CASSANDRA-12765)


3.8, 3.9
 * Fix value skipping with counter columns (CASSANDRA-11726)
 * Fix nodetool tablestats miss SSTable count (CASSANDRA-12205)
 * Fixed flacky SSTablesIteratedTest (CASSANDRA-12282)
 * Fixed flacky SSTableRewriterTest: check file counts before calling validateCFS (CASSANDRA-12348)
 * cqlsh: Fix handling of $$-escaped strings (CASSANDRA-12189)
 * Fix SSL JMX requiring truststore containing server cert (CASSANDRA-12109)
 * RTE from new CDC column breaks in flight queries (CASSANDRA-12236)
 * Fix hdr logging for single operation workloads (CASSANDRA-12145)
 * Fix SASI PREFIX search in CONTAINS mode with partial terms (CASSANDRA-12073)
 * Increase size of flushExecutor thread pool (CASSANDRA-12071)
 * Partial revert of CASSANDRA-11971, cannot recycle buffer in SP.sendMessagesToNonlocalDC (CASSANDRA-11950)
 * Upgrade netty to 4.0.39 (CASSANDRA-12032, CASSANDRA-12034)
 * Improve details in compaction log message (CASSANDRA-12080)
 * Allow unset values in CQLSSTableWriter (CASSANDRA-11911)
 * Chunk cache to request compressor-compatible buffers if pool space is exhausted (CASSANDRA-11993)
 * Remove DatabaseDescriptor dependencies from SequentialWriter (CASSANDRA-11579)
 * Move skip_stop_words filter before stemming (CASSANDRA-12078)
 * Support seek() in EncryptedFileSegmentInputStream (CASSANDRA-11957)
 * SSTable tools mishandling LocalPartitioner (CASSANDRA-12002)
 * When SEPWorker assigned work, set thread name to match pool (CASSANDRA-11966)
 * Add cross-DC latency metrics (CASSANDRA-11596)
 * Allow terms in selection clause (CASSANDRA-10783)
 * Add bind variables to trace (CASSANDRA-11719)
 * Switch counter shards' clock to timestamps (CASSANDRA-9811)
 * Introduce HdrHistogram and response/service/wait separation to stress tool (CASSANDRA-11853)
 * entry-weighers in QueryProcessor should respect partitionKeyBindIndexes field (CASSANDRA-11718)
 * Support older ant versions (CASSANDRA-11807)
 * Estimate compressed on disk size when deciding if sstable size limit reached (CASSANDRA-11623)
 * cassandra-stress profiles should support case sensitive schemas (CASSANDRA-11546)
 * Remove DatabaseDescriptor dependency from FileUtils (CASSANDRA-11578)
 * Faster streaming (CASSANDRA-9766)
 * Add prepared query parameter to trace for "Execute CQL3 prepared query" session (CASSANDRA-11425)
 * Add repaired percentage metric (CASSANDRA-11503)
 * Add Change-Data-Capture (CASSANDRA-8844)
Merged from 3.0:
 * Fix paging for 2.x to 3.x upgrades (CASSANDRA-11195)
 * Fix clean interval not sent to commit log for empty memtable flush (CASSANDRA-12436)
 * Fix potential resource leak in RMIServerSocketFactoryImpl (CASSANDRA-12331)
 * Make sure compaction stats are updated when compaction is interrupted (CASSANDRA-12100)
 * Change commitlog and sstables to track dirty and clean intervals (CASSANDRA-11828)
 * NullPointerException during compaction on table with static columns (CASSANDRA-12336)
 * Fixed ConcurrentModificationException when reading metrics in GraphiteReporter (CASSANDRA-11823)
 * Fix upgrade of super columns on thrift (CASSANDRA-12335)
 * Fixed flacky BlacklistingCompactionsTest, switched to fixed size types and increased corruption size (CASSANDRA-12359)
 * Rerun ReplicationAwareTokenAllocatorTest on failure to avoid flakiness (CASSANDRA-12277)
 * Exception when computing read-repair for range tombstones (CASSANDRA-12263)
 * Lost counter writes in compact table and static columns (CASSANDRA-12219)
 * AssertionError with MVs on updating a row that isn't indexed due to a null value (CASSANDRA-12247)
 * Disable RR and speculative retry with EACH_QUORUM reads (CASSANDRA-11980)
 * Add option to override compaction space check (CASSANDRA-12180)
 * Faster startup by only scanning each directory for temporary files once (CASSANDRA-12114)
 * Respond with v1/v2 protocol header when responding to driver that attempts
   to connect with too low of a protocol version (CASSANDRA-11464)
 * NullPointerExpception when reading/compacting table (CASSANDRA-11988)
 * Fix problem with undeleteable rows on upgrade to new sstable format (CASSANDRA-12144)
 * Fix potential bad messaging service message for paged range reads
   within mixed-version 3.x clusters (CASSANDRA-12249)
 * Fix paging logic for deleted partitions with static columns (CASSANDRA-12107)
 * Wait until the message is being send to decide which serializer must be used (CASSANDRA-11393)
 * Fix migration of static thrift column names with non-text comparators (CASSANDRA-12147)
 * Fix upgrading sparse tables that are incorrectly marked as dense (CASSANDRA-11315)
 * Fix reverse queries ignoring range tombstones (CASSANDRA-11733)
 * Avoid potential race when rebuilding CFMetaData (CASSANDRA-12098)
 * Avoid missing sstables when getting the canonical sstables (CASSANDRA-11996)
 * Always select the live sstables when getting sstables in bounds (CASSANDRA-11944)
 * Fix column ordering of results with static columns for Thrift requests in
   a mixed 2.x/3.x cluster, also fix potential non-resolved duplication of
   those static columns in query results (CASSANDRA-12123)
 * Avoid digest mismatch with empty but static rows (CASSANDRA-12090)
 * Fix EOF exception when altering column type (CASSANDRA-11820)
 * Fix potential race in schema during new table creation (CASSANDRA-12083)
 * cqlsh: fix error handling in rare COPY FROM failure scenario (CASSANDRA-12070)
 * Disable autocompaction during drain (CASSANDRA-11878)
 * Add a metrics timer to MemtablePool and use it to track time spent blocked on memory in MemtableAllocator (CASSANDRA-11327)
 * Fix upgrading schema with super columns with non-text subcomparators (CASSANDRA-12023)
 * Add TimeWindowCompactionStrategy (CASSANDRA-9666)
 * Fix JsonTransformer output of partition with deletion info (CASSANDRA-12418)
 * Fix NPE in SSTableLoader when specifying partial directory path (CASSANDRA-12609)
Merged from 2.2:
 * Add local address entry in PropertyFileSnitch (CASSANDRA-11332)
 * cqlsh copy: fix missing counter values (CASSANDRA-12476)
 * Move migration tasks to non-periodic queue, assure flush executor shutdown after non-periodic executor (CASSANDRA-12251)
 * cqlsh copy: fixed possible race in initializing feeding thread (CASSANDRA-11701)
 * Only set broadcast_rpc_address on Ec2MultiRegionSnitch if it's not set (CASSANDRA-11357)
 * Update StorageProxy range metrics for timeouts, failures and unavailables (CASSANDRA-9507)
 * Add Sigar to classes included in clientutil.jar (CASSANDRA-11635)
 * Add decay to histograms and timers used for metrics (CASSANDRA-11752)
 * Fix hanging stream session (CASSANDRA-10992)
 * Fix INSERT JSON, fromJson() support of smallint, tinyint types (CASSANDRA-12371)
 * Restore JVM metric export for metric reporters (CASSANDRA-12312)
 * Release sstables of failed stream sessions only when outgoing transfers are finished (CASSANDRA-11345)
 * Wait for tracing events before returning response and query at same consistency level client side (CASSANDRA-11465)
 * cqlsh copyutil should get host metadata by connected address (CASSANDRA-11979)
 * Fixed cqlshlib.test.remove_test_db (CASSANDRA-12214)
 * Synchronize ThriftServer::stop() (CASSANDRA-12105)
 * Use dedicated thread for JMX notifications (CASSANDRA-12146)
 * Improve streaming synchronization and fault tolerance (CASSANDRA-11414)
 * MemoryUtil.getShort() should return an unsigned short also for architectures not supporting unaligned memory accesses (CASSANDRA-11973)
 * Allow nodetool info to run with readonly JMX access (CASSANDRA-11755)
 * Validate bloom_filter_fp_chance against lowest supported
   value when the table is created (CASSANDRA-11920)
 * Don't send erroneous NEW_NODE notifications on restart (CASSANDRA-11038)
 * StorageService shutdown hook should use a volatile variable (CASSANDRA-11984)
Merged from 2.1:
 * Add system property to set the max number of native transport requests in queue (CASSANDRA-11363)
 * Fix queries with empty ByteBuffer values in clustering column restrictions (CASSANDRA-12127) 
 * Disable passing control to post-flush after flush failure to prevent data loss (CASSANDRA-11828)
 * Allow STCS-in-L0 compactions to reduce scope with LCS (CASSANDRA-12040)
 * cannot use cql since upgrading python to 2.7.11+ (CASSANDRA-11850)
 * Fix filtering on clustering columns when 2i is used (CASSANDRA-11907)
 * Avoid stalling paxos when the paxos state expires (CASSANDRA-12043)
 * Remove finished incoming streaming connections from MessagingService (CASSANDRA-11854)
 * Don't try to get sstables for non-repairing column families (CASSANDRA-12077)
 * Avoid marking too many sstables as repaired (CASSANDRA-11696)
 * Prevent select statements with clustering key > 64k (CASSANDRA-11882)
 * Fix clock skew corrupting other nodes with paxos (CASSANDRA-11991)
 * Remove distinction between non-existing static columns and existing but null in LWTs (CASSANDRA-9842)
 * Cache local ranges when calculating repair neighbors (CASSANDRA-11934)
 * Allow LWT operation on static column with only partition keys (CASSANDRA-10532)
 * Create interval tree over canonical sstables to avoid missing sstables during streaming (CASSANDRA-11886)
 * cqlsh COPY FROM: shutdown parent cluster after forking, to avoid corrupting SSL connections (CASSANDRA-11749)


3.7
 * Support multiple folders for user defined compaction tasks (CASSANDRA-11765)
 * Fix race in CompactionStrategyManager's pause/resume (CASSANDRA-11922)
Merged from 3.0:
 * Fix legacy serialization of Thrift-generated non-compound range tombstones
   when communicating with 2.x nodes (CASSANDRA-11930)
 * Fix Directories instantiations where CFS.initialDirectories should be used (CASSANDRA-11849)
 * Avoid referencing DatabaseDescriptor in AbstractType (CASSANDRA-11912)
 * Don't use static dataDirectories field in Directories instances (CASSANDRA-11647)
 * Fix sstables not being protected from removal during index build (CASSANDRA-11905)
 * cqlsh: Suppress stack trace from Read/WriteFailures (CASSANDRA-11032)
 * Remove unneeded code to repair index summaries that have
   been improperly down-sampled (CASSANDRA-11127)
 * Avoid WriteTimeoutExceptions during commit log replay due to materialized
   view lock contention (CASSANDRA-11891)
 * Prevent OOM failures on SSTable corruption, improve tests for corruption detection (CASSANDRA-9530)
 * Use CFS.initialDirectories when clearing snapshots (CASSANDRA-11705)
 * Allow compaction strategies to disable early open (CASSANDRA-11754)
 * Refactor Materialized View code (CASSANDRA-11475)
 * Update Java Driver (CASSANDRA-11615)
Merged from 2.2:
 * Persist local metadata earlier in startup sequence (CASSANDRA-11742)
 * cqlsh: fix tab completion for case-sensitive identifiers (CASSANDRA-11664)
 * Avoid showing estimated key as -1 in tablestats (CASSANDRA-11587)
 * Fix possible race condition in CommitLog.recover (CASSANDRA-11743)
 * Enable client encryption in sstableloader with cli options (CASSANDRA-11708)
 * Possible memory leak in NIODataInputStream (CASSANDRA-11867)
 * Add seconds to cqlsh tracing session duration (CASSANDRA-11753)
 * Fix commit log replay after out-of-order flush completion (CASSANDRA-9669)
 * Prohibit Reversed Counter type as part of the PK (CASSANDRA-9395)
 * cqlsh: correctly handle non-ascii chars in error messages (CASSANDRA-11626)
Merged from 2.1:
 * Run CommitLog tests with different compression settings (CASSANDRA-9039)
 * cqlsh: apply current keyspace to source command (CASSANDRA-11152)
 * Clear out parent repair session if repair coordinator dies (CASSANDRA-11824)
 * Set default streaming_socket_timeout_in_ms to 24 hours (CASSANDRA-11840)
 * Do not consider local node a valid source during replace (CASSANDRA-11848)
 * Add message dropped tasks to nodetool netstats (CASSANDRA-11855)
 * Avoid holding SSTableReaders for duration of incremental repair (CASSANDRA-11739)


3.6
 * Correctly migrate schema for frozen UDTs during 2.x -> 3.x upgrades
   (does not affect any released versions) (CASSANDRA-11613)
 * Allow server startup if JMX is configured directly (CASSANDRA-11725)
 * Prevent direct memory OOM on buffer pool allocations (CASSANDRA-11710)
 * Enhanced Compaction Logging (CASSANDRA-10805)
 * Make prepared statement cache size configurable (CASSANDRA-11555)
 * Integrated JMX authentication and authorization (CASSANDRA-10091)
 * Add units to stress ouput (CASSANDRA-11352)
 * Fix PER PARTITION LIMIT for single and multi partitions queries (CASSANDRA-11603)
 * Add uncompressed chunk cache for RandomAccessReader (CASSANDRA-5863)
 * Clarify ClusteringPrefix hierarchy (CASSANDRA-11213)
 * Always perform collision check before joining ring (CASSANDRA-10134)
 * SSTableWriter output discrepancy (CASSANDRA-11646)
 * Fix potential timeout in NativeTransportService.testConcurrentDestroys (CASSANDRA-10756)
 * Support large partitions on the 3.0 sstable format (CASSANDRA-11206,11763)
 * Add support to rebuild from specific range (CASSANDRA-10406)
 * Optimize the overlapping lookup by calculating all the
   bounds in advance (CASSANDRA-11571)
 * Support json/yaml output in nodetool tablestats (CASSANDRA-5977)
 * (stress) Add datacenter option to -node options (CASSANDRA-11591)
 * Fix handling of empty slices (CASSANDRA-11513)
 * Make number of cores used by cqlsh COPY visible to testing code (CASSANDRA-11437)
 * Allow filtering on clustering columns for queries without secondary indexes (CASSANDRA-11310)
 * Refactor Restriction hierarchy (CASSANDRA-11354)
 * Eliminate allocations in R/W path (CASSANDRA-11421)
 * Update Netty to 4.0.36 (CASSANDRA-11567)
 * Fix PER PARTITION LIMIT for queries requiring post-query ordering (CASSANDRA-11556)
 * Allow instantiation of UDTs and tuples in UDFs (CASSANDRA-10818)
 * Support UDT in CQLSSTableWriter (CASSANDRA-10624)
 * Support for non-frozen user-defined types, updating
   individual fields of user-defined types (CASSANDRA-7423)
 * Make LZ4 compression level configurable (CASSANDRA-11051)
 * Allow per-partition LIMIT clause in CQL (CASSANDRA-7017)
 * Make custom filtering more extensible with UserExpression (CASSANDRA-11295)
 * Improve field-checking and error reporting in cassandra.yaml (CASSANDRA-10649)
 * Print CAS stats in nodetool proxyhistograms (CASSANDRA-11507)
 * More user friendly error when providing an invalid token to nodetool (CASSANDRA-9348)
 * Add static column support to SASI index (CASSANDRA-11183)
 * Support EQ/PREFIX queries in SASI CONTAINS mode without tokenization (CASSANDRA-11434)
 * Support LIKE operator in prepared statements (CASSANDRA-11456)
 * Add a command to see if a Materialized View has finished building (CASSANDRA-9967)
 * Log endpoint and port associated with streaming operation (CASSANDRA-8777)
 * Print sensible units for all log messages (CASSANDRA-9692)
 * Upgrade Netty to version 4.0.34 (CASSANDRA-11096)
 * Break the CQL grammar into separate Parser and Lexer (CASSANDRA-11372)
 * Compress only inter-dc traffic by default (CASSANDRA-8888)
 * Add metrics to track write amplification (CASSANDRA-11420)
 * cassandra-stress: cannot handle "value-less" tables (CASSANDRA-7739)
 * Add/drop multiple columns in one ALTER TABLE statement (CASSANDRA-10411)
 * Add require_endpoint_verification opt for internode encryption (CASSANDRA-9220)
 * Add auto import java.util for UDF code block (CASSANDRA-11392)
 * Add --hex-format option to nodetool getsstables (CASSANDRA-11337)
 * sstablemetadata should print sstable min/max token (CASSANDRA-7159)
 * Do not wrap CassandraException in TriggerExecutor (CASSANDRA-9421)
 * COPY TO should have higher double precision (CASSANDRA-11255)
 * Stress should exit with non-zero status after failure (CASSANDRA-10340)
 * Add client to cqlsh SHOW_SESSION (CASSANDRA-8958)
 * Fix nodetool tablestats keyspace level metrics (CASSANDRA-11226)
 * Store repair options in parent_repair_history (CASSANDRA-11244)
 * Print current leveling in sstableofflinerelevel (CASSANDRA-9588)
 * Change repair message for keyspaces with RF 1 (CASSANDRA-11203)
 * Remove hard-coded SSL cipher suites and protocols (CASSANDRA-10508)
 * Improve concurrency in CompactionStrategyManager (CASSANDRA-10099)
 * (cqlsh) interpret CQL type for formatting blobs (CASSANDRA-11274)
 * Refuse to start and print txn log information in case of disk
   corruption (CASSANDRA-10112)
 * Resolve some eclipse-warnings (CASSANDRA-11086)
 * (cqlsh) Show static columns in a different color (CASSANDRA-11059)
 * Allow to remove TTLs on table with default_time_to_live (CASSANDRA-11207)
Merged from 3.0:
 * Disallow creating view with a static column (CASSANDRA-11602)
 * Reduce the amount of object allocations caused by the getFunctions methods (CASSANDRA-11593)
 * Potential error replaying commitlog with smallint/tinyint/date/time types (CASSANDRA-11618)
 * Fix queries with filtering on counter columns (CASSANDRA-11629)
 * Improve tombstone printing in sstabledump (CASSANDRA-11655)
 * Fix paging for range queries where all clustering columns are specified (CASSANDRA-11669)
 * Don't require HEAP_NEW_SIZE to be set when using G1 (CASSANDRA-11600)
 * Fix sstabledump not showing cells after tombstone marker (CASSANDRA-11654)
 * Ignore all LocalStrategy keyspaces for streaming and other related
   operations (CASSANDRA-11627)
 * Ensure columnfilter covers indexed columns for thrift 2i queries (CASSANDRA-11523)
 * Only open one sstable scanner per sstable (CASSANDRA-11412)
 * Option to specify ProtocolVersion in cassandra-stress (CASSANDRA-11410)
 * ArithmeticException in avgFunctionForDecimal (CASSANDRA-11485)
 * LogAwareFileLister should only use OLD sstable files in current folder to determine disk consistency (CASSANDRA-11470)
 * Notify indexers of expired rows during compaction (CASSANDRA-11329)
 * Properly respond with ProtocolError when a v1/v2 native protocol
   header is received (CASSANDRA-11464)
 * Validate that num_tokens and initial_token are consistent with one another (CASSANDRA-10120)
Merged from 2.2:
 * Exit JVM if JMX server fails to startup (CASSANDRA-11540)
 * Produce a heap dump when exiting on OOM (CASSANDRA-9861)
 * Restore ability to filter on clustering columns when using a 2i (CASSANDRA-11510)
 * JSON datetime formatting needs timezone (CASSANDRA-11137)
 * Fix is_dense recalculation for Thrift-updated tables (CASSANDRA-11502)
 * Remove unnescessary file existence check during anticompaction (CASSANDRA-11660)
 * Add missing files to debian packages (CASSANDRA-11642)
 * Avoid calling Iterables::concat in loops during ModificationStatement::getFunctions (CASSANDRA-11621)
 * cqlsh: COPY FROM should use regular inserts for single statement batches and
   report errors correctly if workers processes crash on initialization (CASSANDRA-11474)
 * Always close cluster with connection in CqlRecordWriter (CASSANDRA-11553)
 * Allow only DISTINCT queries with partition keys restrictions (CASSANDRA-11339)
 * CqlConfigHelper no longer requires both a keystore and truststore to work (CASSANDRA-11532)
 * Make deprecated repair methods backward-compatible with previous notification service (CASSANDRA-11430)
 * IncomingStreamingConnection version check message wrong (CASSANDRA-11462)
Merged from 2.1:
 * Support mlockall on IBM POWER arch (CASSANDRA-11576)
 * Add option to disable use of severity in DynamicEndpointSnitch (CASSANDRA-11737)
 * cqlsh COPY FROM fails for null values with non-prepared statements (CASSANDRA-11631)
 * Make cython optional in pylib/setup.py (CASSANDRA-11630)
 * Change order of directory searching for cassandra.in.sh to favor local one (CASSANDRA-11628)
 * cqlsh COPY FROM fails with []{} chars in UDT/tuple fields/values (CASSANDRA-11633)
 * clqsh: COPY FROM throws TypeError with Cython extensions enabled (CASSANDRA-11574)
 * cqlsh: COPY FROM ignores NULL values in conversion (CASSANDRA-11549)
 * Validate levels when building LeveledScanner to avoid overlaps with orphaned sstables (CASSANDRA-9935)


3.5
 * StaticTokenTreeBuilder should respect posibility of duplicate tokens (CASSANDRA-11525)
 * Correctly fix potential assertion error during compaction (CASSANDRA-11353)
 * Avoid index segment stitching in RAM which lead to OOM on big SSTable files (CASSANDRA-11383)
 * Fix clustering and row filters for LIKE queries on clustering columns (CASSANDRA-11397)
Merged from 3.0:
 * Fix rare NPE on schema upgrade from 2.x to 3.x (CASSANDRA-10943)
 * Improve backoff policy for cqlsh COPY FROM (CASSANDRA-11320)
 * Improve IF NOT EXISTS check in CREATE INDEX (CASSANDRA-11131)
 * Upgrade ohc to 0.4.3
 * Enable SO_REUSEADDR for JMX RMI server sockets (CASSANDRA-11093)
 * Allocate merkletrees with the correct size (CASSANDRA-11390)
 * Support streaming pre-3.0 sstables (CASSANDRA-10990)
 * Add backpressure to compressed or encrypted commit log (CASSANDRA-10971)
 * SSTableExport supports secondary index tables (CASSANDRA-11330)
 * Fix sstabledump to include missing info in debug output (CASSANDRA-11321)
 * Establish and implement canonical bulk reading workload(s) (CASSANDRA-10331)
 * Fix paging for IN queries on tables without clustering columns (CASSANDRA-11208)
 * Remove recursive call from CompositesSearcher (CASSANDRA-11304)
 * Fix filtering on non-primary key columns for queries without index (CASSANDRA-6377)
 * Fix sstableloader fail when using materialized view (CASSANDRA-11275)
Merged from 2.2:
 * DatabaseDescriptor should log stacktrace in case of Eception during seed provider creation (CASSANDRA-11312)
 * Use canonical path for directory in SSTable descriptor (CASSANDRA-10587)
 * Add cassandra-stress keystore option (CASSANDRA-9325)
 * Dont mark sstables as repairing with sub range repairs (CASSANDRA-11451)
 * Notify when sstables change after cancelling compaction (CASSANDRA-11373)
 * cqlsh: COPY FROM should check that explicit column names are valid (CASSANDRA-11333)
 * Add -Dcassandra.start_gossip startup option (CASSANDRA-10809)
 * Fix UTF8Validator.validate() for modified UTF-8 (CASSANDRA-10748)
 * Clarify that now() function is calculated on the coordinator node in CQL documentation (CASSANDRA-10900)
 * Fix bloom filter sizing with LCS (CASSANDRA-11344)
 * (cqlsh) Fix error when result is 0 rows with EXPAND ON (CASSANDRA-11092)
 * Add missing newline at end of bin/cqlsh (CASSANDRA-11325)
 * Unresolved hostname leads to replace being ignored (CASSANDRA-11210)
 * Only log yaml config once, at startup (CASSANDRA-11217)
 * Reference leak with parallel repairs on the same table (CASSANDRA-11215)
Merged from 2.1:
 * Add a -j parameter to scrub/cleanup/upgradesstables to state how
   many threads to use (CASSANDRA-11179)
 * COPY FROM on large datasets: fix progress report and debug performance (CASSANDRA-11053)
 * InvalidateKeys should have a weak ref to key cache (CASSANDRA-11176)


3.4
 * (cqlsh) add cqlshrc option to always connect using ssl (CASSANDRA-10458)
 * Cleanup a few resource warnings (CASSANDRA-11085)
 * Allow custom tracing implementations (CASSANDRA-10392)
 * Extract LoaderOptions to be able to be used from outside (CASSANDRA-10637)
 * fix OnDiskIndexTest to properly treat empty ranges (CASSANDRA-11205)
 * fix TrackerTest to handle new notifications (CASSANDRA-11178)
 * add SASI validation for partitioner and complex columns (CASSANDRA-11169)
 * Add caching of encrypted credentials in PasswordAuthenticator (CASSANDRA-7715)
 * fix SASI memtable switching on flush (CASSANDRA-11159)
 * Remove duplicate offline compaction tracking (CASSANDRA-11148)
 * fix EQ semantics of analyzed SASI indexes (CASSANDRA-11130)
 * Support long name output for nodetool commands (CASSANDRA-7950)
 * Encrypted hints (CASSANDRA-11040)
 * SASI index options validation (CASSANDRA-11136)
 * Optimize disk seek using min/max column name meta data when the LIMIT clause is used
   (CASSANDRA-8180)
 * Add LIKE support to CQL3 (CASSANDRA-11067)
 * Generic Java UDF types (CASSANDRA-10819)
 * cqlsh: Include sub-second precision in timestamps by default (CASSANDRA-10428)
 * Set javac encoding to utf-8 (CASSANDRA-11077)
 * Integrate SASI index into Cassandra (CASSANDRA-10661)
 * Add --skip-flush option to nodetool snapshot
 * Skip values for non-queried columns (CASSANDRA-10657)
 * Add support for secondary indexes on static columns (CASSANDRA-8103)
 * CommitLogUpgradeTestMaker creates broken commit logs (CASSANDRA-11051)
 * Add metric for number of dropped mutations (CASSANDRA-10866)
 * Simplify row cache invalidation code (CASSANDRA-10396)
 * Support user-defined compaction through nodetool (CASSANDRA-10660)
 * Stripe view locks by key and table ID to reduce contention (CASSANDRA-10981)
 * Add nodetool gettimeout and settimeout commands (CASSANDRA-10953)
 * Add 3.0 metadata to sstablemetadata output (CASSANDRA-10838)
Merged from 3.0:
 * MV should only query complex columns included in the view (CASSANDRA-11069)
 * Failed aggregate creation breaks server permanently (CASSANDRA-11064)
 * Add sstabledump tool (CASSANDRA-7464)
 * Introduce backpressure for hints (CASSANDRA-10972)
 * Fix ClusteringPrefix not being able to read tombstone range boundaries (CASSANDRA-11158)
 * Prevent logging in sandboxed state (CASSANDRA-11033)
 * Disallow drop/alter operations of UDTs used by UDAs (CASSANDRA-10721)
 * Add query time validation method on Index (CASSANDRA-11043)
 * Avoid potential AssertionError in mixed version cluster (CASSANDRA-11128)
 * Properly handle hinted handoff after topology changes (CASSANDRA-5902)
 * AssertionError when listing sstable files on inconsistent disk state (CASSANDRA-11156)
 * Fix wrong rack counting and invalid conditions check for TokenAllocation
   (CASSANDRA-11139)
 * Avoid creating empty hint files (CASSANDRA-11090)
 * Fix leak detection strong reference loop using weak reference (CASSANDRA-11120)
 * Configurie BatchlogManager to stop delayed tasks on shutdown (CASSANDRA-11062)
 * Hadoop integration is incompatible with Cassandra Driver 3.0.0 (CASSANDRA-11001)
 * Add dropped_columns to the list of schema table so it gets handled
   properly (CASSANDRA-11050)
 * Fix NPE when using forceRepairRangeAsync without DC (CASSANDRA-11239)
Merged from 2.2:
 * Preserve order for preferred SSL cipher suites (CASSANDRA-11164)
 * Range.compareTo() violates the contract of Comparable (CASSANDRA-11216)
 * Avoid NPE when serializing ErrorMessage with null message (CASSANDRA-11167)
 * Replacing an aggregate with a new version doesn't reset INITCOND (CASSANDRA-10840)
 * (cqlsh) cqlsh cannot be called through symlink (CASSANDRA-11037)
 * fix ohc and java-driver pom dependencies in build.xml (CASSANDRA-10793)
 * Protect from keyspace dropped during repair (CASSANDRA-11065)
 * Handle adding fields to a UDT in SELECT JSON and toJson() (CASSANDRA-11146)
 * Better error message for cleanup (CASSANDRA-10991)
 * cqlsh pg-style-strings broken if line ends with ';' (CASSANDRA-11123)
 * Always persist upsampled index summaries (CASSANDRA-10512)
 * (cqlsh) Fix inconsistent auto-complete (CASSANDRA-10733)
 * Make SELECT JSON and toJson() threadsafe (CASSANDRA-11048)
 * Fix SELECT on tuple relations for mixed ASC/DESC clustering order (CASSANDRA-7281)
 * Use cloned TokenMetadata in size estimates to avoid race against membership check
   (CASSANDRA-10736)
 * (cqlsh) Support utf-8/cp65001 encoding on Windows (CASSANDRA-11030)
 * Fix paging on DISTINCT queries repeats result when first row in partition changes
   (CASSANDRA-10010)
 * (cqlsh) Support timezone conversion using pytz (CASSANDRA-10397)
 * cqlsh: change default encoding to UTF-8 (CASSANDRA-11124)
Merged from 2.1:
 * Checking if an unlogged batch is local is inefficient (CASSANDRA-11529)
 * Fix out-of-space error treatment in memtable flushing (CASSANDRA-11448).
 * Don't do defragmentation if reading from repaired sstables (CASSANDRA-10342)
 * Fix streaming_socket_timeout_in_ms not enforced (CASSANDRA-11286)
 * Avoid dropping message too quickly due to missing unit conversion (CASSANDRA-11302)
 * Don't remove FailureDetector history on removeEndpoint (CASSANDRA-10371)
 * Only notify if repair status changed (CASSANDRA-11172)
 * Use logback setting for 'cassandra -v' command (CASSANDRA-10767)
 * Fix sstableloader to unthrottle streaming by default (CASSANDRA-9714)
 * Fix incorrect warning in 'nodetool status' (CASSANDRA-10176)
 * Properly release sstable ref when doing offline scrub (CASSANDRA-10697)
 * Improve nodetool status performance for large cluster (CASSANDRA-7238)
 * Gossiper#isEnabled is not thread safe (CASSANDRA-11116)
 * Avoid major compaction mixing repaired and unrepaired sstables in DTCS (CASSANDRA-11113)
 * Make it clear what DTCS timestamp_resolution is used for (CASSANDRA-11041)
 * (cqlsh) Display milliseconds when datetime overflows (CASSANDRA-10625)


3.3
 * Avoid infinite loop if owned range is smaller than number of
   data dirs (CASSANDRA-11034)
 * Avoid bootstrap hanging when existing nodes have no data to stream (CASSANDRA-11010)
Merged from 3.0:
 * Remove double initialization of newly added tables (CASSANDRA-11027)
 * Filter keys searcher results by target range (CASSANDRA-11104)
 * Fix deserialization of legacy read commands (CASSANDRA-11087)
 * Fix incorrect computation of deletion time in sstable metadata (CASSANDRA-11102)
 * Avoid memory leak when collecting sstable metadata (CASSANDRA-11026)
 * Mutations do not block for completion under view lock contention (CASSANDRA-10779)
 * Invalidate legacy schema tables when unloading them (CASSANDRA-11071)
 * (cqlsh) handle INSERT and UPDATE statements with LWT conditions correctly
   (CASSANDRA-11003)
 * Fix DISTINCT queries in mixed version clusters (CASSANDRA-10762)
 * Migrate build status for indexes along with legacy schema (CASSANDRA-11046)
 * Ensure SSTables for legacy KEYS indexes can be read (CASSANDRA-11045)
 * Added support for IBM zSystems architecture (CASSANDRA-11054)
 * Update CQL documentation (CASSANDRA-10899)
 * Check the column name, not cell name, for dropped columns when reading
   legacy sstables (CASSANDRA-11018)
 * Don't attempt to index clustering values of static rows (CASSANDRA-11021)
 * Remove checksum files after replaying hints (CASSANDRA-10947)
 * Support passing base table metadata to custom 2i validation (CASSANDRA-10924)
 * Ensure stale index entries are purged during reads (CASSANDRA-11013)
 * (cqlsh) Also apply --connect-timeout to control connection
   timeout (CASSANDRA-10959)
 * Fix AssertionError when removing from list using UPDATE (CASSANDRA-10954)
 * Fix UnsupportedOperationException when reading old sstable with range
   tombstone (CASSANDRA-10743)
 * MV should use the maximum timestamp of the primary key (CASSANDRA-10910)
 * Fix potential assertion error during compaction (CASSANDRA-10944)
Merged from 2.2:
 * maxPurgeableTimestamp needs to check memtables too (CASSANDRA-9949)
 * Apply change to compaction throughput in real time (CASSANDRA-10025)
 * (cqlsh) encode input correctly when saving history
 * Fix potential NPE on ORDER BY queries with IN (CASSANDRA-10955)
 * Start L0 STCS-compactions even if there is a L0 -> L1 compaction
   going (CASSANDRA-10979)
 * Make UUID LSB unique per process (CASSANDRA-7925)
 * Avoid NPE when performing sstable tasks (scrub etc.) (CASSANDRA-10980)
 * Make sure client gets tombstone overwhelmed warning (CASSANDRA-9465)
 * Fix error streaming section more than 2GB (CASSANDRA-10961)
 * Histogram buckets exposed in jmx are sorted incorrectly (CASSANDRA-10975)
 * Enable GC logging by default (CASSANDRA-10140)
 * Optimize pending range computation (CASSANDRA-9258)
 * Skip commit log and saved cache directories in SSTable version startup check (CASSANDRA-10902)
 * drop/alter user should be case sensitive (CASSANDRA-10817)
Merged from 2.1:
 * test_bulk_round_trip_blogposts is failing occasionally (CASSANDRA-10938)
 * Fix isJoined return true only after becoming cluster member (CASANDRA-11007)
 * Fix bad gossip generation seen in long-running clusters (CASSANDRA-10969)
 * Avoid NPE when incremental repair fails (CASSANDRA-10909)
 * Unmark sstables compacting once they are done in cleanup/scrub/upgradesstables (CASSANDRA-10829)
 * Allow simultaneous bootstrapping with strict consistency when no vnodes are used (CASSANDRA-11005)
 * Log a message when major compaction does not result in a single file (CASSANDRA-10847)
 * (cqlsh) fix cqlsh_copy_tests when vnodes are disabled (CASSANDRA-10997)
 * (cqlsh) Add request timeout option to cqlsh (CASSANDRA-10686)
 * Avoid AssertionError while submitting hint with LWT (CASSANDRA-10477)
 * If CompactionMetadata is not in stats file, use index summary instead (CASSANDRA-10676)
 * Retry sending gossip syn multiple times during shadow round (CASSANDRA-8072)
 * Fix pending range calculation during moves (CASSANDRA-10887)
 * Sane default (200Mbps) for inter-DC streaming througput (CASSANDRA-8708)



3.2
 * Make sure tokens don't exist in several data directories (CASSANDRA-6696)
 * Add requireAuthorization method to IAuthorizer (CASSANDRA-10852)
 * Move static JVM options to conf/jvm.options file (CASSANDRA-10494)
 * Fix CassandraVersion to accept x.y version string (CASSANDRA-10931)
 * Add forceUserDefinedCleanup to allow more flexible cleanup (CASSANDRA-10708)
 * (cqlsh) allow setting TTL with COPY (CASSANDRA-9494)
 * Fix counting of received sstables in streaming (CASSANDRA-10949)
 * Implement hints compression (CASSANDRA-9428)
 * Fix potential assertion error when reading static columns (CASSANDRA-10903)
 * Fix EstimatedHistogram creation in nodetool tablehistograms (CASSANDRA-10859)
 * Establish bootstrap stream sessions sequentially (CASSANDRA-6992)
 * Sort compactionhistory output by timestamp (CASSANDRA-10464)
 * More efficient BTree removal (CASSANDRA-9991)
 * Make tablehistograms accept the same syntax as tablestats (CASSANDRA-10149)
 * Group pending compactions based on table (CASSANDRA-10718)
 * Add compressor name in sstablemetadata output (CASSANDRA-9879)
 * Fix type casting for counter columns (CASSANDRA-10824)
 * Prevent running Cassandra as root (CASSANDRA-8142)
 * bound maximum in-flight commit log replay mutation bytes to 64 megabytes (CASSANDRA-8639)
 * Normalize all scripts (CASSANDRA-10679)
 * Make compression ratio much more accurate (CASSANDRA-10225)
 * Optimize building of Clustering object when only one is created (CASSANDRA-10409)
 * Make index building pluggable (CASSANDRA-10681)
 * Add sstable flush observer (CASSANDRA-10678)
 * Improve NTS endpoints calculation (CASSANDRA-10200)
 * Improve performance of the folderSize function (CASSANDRA-10677)
 * Add support for type casting in selection clause (CASSANDRA-10310)
 * Added graphing option to cassandra-stress (CASSANDRA-7918)
 * Abort in-progress queries that time out (CASSANDRA-7392)
 * Add transparent data encryption core classes (CASSANDRA-9945)
Merged from 3.0:
 * Better handling of SSL connection errors inter-node (CASSANDRA-10816)
 * Avoid NoSuchElementException when executing empty batch (CASSANDRA-10711)
 * Avoid building PartitionUpdate in toString (CASSANDRA-10897)
 * Reduce heap spent when receiving many SSTables (CASSANDRA-10797)
 * Add back support for 3rd party auth providers to bulk loader (CASSANDRA-10873)
 * Eliminate the dependency on jgrapht for UDT resolution (CASSANDRA-10653)
 * (Hadoop) Close Clusters and Sessions in Hadoop Input/Output classes (CASSANDRA-10837)
 * Fix sstableloader not working with upper case keyspace name (CASSANDRA-10806)
Merged from 2.2:
 * jemalloc detection fails due to quoting issues in regexv (CASSANDRA-10946)
 * (cqlsh) show correct column names for empty result sets (CASSANDRA-9813)
 * Add new types to Stress (CASSANDRA-9556)
 * Add property to allow listening on broadcast interface (CASSANDRA-9748)
Merged from 2.1:
 * Match cassandra-loader options in COPY FROM (CASSANDRA-9303)
 * Fix binding to any address in CqlBulkRecordWriter (CASSANDRA-9309)
 * cqlsh fails to decode utf-8 characters for text typed columns (CASSANDRA-10875)
 * Log error when stream session fails (CASSANDRA-9294)
 * Fix bugs in commit log archiving startup behavior (CASSANDRA-10593)
 * (cqlsh) further optimise COPY FROM (CASSANDRA-9302)
 * Allow CREATE TABLE WITH ID (CASSANDRA-9179)
 * Make Stress compiles within eclipse (CASSANDRA-10807)
 * Cassandra Daemon should print JVM arguments (CASSANDRA-10764)
 * Allow cancellation of index summary redistribution (CASSANDRA-8805)


3.1.1
Merged from 3.0:
  * Fix upgrade data loss due to range tombstone deleting more data than then should
    (CASSANDRA-10822)


3.1
Merged from 3.0:
 * Avoid MV race during node decommission (CASSANDRA-10674)
 * Disable reloading of GossipingPropertyFileSnitch (CASSANDRA-9474)
 * Handle single-column deletions correction in materialized views
   when the column is part of the view primary key (CASSANDRA-10796)
 * Fix issue with datadir migration on upgrade (CASSANDRA-10788)
 * Fix bug with range tombstones on reverse queries and test coverage for
   AbstractBTreePartition (CASSANDRA-10059)
 * Remove 64k limit on collection elements (CASSANDRA-10374)
 * Remove unclear Indexer.indexes() method (CASSANDRA-10690)
 * Fix NPE on stream read error (CASSANDRA-10771)
 * Normalize cqlsh DESC output (CASSANDRA-10431)
 * Rejects partition range deletions when columns are specified (CASSANDRA-10739)
 * Fix error when saving cached key for old format sstable (CASSANDRA-10778)
 * Invalidate prepared statements on DROP INDEX (CASSANDRA-10758)
 * Fix SELECT statement with IN restrictions on partition key,
   ORDER BY and LIMIT (CASSANDRA-10729)
 * Improve stress performance over 1k threads (CASSANDRA-7217)
 * Wait for migration responses to complete before bootstrapping (CASSANDRA-10731)
 * Unable to create a function with argument of type Inet (CASSANDRA-10741)
 * Fix backward incompatibiliy in CqlInputFormat (CASSANDRA-10717)
 * Correctly preserve deletion info on updated rows when notifying indexers
   of single-row deletions (CASSANDRA-10694)
 * Notify indexers of partition delete during cleanup (CASSANDRA-10685)
 * Keep the file open in trySkipCache (CASSANDRA-10669)
 * Updated trigger example (CASSANDRA-10257)
Merged from 2.2:
 * Verify tables in pseudo-system keyspaces at startup (CASSANDRA-10761)
 * Fix IllegalArgumentException in DataOutputBuffer.reallocate for large buffers (CASSANDRA-10592)
 * Show CQL help in cqlsh in web browser (CASSANDRA-7225)
 * Serialize on disk the proper SSTable compression ratio (CASSANDRA-10775)
 * Reject index queries while the index is building (CASSANDRA-8505)
 * CQL.textile syntax incorrectly includes optional keyspace for aggregate SFUNC and FINALFUNC (CASSANDRA-10747)
 * Fix JSON update with prepared statements (CASSANDRA-10631)
 * Don't do anticompaction after subrange repair (CASSANDRA-10422)
 * Fix SimpleDateType type compatibility (CASSANDRA-10027)
 * (Hadoop) fix splits calculation (CASSANDRA-10640)
 * (Hadoop) ensure that Cluster instances are always closed (CASSANDRA-10058)
Merged from 2.1:
 * Fix Stress profile parsing on Windows (CASSANDRA-10808)
 * Fix incremental repair hang when replica is down (CASSANDRA-10288)
 * Optimize the way we check if a token is repaired in anticompaction (CASSANDRA-10768)
 * Add proper error handling to stream receiver (CASSANDRA-10774)
 * Warn or fail when changing cluster topology live (CASSANDRA-10243)
 * Status command in debian/ubuntu init script doesn't work (CASSANDRA-10213)
 * Some DROP ... IF EXISTS incorrectly result in exceptions on non-existing KS (CASSANDRA-10658)
 * DeletionTime.compareTo wrong in rare cases (CASSANDRA-10749)
 * Force encoding when computing statement ids (CASSANDRA-10755)
 * Properly reject counters as map keys (CASSANDRA-10760)
 * Fix the sstable-needs-cleanup check (CASSANDRA-10740)
 * (cqlsh) Print column names before COPY operation (CASSANDRA-8935)
 * Fix CompressedInputStream for proper cleanup (CASSANDRA-10012)
 * (cqlsh) Support counters in COPY commands (CASSANDRA-9043)
 * Try next replica if not possible to connect to primary replica on
   ColumnFamilyRecordReader (CASSANDRA-2388)
 * Limit window size in DTCS (CASSANDRA-10280)
 * sstableloader does not use MAX_HEAP_SIZE env parameter (CASSANDRA-10188)
 * (cqlsh) Improve COPY TO performance and error handling (CASSANDRA-9304)
 * Create compression chunk for sending file only (CASSANDRA-10680)
 * Forbid compact clustering column type changes in ALTER TABLE (CASSANDRA-8879)
 * Reject incremental repair with subrange repair (CASSANDRA-10422)
 * Add a nodetool command to refresh size_estimates (CASSANDRA-9579)
 * Invalidate cache after stream receive task is completed (CASSANDRA-10341)
 * Reject counter writes in CQLSSTableWriter (CASSANDRA-10258)
 * Remove superfluous COUNTER_MUTATION stage mapping (CASSANDRA-10605)


3.0
 * Fix AssertionError while flushing memtable due to materialized views
   incorrectly inserting empty rows (CASSANDRA-10614)
 * Store UDA initcond as CQL literal in the schema table, instead of a blob (CASSANDRA-10650)
 * Don't use -1 for the position of partition key in schema (CASSANDRA-10491)
 * Fix distinct queries in mixed version cluster (CASSANDRA-10573)
 * Skip sstable on clustering in names query (CASSANDRA-10571)
 * Remove value skipping as it breaks read-repair (CASSANDRA-10655)
 * Fix bootstrapping with MVs (CASSANDRA-10621)
 * Make sure EACH_QUORUM reads are using NTS (CASSANDRA-10584)
 * Fix MV replica filtering for non-NetworkTopologyStrategy (CASSANDRA-10634)
 * (Hadoop) fix CIF describeSplits() not handling 0 size estimates (CASSANDRA-10600)
 * Fix reading of legacy sstables (CASSANDRA-10590)
 * Use CQL type names in schema metadata tables (CASSANDRA-10365)
 * Guard batchlog replay against integer division by zero (CASSANDRA-9223)
 * Fix bug when adding a column to thrift with the same name than a primary key (CASSANDRA-10608)
 * Add client address argument to IAuthenticator::newSaslNegotiator (CASSANDRA-8068)
 * Fix implementation of LegacyLayout.LegacyBoundComparator (CASSANDRA-10602)
 * Don't use 'names query' read path for counters (CASSANDRA-10572)
 * Fix backward compatibility for counters (CASSANDRA-10470)
 * Remove memory_allocator paramter from cassandra.yaml (CASSANDRA-10581,10628)
 * Execute the metadata reload task of all registered indexes on CFS::reload (CASSANDRA-10604)
 * Fix thrift cas operations with defined columns (CASSANDRA-10576)
 * Fix PartitionUpdate.operationCount()for updates with static column operations (CASSANDRA-10606)
 * Fix thrift get() queries with defined columns (CASSANDRA-10586)
 * Fix marking of indexes as built and removed (CASSANDRA-10601)
 * Skip initialization of non-registered 2i instances, remove Index::getIndexName (CASSANDRA-10595)
 * Fix batches on multiple tables (CASSANDRA-10554)
 * Ensure compaction options are validated when updating KeyspaceMetadata (CASSANDRA-10569)
 * Flatten Iterator Transformation Hierarchy (CASSANDRA-9975)
 * Remove token generator (CASSANDRA-5261)
 * RolesCache should not be created for any authenticator that does not requireAuthentication (CASSANDRA-10562)
 * Fix LogTransaction checking only a single directory for files (CASSANDRA-10421)
 * Fix handling of range tombstones when reading old format sstables (CASSANDRA-10360)
 * Aggregate with Initial Condition fails with C* 3.0 (CASSANDRA-10367)
Merged from 2.2:
 * (cqlsh) show partial trace if incomplete after max_trace_wait (CASSANDRA-7645)
 * Use most up-to-date version of schema for system tables (CASSANDRA-10652)
 * Deprecate memory_allocator in cassandra.yaml (CASSANDRA-10581,10628)
 * Expose phi values from failure detector via JMX and tweak debug
   and trace logging (CASSANDRA-9526)
 * Fix IllegalArgumentException in DataOutputBuffer.reallocate for large buffers (CASSANDRA-10592)
Merged from 2.1:
 * Shutdown compaction in drain to prevent leak (CASSANDRA-10079)
 * (cqlsh) fix COPY using wrong variable name for time_format (CASSANDRA-10633)
 * Do not run SizeEstimatesRecorder if a node is not a member of the ring (CASSANDRA-9912)
 * Improve handling of dead nodes in gossip (CASSANDRA-10298)
 * Fix logback-tools.xml incorrectly configured for outputing to System.err
   (CASSANDRA-9937)
 * Fix streaming to catch exception so retry not fail (CASSANDRA-10557)
 * Add validation method to PerRowSecondaryIndex (CASSANDRA-10092)
 * Support encrypted and plain traffic on the same port (CASSANDRA-10559)
 * Do STCS in DTCS windows (CASSANDRA-10276)
 * Avoid repetition of JVM_OPTS in debian package (CASSANDRA-10251)
 * Fix potential NPE from handling result of SIM.highestSelectivityIndex (CASSANDRA-10550)
 * Fix paging issues with partitions containing only static columns data (CASSANDRA-10381)
 * Fix conditions on static columns (CASSANDRA-10264)
 * AssertionError: attempted to delete non-existing file CommitLog (CASSANDRA-10377)
 * Fix sorting for queries with an IN condition on partition key columns (CASSANDRA-10363)


3.0-rc2
 * Fix SELECT DISTINCT queries between 2.2.2 nodes and 3.0 nodes (CASSANDRA-10473)
 * Remove circular references in SegmentedFile (CASSANDRA-10543)
 * Ensure validation of indexed values only occurs once per-partition (CASSANDRA-10536)
 * Fix handling of static columns for range tombstones in thrift (CASSANDRA-10174)
 * Support empty ColumnFilter for backward compatility on empty IN (CASSANDRA-10471)
 * Remove Pig support (CASSANDRA-10542)
 * Fix LogFile throws Exception when assertion is disabled (CASSANDRA-10522)
 * Revert CASSANDRA-7486, make CMS default GC, move GC config to
   conf/jvm.options (CASSANDRA-10403)
 * Fix TeeingAppender causing some logs to be truncated/empty (CASSANDRA-10447)
 * Allow EACH_QUORUM for reads (CASSANDRA-9602)
 * Fix potential ClassCastException while upgrading (CASSANDRA-10468)
 * Fix NPE in MVs on update (CASSANDRA-10503)
 * Only include modified cell data in indexing deltas (CASSANDRA-10438)
 * Do not load keyspace when creating sstable writer (CASSANDRA-10443)
 * If node is not yet gossiping write all MV updates to batchlog only (CASSANDRA-10413)
 * Re-populate token metadata after commit log recovery (CASSANDRA-10293)
 * Provide additional metrics for materialized views (CASSANDRA-10323)
 * Flush system schema tables after local schema changes (CASSANDRA-10429)
Merged from 2.2:
 * Reduce contention getting instances of CompositeType (CASSANDRA-10433)
 * Fix the regression when using LIMIT with aggregates (CASSANDRA-10487)
 * Avoid NoClassDefFoundError during DataDescriptor initialization on windows (CASSANDRA-10412)
 * Preserve case of quoted Role & User names (CASSANDRA-10394)
 * cqlsh pg-style-strings broken (CASSANDRA-10484)
 * cqlsh prompt includes name of keyspace after failed `use` statement (CASSANDRA-10369)
Merged from 2.1:
 * (cqlsh) Distinguish negative and positive infinity in output (CASSANDRA-10523)
 * (cqlsh) allow custom time_format for COPY TO (CASSANDRA-8970)
 * Don't allow startup if the node's rack has changed (CASSANDRA-10242)
 * (cqlsh) show partial trace if incomplete after max_trace_wait (CASSANDRA-7645)
 * Allow LOCAL_JMX to be easily overridden (CASSANDRA-10275)
 * Mark nodes as dead even if they've already left (CASSANDRA-10205)


3.0.0-rc1
 * Fix mixed version read request compatibility for compact static tables
   (CASSANDRA-10373)
 * Fix paging of DISTINCT with static and IN (CASSANDRA-10354)
 * Allow MATERIALIZED VIEW's SELECT statement to restrict primary key
   columns (CASSANDRA-9664)
 * Move crc_check_chance out of compression options (CASSANDRA-9839)
 * Fix descending iteration past end of BTreeSearchIterator (CASSANDRA-10301)
 * Transfer hints to a different node on decommission (CASSANDRA-10198)
 * Check partition keys for CAS operations during stmt validation (CASSANDRA-10338)
 * Add custom query expressions to SELECT (CASSANDRA-10217)
 * Fix minor bugs in MV handling (CASSANDRA-10362)
 * Allow custom indexes with 0,1 or multiple target columns (CASSANDRA-10124)
 * Improve MV schema representation (CASSANDRA-9921)
 * Add flag to enable/disable coordinator batchlog for MV writes (CASSANDRA-10230)
 * Update cqlsh COPY for new internal driver serialization interface (CASSANDRA-10318)
 * Give index implementations more control over rebuild operations (CASSANDRA-10312)
 * Update index file format (CASSANDRA-10314)
 * Add "shadowable" row tombstones to deal with mv timestamp issues (CASSANDRA-10261)
 * CFS.loadNewSSTables() broken for pre-3.0 sstables
 * Cache selected index in read command to reduce lookups (CASSANDRA-10215)
 * Small optimizations of sstable index serialization (CASSANDRA-10232)
 * Support for both encrypted and unencrypted native transport connections (CASSANDRA-9590)
Merged from 2.2:
 * Configurable page size in cqlsh (CASSANDRA-9855)
 * Defer default role manager setup until all nodes are on 2.2+ (CASSANDRA-9761)
 * Handle missing RoleManager in config after upgrade to 2.2 (CASSANDRA-10209)
Merged from 2.1:
 * Bulk Loader API could not tolerate even node failure (CASSANDRA-10347)
 * Avoid misleading pushed notifications when multiple nodes
   share an rpc_address (CASSANDRA-10052)
 * Fix dropping undroppable when message queue is full (CASSANDRA-10113)
 * Fix potential ClassCastException during paging (CASSANDRA-10352)
 * Prevent ALTER TYPE from creating circular references (CASSANDRA-10339)
 * Fix cache handling of 2i and base tables (CASSANDRA-10155, 10359)
 * Fix NPE in nodetool compactionhistory (CASSANDRA-9758)
 * (Pig) support BulkOutputFormat as a URL parameter (CASSANDRA-7410)
 * BATCH statement is broken in cqlsh (CASSANDRA-10272)
 * (cqlsh) Make cqlsh PEP8 Compliant (CASSANDRA-10066)
 * (cqlsh) Fix error when starting cqlsh with --debug (CASSANDRA-10282)
 * Scrub, Cleanup and Upgrade do not unmark compacting until all operations
   have completed, regardless of the occurence of exceptions (CASSANDRA-10274)


3.0.0-beta2
 * Fix columns returned by AbstractBtreePartitions (CASSANDRA-10220)
 * Fix backward compatibility issue due to AbstractBounds serialization bug (CASSANDRA-9857)
 * Fix startup error when upgrading nodes (CASSANDRA-10136)
 * Base table PRIMARY KEY can be assumed to be NOT NULL in MV creation (CASSANDRA-10147)
 * Improve batchlog write patch (CASSANDRA-9673)
 * Re-apply MaterializedView updates on commitlog replay (CASSANDRA-10164)
 * Require AbstractType.isByteOrderComparable declaration in constructor (CASSANDRA-9901)
 * Avoid digest mismatch on upgrade to 3.0 (CASSANDRA-9554)
 * Fix Materialized View builder when adding multiple MVs (CASSANDRA-10156)
 * Choose better poolingOptions for protocol v4 in cassandra-stress (CASSANDRA-10182)
 * Fix LWW bug affecting Materialized Views (CASSANDRA-10197)
 * Ensures frozen sets and maps are always sorted (CASSANDRA-10162)
 * Don't deadlock when flushing CFS backed custom indexes (CASSANDRA-10181)
 * Fix double flushing of secondary index tables (CASSANDRA-10180)
 * Fix incorrect handling of range tombstones in thrift (CASSANDRA-10046)
 * Only use batchlog when paired materialized view replica is remote (CASSANDRA-10061)
 * Reuse TemporalRow when updating multiple MaterializedViews (CASSANDRA-10060)
 * Validate gc_grace_seconds for batchlog writes and MVs (CASSANDRA-9917)
 * Fix sstablerepairedset (CASSANDRA-10132)
Merged from 2.2:
 * Cancel transaction for sstables we wont redistribute index summary
   for (CASSANDRA-10270)
 * Retry snapshot deletion after compaction and gc on Windows (CASSANDRA-10222)
 * Fix failure to start with space in directory path on Windows (CASSANDRA-10239)
 * Fix repair hang when snapshot failed (CASSANDRA-10057)
 * Fall back to 1/4 commitlog volume for commitlog_total_space on small disks
   (CASSANDRA-10199)
Merged from 2.1:
 * Added configurable warning threshold for GC duration (CASSANDRA-8907)
 * Fix handling of streaming EOF (CASSANDRA-10206)
 * Only check KeyCache when it is enabled
 * Change streaming_socket_timeout_in_ms default to 1 hour (CASSANDRA-8611)
 * (cqlsh) update list of CQL keywords (CASSANDRA-9232)
 * Add nodetool gettraceprobability command (CASSANDRA-10234)
Merged from 2.0:
 * Fix rare race where older gossip states can be shadowed (CASSANDRA-10366)
 * Fix consolidating racks violating the RF contract (CASSANDRA-10238)
 * Disallow decommission when node is in drained state (CASSANDRA-8741)


2.2.1
 * Fix race during construction of commit log (CASSANDRA-10049)
 * Fix LeveledCompactionStrategyTest (CASSANDRA-9757)
 * Fix broken UnbufferedDataOutputStreamPlus.writeUTF (CASSANDRA-10203)
 * (cqlsh) default load-from-file encoding to utf-8 (CASSANDRA-9898)
 * Avoid returning Permission.NONE when failing to query users table (CASSANDRA-10168)
 * (cqlsh) add CLEAR command (CASSANDRA-10086)
 * Support string literals as Role names for compatibility (CASSANDRA-10135)
Merged from 2.1:
 * Only check KeyCache when it is enabled
 * Change streaming_socket_timeout_in_ms default to 1 hour (CASSANDRA-8611)
 * (cqlsh) update list of CQL keywords (CASSANDRA-9232)


3.0.0-beta1
 * Redesign secondary index API (CASSANDRA-9459, 7771, 9041)
 * Fix throwing ReadFailure instead of ReadTimeout on range queries (CASSANDRA-10125)
 * Rewrite hinted handoff (CASSANDRA-6230)
 * Fix query on static compact tables (CASSANDRA-10093)
 * Fix race during construction of commit log (CASSANDRA-10049)
 * Add option to only purge repaired tombstones (CASSANDRA-6434)
 * Change authorization handling for MVs (CASSANDRA-9927)
 * Add custom JMX enabled executor for UDF sandbox (CASSANDRA-10026)
 * Fix row deletion bug for Materialized Views (CASSANDRA-10014)
 * Support mixed-version clusters with Cassandra 2.1 and 2.2 (CASSANDRA-9704)
 * Fix multiple slices on RowSearchers (CASSANDRA-10002)
 * Fix bug in merging of collections (CASSANDRA-10001)
 * Optimize batchlog replay to avoid full scans (CASSANDRA-7237)
 * Repair improvements when using vnodes (CASSANDRA-5220)
 * Disable scripted UDFs by default (CASSANDRA-9889)
 * Bytecode inspection for Java-UDFs (CASSANDRA-9890)
 * Use byte to serialize MT hash length (CASSANDRA-9792)
 * Replace usage of Adler32 with CRC32 (CASSANDRA-8684)
 * Fix migration to new format from 2.1 SSTable (CASSANDRA-10006)
 * SequentialWriter should extend BufferedDataOutputStreamPlus (CASSANDRA-9500)
 * Use the same repairedAt timestamp within incremental repair session (CASSANDRA-9111)
Merged from 2.2:
 * Allow count(*) and count(1) to be use as normal aggregation (CASSANDRA-10114)
 * An NPE is thrown if the column name is unknown for an IN relation (CASSANDRA-10043)
 * Apply commit_failure_policy to more errors on startup (CASSANDRA-9749)
 * Fix histogram overflow exception (CASSANDRA-9973)
 * Route gossip messages over dedicated socket (CASSANDRA-9237)
 * Add checksum to saved cache files (CASSANDRA-9265)
 * Log warning when using an aggregate without partition key (CASSANDRA-9737)
Merged from 2.1:
 * (cqlsh) Allow encoding to be set through command line (CASSANDRA-10004)
 * Add new JMX methods to change local compaction strategy (CASSANDRA-9965)
 * Write hints for paxos commits (CASSANDRA-7342)
 * (cqlsh) Fix timestamps before 1970 on Windows, always
   use UTC for timestamp display (CASSANDRA-10000)
 * (cqlsh) Avoid overwriting new config file with old config
   when both exist (CASSANDRA-9777)
 * Release snapshot selfRef when doing snapshot repair (CASSANDRA-9998)
 * Cannot replace token does not exist - DN node removed as Fat Client (CASSANDRA-9871)
Merged from 2.0:
 * Don't cast expected bf size to an int (CASSANDRA-9959)
 * Make getFullyExpiredSSTables less expensive (CASSANDRA-9882)


3.0.0-alpha1
 * Implement proper sandboxing for UDFs (CASSANDRA-9402)
 * Simplify (and unify) cleanup of compaction leftovers (CASSANDRA-7066)
 * Allow extra schema definitions in cassandra-stress yaml (CASSANDRA-9850)
 * Metrics should use up to date nomenclature (CASSANDRA-9448)
 * Change CREATE/ALTER TABLE syntax for compression (CASSANDRA-8384)
 * Cleanup crc and adler code for java 8 (CASSANDRA-9650)
 * Storage engine refactor (CASSANDRA-8099, 9743, 9746, 9759, 9781, 9808, 9825,
   9848, 9705, 9859, 9867, 9874, 9828, 9801)
 * Update Guava to 18.0 (CASSANDRA-9653)
 * Bloom filter false positive ratio is not honoured (CASSANDRA-8413)
 * New option for cassandra-stress to leave a ratio of columns null (CASSANDRA-9522)
 * Change hinted_handoff_enabled yaml setting, JMX (CASSANDRA-9035)
 * Add algorithmic token allocation (CASSANDRA-7032)
 * Add nodetool command to replay batchlog (CASSANDRA-9547)
 * Make file buffer cache independent of paths being read (CASSANDRA-8897)
 * Remove deprecated legacy Hadoop code (CASSANDRA-9353)
 * Decommissioned nodes will not rejoin the cluster (CASSANDRA-8801)
 * Change gossip stabilization to use endpoit size (CASSANDRA-9401)
 * Change default garbage collector to G1 (CASSANDRA-7486)
 * Populate TokenMetadata early during startup (CASSANDRA-9317)
 * Undeprecate cache recentHitRate (CASSANDRA-6591)
 * Add support for selectively varint encoding fields (CASSANDRA-9499, 9865)
 * Materialized Views (CASSANDRA-6477)
Merged from 2.2:
 * Avoid grouping sstables for anticompaction with DTCS (CASSANDRA-9900)
 * UDF / UDA execution time in trace (CASSANDRA-9723)
 * Fix broken internode SSL (CASSANDRA-9884)
Merged from 2.1:
 * Add new JMX methods to change local compaction strategy (CASSANDRA-9965)
 * Fix handling of enable/disable autocompaction (CASSANDRA-9899)
 * Add consistency level to tracing ouput (CASSANDRA-9827)
 * Remove repair snapshot leftover on startup (CASSANDRA-7357)
 * Use random nodes for batch log when only 2 racks (CASSANDRA-8735)
 * Ensure atomicity inside thrift and stream session (CASSANDRA-7757)
 * Fix nodetool info error when the node is not joined (CASSANDRA-9031)
Merged from 2.0:
 * Log when messages are dropped due to cross_node_timeout (CASSANDRA-9793)
 * Don't track hotness when opening from snapshot for validation (CASSANDRA-9382)


2.2.0
 * Allow the selection of columns together with aggregates (CASSANDRA-9767)
 * Fix cqlsh copy methods and other windows specific issues (CASSANDRA-9795)
 * Don't wrap byte arrays in SequentialWriter (CASSANDRA-9797)
 * sum() and avg() functions missing for smallint and tinyint types (CASSANDRA-9671)
 * Revert CASSANDRA-9542 (allow native functions in UDA) (CASSANDRA-9771)
Merged from 2.1:
 * Fix MarshalException when upgrading superColumn family (CASSANDRA-9582)
 * Fix broken logging for "empty" flushes in Memtable (CASSANDRA-9837)
 * Handle corrupt files on startup (CASSANDRA-9686)
 * Fix clientutil jar and tests (CASSANDRA-9760)
 * (cqlsh) Allow the SSL protocol version to be specified through the
    config file or environment variables (CASSANDRA-9544)
Merged from 2.0:
 * Add tool to find why expired sstables are not getting dropped (CASSANDRA-10015)
 * Remove erroneous pending HH tasks from tpstats/jmx (CASSANDRA-9129)
 * Don't cast expected bf size to an int (CASSANDRA-9959)
 * checkForEndpointCollision fails for legitimate collisions (CASSANDRA-9765)
 * Complete CASSANDRA-8448 fix (CASSANDRA-9519)
 * Don't include auth credentials in debug log (CASSANDRA-9682)
 * Can't transition from write survey to normal mode (CASSANDRA-9740)
 * Scrub (recover) sstables even when -Index.db is missing (CASSANDRA-9591)
 * Fix growing pending background compaction (CASSANDRA-9662)


2.2.0-rc2
 * Re-enable memory-mapped I/O on Windows (CASSANDRA-9658)
 * Warn when an extra-large partition is compacted (CASSANDRA-9643)
 * (cqlsh) Allow setting the initial connection timeout (CASSANDRA-9601)
 * BulkLoader has --transport-factory option but does not use it (CASSANDRA-9675)
 * Allow JMX over SSL directly from nodetool (CASSANDRA-9090)
 * Update cqlsh for UDFs (CASSANDRA-7556)
 * Change Windows kernel default timer resolution (CASSANDRA-9634)
 * Deprected sstable2json and json2sstable (CASSANDRA-9618)
 * Allow native functions in user-defined aggregates (CASSANDRA-9542)
 * Don't repair system_distributed by default (CASSANDRA-9621)
 * Fix mixing min, max, and count aggregates for blob type (CASSANRA-9622)
 * Rename class for DATE type in Java driver (CASSANDRA-9563)
 * Duplicate compilation of UDFs on coordinator (CASSANDRA-9475)
 * Fix connection leak in CqlRecordWriter (CASSANDRA-9576)
 * Mlockall before opening system sstables & remove boot_without_jna option (CASSANDRA-9573)
 * Add functions to convert timeuuid to date or time, deprecate dateOf and unixTimestampOf (CASSANDRA-9229)
 * Make sure we cancel non-compacting sstables from LifecycleTransaction (CASSANDRA-9566)
 * Fix deprecated repair JMX API (CASSANDRA-9570)
 * Add logback metrics (CASSANDRA-9378)
 * Update and refactor ant test/test-compression to run the tests in parallel (CASSANDRA-9583)
 * Fix upgrading to new directory for secondary index (CASSANDRA-9687)
Merged from 2.1:
 * (cqlsh) Fix bad check for CQL compatibility when DESCRIBE'ing
   COMPACT STORAGE tables with no clustering columns
 * Eliminate strong self-reference chains in sstable ref tidiers (CASSANDRA-9656)
 * Ensure StreamSession uses canonical sstable reader instances (CASSANDRA-9700)
 * Ensure memtable book keeping is not corrupted in the event we shrink usage (CASSANDRA-9681)
 * Update internal python driver for cqlsh (CASSANDRA-9064)
 * Fix IndexOutOfBoundsException when inserting tuple with too many
   elements using the string literal notation (CASSANDRA-9559)
 * Enable describe on indices (CASSANDRA-7814)
 * Fix incorrect result for IN queries where column not found (CASSANDRA-9540)
 * ColumnFamilyStore.selectAndReference may block during compaction (CASSANDRA-9637)
 * Fix bug in cardinality check when compacting (CASSANDRA-9580)
 * Fix memory leak in Ref due to ConcurrentLinkedQueue.remove() behaviour (CASSANDRA-9549)
 * Make rebuild only run one at a time (CASSANDRA-9119)
Merged from 2.0:
 * Avoid NPE in AuthSuccess#decode (CASSANDRA-9727)
 * Add listen_address to system.local (CASSANDRA-9603)
 * Bug fixes to resultset metadata construction (CASSANDRA-9636)
 * Fix setting 'durable_writes' in ALTER KEYSPACE (CASSANDRA-9560)
 * Avoids ballot clash in Paxos (CASSANDRA-9649)
 * Improve trace messages for RR (CASSANDRA-9479)
 * Fix suboptimal secondary index selection when restricted
   clustering column is also indexed (CASSANDRA-9631)
 * (cqlsh) Add min_threshold to DTCS option autocomplete (CASSANDRA-9385)
 * Fix error message when attempting to create an index on a column
   in a COMPACT STORAGE table with clustering columns (CASSANDRA-9527)
 * 'WITH WITH' in alter keyspace statements causes NPE (CASSANDRA-9565)
 * Expose some internals of SelectStatement for inspection (CASSANDRA-9532)
 * ArrivalWindow should use primitives (CASSANDRA-9496)
 * Periodically submit background compaction tasks (CASSANDRA-9592)
 * Set HAS_MORE_PAGES flag to false when PagingState is null (CASSANDRA-9571)


2.2.0-rc1
 * Compressed commit log should measure compressed space used (CASSANDRA-9095)
 * Fix comparison bug in CassandraRoleManager#collectRoles (CASSANDRA-9551)
 * Add tinyint,smallint,time,date support for UDFs (CASSANDRA-9400)
 * Deprecates SSTableSimpleWriter and SSTableSimpleUnsortedWriter (CASSANDRA-9546)
 * Empty INITCOND treated as null in aggregate (CASSANDRA-9457)
 * Remove use of Cell in Thrift MapReduce classes (CASSANDRA-8609)
 * Integrate pre-release Java Driver 2.2-rc1, custom build (CASSANDRA-9493)
 * Clean up gossiper logic for old versions (CASSANDRA-9370)
 * Fix custom payload coding/decoding to match the spec (CASSANDRA-9515)
 * ant test-all results incomplete when parsed (CASSANDRA-9463)
 * Disallow frozen<> types in function arguments and return types for
   clarity (CASSANDRA-9411)
 * Static Analysis to warn on unsafe use of Autocloseable instances (CASSANDRA-9431)
 * Update commitlog archiving examples now that commitlog segments are
   not recycled (CASSANDRA-9350)
 * Extend Transactional API to sstable lifecycle management (CASSANDRA-8568)
 * (cqlsh) Add support for native protocol 4 (CASSANDRA-9399)
 * Ensure that UDF and UDAs are keyspace-isolated (CASSANDRA-9409)
 * Revert CASSANDRA-7807 (tracing completion client notifications) (CASSANDRA-9429)
 * Add ability to stop compaction by ID (CASSANDRA-7207)
 * Let CassandraVersion handle SNAPSHOT version (CASSANDRA-9438)
Merged from 2.1:
 * (cqlsh) Fix using COPY through SOURCE or -f (CASSANDRA-9083)
 * Fix occasional lack of `system` keyspace in schema tables (CASSANDRA-8487)
 * Use ProtocolError code instead of ServerError code for native protocol
   error responses to unsupported protocol versions (CASSANDRA-9451)
 * Default commitlog_sync_batch_window_in_ms changed to 2ms (CASSANDRA-9504)
 * Fix empty partition assertion in unsorted sstable writing tools (CASSANDRA-9071)
 * Ensure truncate without snapshot cannot produce corrupt responses (CASSANDRA-9388)
 * Consistent error message when a table mixes counter and non-counter
   columns (CASSANDRA-9492)
 * Avoid getting unreadable keys during anticompaction (CASSANDRA-9508)
 * (cqlsh) Better float precision by default (CASSANDRA-9224)
 * Improve estimated row count (CASSANDRA-9107)
 * Optimize range tombstone memory footprint (CASSANDRA-8603)
 * Use configured gcgs in anticompaction (CASSANDRA-9397)
Merged from 2.0:
 * Don't accumulate more range than necessary in RangeTombstone.Tracker (CASSANDRA-9486)
 * Add broadcast and rpc addresses to system.local (CASSANDRA-9436)
 * Always mark sstable suspect when corrupted (CASSANDRA-9478)
 * Add database users and permissions to CQL3 documentation (CASSANDRA-7558)
 * Allow JVM_OPTS to be passed to standalone tools (CASSANDRA-5969)
 * Fix bad condition in RangeTombstoneList (CASSANDRA-9485)
 * Fix potential StackOverflow when setting CrcCheckChance over JMX (CASSANDRA-9488)
 * Fix null static columns in pages after the first, paged reversed
   queries (CASSANDRA-8502)
 * Fix counting cache serialization in request metrics (CASSANDRA-9466)
 * Add option not to validate atoms during scrub (CASSANDRA-9406)


2.2.0-beta1
 * Introduce Transactional API for internal state changes (CASSANDRA-8984)
 * Add a flag in cassandra.yaml to enable UDFs (CASSANDRA-9404)
 * Better support of null for UDF (CASSANDRA-8374)
 * Use ecj instead of javassist for UDFs (CASSANDRA-8241)
 * faster async logback configuration for tests (CASSANDRA-9376)
 * Add `smallint` and `tinyint` data types (CASSANDRA-8951)
 * Avoid thrift schema creation when native driver is used in stress tool (CASSANDRA-9374)
 * Make Functions.declared thread-safe
 * Add client warnings to native protocol v4 (CASSANDRA-8930)
 * Allow roles cache to be invalidated (CASSANDRA-8967)
 * Upgrade Snappy (CASSANDRA-9063)
 * Don't start Thrift rpc by default (CASSANDRA-9319)
 * Only stream from unrepaired sstables with incremental repair (CASSANDRA-8267)
 * Aggregate UDFs allow SFUNC return type to differ from STYPE if FFUNC specified (CASSANDRA-9321)
 * Remove Thrift dependencies in bundled tools (CASSANDRA-8358)
 * Disable memory mapping of hsperfdata file for JVM statistics (CASSANDRA-9242)
 * Add pre-startup checks to detect potential incompatibilities (CASSANDRA-8049)
 * Distinguish between null and unset in protocol v4 (CASSANDRA-7304)
 * Add user/role permissions for user-defined functions (CASSANDRA-7557)
 * Allow cassandra config to be updated to restart daemon without unloading classes (CASSANDRA-9046)
 * Don't initialize compaction writer before checking if iter is empty (CASSANDRA-9117)
 * Don't execute any functions at prepare-time (CASSANDRA-9037)
 * Share file handles between all instances of a SegmentedFile (CASSANDRA-8893)
 * Make it possible to major compact LCS (CASSANDRA-7272)
 * Make FunctionExecutionException extend RequestExecutionException
   (CASSANDRA-9055)
 * Add support for SELECT JSON, INSERT JSON syntax and new toJson(), fromJson()
   functions (CASSANDRA-7970)
 * Optimise max purgeable timestamp calculation in compaction (CASSANDRA-8920)
 * Constrain internode message buffer sizes, and improve IO class hierarchy (CASSANDRA-8670)
 * New tool added to validate all sstables in a node (CASSANDRA-5791)
 * Push notification when tracing completes for an operation (CASSANDRA-7807)
 * Delay "node up" and "node added" notifications until native protocol server is started (CASSANDRA-8236)
 * Compressed Commit Log (CASSANDRA-6809)
 * Optimise IntervalTree (CASSANDRA-8988)
 * Add a key-value payload for third party usage (CASSANDRA-8553, 9212)
 * Bump metrics-reporter-config dependency for metrics 3.0 (CASSANDRA-8149)
 * Partition intra-cluster message streams by size, not type (CASSANDRA-8789)
 * Add WriteFailureException to native protocol, notify coordinator of
   write failures (CASSANDRA-8592)
 * Convert SequentialWriter to nio (CASSANDRA-8709)
 * Add role based access control (CASSANDRA-7653, 8650, 7216, 8760, 8849, 8761, 8850)
 * Record client ip address in tracing sessions (CASSANDRA-8162)
 * Indicate partition key columns in response metadata for prepared
   statements (CASSANDRA-7660)
 * Merge UUIDType and TimeUUIDType parse logic (CASSANDRA-8759)
 * Avoid memory allocation when searching index summary (CASSANDRA-8793)
 * Optimise (Time)?UUIDType Comparisons (CASSANDRA-8730)
 * Make CRC32Ex into a separate maven dependency (CASSANDRA-8836)
 * Use preloaded jemalloc w/ Unsafe (CASSANDRA-8714, 9197)
 * Avoid accessing partitioner through StorageProxy (CASSANDRA-8244, 8268)
 * Upgrade Metrics library and remove depricated metrics (CASSANDRA-5657)
 * Serializing Row cache alternative, fully off heap (CASSANDRA-7438)
 * Duplicate rows returned when in clause has repeated values (CASSANDRA-6706)
 * Make CassandraException unchecked, extend RuntimeException (CASSANDRA-8560)
 * Support direct buffer decompression for reads (CASSANDRA-8464)
 * DirectByteBuffer compatible LZ4 methods (CASSANDRA-7039)
 * Group sstables for anticompaction correctly (CASSANDRA-8578)
 * Add ReadFailureException to native protocol, respond
   immediately when replicas encounter errors while handling
   a read request (CASSANDRA-7886)
 * Switch CommitLogSegment from RandomAccessFile to nio (CASSANDRA-8308)
 * Allow mixing token and partition key restrictions (CASSANDRA-7016)
 * Support index key/value entries on map collections (CASSANDRA-8473)
 * Modernize schema tables (CASSANDRA-8261)
 * Support for user-defined aggregation functions (CASSANDRA-8053)
 * Fix NPE in SelectStatement with empty IN values (CASSANDRA-8419)
 * Refactor SelectStatement, return IN results in natural order instead
   of IN value list order and ignore duplicate values in partition key IN restrictions (CASSANDRA-7981)
 * Support UDTs, tuples, and collections in user-defined
   functions (CASSANDRA-7563)
 * Fix aggregate fn results on empty selection, result column name,
   and cqlsh parsing (CASSANDRA-8229)
 * Mark sstables as repaired after full repair (CASSANDRA-7586)
 * Extend Descriptor to include a format value and refactor reader/writer
   APIs (CASSANDRA-7443)
 * Integrate JMH for microbenchmarks (CASSANDRA-8151)
 * Keep sstable levels when bootstrapping (CASSANDRA-7460)
 * Add Sigar library and perform basic OS settings check on startup (CASSANDRA-7838)
 * Support for aggregation functions (CASSANDRA-4914)
 * Remove cassandra-cli (CASSANDRA-7920)
 * Accept dollar quoted strings in CQL (CASSANDRA-7769)
 * Make assassinate a first class command (CASSANDRA-7935)
 * Support IN clause on any partition key column (CASSANDRA-7855)
 * Support IN clause on any clustering column (CASSANDRA-4762)
 * Improve compaction logging (CASSANDRA-7818)
 * Remove YamlFileNetworkTopologySnitch (CASSANDRA-7917)
 * Do anticompaction in groups (CASSANDRA-6851)
 * Support user-defined functions (CASSANDRA-7395, 7526, 7562, 7740, 7781, 7929,
   7924, 7812, 8063, 7813, 7708)
 * Permit configurable timestamps with cassandra-stress (CASSANDRA-7416)
 * Move sstable RandomAccessReader to nio2, which allows using the
   FILE_SHARE_DELETE flag on Windows (CASSANDRA-4050)
 * Remove CQL2 (CASSANDRA-5918)
 * Optimize fetching multiple cells by name (CASSANDRA-6933)
 * Allow compilation in java 8 (CASSANDRA-7028)
 * Make incremental repair default (CASSANDRA-7250)
 * Enable code coverage thru JaCoCo (CASSANDRA-7226)
 * Switch external naming of 'column families' to 'tables' (CASSANDRA-4369)
 * Shorten SSTable path (CASSANDRA-6962)
 * Use unsafe mutations for most unit tests (CASSANDRA-6969)
 * Fix race condition during calculation of pending ranges (CASSANDRA-7390)
 * Fail on very large batch sizes (CASSANDRA-8011)
 * Improve concurrency of repair (CASSANDRA-6455, 8208, 9145)
 * Select optimal CRC32 implementation at runtime (CASSANDRA-8614)
 * Evaluate MurmurHash of Token once per query (CASSANDRA-7096)
 * Generalize progress reporting (CASSANDRA-8901)
 * Resumable bootstrap streaming (CASSANDRA-8838, CASSANDRA-8942)
 * Allow scrub for secondary index (CASSANDRA-5174)
 * Save repair data to system table (CASSANDRA-5839)
 * fix nodetool names that reference column families (CASSANDRA-8872)
 Merged from 2.1:
 * Warn on misuse of unlogged batches (CASSANDRA-9282)
 * Failure detector detects and ignores local pauses (CASSANDRA-9183)
 * Add utility class to support for rate limiting a given log statement (CASSANDRA-9029)
 * Add missing consistency levels to cassandra-stess (CASSANDRA-9361)
 * Fix commitlog getCompletedTasks to not increment (CASSANDRA-9339)
 * Fix for harmless exceptions logged as ERROR (CASSANDRA-8564)
 * Delete processed sstables in sstablesplit/sstableupgrade (CASSANDRA-8606)
 * Improve sstable exclusion from partition tombstones (CASSANDRA-9298)
 * Validate the indexed column rather than the cell's contents for 2i (CASSANDRA-9057)
 * Add support for top-k custom 2i queries (CASSANDRA-8717)
 * Fix error when dropping table during compaction (CASSANDRA-9251)
 * cassandra-stress supports validation operations over user profiles (CASSANDRA-8773)
 * Add support for rate limiting log messages (CASSANDRA-9029)
 * Log the partition key with tombstone warnings (CASSANDRA-8561)
 * Reduce runWithCompactionsDisabled poll interval to 1ms (CASSANDRA-9271)
 * Fix PITR commitlog replay (CASSANDRA-9195)
 * GCInspector logs very different times (CASSANDRA-9124)
 * Fix deleting from an empty list (CASSANDRA-9198)
 * Update tuple and collection types that use a user-defined type when that UDT
   is modified (CASSANDRA-9148, CASSANDRA-9192)
 * Use higher timeout for prepair and snapshot in repair (CASSANDRA-9261)
 * Fix anticompaction blocking ANTI_ENTROPY stage (CASSANDRA-9151)
 * Repair waits for anticompaction to finish (CASSANDRA-9097)
 * Fix streaming not holding ref when stream error (CASSANDRA-9295)
 * Fix canonical view returning early opened SSTables (CASSANDRA-9396)
Merged from 2.0:
 * (cqlsh) Add LOGIN command to switch users (CASSANDRA-7212)
 * Clone SliceQueryFilter in AbstractReadCommand implementations (CASSANDRA-8940)
 * Push correct protocol notification for DROP INDEX (CASSANDRA-9310)
 * token-generator - generated tokens too long (CASSANDRA-9300)
 * Fix counting of tombstones for TombstoneOverwhelmingException (CASSANDRA-9299)
 * Fix ReconnectableSnitch reconnecting to peers during upgrade (CASSANDRA-6702)
 * Include keyspace and table name in error log for collections over the size
   limit (CASSANDRA-9286)
 * Avoid potential overlap in LCS with single-partition sstables (CASSANDRA-9322)
 * Log warning message when a table is queried before the schema has fully
   propagated (CASSANDRA-9136)
 * Overload SecondaryIndex#indexes to accept the column definition (CASSANDRA-9314)
 * (cqlsh) Add SERIAL and LOCAL_SERIAL consistency levels (CASSANDRA-8051)
 * Fix index selection during rebuild with certain table layouts (CASSANDRA-9281)
 * Fix partition-level-delete-only workload accounting (CASSANDRA-9194)
 * Allow scrub to handle corrupted compressed chunks (CASSANDRA-9140)
 * Fix assertion error when resetlocalschema is run during repair (CASSANDRA-9249)
 * Disable single sstable tombstone compactions for DTCS by default (CASSANDRA-9234)
 * IncomingTcpConnection thread is not named (CASSANDRA-9262)
 * Close incoming connections when MessagingService is stopped (CASSANDRA-9238)
 * Fix streaming hang when retrying (CASSANDRA-9132)


2.1.5
 * Re-add deprecated cold_reads_to_omit param for backwards compat (CASSANDRA-9203)
 * Make anticompaction visible in compactionstats (CASSANDRA-9098)
 * Improve nodetool getendpoints documentation about the partition
   key parameter (CASSANDRA-6458)
 * Don't check other keyspaces for schema changes when an user-defined
   type is altered (CASSANDRA-9187)
 * Add generate-idea-files target to build.xml (CASSANDRA-9123)
 * Allow takeColumnFamilySnapshot to take a list of tables (CASSANDRA-8348)
 * Limit major sstable operations to their canonical representation (CASSANDRA-8669)
 * cqlsh: Add tests for INSERT and UPDATE tab completion (CASSANDRA-9125)
 * cqlsh: quote column names when needed in COPY FROM inserts (CASSANDRA-9080)
 * Do not load read meter for offline operations (CASSANDRA-9082)
 * cqlsh: Make CompositeType data readable (CASSANDRA-8919)
 * cqlsh: Fix display of triggers (CASSANDRA-9081)
 * Fix NullPointerException when deleting or setting an element by index on
   a null list collection (CASSANDRA-9077)
 * Buffer bloom filter serialization (CASSANDRA-9066)
 * Fix anti-compaction target bloom filter size (CASSANDRA-9060)
 * Make FROZEN and TUPLE unreserved keywords in CQL (CASSANDRA-9047)
 * Prevent AssertionError from SizeEstimatesRecorder (CASSANDRA-9034)
 * Avoid overwriting index summaries for sstables with an older format that
   does not support downsampling; rebuild summaries on startup when this
   is detected (CASSANDRA-8993)
 * Fix potential data loss in CompressedSequentialWriter (CASSANDRA-8949)
 * Make PasswordAuthenticator number of hashing rounds configurable (CASSANDRA-8085)
 * Fix AssertionError when binding nested collections in DELETE (CASSANDRA-8900)
 * Check for overlap with non-early sstables in LCS (CASSANDRA-8739)
 * Only calculate max purgable timestamp if we have to (CASSANDRA-8914)
 * (cqlsh) Greatly improve performance of COPY FROM (CASSANDRA-8225)
 * IndexSummary effectiveIndexInterval is now a guideline, not a rule (CASSANDRA-8993)
 * Use correct bounds for page cache eviction of compressed files (CASSANDRA-8746)
 * SSTableScanner enforces its bounds (CASSANDRA-8946)
 * Cleanup cell equality (CASSANDRA-8947)
 * Introduce intra-cluster message coalescing (CASSANDRA-8692)
 * DatabaseDescriptor throws NPE when rpc_interface is used (CASSANDRA-8839)
 * Don't check if an sstable is live for offline compactions (CASSANDRA-8841)
 * Don't set clientMode in SSTableLoader (CASSANDRA-8238)
 * Fix SSTableRewriter with disabled early open (CASSANDRA-8535)
 * Fix cassandra-stress so it respects the CL passed in user mode (CASSANDRA-8948)
 * Fix rare NPE in ColumnDefinition#hasIndexOption() (CASSANDRA-8786)
 * cassandra-stress reports per-operation statistics, plus misc (CASSANDRA-8769)
 * Add SimpleDate (cql date) and Time (cql time) types (CASSANDRA-7523)
 * Use long for key count in cfstats (CASSANDRA-8913)
 * Make SSTableRewriter.abort() more robust to failure (CASSANDRA-8832)
 * Remove cold_reads_to_omit from STCS (CASSANDRA-8860)
 * Make EstimatedHistogram#percentile() use ceil instead of floor (CASSANDRA-8883)
 * Fix top partitions reporting wrong cardinality (CASSANDRA-8834)
 * Fix rare NPE in KeyCacheSerializer (CASSANDRA-8067)
 * Pick sstables for validation as late as possible inc repairs (CASSANDRA-8366)
 * Fix commitlog getPendingTasks to not increment (CASSANDRA-8862)
 * Fix parallelism adjustment in range and secondary index queries
   when the first fetch does not satisfy the limit (CASSANDRA-8856)
 * Check if the filtered sstables is non-empty in STCS (CASSANDRA-8843)
 * Upgrade java-driver used for cassandra-stress (CASSANDRA-8842)
 * Fix CommitLog.forceRecycleAllSegments() memory access error (CASSANDRA-8812)
 * Improve assertions in Memory (CASSANDRA-8792)
 * Fix SSTableRewriter cleanup (CASSANDRA-8802)
 * Introduce SafeMemory for CompressionMetadata.Writer (CASSANDRA-8758)
 * 'nodetool info' prints exception against older node (CASSANDRA-8796)
 * Ensure SSTableReader.last corresponds exactly with the file end (CASSANDRA-8750)
 * Make SSTableWriter.openEarly more robust and obvious (CASSANDRA-8747)
 * Enforce SSTableReader.first/last (CASSANDRA-8744)
 * Cleanup SegmentedFile API (CASSANDRA-8749)
 * Avoid overlap with early compaction replacement (CASSANDRA-8683)
 * Safer Resource Management++ (CASSANDRA-8707)
 * Write partition size estimates into a system table (CASSANDRA-7688)
 * cqlsh: Fix keys() and full() collection indexes in DESCRIBE output
   (CASSANDRA-8154)
 * Show progress of streaming in nodetool netstats (CASSANDRA-8886)
 * IndexSummaryBuilder utilises offheap memory, and shares data between
   each IndexSummary opened from it (CASSANDRA-8757)
 * markCompacting only succeeds if the exact SSTableReader instances being
   marked are in the live set (CASSANDRA-8689)
 * cassandra-stress support for varint (CASSANDRA-8882)
 * Fix Adler32 digest for compressed sstables (CASSANDRA-8778)
 * Add nodetool statushandoff/statusbackup (CASSANDRA-8912)
 * Use stdout for progress and stats in sstableloader (CASSANDRA-8982)
 * Correctly identify 2i datadir from older versions (CASSANDRA-9116)
Merged from 2.0:
 * Ignore gossip SYNs after shutdown (CASSANDRA-9238)
 * Avoid overflow when calculating max sstable size in LCS (CASSANDRA-9235)
 * Make sstable blacklisting work with compression (CASSANDRA-9138)
 * Do not attempt to rebuild indexes if no index accepts any column (CASSANDRA-9196)
 * Don't initiate snitch reconnection for dead states (CASSANDRA-7292)
 * Fix ArrayIndexOutOfBoundsException in CQLSSTableWriter (CASSANDRA-8978)
 * Add shutdown gossip state to prevent timeouts during rolling restarts (CASSANDRA-8336)
 * Fix running with java.net.preferIPv6Addresses=true (CASSANDRA-9137)
 * Fix failed bootstrap/replace attempts being persisted in system.peers (CASSANDRA-9180)
 * Flush system.IndexInfo after marking index built (CASSANDRA-9128)
 * Fix updates to min/max_compaction_threshold through cassandra-cli
   (CASSANDRA-8102)
 * Don't include tmp files when doing offline relevel (CASSANDRA-9088)
 * Use the proper CAS WriteType when finishing a previous round during Paxos
   preparation (CASSANDRA-8672)
 * Avoid race in cancelling compactions (CASSANDRA-9070)
 * More aggressive check for expired sstables in DTCS (CASSANDRA-8359)
 * Fix ignored index_interval change in ALTER TABLE statements (CASSANDRA-7976)
 * Do more aggressive compaction in old time windows in DTCS (CASSANDRA-8360)
 * java.lang.AssertionError when reading saved cache (CASSANDRA-8740)
 * "disk full" when running cleanup (CASSANDRA-9036)
 * Lower logging level from ERROR to DEBUG when a scheduled schema pull
   cannot be completed due to a node being down (CASSANDRA-9032)
 * Fix MOVED_NODE client event (CASSANDRA-8516)
 * Allow overriding MAX_OUTSTANDING_REPLAY_COUNT (CASSANDRA-7533)
 * Fix malformed JMX ObjectName containing IPv6 addresses (CASSANDRA-9027)
 * (cqlsh) Allow increasing CSV field size limit through
   cqlshrc config option (CASSANDRA-8934)
 * Stop logging range tombstones when exceeding the threshold
   (CASSANDRA-8559)
 * Fix NullPointerException when nodetool getendpoints is run
   against invalid keyspaces or tables (CASSANDRA-8950)
 * Allow specifying the tmp dir (CASSANDRA-7712)
 * Improve compaction estimated tasks estimation (CASSANDRA-8904)
 * Fix duplicate up/down messages sent to native clients (CASSANDRA-7816)
 * Expose commit log archive status via JMX (CASSANDRA-8734)
 * Provide better exceptions for invalid replication strategy parameters
   (CASSANDRA-8909)
 * Fix regression in mixed single and multi-column relation support for
   SELECT statements (CASSANDRA-8613)
 * Add ability to limit number of native connections (CASSANDRA-8086)
 * Fix CQLSSTableWriter throwing exception and spawning threads
   (CASSANDRA-8808)
 * Fix MT mismatch between empty and GC-able data (CASSANDRA-8979)
 * Fix incorrect validation when snapshotting single table (CASSANDRA-8056)
 * Add offline tool to relevel sstables (CASSANDRA-8301)
 * Preserve stream ID for more protocol errors (CASSANDRA-8848)
 * Fix combining token() function with multi-column relations on
   clustering columns (CASSANDRA-8797)
 * Make CFS.markReferenced() resistant to bad refcounting (CASSANDRA-8829)
 * Fix StreamTransferTask abort/complete bad refcounting (CASSANDRA-8815)
 * Fix AssertionError when querying a DESC clustering ordered
   table with ASC ordering and paging (CASSANDRA-8767)
 * AssertionError: "Memory was freed" when running cleanup (CASSANDRA-8716)
 * Make it possible to set max_sstable_age to fractional days (CASSANDRA-8406)
 * Fix some multi-column relations with indexes on some clustering
   columns (CASSANDRA-8275)
 * Fix memory leak in SSTableSimple*Writer and SSTableReader.validate()
   (CASSANDRA-8748)
 * Throw OOM if allocating memory fails to return a valid pointer (CASSANDRA-8726)
 * Fix SSTableSimpleUnsortedWriter ConcurrentModificationException (CASSANDRA-8619)
 * 'nodetool info' prints exception against older node (CASSANDRA-8796)
 * Ensure SSTableSimpleUnsortedWriter.close() terminates if
   disk writer has crashed (CASSANDRA-8807)


2.1.4
 * Bind JMX to localhost unless explicitly configured otherwise (CASSANDRA-9085)


2.1.3
 * Fix HSHA/offheap_objects corruption (CASSANDRA-8719)
 * Upgrade libthrift to 0.9.2 (CASSANDRA-8685)
 * Don't use the shared ref in sstableloader (CASSANDRA-8704)
 * Purge internal prepared statements if related tables or
   keyspaces are dropped (CASSANDRA-8693)
 * (cqlsh) Handle unicode BOM at start of files (CASSANDRA-8638)
 * Stop compactions before exiting offline tools (CASSANDRA-8623)
 * Update tools/stress/README.txt to match current behaviour (CASSANDRA-7933)
 * Fix schema from Thrift conversion with empty metadata (CASSANDRA-8695)
 * Safer Resource Management (CASSANDRA-7705)
 * Make sure we compact highly overlapping cold sstables with
   STCS (CASSANDRA-8635)
 * rpc_interface and listen_interface generate NPE on startup when specified
   interface doesn't exist (CASSANDRA-8677)
 * Fix ArrayIndexOutOfBoundsException in nodetool cfhistograms (CASSANDRA-8514)
 * Switch from yammer metrics for nodetool cf/proxy histograms (CASSANDRA-8662)
 * Make sure we don't add tmplink files to the compaction
   strategy (CASSANDRA-8580)
 * (cqlsh) Handle maps with blob keys (CASSANDRA-8372)
 * (cqlsh) Handle DynamicCompositeType schemas correctly (CASSANDRA-8563)
 * Duplicate rows returned when in clause has repeated values (CASSANDRA-6706)
 * Add tooling to detect hot partitions (CASSANDRA-7974)
 * Fix cassandra-stress user-mode truncation of partition generation (CASSANDRA-8608)
 * Only stream from unrepaired sstables during inc repair (CASSANDRA-8267)
 * Don't allow starting multiple inc repairs on the same sstables (CASSANDRA-8316)
 * Invalidate prepared BATCH statements when related tables
   or keyspaces are dropped (CASSANDRA-8652)
 * Fix missing results in secondary index queries on collections
   with ALLOW FILTERING (CASSANDRA-8421)
 * Expose EstimatedHistogram metrics for range slices (CASSANDRA-8627)
 * (cqlsh) Escape clqshrc passwords properly (CASSANDRA-8618)
 * Fix NPE when passing wrong argument in ALTER TABLE statement (CASSANDRA-8355)
 * Pig: Refactor and deprecate CqlStorage (CASSANDRA-8599)
 * Don't reuse the same cleanup strategy for all sstables (CASSANDRA-8537)
 * Fix case-sensitivity of index name on CREATE and DROP INDEX
   statements (CASSANDRA-8365)
 * Better detection/logging for corruption in compressed sstables (CASSANDRA-8192)
 * Use the correct repairedAt value when closing writer (CASSANDRA-8570)
 * (cqlsh) Handle a schema mismatch being detected on startup (CASSANDRA-8512)
 * Properly calculate expected write size during compaction (CASSANDRA-8532)
 * Invalidate affected prepared statements when a table's columns
   are altered (CASSANDRA-7910)
 * Stress - user defined writes should populate sequentally (CASSANDRA-8524)
 * Fix regression in SSTableRewriter causing some rows to become unreadable
   during compaction (CASSANDRA-8429)
 * Run major compactions for repaired/unrepaired in parallel (CASSANDRA-8510)
 * (cqlsh) Fix compression options in DESCRIBE TABLE output when compression
   is disabled (CASSANDRA-8288)
 * (cqlsh) Fix DESCRIBE output after keyspaces are altered (CASSANDRA-7623)
 * Make sure we set lastCompactedKey correctly (CASSANDRA-8463)
 * (cqlsh) Fix output of CONSISTENCY command (CASSANDRA-8507)
 * (cqlsh) Fixed the handling of LIST statements (CASSANDRA-8370)
 * Make sstablescrub check leveled manifest again (CASSANDRA-8432)
 * Check first/last keys in sstable when giving out positions (CASSANDRA-8458)
 * Disable mmap on Windows (CASSANDRA-6993)
 * Add missing ConsistencyLevels to cassandra-stress (CASSANDRA-8253)
 * Add auth support to cassandra-stress (CASSANDRA-7985)
 * Fix ArrayIndexOutOfBoundsException when generating error message
   for some CQL syntax errors (CASSANDRA-8455)
 * Scale memtable slab allocation logarithmically (CASSANDRA-7882)
 * cassandra-stress simultaneous inserts over same seed (CASSANDRA-7964)
 * Reduce cassandra-stress sampling memory requirements (CASSANDRA-7926)
 * Ensure memtable flush cannot expire commit log entries from its future (CASSANDRA-8383)
 * Make read "defrag" async to reclaim memtables (CASSANDRA-8459)
 * Remove tmplink files for offline compactions (CASSANDRA-8321)
 * Reduce maxHintsInProgress (CASSANDRA-8415)
 * BTree updates may call provided update function twice (CASSANDRA-8018)
 * Release sstable references after anticompaction (CASSANDRA-8386)
 * Handle abort() in SSTableRewriter properly (CASSANDRA-8320)
 * Centralize shared executors (CASSANDRA-8055)
 * Fix filtering for CONTAINS (KEY) relations on frozen collection
   clustering columns when the query is restricted to a single
   partition (CASSANDRA-8203)
 * Do more aggressive entire-sstable TTL expiry checks (CASSANDRA-8243)
 * Add more log info if readMeter is null (CASSANDRA-8238)
 * add check of the system wall clock time at startup (CASSANDRA-8305)
 * Support for frozen collections (CASSANDRA-7859)
 * Fix overflow on histogram computation (CASSANDRA-8028)
 * Have paxos reuse the timestamp generation of normal queries (CASSANDRA-7801)
 * Fix incremental repair not remove parent session on remote (CASSANDRA-8291)
 * Improve JBOD disk utilization (CASSANDRA-7386)
 * Log failed host when preparing incremental repair (CASSANDRA-8228)
 * Force config client mode in CQLSSTableWriter (CASSANDRA-8281)
 * Fix sstableupgrade throws exception (CASSANDRA-8688)
 * Fix hang when repairing empty keyspace (CASSANDRA-8694)
Merged from 2.0:
 * Fix IllegalArgumentException in dynamic snitch (CASSANDRA-8448)
 * Add support for UPDATE ... IF EXISTS (CASSANDRA-8610)
 * Fix reversal of list prepends (CASSANDRA-8733)
 * Prevent non-zero default_time_to_live on tables with counters
   (CASSANDRA-8678)
 * Fix SSTableSimpleUnsortedWriter ConcurrentModificationException
   (CASSANDRA-8619)
 * Round up time deltas lower than 1ms in BulkLoader (CASSANDRA-8645)
 * Add batch remove iterator to ABSC (CASSANDRA-8414, 8666)
 * Round up time deltas lower than 1ms in BulkLoader (CASSANDRA-8645)
 * Fix isClientMode check in Keyspace (CASSANDRA-8687)
 * Use more efficient slice size for querying internal secondary
   index tables (CASSANDRA-8550)
 * Fix potentially returning deleted rows with range tombstone (CASSANDRA-8558)
 * Check for available disk space before starting a compaction (CASSANDRA-8562)
 * Fix DISTINCT queries with LIMITs or paging when some partitions
   contain only tombstones (CASSANDRA-8490)
 * Introduce background cache refreshing to permissions cache
   (CASSANDRA-8194)
 * Fix race condition in StreamTransferTask that could lead to
   infinite loops and premature sstable deletion (CASSANDRA-7704)
 * Add an extra version check to MigrationTask (CASSANDRA-8462)
 * Ensure SSTableWriter cleans up properly after failure (CASSANDRA-8499)
 * Increase bf true positive count on key cache hit (CASSANDRA-8525)
 * Move MeteredFlusher to its own thread (CASSANDRA-8485)
 * Fix non-distinct results in DISTNCT queries on static columns when
   paging is enabled (CASSANDRA-8087)
 * Move all hints related tasks to hints internal executor (CASSANDRA-8285)
 * Fix paging for multi-partition IN queries (CASSANDRA-8408)
 * Fix MOVED_NODE topology event never being emitted when a node
   moves its token (CASSANDRA-8373)
 * Fix validation of indexes in COMPACT tables (CASSANDRA-8156)
 * Avoid StackOverflowError when a large list of IN values
   is used for a clustering column (CASSANDRA-8410)
 * Fix NPE when writetime() or ttl() calls are wrapped by
   another function call (CASSANDRA-8451)
 * Fix NPE after dropping a keyspace (CASSANDRA-8332)
 * Fix error message on read repair timeouts (CASSANDRA-7947)
 * Default DTCS base_time_seconds changed to 60 (CASSANDRA-8417)
 * Refuse Paxos operation with more than one pending endpoint (CASSANDRA-8346, 8640)
 * Throw correct exception when trying to bind a keyspace or table
   name (CASSANDRA-6952)
 * Make HHOM.compact synchronized (CASSANDRA-8416)
 * cancel latency-sampling task when CF is dropped (CASSANDRA-8401)
 * don't block SocketThread for MessagingService (CASSANDRA-8188)
 * Increase quarantine delay on replacement (CASSANDRA-8260)
 * Expose off-heap memory usage stats (CASSANDRA-7897)
 * Ignore Paxos commits for truncated tables (CASSANDRA-7538)
 * Validate size of indexed column values (CASSANDRA-8280)
 * Make LCS split compaction results over all data directories (CASSANDRA-8329)
 * Fix some failing queries that use multi-column relations
   on COMPACT STORAGE tables (CASSANDRA-8264)
 * Fix InvalidRequestException with ORDER BY (CASSANDRA-8286)
 * Disable SSLv3 for POODLE (CASSANDRA-8265)
 * Fix millisecond timestamps in Tracing (CASSANDRA-8297)
 * Include keyspace name in error message when there are insufficient
   live nodes to stream from (CASSANDRA-8221)
 * Avoid overlap in L1 when L0 contains many nonoverlapping
   sstables (CASSANDRA-8211)
 * Improve PropertyFileSnitch logging (CASSANDRA-8183)
 * Add DC-aware sequential repair (CASSANDRA-8193)
 * Use live sstables in snapshot repair if possible (CASSANDRA-8312)
 * Fix hints serialized size calculation (CASSANDRA-8587)


2.1.2
 * (cqlsh) parse_for_table_meta errors out on queries with undefined
   grammars (CASSANDRA-8262)
 * (cqlsh) Fix SELECT ... TOKEN() function broken in C* 2.1.1 (CASSANDRA-8258)
 * Fix Cassandra crash when running on JDK8 update 40 (CASSANDRA-8209)
 * Optimize partitioner tokens (CASSANDRA-8230)
 * Improve compaction of repaired/unrepaired sstables (CASSANDRA-8004)
 * Make cache serializers pluggable (CASSANDRA-8096)
 * Fix issues with CONTAINS (KEY) queries on secondary indexes
   (CASSANDRA-8147)
 * Fix read-rate tracking of sstables for some queries (CASSANDRA-8239)
 * Fix default timestamp in QueryOptions (CASSANDRA-8246)
 * Set socket timeout when reading remote version (CASSANDRA-8188)
 * Refactor how we track live size (CASSANDRA-7852)
 * Make sure unfinished compaction files are removed (CASSANDRA-8124)
 * Fix shutdown when run as Windows service (CASSANDRA-8136)
 * Fix DESCRIBE TABLE with custom indexes (CASSANDRA-8031)
 * Fix race in RecoveryManagerTest (CASSANDRA-8176)
 * Avoid IllegalArgumentException while sorting sstables in
   IndexSummaryManager (CASSANDRA-8182)
 * Shutdown JVM on file descriptor exhaustion (CASSANDRA-7579)
 * Add 'die' policy for commit log and disk failure (CASSANDRA-7927)
 * Fix installing as service on Windows (CASSANDRA-8115)
 * Fix CREATE TABLE for CQL2 (CASSANDRA-8144)
 * Avoid boxing in ColumnStats min/max trackers (CASSANDRA-8109)
Merged from 2.0:
 * Correctly handle non-text column names in cql3 (CASSANDRA-8178)
 * Fix deletion for indexes on primary key columns (CASSANDRA-8206)
 * Add 'nodetool statusgossip' (CASSANDRA-8125)
 * Improve client notification that nodes are ready for requests (CASSANDRA-7510)
 * Handle negative timestamp in writetime method (CASSANDRA-8139)
 * Pig: Remove errant LIMIT clause in CqlNativeStorage (CASSANDRA-8166)
 * Throw ConfigurationException when hsha is used with the default
   rpc_max_threads setting of 'unlimited' (CASSANDRA-8116)
 * Allow concurrent writing of the same table in the same JVM using
   CQLSSTableWriter (CASSANDRA-7463)
 * Fix totalDiskSpaceUsed calculation (CASSANDRA-8205)


2.1.1
 * Fix spin loop in AtomicSortedColumns (CASSANDRA-7546)
 * Dont notify when replacing tmplink files (CASSANDRA-8157)
 * Fix validation with multiple CONTAINS clause (CASSANDRA-8131)
 * Fix validation of collections in TriggerExecutor (CASSANDRA-8146)
 * Fix IllegalArgumentException when a list of IN values containing tuples
   is passed as a single arg to a prepared statement with the v1 or v2
   protocol (CASSANDRA-8062)
 * Fix ClassCastException in DISTINCT query on static columns with
   query paging (CASSANDRA-8108)
 * Fix NPE on null nested UDT inside a set (CASSANDRA-8105)
 * Fix exception when querying secondary index on set items or map keys
   when some clustering columns are specified (CASSANDRA-8073)
 * Send proper error response when there is an error during native
   protocol message decode (CASSANDRA-8118)
 * Gossip should ignore generation numbers too far in the future (CASSANDRA-8113)
 * Fix NPE when creating a table with frozen sets, lists (CASSANDRA-8104)
 * Fix high memory use due to tracking reads on incrementally opened sstable
   readers (CASSANDRA-8066)
 * Fix EXECUTE request with skipMetadata=false returning no metadata
   (CASSANDRA-8054)
 * Allow concurrent use of CQLBulkOutputFormat (CASSANDRA-7776)
 * Shutdown JVM on OOM (CASSANDRA-7507)
 * Upgrade netty version and enable epoll event loop (CASSANDRA-7761)
 * Don't duplicate sstables smaller than split size when using
   the sstablesplitter tool (CASSANDRA-7616)
 * Avoid re-parsing already prepared statements (CASSANDRA-7923)
 * Fix some Thrift slice deletions and updates of COMPACT STORAGE
   tables with some clustering columns omitted (CASSANDRA-7990)
 * Fix filtering for CONTAINS on sets (CASSANDRA-8033)
 * Properly track added size (CASSANDRA-7239)
 * Allow compilation in java 8 (CASSANDRA-7208)
 * Fix Assertion error on RangeTombstoneList diff (CASSANDRA-8013)
 * Release references to overlapping sstables during compaction (CASSANDRA-7819)
 * Send notification when opening compaction results early (CASSANDRA-8034)
 * Make native server start block until properly bound (CASSANDRA-7885)
 * (cqlsh) Fix IPv6 support (CASSANDRA-7988)
 * Ignore fat clients when checking for endpoint collision (CASSANDRA-7939)
 * Make sstablerepairedset take a list of files (CASSANDRA-7995)
 * (cqlsh) Tab completeion for indexes on map keys (CASSANDRA-7972)
 * (cqlsh) Fix UDT field selection in select clause (CASSANDRA-7891)
 * Fix resource leak in event of corrupt sstable
 * (cqlsh) Add command line option for cqlshrc file path (CASSANDRA-7131)
 * Provide visibility into prepared statements churn (CASSANDRA-7921, CASSANDRA-7930)
 * Invalidate prepared statements when their keyspace or table is
   dropped (CASSANDRA-7566)
 * cassandra-stress: fix support for NetworkTopologyStrategy (CASSANDRA-7945)
 * Fix saving caches when a table is dropped (CASSANDRA-7784)
 * Add better error checking of new stress profile (CASSANDRA-7716)
 * Use ThreadLocalRandom and remove FBUtilities.threadLocalRandom (CASSANDRA-7934)
 * Prevent operator mistakes due to simultaneous bootstrap (CASSANDRA-7069)
 * cassandra-stress supports whitelist mode for node config (CASSANDRA-7658)
 * GCInspector more closely tracks GC; cassandra-stress and nodetool report it (CASSANDRA-7916)
 * nodetool won't output bogus ownership info without a keyspace (CASSANDRA-7173)
 * Add human readable option to nodetool commands (CASSANDRA-5433)
 * Don't try to set repairedAt on old sstables (CASSANDRA-7913)
 * Add metrics for tracking PreparedStatement use (CASSANDRA-7719)
 * (cqlsh) tab-completion for triggers (CASSANDRA-7824)
 * (cqlsh) Support for query paging (CASSANDRA-7514)
 * (cqlsh) Show progress of COPY operations (CASSANDRA-7789)
 * Add syntax to remove multiple elements from a map (CASSANDRA-6599)
 * Support non-equals conditions in lightweight transactions (CASSANDRA-6839)
 * Add IF [NOT] EXISTS to create/drop triggers (CASSANDRA-7606)
 * (cqlsh) Display the current logged-in user (CASSANDRA-7785)
 * (cqlsh) Don't ignore CTRL-C during COPY FROM execution (CASSANDRA-7815)
 * (cqlsh) Order UDTs according to cross-type dependencies in DESCRIBE
   output (CASSANDRA-7659)
 * (cqlsh) Fix handling of CAS statement results (CASSANDRA-7671)
 * (cqlsh) COPY TO/FROM improvements (CASSANDRA-7405)
 * Support list index operations with conditions (CASSANDRA-7499)
 * Add max live/tombstoned cells to nodetool cfstats output (CASSANDRA-7731)
 * Validate IPv6 wildcard addresses properly (CASSANDRA-7680)
 * (cqlsh) Error when tracing query (CASSANDRA-7613)
 * Avoid IOOBE when building SyntaxError message snippet (CASSANDRA-7569)
 * SSTableExport uses correct validator to create string representation of partition
   keys (CASSANDRA-7498)
 * Avoid NPEs when receiving type changes for an unknown keyspace (CASSANDRA-7689)
 * Add support for custom 2i validation (CASSANDRA-7575)
 * Pig support for hadoop CqlInputFormat (CASSANDRA-6454)
 * Add duration mode to cassandra-stress (CASSANDRA-7468)
 * Add listen_interface and rpc_interface options (CASSANDRA-7417)
 * Improve schema merge performance (CASSANDRA-7444)
 * Adjust MT depth based on # of partition validating (CASSANDRA-5263)
 * Optimise NativeCell comparisons (CASSANDRA-6755)
 * Configurable client timeout for cqlsh (CASSANDRA-7516)
 * Include snippet of CQL query near syntax error in messages (CASSANDRA-7111)
 * Make repair -pr work with -local (CASSANDRA-7450)
 * Fix error in sstableloader with -cph > 1 (CASSANDRA-8007)
 * Fix snapshot repair error on indexed tables (CASSANDRA-8020)
 * Do not exit nodetool repair when receiving JMX NOTIF_LOST (CASSANDRA-7909)
 * Stream to private IP when available (CASSANDRA-8084)
Merged from 2.0:
 * Reject conditions on DELETE unless full PK is given (CASSANDRA-6430)
 * Properly reject the token function DELETE (CASSANDRA-7747)
 * Force batchlog replay before decommissioning a node (CASSANDRA-7446)
 * Fix hint replay with many accumulated expired hints (CASSANDRA-6998)
 * Fix duplicate results in DISTINCT queries on static columns with query
   paging (CASSANDRA-8108)
 * Add DateTieredCompactionStrategy (CASSANDRA-6602)
 * Properly validate ascii and utf8 string literals in CQL queries (CASSANDRA-8101)
 * (cqlsh) Fix autocompletion for alter keyspace (CASSANDRA-8021)
 * Create backup directories for commitlog archiving during startup (CASSANDRA-8111)
 * Reduce totalBlockFor() for LOCAL_* consistency levels (CASSANDRA-8058)
 * Fix merging schemas with re-dropped keyspaces (CASSANDRA-7256)
 * Fix counters in supercolumns during live upgrades from 1.2 (CASSANDRA-7188)
 * Notify DT subscribers when a column family is truncated (CASSANDRA-8088)
 * Add sanity check of $JAVA on startup (CASSANDRA-7676)
 * Schedule fat client schema pull on join (CASSANDRA-7993)
 * Don't reset nodes' versions when closing IncomingTcpConnections
   (CASSANDRA-7734)
 * Record the real messaging version in all cases in OutboundTcpConnection
   (CASSANDRA-8057)
 * SSL does not work in cassandra-cli (CASSANDRA-7899)
 * Fix potential exception when using ReversedType in DynamicCompositeType
   (CASSANDRA-7898)
 * Better validation of collection values (CASSANDRA-7833)
 * Track min/max timestamps correctly (CASSANDRA-7969)
 * Fix possible overflow while sorting CL segments for replay (CASSANDRA-7992)
 * Increase nodetool Xmx (CASSANDRA-7956)
 * Archive any commitlog segments present at startup (CASSANDRA-6904)
 * CrcCheckChance should adjust based on live CFMetadata not
   sstable metadata (CASSANDRA-7978)
 * token() should only accept columns in the partitioning
   key order (CASSANDRA-6075)
 * Add method to invalidate permission cache via JMX (CASSANDRA-7977)
 * Allow propagating multiple gossip states atomically (CASSANDRA-6125)
 * Log exceptions related to unclean native protocol client disconnects
   at DEBUG or INFO (CASSANDRA-7849)
 * Allow permissions cache to be set via JMX (CASSANDRA-7698)
 * Include schema_triggers CF in readable system resources (CASSANDRA-7967)
 * Fix RowIndexEntry to report correct serializedSize (CASSANDRA-7948)
 * Make CQLSSTableWriter sync within partitions (CASSANDRA-7360)
 * Potentially use non-local replicas in CqlConfigHelper (CASSANDRA-7906)
 * Explicitly disallow mixing multi-column and single-column
   relations on clustering columns (CASSANDRA-7711)
 * Better error message when condition is set on PK column (CASSANDRA-7804)
 * Don't send schema change responses and events for no-op DDL
   statements (CASSANDRA-7600)
 * (Hadoop) fix cluster initialisation for a split fetching (CASSANDRA-7774)
 * Throw InvalidRequestException when queries contain relations on entire
   collection columns (CASSANDRA-7506)
 * (cqlsh) enable CTRL-R history search with libedit (CASSANDRA-7577)
 * (Hadoop) allow ACFRW to limit nodes to local DC (CASSANDRA-7252)
 * (cqlsh) cqlsh should automatically disable tracing when selecting
   from system_traces (CASSANDRA-7641)
 * (Hadoop) Add CqlOutputFormat (CASSANDRA-6927)
 * Don't depend on cassandra config for nodetool ring (CASSANDRA-7508)
 * (cqlsh) Fix failing cqlsh formatting tests (CASSANDRA-7703)
 * Fix IncompatibleClassChangeError from hadoop2 (CASSANDRA-7229)
 * Add 'nodetool sethintedhandoffthrottlekb' (CASSANDRA-7635)
 * (cqlsh) Add tab-completion for CREATE/DROP USER IF [NOT] EXISTS (CASSANDRA-7611)
 * Catch errors when the JVM pulls the rug out from GCInspector (CASSANDRA-5345)
 * cqlsh fails when version number parts are not int (CASSANDRA-7524)
 * Fix NPE when table dropped during streaming (CASSANDRA-7946)
 * Fix wrong progress when streaming uncompressed (CASSANDRA-7878)
 * Fix possible infinite loop in creating repair range (CASSANDRA-7983)
 * Fix unit in nodetool for streaming throughput (CASSANDRA-7375)
Merged from 1.2:
 * Don't index tombstones (CASSANDRA-7828)
 * Improve PasswordAuthenticator default super user setup (CASSANDRA-7788)


2.1.0
 * (cqlsh) Removed "ALTER TYPE <name> RENAME TO <name>" from tab-completion
   (CASSANDRA-7895)
 * Fixed IllegalStateException in anticompaction (CASSANDRA-7892)
 * cqlsh: DESCRIBE support for frozen UDTs, tuples (CASSANDRA-7863)
 * Avoid exposing internal classes over JMX (CASSANDRA-7879)
 * Add null check for keys when freezing collection (CASSANDRA-7869)
 * Improve stress workload realism (CASSANDRA-7519)
Merged from 2.0:
 * Configure system.paxos with LeveledCompactionStrategy (CASSANDRA-7753)
 * Fix ALTER clustering column type from DateType to TimestampType when
   using DESC clustering order (CASSANRDA-7797)
 * Throw EOFException if we run out of chunks in compressed datafile
   (CASSANDRA-7664)
 * Fix PRSI handling of CQL3 row markers for row cleanup (CASSANDRA-7787)
 * Fix dropping collection when it's the last regular column (CASSANDRA-7744)
 * Make StreamReceiveTask thread safe and gc friendly (CASSANDRA-7795)
 * Validate empty cell names from counter updates (CASSANDRA-7798)
Merged from 1.2:
 * Don't allow compacted sstables to be marked as compacting (CASSANDRA-7145)
 * Track expired tombstones (CASSANDRA-7810)


2.1.0-rc7
 * Add frozen keyword and require UDT to be frozen (CASSANDRA-7857)
 * Track added sstable size correctly (CASSANDRA-7239)
 * (cqlsh) Fix case insensitivity (CASSANDRA-7834)
 * Fix failure to stream ranges when moving (CASSANDRA-7836)
 * Correctly remove tmplink files (CASSANDRA-7803)
 * (cqlsh) Fix column name formatting for functions, CAS operations,
   and UDT field selections (CASSANDRA-7806)
 * (cqlsh) Fix COPY FROM handling of null/empty primary key
   values (CASSANDRA-7792)
 * Fix ordering of static cells (CASSANDRA-7763)
Merged from 2.0:
 * Forbid re-adding dropped counter columns (CASSANDRA-7831)
 * Fix CFMetaData#isThriftCompatible() for PK-only tables (CASSANDRA-7832)
 * Always reject inequality on the partition key without token()
   (CASSANDRA-7722)
 * Always send Paxos commit to all replicas (CASSANDRA-7479)
 * Make disruptor_thrift_server invocation pool configurable (CASSANDRA-7594)
 * Make repair no-op when RF=1 (CASSANDRA-7864)


2.1.0-rc6
 * Fix OOM issue from netty caching over time (CASSANDRA-7743)
 * json2sstable couldn't import JSON for CQL table (CASSANDRA-7477)
 * Invalidate all caches on table drop (CASSANDRA-7561)
 * Skip strict endpoint selection for ranges if RF == nodes (CASSANRA-7765)
 * Fix Thrift range filtering without 2ary index lookups (CASSANDRA-7741)
 * Add tracing entries about concurrent range requests (CASSANDRA-7599)
 * (cqlsh) Fix DESCRIBE for NTS keyspaces (CASSANDRA-7729)
 * Remove netty buffer ref-counting (CASSANDRA-7735)
 * Pass mutated cf to index updater for use by PRSI (CASSANDRA-7742)
 * Include stress yaml example in release and deb (CASSANDRA-7717)
 * workaround for netty issue causing corrupted data off the wire (CASSANDRA-7695)
 * cqlsh DESC CLUSTER fails retrieving ring information (CASSANDRA-7687)
 * Fix binding null values inside UDT (CASSANDRA-7685)
 * Fix UDT field selection with empty fields (CASSANDRA-7670)
 * Bogus deserialization of static cells from sstable (CASSANDRA-7684)
 * Fix NPE on compaction leftover cleanup for dropped table (CASSANDRA-7770)
Merged from 2.0:
 * Fix race condition in StreamTransferTask that could lead to
   infinite loops and premature sstable deletion (CASSANDRA-7704)
 * (cqlsh) Wait up to 10 sec for a tracing session (CASSANDRA-7222)
 * Fix NPE in FileCacheService.sizeInBytes (CASSANDRA-7756)
 * Remove duplicates from StorageService.getJoiningNodes (CASSANDRA-7478)
 * Clone token map outside of hot gossip loops (CASSANDRA-7758)
 * Fix MS expiring map timeout for Paxos messages (CASSANDRA-7752)
 * Do not flush on truncate if durable_writes is false (CASSANDRA-7750)
 * Give CRR a default input_cql Statement (CASSANDRA-7226)
 * Better error message when adding a collection with the same name
   than a previously dropped one (CASSANDRA-6276)
 * Fix validation when adding static columns (CASSANDRA-7730)
 * (Thrift) fix range deletion of supercolumns (CASSANDRA-7733)
 * Fix potential AssertionError in RangeTombstoneList (CASSANDRA-7700)
 * Validate arguments of blobAs* functions (CASSANDRA-7707)
 * Fix potential AssertionError with 2ndary indexes (CASSANDRA-6612)
 * Avoid logging CompactionInterrupted at ERROR (CASSANDRA-7694)
 * Minor leak in sstable2jon (CASSANDRA-7709)
 * Add cassandra.auto_bootstrap system property (CASSANDRA-7650)
 * Update java driver (for hadoop) (CASSANDRA-7618)
 * Remove CqlPagingRecordReader/CqlPagingInputFormat (CASSANDRA-7570)
 * Support connecting to ipv6 jmx with nodetool (CASSANDRA-7669)


2.1.0-rc5
 * Reject counters inside user types (CASSANDRA-7672)
 * Switch to notification-based GCInspector (CASSANDRA-7638)
 * (cqlsh) Handle nulls in UDTs and tuples correctly (CASSANDRA-7656)
 * Don't use strict consistency when replacing (CASSANDRA-7568)
 * Fix min/max cell name collection on 2.0 SSTables with range
   tombstones (CASSANDRA-7593)
 * Tolerate min/max cell names of different lengths (CASSANDRA-7651)
 * Filter cached results correctly (CASSANDRA-7636)
 * Fix tracing on the new SEPExecutor (CASSANDRA-7644)
 * Remove shuffle and taketoken (CASSANDRA-7601)
 * Clean up Windows batch scripts (CASSANDRA-7619)
 * Fix native protocol drop user type notification (CASSANDRA-7571)
 * Give read access to system.schema_usertypes to all authenticated users
   (CASSANDRA-7578)
 * (cqlsh) Fix cqlsh display when zero rows are returned (CASSANDRA-7580)
 * Get java version correctly when JAVA_TOOL_OPTIONS is set (CASSANDRA-7572)
 * Fix NPE when dropping index from non-existent keyspace, AssertionError when
   dropping non-existent index with IF EXISTS (CASSANDRA-7590)
 * Fix sstablelevelresetter hang (CASSANDRA-7614)
 * (cqlsh) Fix deserialization of blobs (CASSANDRA-7603)
 * Use "keyspace updated" schema change message for UDT changes in v1 and
   v2 protocols (CASSANDRA-7617)
 * Fix tracing of range slices and secondary index lookups that are local
   to the coordinator (CASSANDRA-7599)
 * Set -Dcassandra.storagedir for all tool shell scripts (CASSANDRA-7587)
 * Don't swap max/min col names when mutating sstable metadata (CASSANDRA-7596)
 * (cqlsh) Correctly handle paged result sets (CASSANDRA-7625)
 * (cqlsh) Improve waiting for a trace to complete (CASSANDRA-7626)
 * Fix tracing of concurrent range slices and 2ary index queries (CASSANDRA-7626)
 * Fix scrub against collection type (CASSANDRA-7665)
Merged from 2.0:
 * Set gc_grace_seconds to seven days for system schema tables (CASSANDRA-7668)
 * SimpleSeedProvider no longer caches seeds forever (CASSANDRA-7663)
 * Always flush on truncate (CASSANDRA-7511)
 * Fix ReversedType(DateType) mapping to native protocol (CASSANDRA-7576)
 * Always merge ranges owned by a single node (CASSANDRA-6930)
 * Track max/min timestamps for range tombstones (CASSANDRA-7647)
 * Fix NPE when listing saved caches dir (CASSANDRA-7632)


2.1.0-rc4
 * Fix word count hadoop example (CASSANDRA-7200)
 * Updated memtable_cleanup_threshold and memtable_flush_writers defaults
   (CASSANDRA-7551)
 * (Windows) fix startup when WMI memory query fails (CASSANDRA-7505)
 * Anti-compaction proceeds if any part of the repair failed (CASSANDRA-7521)
 * Add missing table name to DROP INDEX responses and notifications (CASSANDRA-7539)
 * Bump CQL version to 3.2.0 and update CQL documentation (CASSANDRA-7527)
 * Fix configuration error message when running nodetool ring (CASSANDRA-7508)
 * Support conditional updates, tuple type, and the v3 protocol in cqlsh (CASSANDRA-7509)
 * Handle queries on multiple secondary index types (CASSANDRA-7525)
 * Fix cqlsh authentication with v3 native protocol (CASSANDRA-7564)
 * Fix NPE when unknown prepared statement ID is used (CASSANDRA-7454)
Merged from 2.0:
 * (Windows) force range-based repair to non-sequential mode (CASSANDRA-7541)
 * Fix range merging when DES scores are zero (CASSANDRA-7535)
 * Warn when SSL certificates have expired (CASSANDRA-7528)
 * Fix error when doing reversed queries with static columns (CASSANDRA-7490)
Merged from 1.2:
 * Set correct stream ID on responses when non-Exception Throwables
   are thrown while handling native protocol messages (CASSANDRA-7470)


2.1.0-rc3
 * Consider expiry when reconciling otherwise equal cells (CASSANDRA-7403)
 * Introduce CQL support for stress tool (CASSANDRA-6146)
 * Fix ClassCastException processing expired messages (CASSANDRA-7496)
 * Fix prepared marker for collections inside UDT (CASSANDRA-7472)
 * Remove left-over populate_io_cache_on_flush and replicate_on_write
   uses (CASSANDRA-7493)
 * (Windows) handle spaces in path names (CASSANDRA-7451)
 * Ensure writes have completed after dropping a table, before recycling
   commit log segments (CASSANDRA-7437)
 * Remove left-over rows_per_partition_to_cache (CASSANDRA-7493)
 * Fix error when CONTAINS is used with a bind marker (CASSANDRA-7502)
 * Properly reject unknown UDT field (CASSANDRA-7484)
Merged from 2.0:
 * Fix CC#collectTimeOrderedData() tombstone optimisations (CASSANDRA-7394)
 * Support DISTINCT for static columns and fix behaviour when DISTINC is
   not use (CASSANDRA-7305).
 * Workaround JVM NPE on JMX bind failure (CASSANDRA-7254)
 * Fix race in FileCacheService RemovalListener (CASSANDRA-7278)
 * Fix inconsistent use of consistencyForCommit that allowed LOCAL_QUORUM
   operations to incorrect become full QUORUM (CASSANDRA-7345)
 * Properly handle unrecognized opcodes and flags (CASSANDRA-7440)
 * (Hadoop) close CqlRecordWriter clients when finished (CASSANDRA-7459)
 * Commit disk failure policy (CASSANDRA-7429)
 * Make sure high level sstables get compacted (CASSANDRA-7414)
 * Fix AssertionError when using empty clustering columns and static columns
   (CASSANDRA-7455)
 * Add option to disable STCS in L0 (CASSANDRA-6621)
 * Upgrade to snappy-java 1.0.5.2 (CASSANDRA-7476)


2.1.0-rc2
 * Fix heap size calculation for CompoundSparseCellName and
   CompoundSparseCellName.WithCollection (CASSANDRA-7421)
 * Allow counter mutations in UNLOGGED batches (CASSANDRA-7351)
 * Modify reconcile logic to always pick a tombstone over a counter cell
   (CASSANDRA-7346)
 * Avoid incremental compaction on Windows (CASSANDRA-7365)
 * Fix exception when querying a composite-keyed table with a collection index
   (CASSANDRA-7372)
 * Use node's host id in place of counter ids (CASSANDRA-7366)
 * Fix error when doing reversed queries with static columns (CASSANDRA-7490)
 * Backport CASSANDRA-6747 (CASSANDRA-7560)
 * Track max/min timestamps for range tombstones (CASSANDRA-7647)
 * Fix NPE when listing saved caches dir (CASSANDRA-7632)
 * Fix sstableloader unable to connect encrypted node (CASSANDRA-7585)
Merged from 1.2:
 * Clone token map outside of hot gossip loops (CASSANDRA-7758)
 * Add stop method to EmbeddedCassandraService (CASSANDRA-7595)
 * Support connecting to ipv6 jmx with nodetool (CASSANDRA-7669)
 * Set gc_grace_seconds to seven days for system schema tables (CASSANDRA-7668)
 * SimpleSeedProvider no longer caches seeds forever (CASSANDRA-7663)
 * Set correct stream ID on responses when non-Exception Throwables
   are thrown while handling native protocol messages (CASSANDRA-7470)
 * Fix row size miscalculation in LazilyCompactedRow (CASSANDRA-7543)
 * Fix race in background compaction check (CASSANDRA-7745)
 * Don't clear out range tombstones during compaction (CASSANDRA-7808)


2.1.0-rc1
 * Revert flush directory (CASSANDRA-6357)
 * More efficient executor service for fast operations (CASSANDRA-4718)
 * Move less common tools into a new cassandra-tools package (CASSANDRA-7160)
 * Support more concurrent requests in native protocol (CASSANDRA-7231)
 * Add tab-completion to debian nodetool packaging (CASSANDRA-6421)
 * Change concurrent_compactors defaults (CASSANDRA-7139)
 * Add PowerShell Windows launch scripts (CASSANDRA-7001)
 * Make commitlog archive+restore more robust (CASSANDRA-6974)
 * Fix marking commitlogsegments clean (CASSANDRA-6959)
 * Add snapshot "manifest" describing files included (CASSANDRA-6326)
 * Parallel streaming for sstableloader (CASSANDRA-3668)
 * Fix bugs in supercolumns handling (CASSANDRA-7138)
 * Fix ClassClassException on composite dense tables (CASSANDRA-7112)
 * Cleanup and optimize collation and slice iterators (CASSANDRA-7107)
 * Upgrade NBHM lib (CASSANDRA-7128)
 * Optimize netty server (CASSANDRA-6861)
 * Fix repair hang when given CF does not exist (CASSANDRA-7189)
 * Allow c* to be shutdown in an embedded mode (CASSANDRA-5635)
 * Add server side batching to native transport (CASSANDRA-5663)
 * Make batchlog replay asynchronous (CASSANDRA-6134)
 * remove unused classes (CASSANDRA-7197)
 * Limit user types to the keyspace they are defined in (CASSANDRA-6643)
 * Add validate method to CollectionType (CASSANDRA-7208)
 * New serialization format for UDT values (CASSANDRA-7209, CASSANDRA-7261)
 * Fix nodetool netstats (CASSANDRA-7270)
 * Fix potential ClassCastException in HintedHandoffManager (CASSANDRA-7284)
 * Use prepared statements internally (CASSANDRA-6975)
 * Fix broken paging state with prepared statement (CASSANDRA-7120)
 * Fix IllegalArgumentException in CqlStorage (CASSANDRA-7287)
 * Allow nulls/non-existant fields in UDT (CASSANDRA-7206)
 * Add Thrift MultiSliceRequest (CASSANDRA-6757, CASSANDRA-7027)
 * Handle overlapping MultiSlices (CASSANDRA-7279)
 * Fix DataOutputTest on Windows (CASSANDRA-7265)
 * Embedded sets in user defined data-types are not updating (CASSANDRA-7267)
 * Add tuple type to CQL/native protocol (CASSANDRA-7248)
 * Fix CqlPagingRecordReader on tables with few rows (CASSANDRA-7322)
Merged from 2.0:
 * Copy compaction options to make sure they are reloaded (CASSANDRA-7290)
 * Add option to do more aggressive tombstone compactions (CASSANDRA-6563)
 * Don't try to compact already-compacting files in HHOM (CASSANDRA-7288)
 * Always reallocate buffers in HSHA (CASSANDRA-6285)
 * (Hadoop) support authentication in CqlRecordReader (CASSANDRA-7221)
 * (Hadoop) Close java driver Cluster in CQLRR.close (CASSANDRA-7228)
 * Warn when 'USING TIMESTAMP' is used on a CAS BATCH (CASSANDRA-7067)
 * return all cpu values from BackgroundActivityMonitor.readAndCompute (CASSANDRA-7183)
 * Correctly delete scheduled range xfers (CASSANDRA-7143)
 * return all cpu values from BackgroundActivityMonitor.readAndCompute (CASSANDRA-7183)
 * reduce garbage creation in calculatePendingRanges (CASSANDRA-7191)
 * fix c* launch issues on Russian os's due to output of linux 'free' cmd (CASSANDRA-6162)
 * Fix disabling autocompaction (CASSANDRA-7187)
 * Fix potential NumberFormatException when deserializing IntegerType (CASSANDRA-7088)
 * cqlsh can't tab-complete disabling compaction (CASSANDRA-7185)
 * cqlsh: Accept and execute CQL statement(s) from command-line parameter (CASSANDRA-7172)
 * Fix IllegalStateException in CqlPagingRecordReader (CASSANDRA-7198)
 * Fix the InvertedIndex trigger example (CASSANDRA-7211)
 * Add --resolve-ip option to 'nodetool ring' (CASSANDRA-7210)
 * reduce garbage on codec flag deserialization (CASSANDRA-7244)
 * Fix duplicated error messages on directory creation error at startup (CASSANDRA-5818)
 * Proper null handle for IF with map element access (CASSANDRA-7155)
 * Improve compaction visibility (CASSANDRA-7242)
 * Correctly delete scheduled range xfers (CASSANDRA-7143)
 * Make batchlog replica selection rack-aware (CASSANDRA-6551)
 * Fix CFMetaData#getColumnDefinitionFromColumnName() (CASSANDRA-7074)
 * Fix writetime/ttl functions for static columns (CASSANDRA-7081)
 * Suggest CTRL-C or semicolon after three blank lines in cqlsh (CASSANDRA-7142)
 * Fix 2ndary index queries with DESC clustering order (CASSANDRA-6950)
 * Invalid key cache entries on DROP (CASSANDRA-6525)
 * Fix flapping RecoveryManagerTest (CASSANDRA-7084)
 * Add missing iso8601 patterns for date strings (CASSANDRA-6973)
 * Support selecting multiple rows in a partition using IN (CASSANDRA-6875)
 * Add authentication support to shuffle (CASSANDRA-6484)
 * Swap local and global default read repair chances (CASSANDRA-7320)
 * Add conditional CREATE/DROP USER support (CASSANDRA-7264)
 * Cqlsh counts non-empty lines for "Blank lines" warning (CASSANDRA-7325)
Merged from 1.2:
 * Add Cloudstack snitch (CASSANDRA-7147)
 * Update system.peers correctly when relocating tokens (CASSANDRA-7126)
 * Add Google Compute Engine snitch (CASSANDRA-7132)
 * remove duplicate query for local tokens (CASSANDRA-7182)
 * exit CQLSH with error status code if script fails (CASSANDRA-6344)
 * Fix bug with some IN queries missig results (CASSANDRA-7105)
 * Fix availability validation for LOCAL_ONE CL (CASSANDRA-7319)
 * Hint streaming can cause decommission to fail (CASSANDRA-7219)


2.1.0-beta2
 * Increase default CL space to 8GB (CASSANDRA-7031)
 * Add range tombstones to read repair digests (CASSANDRA-6863)
 * Fix BTree.clear for large updates (CASSANDRA-6943)
 * Fail write instead of logging a warning when unable to append to CL
   (CASSANDRA-6764)
 * Eliminate possibility of CL segment appearing twice in active list
   (CASSANDRA-6557)
 * Apply DONTNEED fadvise to commitlog segments (CASSANDRA-6759)
 * Switch CRC component to Adler and include it for compressed sstables
   (CASSANDRA-4165)
 * Allow cassandra-stress to set compaction strategy options (CASSANDRA-6451)
 * Add broadcast_rpc_address option to cassandra.yaml (CASSANDRA-5899)
 * Auto reload GossipingPropertyFileSnitch config (CASSANDRA-5897)
 * Fix overflow of memtable_total_space_in_mb (CASSANDRA-6573)
 * Fix ABTC NPE and apply update function correctly (CASSANDRA-6692)
 * Allow nodetool to use a file or prompt for password (CASSANDRA-6660)
 * Fix AIOOBE when concurrently accessing ABSC (CASSANDRA-6742)
 * Fix assertion error in ALTER TYPE RENAME (CASSANDRA-6705)
 * Scrub should not always clear out repaired status (CASSANDRA-5351)
 * Improve handling of range tombstone for wide partitions (CASSANDRA-6446)
 * Fix ClassCastException for compact table with composites (CASSANDRA-6738)
 * Fix potentially repairing with wrong nodes (CASSANDRA-6808)
 * Change caching option syntax (CASSANDRA-6745)
 * Fix stress to do proper counter reads (CASSANDRA-6835)
 * Fix help message for stress counter_write (CASSANDRA-6824)
 * Fix stress smart Thrift client to pick servers correctly (CASSANDRA-6848)
 * Add logging levels (minimal, normal or verbose) to stress tool (CASSANDRA-6849)
 * Fix race condition in Batch CLE (CASSANDRA-6860)
 * Improve cleanup/scrub/upgradesstables failure handling (CASSANDRA-6774)
 * ByteBuffer write() methods for serializing sstables (CASSANDRA-6781)
 * Proper compare function for CollectionType (CASSANDRA-6783)
 * Update native server to Netty 4 (CASSANDRA-6236)
 * Fix off-by-one error in stress (CASSANDRA-6883)
 * Make OpOrder AutoCloseable (CASSANDRA-6901)
 * Remove sync repair JMX interface (CASSANDRA-6900)
 * Add multiple memory allocation options for memtables (CASSANDRA-6689, 6694)
 * Remove adjusted op rate from stress output (CASSANDRA-6921)
 * Add optimized CF.hasColumns() implementations (CASSANDRA-6941)
 * Serialize batchlog mutations with the version of the target node
   (CASSANDRA-6931)
 * Optimize CounterColumn#reconcile() (CASSANDRA-6953)
 * Properly remove 1.2 sstable support in 2.1 (CASSANDRA-6869)
 * Lock counter cells, not partitions (CASSANDRA-6880)
 * Track presence of legacy counter shards in sstables (CASSANDRA-6888)
 * Ensure safe resource cleanup when replacing sstables (CASSANDRA-6912)
 * Add failure handler to async callback (CASSANDRA-6747)
 * Fix AE when closing SSTable without releasing reference (CASSANDRA-7000)
 * Clean up IndexInfo on keyspace/table drops (CASSANDRA-6924)
 * Only snapshot relative SSTables when sequential repair (CASSANDRA-7024)
 * Require nodetool rebuild_index to specify index names (CASSANDRA-7038)
 * fix cassandra stress errors on reads with native protocol (CASSANDRA-7033)
 * Use OpOrder to guard sstable references for reads (CASSANDRA-6919)
 * Preemptive opening of compaction result (CASSANDRA-6916)
 * Multi-threaded scrub/cleanup/upgradesstables (CASSANDRA-5547)
 * Optimize cellname comparison (CASSANDRA-6934)
 * Native protocol v3 (CASSANDRA-6855)
 * Optimize Cell liveness checks and clean up Cell (CASSANDRA-7119)
 * Support consistent range movements (CASSANDRA-2434)
 * Display min timestamp in sstablemetadata viewer (CASSANDRA-6767)
Merged from 2.0:
 * Avoid race-prone second "scrub" of system keyspace (CASSANDRA-6797)
 * Pool CqlRecordWriter clients by inetaddress rather than Range
   (CASSANDRA-6665)
 * Fix compaction_history timestamps (CASSANDRA-6784)
 * Compare scores of full replica ordering in DES (CASSANDRA-6683)
 * fix CME in SessionInfo updateProgress affecting netstats (CASSANDRA-6577)
 * Allow repairing between specific replicas (CASSANDRA-6440)
 * Allow per-dc enabling of hints (CASSANDRA-6157)
 * Add compatibility for Hadoop 0.2.x (CASSANDRA-5201)
 * Fix EstimatedHistogram races (CASSANDRA-6682)
 * Failure detector correctly converts initial value to nanos (CASSANDRA-6658)
 * Add nodetool taketoken to relocate vnodes (CASSANDRA-4445)
 * Expose bulk loading progress over JMX (CASSANDRA-4757)
 * Correctly handle null with IF conditions and TTL (CASSANDRA-6623)
 * Account for range/row tombstones in tombstone drop
   time histogram (CASSANDRA-6522)
 * Stop CommitLogSegment.close() from calling sync() (CASSANDRA-6652)
 * Make commitlog failure handling configurable (CASSANDRA-6364)
 * Avoid overlaps in LCS (CASSANDRA-6688)
 * Improve support for paginating over composites (CASSANDRA-4851)
 * Fix count(*) queries in a mixed cluster (CASSANDRA-6707)
 * Improve repair tasks(snapshot, differencing) concurrency (CASSANDRA-6566)
 * Fix replaying pre-2.0 commit logs (CASSANDRA-6714)
 * Add static columns to CQL3 (CASSANDRA-6561)
 * Optimize single partition batch statements (CASSANDRA-6737)
 * Disallow post-query re-ordering when paging (CASSANDRA-6722)
 * Fix potential paging bug with deleted columns (CASSANDRA-6748)
 * Fix NPE on BulkLoader caused by losing StreamEvent (CASSANDRA-6636)
 * Fix truncating compression metadata (CASSANDRA-6791)
 * Add CMSClassUnloadingEnabled JVM option (CASSANDRA-6541)
 * Catch memtable flush exceptions during shutdown (CASSANDRA-6735)
 * Fix upgradesstables NPE for non-CF-based indexes (CASSANDRA-6645)
 * Fix UPDATE updating PRIMARY KEY columns implicitly (CASSANDRA-6782)
 * Fix IllegalArgumentException when updating from 1.2 with SuperColumns
   (CASSANDRA-6733)
 * FBUtilities.singleton() should use the CF comparator (CASSANDRA-6778)
 * Fix CQLSStableWriter.addRow(Map<String, Object>) (CASSANDRA-6526)
 * Fix HSHA server introducing corrupt data (CASSANDRA-6285)
 * Fix CAS conditions for COMPACT STORAGE tables (CASSANDRA-6813)
 * Starting threads in OutboundTcpConnectionPool constructor causes race conditions (CASSANDRA-7177)
 * Allow overriding cassandra-rackdc.properties file (CASSANDRA-7072)
 * Set JMX RMI port to 7199 (CASSANDRA-7087)
 * Use LOCAL_QUORUM for data reads at LOCAL_SERIAL (CASSANDRA-6939)
 * Log a warning for large batches (CASSANDRA-6487)
 * Put nodes in hibernate when join_ring is false (CASSANDRA-6961)
 * Avoid early loading of non-system keyspaces before compaction-leftovers
   cleanup at startup (CASSANDRA-6913)
 * Restrict Windows to parallel repairs (CASSANDRA-6907)
 * (Hadoop) Allow manually specifying start/end tokens in CFIF (CASSANDRA-6436)
 * Fix NPE in MeteredFlusher (CASSANDRA-6820)
 * Fix race processing range scan responses (CASSANDRA-6820)
 * Allow deleting snapshots from dropped keyspaces (CASSANDRA-6821)
 * Add uuid() function (CASSANDRA-6473)
 * Omit tombstones from schema digests (CASSANDRA-6862)
 * Include correct consistencyLevel in LWT timeout (CASSANDRA-6884)
 * Lower chances for losing new SSTables during nodetool refresh and
   ColumnFamilyStore.loadNewSSTables (CASSANDRA-6514)
 * Add support for DELETE ... IF EXISTS to CQL3 (CASSANDRA-5708)
 * Update hadoop_cql3_word_count example (CASSANDRA-6793)
 * Fix handling of RejectedExecution in sync Thrift server (CASSANDRA-6788)
 * Log more information when exceeding tombstone_warn_threshold (CASSANDRA-6865)
 * Fix truncate to not abort due to unreachable fat clients (CASSANDRA-6864)
 * Fix schema concurrency exceptions (CASSANDRA-6841)
 * Fix leaking validator FH in StreamWriter (CASSANDRA-6832)
 * Fix saving triggers to schema (CASSANDRA-6789)
 * Fix trigger mutations when base mutation list is immutable (CASSANDRA-6790)
 * Fix accounting in FileCacheService to allow re-using RAR (CASSANDRA-6838)
 * Fix static counter columns (CASSANDRA-6827)
 * Restore expiring->deleted (cell) compaction optimization (CASSANDRA-6844)
 * Fix CompactionManager.needsCleanup (CASSANDRA-6845)
 * Correctly compare BooleanType values other than 0 and 1 (CASSANDRA-6779)
 * Read message id as string from earlier versions (CASSANDRA-6840)
 * Properly use the Paxos consistency for (non-protocol) batch (CASSANDRA-6837)
 * Add paranoid disk failure option (CASSANDRA-6646)
 * Improve PerRowSecondaryIndex performance (CASSANDRA-6876)
 * Extend triggers to support CAS updates (CASSANDRA-6882)
 * Static columns with IF NOT EXISTS don't always work as expected (CASSANDRA-6873)
 * Fix paging with SELECT DISTINCT (CASSANDRA-6857)
 * Fix UnsupportedOperationException on CAS timeout (CASSANDRA-6923)
 * Improve MeteredFlusher handling of MF-unaffected column families
   (CASSANDRA-6867)
 * Add CqlRecordReader using native pagination (CASSANDRA-6311)
 * Add QueryHandler interface (CASSANDRA-6659)
 * Track liveRatio per-memtable, not per-CF (CASSANDRA-6945)
 * Make sure upgradesstables keeps sstable level (CASSANDRA-6958)
 * Fix LIMIT with static columns (CASSANDRA-6956)
 * Fix clash with CQL column name in thrift validation (CASSANDRA-6892)
 * Fix error with super columns in mixed 1.2-2.0 clusters (CASSANDRA-6966)
 * Fix bad skip of sstables on slice query with composite start/finish (CASSANDRA-6825)
 * Fix unintended update with conditional statement (CASSANDRA-6893)
 * Fix map element access in IF (CASSANDRA-6914)
 * Avoid costly range calculations for range queries on system keyspaces
   (CASSANDRA-6906)
 * Fix SSTable not released if stream session fails (CASSANDRA-6818)
 * Avoid build failure due to ANTLR timeout (CASSANDRA-6991)
 * Queries on compact tables can return more rows that requested (CASSANDRA-7052)
 * USING TIMESTAMP for batches does not work (CASSANDRA-7053)
 * Fix performance regression from CASSANDRA-5614 (CASSANDRA-6949)
 * Ensure that batchlog and hint timeouts do not produce hints (CASSANDRA-7058)
 * Merge groupable mutations in TriggerExecutor#execute() (CASSANDRA-7047)
 * Plug holes in resource release when wiring up StreamSession (CASSANDRA-7073)
 * Re-add parameter columns to tracing session (CASSANDRA-6942)
 * Preserves CQL metadata when updating table from thrift (CASSANDRA-6831)
Merged from 1.2:
 * Fix nodetool display with vnodes (CASSANDRA-7082)
 * Add UNLOGGED, COUNTER options to BATCH documentation (CASSANDRA-6816)
 * add extra SSL cipher suites (CASSANDRA-6613)
 * fix nodetool getsstables for blob PK (CASSANDRA-6803)
 * Fix BatchlogManager#deleteBatch() use of millisecond timestamps
   (CASSANDRA-6822)
 * Continue assassinating even if the endpoint vanishes (CASSANDRA-6787)
 * Schedule schema pulls on change (CASSANDRA-6971)
 * Non-droppable verbs shouldn't be dropped from OTC (CASSANDRA-6980)
 * Shutdown batchlog executor in SS#drain() (CASSANDRA-7025)
 * Fix batchlog to account for CF truncation records (CASSANDRA-6999)
 * Fix CQLSH parsing of functions and BLOB literals (CASSANDRA-7018)
 * Properly load trustore in the native protocol (CASSANDRA-6847)
 * Always clean up references in SerializingCache (CASSANDRA-6994)
 * Don't shut MessagingService down when replacing a node (CASSANDRA-6476)
 * fix npe when doing -Dcassandra.fd_initial_value_ms (CASSANDRA-6751)


2.1.0-beta1
 * Add flush directory distinct from compaction directories (CASSANDRA-6357)
 * Require JNA by default (CASSANDRA-6575)
 * add listsnapshots command to nodetool (CASSANDRA-5742)
 * Introduce AtomicBTreeColumns (CASSANDRA-6271, 6692)
 * Multithreaded commitlog (CASSANDRA-3578)
 * allocate fixed index summary memory pool and resample cold index summaries
   to use less memory (CASSANDRA-5519)
 * Removed multithreaded compaction (CASSANDRA-6142)
 * Parallelize fetching rows for low-cardinality indexes (CASSANDRA-1337)
 * change logging from log4j to logback (CASSANDRA-5883)
 * switch to LZ4 compression for internode communication (CASSANDRA-5887)
 * Stop using Thrift-generated Index* classes internally (CASSANDRA-5971)
 * Remove 1.2 network compatibility code (CASSANDRA-5960)
 * Remove leveled json manifest migration code (CASSANDRA-5996)
 * Remove CFDefinition (CASSANDRA-6253)
 * Use AtomicIntegerFieldUpdater in RefCountedMemory (CASSANDRA-6278)
 * User-defined types for CQL3 (CASSANDRA-5590)
 * Use of o.a.c.metrics in nodetool (CASSANDRA-5871, 6406)
 * Batch read from OTC's queue and cleanup (CASSANDRA-1632)
 * Secondary index support for collections (CASSANDRA-4511, 6383)
 * SSTable metadata(Stats.db) format change (CASSANDRA-6356)
 * Push composites support in the storage engine
   (CASSANDRA-5417, CASSANDRA-6520)
 * Add snapshot space used to cfstats (CASSANDRA-6231)
 * Add cardinality estimator for key count estimation (CASSANDRA-5906)
 * CF id is changed to be non-deterministic. Data dir/key cache are created
   uniquely for CF id (CASSANDRA-5202)
 * New counters implementation (CASSANDRA-6504)
 * Replace UnsortedColumns, EmptyColumns, TreeMapBackedSortedColumns with new
   ArrayBackedSortedColumns (CASSANDRA-6630, CASSANDRA-6662, CASSANDRA-6690)
 * Add option to use row cache with a given amount of rows (CASSANDRA-5357)
 * Avoid repairing already repaired data (CASSANDRA-5351)
 * Reject counter updates with USING TTL/TIMESTAMP (CASSANDRA-6649)
 * Replace index_interval with min/max_index_interval (CASSANDRA-6379)
 * Lift limitation that order by columns must be selected for IN queries (CASSANDRA-4911)


2.0.5
 * Reduce garbage generated by bloom filter lookups (CASSANDRA-6609)
 * Add ks.cf names to tombstone logging (CASSANDRA-6597)
 * Use LOCAL_QUORUM for LWT operations at LOCAL_SERIAL (CASSANDRA-6495)
 * Wait for gossip to settle before accepting client connections (CASSANDRA-4288)
 * Delete unfinished compaction incrementally (CASSANDRA-6086)
 * Allow specifying custom secondary index options in CQL3 (CASSANDRA-6480)
 * Improve replica pinning for cache efficiency in DES (CASSANDRA-6485)
 * Fix LOCAL_SERIAL from thrift (CASSANDRA-6584)
 * Don't special case received counts in CAS timeout exceptions (CASSANDRA-6595)
 * Add support for 2.1 global counter shards (CASSANDRA-6505)
 * Fix NPE when streaming connection is not yet established (CASSANDRA-6210)
 * Avoid rare duplicate read repair triggering (CASSANDRA-6606)
 * Fix paging discardFirst (CASSANDRA-6555)
 * Fix ArrayIndexOutOfBoundsException in 2ndary index query (CASSANDRA-6470)
 * Release sstables upon rebuilding 2i (CASSANDRA-6635)
 * Add AbstractCompactionStrategy.startup() method (CASSANDRA-6637)
 * SSTableScanner may skip rows during cleanup (CASSANDRA-6638)
 * sstables from stalled repair sessions can resurrect deleted data (CASSANDRA-6503)
 * Switch stress to use ITransportFactory (CASSANDRA-6641)
 * Fix IllegalArgumentException during prepare (CASSANDRA-6592)
 * Fix possible loss of 2ndary index entries during compaction (CASSANDRA-6517)
 * Fix direct Memory on architectures that do not support unaligned long access
   (CASSANDRA-6628)
 * Let scrub optionally skip broken counter partitions (CASSANDRA-5930)
Merged from 1.2:
 * fsync compression metadata (CASSANDRA-6531)
 * Validate CF existence on execution for prepared statement (CASSANDRA-6535)
 * Add ability to throttle batchlog replay (CASSANDRA-6550)
 * Fix executing LOCAL_QUORUM with SimpleStrategy (CASSANDRA-6545)
 * Avoid StackOverflow when using large IN queries (CASSANDRA-6567)
 * Nodetool upgradesstables includes secondary indexes (CASSANDRA-6598)
 * Paginate batchlog replay (CASSANDRA-6569)
 * skip blocking on streaming during drain (CASSANDRA-6603)
 * Improve error message when schema doesn't match loaded sstable (CASSANDRA-6262)
 * Add properties to adjust FD initial value and max interval (CASSANDRA-4375)
 * Fix preparing with batch and delete from collection (CASSANDRA-6607)
 * Fix ABSC reverse iterator's remove() method (CASSANDRA-6629)
 * Handle host ID conflicts properly (CASSANDRA-6615)
 * Move handling of migration event source to solve bootstrap race. (CASSANDRA-6648)
 * Make sure compaction throughput value doesn't overflow with int math (CASSANDRA-6647)


2.0.4
 * Allow removing snapshots of no-longer-existing CFs (CASSANDRA-6418)
 * add StorageService.stopDaemon() (CASSANDRA-4268)
 * add IRE for invalid CF supplied to get_count (CASSANDRA-5701)
 * add client encryption support to sstableloader (CASSANDRA-6378)
 * Fix accept() loop for SSL sockets post-shutdown (CASSANDRA-6468)
 * Fix size-tiered compaction in LCS L0 (CASSANDRA-6496)
 * Fix assertion failure in filterColdSSTables (CASSANDRA-6483)
 * Fix row tombstones in larger-than-memory compactions (CASSANDRA-6008)
 * Fix cleanup ClassCastException (CASSANDRA-6462)
 * Reduce gossip memory use by interning VersionedValue strings (CASSANDRA-6410)
 * Allow specifying datacenters to participate in a repair (CASSANDRA-6218)
 * Fix divide-by-zero in PCI (CASSANDRA-6403)
 * Fix setting last compacted key in the wrong level for LCS (CASSANDRA-6284)
 * Add millisecond precision formats to the timestamp parser (CASSANDRA-6395)
 * Expose a total memtable size metric for a CF (CASSANDRA-6391)
 * cqlsh: handle symlinks properly (CASSANDRA-6425)
 * Fix potential infinite loop when paging query with IN (CASSANDRA-6464)
 * Fix assertion error in AbstractQueryPager.discardFirst (CASSANDRA-6447)
 * Fix streaming older SSTable yields unnecessary tombstones (CASSANDRA-6527)
Merged from 1.2:
 * Improved error message on bad properties in DDL queries (CASSANDRA-6453)
 * Randomize batchlog candidates selection (CASSANDRA-6481)
 * Fix thundering herd on endpoint cache invalidation (CASSANDRA-6345, 6485)
 * Improve batchlog write performance with vnodes (CASSANDRA-6488)
 * cqlsh: quote single quotes in strings inside collections (CASSANDRA-6172)
 * Improve gossip performance for typical messages (CASSANDRA-6409)
 * Throw IRE if a prepared statement has more markers than supported
   (CASSANDRA-5598)
 * Expose Thread metrics for the native protocol server (CASSANDRA-6234)
 * Change snapshot response message verb to INTERNAL to avoid dropping it
   (CASSANDRA-6415)
 * Warn when collection read has > 65K elements (CASSANDRA-5428)
 * Fix cache persistence when both row and key cache are enabled
   (CASSANDRA-6413)
 * (Hadoop) add describe_local_ring (CASSANDRA-6268)
 * Fix handling of concurrent directory creation failure (CASSANDRA-6459)
 * Allow executing CREATE statements multiple times (CASSANDRA-6471)
 * Don't send confusing info with timeouts (CASSANDRA-6491)
 * Don't resubmit counter mutation runnables internally (CASSANDRA-6427)
 * Don't drop local mutations without a hint (CASSANDRA-6510)
 * Don't allow null max_hint_window_in_ms (CASSANDRA-6419)
 * Validate SliceRange start and finish lengths (CASSANDRA-6521)


2.0.3
 * Fix FD leak on slice read path (CASSANDRA-6275)
 * Cancel read meter task when closing SSTR (CASSANDRA-6358)
 * free off-heap IndexSummary during bulk (CASSANDRA-6359)
 * Recover from IOException in accept() thread (CASSANDRA-6349)
 * Improve Gossip tolerance of abnormally slow tasks (CASSANDRA-6338)
 * Fix trying to hint timed out counter writes (CASSANDRA-6322)
 * Allow restoring specific columnfamilies from archived CL (CASSANDRA-4809)
 * Avoid flushing compaction_history after each operation (CASSANDRA-6287)
 * Fix repair assertion error when tombstones expire (CASSANDRA-6277)
 * Skip loading corrupt key cache (CASSANDRA-6260)
 * Fixes for compacting larger-than-memory rows (CASSANDRA-6274)
 * Compact hottest sstables first and optionally omit coldest from
   compaction entirely (CASSANDRA-6109)
 * Fix modifying column_metadata from thrift (CASSANDRA-6182)
 * cqlsh: fix LIST USERS output (CASSANDRA-6242)
 * Add IRequestSink interface (CASSANDRA-6248)
 * Update memtable size while flushing (CASSANDRA-6249)
 * Provide hooks around CQL2/CQL3 statement execution (CASSANDRA-6252)
 * Require Permission.SELECT for CAS updates (CASSANDRA-6247)
 * New CQL-aware SSTableWriter (CASSANDRA-5894)
 * Reject CAS operation when the protocol v1 is used (CASSANDRA-6270)
 * Correctly throw error when frame too large (CASSANDRA-5981)
 * Fix serialization bug in PagedRange with 2ndary indexes (CASSANDRA-6299)
 * Fix CQL3 table validation in Thrift (CASSANDRA-6140)
 * Fix bug missing results with IN clauses (CASSANDRA-6327)
 * Fix paging with reversed slices (CASSANDRA-6343)
 * Set minTimestamp correctly to be able to drop expired sstables (CASSANDRA-6337)
 * Support NaN and Infinity as float literals (CASSANDRA-6003)
 * Remove RF from nodetool ring output (CASSANDRA-6289)
 * Fix attempting to flush empty rows (CASSANDRA-6374)
 * Fix potential out of bounds exception when paging (CASSANDRA-6333)
Merged from 1.2:
 * Optimize FD phi calculation (CASSANDRA-6386)
 * Improve initial FD phi estimate when starting up (CASSANDRA-6385)
 * Don't list CQL3 table in CLI describe even if named explicitely
   (CASSANDRA-5750)
 * Invalidate row cache when dropping CF (CASSANDRA-6351)
 * add non-jamm path for cached statements (CASSANDRA-6293)
 * add windows bat files for shell commands (CASSANDRA-6145)
 * Require logging in for Thrift CQL2/3 statement preparation (CASSANDRA-6254)
 * restrict max_num_tokens to 1536 (CASSANDRA-6267)
 * Nodetool gets default JMX port from cassandra-env.sh (CASSANDRA-6273)
 * make calculatePendingRanges asynchronous (CASSANDRA-6244)
 * Remove blocking flushes in gossip thread (CASSANDRA-6297)
 * Fix potential socket leak in connectionpool creation (CASSANDRA-6308)
 * Allow LOCAL_ONE/LOCAL_QUORUM to work with SimpleStrategy (CASSANDRA-6238)
 * cqlsh: handle 'null' as session duration (CASSANDRA-6317)
 * Fix json2sstable handling of range tombstones (CASSANDRA-6316)
 * Fix missing one row in reverse query (CASSANDRA-6330)
 * Fix reading expired row value from row cache (CASSANDRA-6325)
 * Fix AssertionError when doing set element deletion (CASSANDRA-6341)
 * Make CL code for the native protocol match the one in C* 2.0
   (CASSANDRA-6347)
 * Disallow altering CQL3 table from thrift (CASSANDRA-6370)
 * Fix size computation of prepared statement (CASSANDRA-6369)


2.0.2
 * Update FailureDetector to use nanontime (CASSANDRA-4925)
 * Fix FileCacheService regressions (CASSANDRA-6149)
 * Never return WriteTimeout for CL.ANY (CASSANDRA-6132)
 * Fix race conditions in bulk loader (CASSANDRA-6129)
 * Add configurable metrics reporting (CASSANDRA-4430)
 * drop queries exceeding a configurable number of tombstones (CASSANDRA-6117)
 * Track and persist sstable read activity (CASSANDRA-5515)
 * Fixes for speculative retry (CASSANDRA-5932, CASSANDRA-6194)
 * Improve memory usage of metadata min/max column names (CASSANDRA-6077)
 * Fix thrift validation refusing row markers on CQL3 tables (CASSANDRA-6081)
 * Fix insertion of collections with CAS (CASSANDRA-6069)
 * Correctly send metadata on SELECT COUNT (CASSANDRA-6080)
 * Track clients' remote addresses in ClientState (CASSANDRA-6070)
 * Create snapshot dir if it does not exist when migrating
   leveled manifest (CASSANDRA-6093)
 * make sequential nodetool repair the default (CASSANDRA-5950)
 * Add more hooks for compaction strategy implementations (CASSANDRA-6111)
 * Fix potential NPE on composite 2ndary indexes (CASSANDRA-6098)
 * Delete can potentially be skipped in batch (CASSANDRA-6115)
 * Allow alter keyspace on system_traces (CASSANDRA-6016)
 * Disallow empty column names in cql (CASSANDRA-6136)
 * Use Java7 file-handling APIs and fix file moving on Windows (CASSANDRA-5383)
 * Save compaction history to system keyspace (CASSANDRA-5078)
 * Fix NPE if StorageService.getOperationMode() is executed before full startup (CASSANDRA-6166)
 * CQL3: support pre-epoch longs for TimestampType (CASSANDRA-6212)
 * Add reloadtriggers command to nodetool (CASSANDRA-4949)
 * cqlsh: ignore empty 'value alias' in DESCRIBE (CASSANDRA-6139)
 * Fix sstable loader (CASSANDRA-6205)
 * Reject bootstrapping if the node already exists in gossip (CASSANDRA-5571)
 * Fix NPE while loading paxos state (CASSANDRA-6211)
 * cqlsh: add SHOW SESSION <tracing-session> command (CASSANDRA-6228)
Merged from 1.2:
 * (Hadoop) Require CFRR batchSize to be at least 2 (CASSANDRA-6114)
 * Add a warning for small LCS sstable size (CASSANDRA-6191)
 * Add ability to list specific KS/CF combinations in nodetool cfstats (CASSANDRA-4191)
 * Mark CF clean if a mutation raced the drop and got it marked dirty (CASSANDRA-5946)
 * Add a LOCAL_ONE consistency level (CASSANDRA-6202)
 * Limit CQL prepared statement cache by size instead of count (CASSANDRA-6107)
 * Tracing should log write failure rather than raw exceptions (CASSANDRA-6133)
 * lock access to TM.endpointToHostIdMap (CASSANDRA-6103)
 * Allow estimated memtable size to exceed slab allocator size (CASSANDRA-6078)
 * Start MeteredFlusher earlier to prevent OOM during CL replay (CASSANDRA-6087)
 * Avoid sending Truncate command to fat clients (CASSANDRA-6088)
 * Allow where clause conditions to be in parenthesis (CASSANDRA-6037)
 * Do not open non-ssl storage port if encryption option is all (CASSANDRA-3916)
 * Move batchlog replay to its own executor (CASSANDRA-6079)
 * Add tombstone debug threshold and histogram (CASSANDRA-6042, 6057)
 * Enable tcp keepalive on incoming connections (CASSANDRA-4053)
 * Fix fat client schema pull NPE (CASSANDRA-6089)
 * Fix memtable flushing for indexed tables (CASSANDRA-6112)
 * Fix skipping columns with multiple slices (CASSANDRA-6119)
 * Expose connected thrift + native client counts (CASSANDRA-5084)
 * Optimize auth setup (CASSANDRA-6122)
 * Trace index selection (CASSANDRA-6001)
 * Update sstablesPerReadHistogram to use biased sampling (CASSANDRA-6164)
 * Log UnknownColumnfamilyException when closing socket (CASSANDRA-5725)
 * Properly error out on CREATE INDEX for counters table (CASSANDRA-6160)
 * Handle JMX notification failure for repair (CASSANDRA-6097)
 * (Hadoop) Fetch no more than 128 splits in parallel (CASSANDRA-6169)
 * stress: add username/password authentication support (CASSANDRA-6068)
 * Fix indexed queries with row cache enabled on parent table (CASSANDRA-5732)
 * Fix compaction race during columnfamily drop (CASSANDRA-5957)
 * Fix validation of empty column names for compact tables (CASSANDRA-6152)
 * Skip replaying mutations that pass CRC but fail to deserialize (CASSANDRA-6183)
 * Rework token replacement to use replace_address (CASSANDRA-5916)
 * Fix altering column types (CASSANDRA-6185)
 * cqlsh: fix CREATE/ALTER WITH completion (CASSANDRA-6196)
 * add windows bat files for shell commands (CASSANDRA-6145)
 * Fix potential stack overflow during range tombstones insertion (CASSANDRA-6181)
 * (Hadoop) Make LOCAL_ONE the default consistency level (CASSANDRA-6214)


2.0.1
 * Fix bug that could allow reading deleted data temporarily (CASSANDRA-6025)
 * Improve memory use defaults (CASSANDRA-6059)
 * Make ThriftServer more easlly extensible (CASSANDRA-6058)
 * Remove Hadoop dependency from ITransportFactory (CASSANDRA-6062)
 * add file_cache_size_in_mb setting (CASSANDRA-5661)
 * Improve error message when yaml contains invalid properties (CASSANDRA-5958)
 * Improve leveled compaction's ability to find non-overlapping L0 compactions
   to work on concurrently (CASSANDRA-5921)
 * Notify indexer of columns shadowed by range tombstones (CASSANDRA-5614)
 * Log Merkle tree stats (CASSANDRA-2698)
 * Switch from crc32 to adler32 for compressed sstable checksums (CASSANDRA-5862)
 * Improve offheap memcpy performance (CASSANDRA-5884)
 * Use a range aware scanner for cleanup (CASSANDRA-2524)
 * Cleanup doesn't need to inspect sstables that contain only local data
   (CASSANDRA-5722)
 * Add ability for CQL3 to list partition keys (CASSANDRA-4536)
 * Improve native protocol serialization (CASSANDRA-5664)
 * Upgrade Thrift to 0.9.1 (CASSANDRA-5923)
 * Require superuser status for adding triggers (CASSANDRA-5963)
 * Make standalone scrubber handle old and new style leveled manifest
   (CASSANDRA-6005)
 * Fix paxos bugs (CASSANDRA-6012, 6013, 6023)
 * Fix paged ranges with multiple replicas (CASSANDRA-6004)
 * Fix potential AssertionError during tracing (CASSANDRA-6041)
 * Fix NPE in sstablesplit (CASSANDRA-6027)
 * Migrate pre-2.0 key/value/column aliases to system.schema_columns
   (CASSANDRA-6009)
 * Paging filter empty rows too agressively (CASSANDRA-6040)
 * Support variadic parameters for IN clauses (CASSANDRA-4210)
 * cqlsh: return the result of CAS writes (CASSANDRA-5796)
 * Fix validation of IN clauses with 2ndary indexes (CASSANDRA-6050)
 * Support named bind variables in CQL (CASSANDRA-6033)
Merged from 1.2:
 * Allow cache-keys-to-save to be set at runtime (CASSANDRA-5980)
 * Avoid second-guessing out-of-space state (CASSANDRA-5605)
 * Tuning knobs for dealing with large blobs and many CFs (CASSANDRA-5982)
 * (Hadoop) Fix CQLRW for thrift tables (CASSANDRA-6002)
 * Fix possible divide-by-zero in HHOM (CASSANDRA-5990)
 * Allow local batchlog writes for CL.ANY (CASSANDRA-5967)
 * Upgrade metrics-core to version 2.2.0 (CASSANDRA-5947)
 * Fix CqlRecordWriter with composite keys (CASSANDRA-5949)
 * Add snitch, schema version, cluster, partitioner to JMX (CASSANDRA-5881)
 * Allow disabling SlabAllocator (CASSANDRA-5935)
 * Make user-defined compaction JMX blocking (CASSANDRA-4952)
 * Fix streaming does not transfer wrapped range (CASSANDRA-5948)
 * Fix loading index summary containing empty key (CASSANDRA-5965)
 * Correctly handle limits in CompositesSearcher (CASSANDRA-5975)
 * Pig: handle CQL collections (CASSANDRA-5867)
 * Pass the updated cf to the PRSI index() method (CASSANDRA-5999)
 * Allow empty CQL3 batches (as no-op) (CASSANDRA-5994)
 * Support null in CQL3 functions (CASSANDRA-5910)
 * Replace the deprecated MapMaker with CacheLoader (CASSANDRA-6007)
 * Add SSTableDeletingNotification to DataTracker (CASSANDRA-6010)
 * Fix snapshots in use get deleted during snapshot repair (CASSANDRA-6011)
 * Move hints and exception count to o.a.c.metrics (CASSANDRA-6017)
 * Fix memory leak in snapshot repair (CASSANDRA-6047)
 * Fix sstable2sjon for CQL3 tables (CASSANDRA-5852)


2.0.0
 * Fix thrift validation when inserting into CQL3 tables (CASSANDRA-5138)
 * Fix periodic memtable flushing behavior with clean memtables (CASSANDRA-5931)
 * Fix dateOf() function for pre-2.0 timestamp columns (CASSANDRA-5928)
 * Fix SSTable unintentionally loads BF when opened for batch (CASSANDRA-5938)
 * Add stream session progress to JMX (CASSANDRA-4757)
 * Fix NPE during CAS operation (CASSANDRA-5925)
Merged from 1.2:
 * Fix getBloomFilterDiskSpaceUsed for AlwaysPresentFilter (CASSANDRA-5900)
 * Don't announce schema version until we've loaded the changes locally
   (CASSANDRA-5904)
 * Fix to support off heap bloom filters size greater than 2 GB (CASSANDRA-5903)
 * Properly handle parsing huge map and set literals (CASSANDRA-5893)


2.0.0-rc2
 * enable vnodes by default (CASSANDRA-5869)
 * fix CAS contention timeout (CASSANDRA-5830)
 * fix HsHa to respect max frame size (CASSANDRA-4573)
 * Fix (some) 2i on composite components omissions (CASSANDRA-5851)
 * cqlsh: add DESCRIBE FULL SCHEMA variant (CASSANDRA-5880)
Merged from 1.2:
 * Correctly validate sparse composite cells in scrub (CASSANDRA-5855)
 * Add KeyCacheHitRate metric to CF metrics (CASSANDRA-5868)
 * cqlsh: add support for multiline comments (CASSANDRA-5798)
 * Handle CQL3 SELECT duplicate IN restrictions on clustering columns
   (CASSANDRA-5856)


2.0.0-rc1
 * improve DecimalSerializer performance (CASSANDRA-5837)
 * fix potential spurious wakeup in AsyncOneResponse (CASSANDRA-5690)
 * fix schema-related trigger issues (CASSANDRA-5774)
 * Better validation when accessing CQL3 table from thrift (CASSANDRA-5138)
 * Fix assertion error during repair (CASSANDRA-5801)
 * Fix range tombstone bug (CASSANDRA-5805)
 * DC-local CAS (CASSANDRA-5797)
 * Add a native_protocol_version column to the system.local table (CASSANRDA-5819)
 * Use index_interval from cassandra.yaml when upgraded (CASSANDRA-5822)
 * Fix buffer underflow on socket close (CASSANDRA-5792)
Merged from 1.2:
 * Fix reading DeletionTime from 1.1-format sstables (CASSANDRA-5814)
 * cqlsh: add collections support to COPY (CASSANDRA-5698)
 * retry important messages for any IOException (CASSANDRA-5804)
 * Allow empty IN relations in SELECT/UPDATE/DELETE statements (CASSANDRA-5626)
 * cqlsh: fix crashing on Windows due to libedit detection (CASSANDRA-5812)
 * fix bulk-loading compressed sstables (CASSANDRA-5820)
 * (Hadoop) fix quoting in CqlPagingRecordReader and CqlRecordWriter
   (CASSANDRA-5824)
 * update default LCS sstable size to 160MB (CASSANDRA-5727)
 * Allow compacting 2Is via nodetool (CASSANDRA-5670)
 * Hex-encode non-String keys in OPP (CASSANDRA-5793)
 * nodetool history logging (CASSANDRA-5823)
 * (Hadoop) fix support for Thrift tables in CqlPagingRecordReader
   (CASSANDRA-5752)
 * add "all time blocked" to StatusLogger output (CASSANDRA-5825)
 * Future-proof inter-major-version schema migrations (CASSANDRA-5845)
 * (Hadoop) add CqlPagingRecordReader support for ReversedType in Thrift table
   (CASSANDRA-5718)
 * Add -no-snapshot option to scrub (CASSANDRA-5891)
 * Fix to support off heap bloom filters size greater than 2 GB (CASSANDRA-5903)
 * Properly handle parsing huge map and set literals (CASSANDRA-5893)
 * Fix LCS L0 compaction may overlap in L1 (CASSANDRA-5907)
 * New sstablesplit tool to split large sstables offline (CASSANDRA-4766)
 * Fix potential deadlock in native protocol server (CASSANDRA-5926)
 * Disallow incompatible type change in CQL3 (CASSANDRA-5882)
Merged from 1.1:
 * Correctly validate sparse composite cells in scrub (CASSANDRA-5855)


2.0.0-beta2
 * Replace countPendingHints with Hints Created metric (CASSANDRA-5746)
 * Allow nodetool with no args, and with help to run without a server (CASSANDRA-5734)
 * Cleanup AbstractType/TypeSerializer classes (CASSANDRA-5744)
 * Remove unimplemented cli option schema-mwt (CASSANDRA-5754)
 * Support range tombstones in thrift (CASSANDRA-5435)
 * Normalize table-manipulating CQL3 statements' class names (CASSANDRA-5759)
 * cqlsh: add missing table options to DESCRIBE output (CASSANDRA-5749)
 * Fix assertion error during repair (CASSANDRA-5757)
 * Fix bulkloader (CASSANDRA-5542)
 * Add LZ4 compression to the native protocol (CASSANDRA-5765)
 * Fix bugs in the native protocol v2 (CASSANDRA-5770)
 * CAS on 'primary key only' table (CASSANDRA-5715)
 * Support streaming SSTables of old versions (CASSANDRA-5772)
 * Always respect protocol version in native protocol (CASSANDRA-5778)
 * Fix ConcurrentModificationException during streaming (CASSANDRA-5782)
 * Update deletion timestamp in Commit#updatesWithPaxosTime (CASSANDRA-5787)
 * Thrift cas() method crashes if input columns are not sorted (CASSANDRA-5786)
 * Order columns names correctly when querying for CAS (CASSANDRA-5788)
 * Fix streaming retry (CASSANDRA-5775)
Merged from 1.2:
 * if no seeds can be a reached a node won't start in a ring by itself (CASSANDRA-5768)
 * add cassandra.unsafesystem property (CASSANDRA-5704)
 * (Hadoop) quote identifiers in CqlPagingRecordReader (CASSANDRA-5763)
 * Add replace_node functionality for vnodes (CASSANDRA-5337)
 * Add timeout events to query traces (CASSANDRA-5520)
 * Fix serialization of the LEFT gossip value (CASSANDRA-5696)
 * Pig: support for cql3 tables (CASSANDRA-5234)
 * Fix skipping range tombstones with reverse queries (CASSANDRA-5712)
 * Expire entries out of ThriftSessionManager (CASSANDRA-5719)
 * Don't keep ancestor information in memory (CASSANDRA-5342)
 * Expose native protocol server status in nodetool info (CASSANDRA-5735)
 * Fix pathetic performance of range tombstones (CASSANDRA-5677)
 * Fix querying with an empty (impossible) range (CASSANDRA-5573)
 * cqlsh: handle CUSTOM 2i in DESCRIBE output (CASSANDRA-5760)
 * Fix minor bug in Range.intersects(Bound) (CASSANDRA-5771)
 * cqlsh: handle disabled compression in DESCRIBE output (CASSANDRA-5766)
 * Ensure all UP events are notified on the native protocol (CASSANDRA-5769)
 * Fix formatting of sstable2json with multiple -k arguments (CASSANDRA-5781)
 * Don't rely on row marker for queries in general to hide lost markers
   after TTL expires (CASSANDRA-5762)
 * Sort nodetool help output (CASSANDRA-5776)
 * Fix column expiring during 2 phases compaction (CASSANDRA-5799)
 * now() is being rejected in INSERTs when inside collections (CASSANDRA-5795)


2.0.0-beta1
 * Add support for indexing clustered columns (CASSANDRA-5125)
 * Removed on-heap row cache (CASSANDRA-5348)
 * use nanotime consistently for node-local timeouts (CASSANDRA-5581)
 * Avoid unnecessary second pass on name-based queries (CASSANDRA-5577)
 * Experimental triggers (CASSANDRA-1311)
 * JEMalloc support for off-heap allocation (CASSANDRA-3997)
 * Single-pass compaction (CASSANDRA-4180)
 * Removed token range bisection (CASSANDRA-5518)
 * Removed compatibility with pre-1.2.5 sstables and network messages
   (CASSANDRA-5511)
 * removed PBSPredictor (CASSANDRA-5455)
 * CAS support (CASSANDRA-5062, 5441, 5442, 5443, 5619, 5667)
 * Leveled compaction performs size-tiered compactions in L0
   (CASSANDRA-5371, 5439)
 * Add yaml network topology snitch for mixed ec2/other envs (CASSANDRA-5339)
 * Log when a node is down longer than the hint window (CASSANDRA-4554)
 * Optimize tombstone creation for ExpiringColumns (CASSANDRA-4917)
 * Improve LeveledScanner work estimation (CASSANDRA-5250, 5407)
 * Replace compaction lock with runWithCompactionsDisabled (CASSANDRA-3430)
 * Change Message IDs to ints (CASSANDRA-5307)
 * Move sstable level information into the Stats component, removing the
   need for a separate Manifest file (CASSANDRA-4872)
 * avoid serializing to byte[] on commitlog append (CASSANDRA-5199)
 * make index_interval configurable per columnfamily (CASSANDRA-3961, CASSANDRA-5650)
 * add default_time_to_live (CASSANDRA-3974)
 * add memtable_flush_period_in_ms (CASSANDRA-4237)
 * replace supercolumns internally by composites (CASSANDRA-3237, 5123)
 * upgrade thrift to 0.9.0 (CASSANDRA-3719)
 * drop unnecessary keyspace parameter from user-defined compaction API
   (CASSANDRA-5139)
 * more robust solution to incomplete compactions + counters (CASSANDRA-5151)
 * Change order of directory searching for c*.in.sh (CASSANDRA-3983)
 * Add tool to reset SSTable compaction level for LCS (CASSANDRA-5271)
 * Allow custom configuration loader (CASSANDRA-5045)
 * Remove memory emergency pressure valve logic (CASSANDRA-3534)
 * Reduce request latency with eager retry (CASSANDRA-4705)
 * cqlsh: Remove ASSUME command (CASSANDRA-5331)
 * Rebuild BF when loading sstables if bloom_filter_fp_chance
   has changed since compaction (CASSANDRA-5015)
 * remove row-level bloom filters (CASSANDRA-4885)
 * Change Kernel Page Cache skipping into row preheating (disabled by default)
   (CASSANDRA-4937)
 * Improve repair by deciding on a gcBefore before sending
   out TreeRequests (CASSANDRA-4932)
 * Add an official way to disable compactions (CASSANDRA-5074)
 * Reenable ALTER TABLE DROP with new semantics (CASSANDRA-3919)
 * Add binary protocol versioning (CASSANDRA-5436)
 * Swap THshaServer for TThreadedSelectorServer (CASSANDRA-5530)
 * Add alias support to SELECT statement (CASSANDRA-5075)
 * Don't create empty RowMutations in CommitLogReplayer (CASSANDRA-5541)
 * Use range tombstones when dropping cfs/columns from schema (CASSANDRA-5579)
 * cqlsh: drop CQL2/CQL3-beta support (CASSANDRA-5585)
 * Track max/min column names in sstables to be able to optimize slice
   queries (CASSANDRA-5514, CASSANDRA-5595, CASSANDRA-5600)
 * Binary protocol: allow batching already prepared statements (CASSANDRA-4693)
 * Allow preparing timestamp, ttl and limit in CQL3 queries (CASSANDRA-4450)
 * Support native link w/o JNA in Java7 (CASSANDRA-3734)
 * Use SASL authentication in binary protocol v2 (CASSANDRA-5545)
 * Replace Thrift HsHa with LMAX Disruptor based implementation (CASSANDRA-5582)
 * cqlsh: Add row count to SELECT output (CASSANDRA-5636)
 * Include a timestamp with all read commands to determine column expiration
   (CASSANDRA-5149)
 * Streaming 2.0 (CASSANDRA-5286, 5699)
 * Conditional create/drop ks/table/index statements in CQL3 (CASSANDRA-2737)
 * more pre-table creation property validation (CASSANDRA-5693)
 * Redesign repair messages (CASSANDRA-5426)
 * Fix ALTER RENAME post-5125 (CASSANDRA-5702)
 * Disallow renaming a 2ndary indexed column (CASSANDRA-5705)
 * Rename Table to Keyspace (CASSANDRA-5613)
 * Ensure changing column_index_size_in_kb on different nodes don't corrupt the
   sstable (CASSANDRA-5454)
 * Move resultset type information into prepare, not execute (CASSANDRA-5649)
 * Auto paging in binary protocol (CASSANDRA-4415, 5714)
 * Don't tie client side use of AbstractType to JDBC (CASSANDRA-4495)
 * Adds new TimestampType to replace DateType (CASSANDRA-5723, CASSANDRA-5729)
Merged from 1.2:
 * make starting native protocol server idempotent (CASSANDRA-5728)
 * Fix loading key cache when a saved entry is no longer valid (CASSANDRA-5706)
 * Fix serialization of the LEFT gossip value (CASSANDRA-5696)
 * cqlsh: Don't show 'null' in place of empty values (CASSANDRA-5675)
 * Race condition in detecting version on a mixed 1.1/1.2 cluster
   (CASSANDRA-5692)
 * Fix skipping range tombstones with reverse queries (CASSANDRA-5712)
 * Expire entries out of ThriftSessionManager (CASSANRDA-5719)
 * Don't keep ancestor information in memory (CASSANDRA-5342)
 * cqlsh: fix handling of semicolons inside BATCH queries (CASSANDRA-5697)


1.2.6
 * Fix tracing when operation completes before all responses arrive
   (CASSANDRA-5668)
 * Fix cross-DC mutation forwarding (CASSANDRA-5632)
 * Reduce SSTableLoader memory usage (CASSANDRA-5555)
 * Scale hinted_handoff_throttle_in_kb to cluster size (CASSANDRA-5272)
 * (Hadoop) Add CQL3 input/output formats (CASSANDRA-4421, 5622)
 * (Hadoop) Fix InputKeyRange in CFIF (CASSANDRA-5536)
 * Fix dealing with ridiculously large max sstable sizes in LCS (CASSANDRA-5589)
 * Ignore pre-truncate hints (CASSANDRA-4655)
 * Move System.exit on OOM into a separate thread (CASSANDRA-5273)
 * Write row markers when serializing schema (CASSANDRA-5572)
 * Check only SSTables for the requested range when streaming (CASSANDRA-5569)
 * Improve batchlog replay behavior and hint ttl handling (CASSANDRA-5314)
 * Exclude localTimestamp from validation for tombstones (CASSANDRA-5398)
 * cqlsh: add custom prompt support (CASSANDRA-5539)
 * Reuse prepared statements in hot auth queries (CASSANDRA-5594)
 * cqlsh: add vertical output option (see EXPAND) (CASSANDRA-5597)
 * Add a rate limit option to stress (CASSANDRA-5004)
 * have BulkLoader ignore snapshots directories (CASSANDRA-5587)
 * fix SnitchProperties logging context (CASSANDRA-5602)
 * Expose whether jna is enabled and memory is locked via JMX (CASSANDRA-5508)
 * cqlsh: fix COPY FROM with ReversedType (CASSANDRA-5610)
 * Allow creating CUSTOM indexes on collections (CASSANDRA-5615)
 * Evaluate now() function at execution time (CASSANDRA-5616)
 * Expose detailed read repair metrics (CASSANDRA-5618)
 * Correct blob literal + ReversedType parsing (CASSANDRA-5629)
 * Allow GPFS to prefer the internal IP like EC2MRS (CASSANDRA-5630)
 * fix help text for -tspw cassandra-cli (CASSANDRA-5643)
 * don't throw away initial causes exceptions for internode encryption issues
   (CASSANDRA-5644)
 * Fix message spelling errors for cql select statements (CASSANDRA-5647)
 * Suppress custom exceptions thru jmx (CASSANDRA-5652)
 * Update CREATE CUSTOM INDEX syntax (CASSANDRA-5639)
 * Fix PermissionDetails.equals() method (CASSANDRA-5655)
 * Never allow partition key ranges in CQL3 without token() (CASSANDRA-5666)
 * Gossiper incorrectly drops AppState for an upgrading node (CASSANDRA-5660)
 * Connection thrashing during multi-region ec2 during upgrade, due to
   messaging version (CASSANDRA-5669)
 * Avoid over reconnecting in EC2MRS (CASSANDRA-5678)
 * Fix ReadResponseSerializer.serializedSize() for digest reads (CASSANDRA-5476)
 * allow sstable2json on 2i CFs (CASSANDRA-5694)
Merged from 1.1:
 * Remove buggy thrift max message length option (CASSANDRA-5529)
 * Fix NPE in Pig's widerow mode (CASSANDRA-5488)
 * Add split size parameter to Pig and disable split combination (CASSANDRA-5544)


1.2.5
 * make BytesToken.toString only return hex bytes (CASSANDRA-5566)
 * Ensure that submitBackground enqueues at least one task (CASSANDRA-5554)
 * fix 2i updates with identical values and timestamps (CASSANDRA-5540)
 * fix compaction throttling bursty-ness (CASSANDRA-4316)
 * reduce memory consumption of IndexSummary (CASSANDRA-5506)
 * remove per-row column name bloom filters (CASSANDRA-5492)
 * Include fatal errors in trace events (CASSANDRA-5447)
 * Ensure that PerRowSecondaryIndex is notified of row-level deletes
   (CASSANDRA-5445)
 * Allow empty blob literals in CQL3 (CASSANDRA-5452)
 * Fix streaming RangeTombstones at column index boundary (CASSANDRA-5418)
 * Fix preparing statements when current keyspace is not set (CASSANDRA-5468)
 * Fix SemanticVersion.isSupportedBy minor/patch handling (CASSANDRA-5496)
 * Don't provide oldCfId for post-1.1 system cfs (CASSANDRA-5490)
 * Fix primary range ignores replication strategy (CASSANDRA-5424)
 * Fix shutdown of binary protocol server (CASSANDRA-5507)
 * Fix repair -snapshot not working (CASSANDRA-5512)
 * Set isRunning flag later in binary protocol server (CASSANDRA-5467)
 * Fix use of CQL3 functions with descending clustering order (CASSANDRA-5472)
 * Disallow renaming columns one at a time for thrift table in CQL3
   (CASSANDRA-5531)
 * cqlsh: add CLUSTERING ORDER BY support to DESCRIBE (CASSANDRA-5528)
 * Add custom secondary index support to CQL3 (CASSANDRA-5484)
 * Fix repair hanging silently on unexpected error (CASSANDRA-5229)
 * Fix Ec2Snitch regression introduced by CASSANDRA-5171 (CASSANDRA-5432)
 * Add nodetool enablebackup/disablebackup (CASSANDRA-5556)
 * cqlsh: fix DESCRIBE after case insensitive USE (CASSANDRA-5567)
Merged from 1.1
 * Add retry mechanism to OTC for non-droppable_verbs (CASSANDRA-5393)
 * Use allocator information to improve memtable memory usage estimate
   (CASSANDRA-5497)
 * Fix trying to load deleted row into row cache on startup (CASSANDRA-4463)
 * fsync leveled manifest to avoid corruption (CASSANDRA-5535)
 * Fix Bound intersection computation (CASSANDRA-5551)
 * sstablescrub now respects max memory size in cassandra.in.sh (CASSANDRA-5562)


1.2.4
 * Ensure that PerRowSecondaryIndex updates see the most recent values
   (CASSANDRA-5397)
 * avoid duplicate index entries ind PrecompactedRow and
   ParallelCompactionIterable (CASSANDRA-5395)
 * remove the index entry on oldColumn when new column is a tombstone
   (CASSANDRA-5395)
 * Change default stream throughput from 400 to 200 mbps (CASSANDRA-5036)
 * Gossiper logs DOWN for symmetry with UP (CASSANDRA-5187)
 * Fix mixing prepared statements between keyspaces (CASSANDRA-5352)
 * Fix consistency level during bootstrap - strike 3 (CASSANDRA-5354)
 * Fix transposed arguments in AlreadyExistsException (CASSANDRA-5362)
 * Improve asynchronous hint delivery (CASSANDRA-5179)
 * Fix Guava dependency version (12.0 -> 13.0.1) for Maven (CASSANDRA-5364)
 * Validate that provided CQL3 collection value are < 64K (CASSANDRA-5355)
 * Make upgradeSSTable skip current version sstables by default (CASSANDRA-5366)
 * Optimize min/max timestamp collection (CASSANDRA-5373)
 * Invalid streamId in cql binary protocol when using invalid CL
   (CASSANDRA-5164)
 * Fix validation for IN where clauses with collections (CASSANDRA-5376)
 * Copy resultSet on count query to avoid ConcurrentModificationException
   (CASSANDRA-5382)
 * Correctly typecheck in CQL3 even with ReversedType (CASSANDRA-5386)
 * Fix streaming compressed files when using encryption (CASSANDRA-5391)
 * cassandra-all 1.2.0 pom missing netty dependency (CASSANDRA-5392)
 * Fix writetime/ttl functions on null values (CASSANDRA-5341)
 * Fix NPE during cql3 select with token() (CASSANDRA-5404)
 * IndexHelper.skipBloomFilters won't skip non-SHA filters (CASSANDRA-5385)
 * cqlsh: Print maps ordered by key, sort sets (CASSANDRA-5413)
 * Add null syntax support in CQL3 for inserts (CASSANDRA-3783)
 * Allow unauthenticated set_keyspace() calls (CASSANDRA-5423)
 * Fix potential incremental backups race (CASSANDRA-5410)
 * Fix prepared BATCH statements with batch-level timestamps (CASSANDRA-5415)
 * Allow overriding superuser setup delay (CASSANDRA-5430)
 * cassandra-shuffle with JMX usernames and passwords (CASSANDRA-5431)
Merged from 1.1:
 * cli: Quote ks and cf names in schema output when needed (CASSANDRA-5052)
 * Fix bad default for min/max timestamp in SSTableMetadata (CASSANDRA-5372)
 * Fix cf name extraction from manifest in Directories.migrateFile()
   (CASSANDRA-5242)
 * Support pluggable internode authentication (CASSANDRA-5401)


1.2.3
 * add check for sstable overlap within a level on startup (CASSANDRA-5327)
 * replace ipv6 colons in jmx object names (CASSANDRA-5298, 5328)
 * Avoid allocating SSTableBoundedScanner during repair when the range does
   not intersect the sstable (CASSANDRA-5249)
 * Don't lowercase property map keys (this breaks NTS) (CASSANDRA-5292)
 * Fix composite comparator with super columns (CASSANDRA-5287)
 * Fix insufficient validation of UPDATE queries against counter cfs
   (CASSANDRA-5300)
 * Fix PropertyFileSnitch default DC/Rack behavior (CASSANDRA-5285)
 * Handle null values when executing prepared statement (CASSANDRA-5081)
 * Add netty to pom dependencies (CASSANDRA-5181)
 * Include type arguments in Thrift CQLPreparedResult (CASSANDRA-5311)
 * Fix compaction not removing columns when bf_fp_ratio is 1 (CASSANDRA-5182)
 * cli: Warn about missing CQL3 tables in schema descriptions (CASSANDRA-5309)
 * Re-enable unknown option in replication/compaction strategies option for
   backward compatibility (CASSANDRA-4795)
 * Add binary protocol support to stress (CASSANDRA-4993)
 * cqlsh: Fix COPY FROM value quoting and null handling (CASSANDRA-5305)
 * Fix repair -pr for vnodes (CASSANDRA-5329)
 * Relax CL for auth queries for non-default users (CASSANDRA-5310)
 * Fix AssertionError during repair (CASSANDRA-5245)
 * Don't announce migrations to pre-1.2 nodes (CASSANDRA-5334)
Merged from 1.1:
 * Update offline scrub for 1.0 -> 1.1 directory structure (CASSANDRA-5195)
 * add tmp flag to Descriptor hashcode (CASSANDRA-4021)
 * fix logging of "Found table data in data directories" when only system tables
   are present (CASSANDRA-5289)
 * cli: Add JMX authentication support (CASSANDRA-5080)
 * nodetool: ability to repair specific range (CASSANDRA-5280)
 * Fix possible assertion triggered in SliceFromReadCommand (CASSANDRA-5284)
 * cqlsh: Add inet type support on Windows (ipv4-only) (CASSANDRA-4801)
 * Fix race when initializing ColumnFamilyStore (CASSANDRA-5350)
 * Add UseTLAB JVM flag (CASSANDRA-5361)


1.2.2
 * fix potential for multiple concurrent compactions of the same sstables
   (CASSANDRA-5256)
 * avoid no-op caching of byte[] on commitlog append (CASSANDRA-5199)
 * fix symlinks under data dir not working (CASSANDRA-5185)
 * fix bug in compact storage metadata handling (CASSANDRA-5189)
 * Validate login for USE queries (CASSANDRA-5207)
 * cli: remove default username and password (CASSANDRA-5208)
 * configure populate_io_cache_on_flush per-CF (CASSANDRA-4694)
 * allow configuration of internode socket buffer (CASSANDRA-3378)
 * Make sstable directory picking blacklist-aware again (CASSANDRA-5193)
 * Correctly expire gossip states for edge cases (CASSANDRA-5216)
 * Improve handling of directory creation failures (CASSANDRA-5196)
 * Expose secondary indicies to the rest of nodetool (CASSANDRA-4464)
 * Binary protocol: avoid sending notification for 0.0.0.0 (CASSANDRA-5227)
 * add UseCondCardMark XX jvm settings on jdk 1.7 (CASSANDRA-4366)
 * CQL3 refactor to allow conversion function (CASSANDRA-5226)
 * Fix drop of sstables in some circumstance (CASSANDRA-5232)
 * Implement caching of authorization results (CASSANDRA-4295)
 * Add support for LZ4 compression (CASSANDRA-5038)
 * Fix missing columns in wide rows queries (CASSANDRA-5225)
 * Simplify auth setup and make system_auth ks alterable (CASSANDRA-5112)
 * Stop compactions from hanging during bootstrap (CASSANDRA-5244)
 * fix compressed streaming sending extra chunk (CASSANDRA-5105)
 * Add CQL3-based implementations of IAuthenticator and IAuthorizer
   (CASSANDRA-4898)
 * Fix timestamp-based tomstone removal logic (CASSANDRA-5248)
 * cli: Add JMX authentication support (CASSANDRA-5080)
 * Fix forceFlush behavior (CASSANDRA-5241)
 * cqlsh: Add username autocompletion (CASSANDRA-5231)
 * Fix CQL3 composite partition key error (CASSANDRA-5240)
 * Allow IN clause on last clustering key (CASSANDRA-5230)
Merged from 1.1:
 * fix start key/end token validation for wide row iteration (CASSANDRA-5168)
 * add ConfigHelper support for Thrift frame and max message sizes (CASSANDRA-5188)
 * fix nodetool repair not fail on node down (CASSANDRA-5203)
 * always collect tombstone hints (CASSANDRA-5068)
 * Fix error when sourcing file in cqlsh (CASSANDRA-5235)


1.2.1
 * stream undelivered hints on decommission (CASSANDRA-5128)
 * GossipingPropertyFileSnitch loads saved dc/rack info if needed (CASSANDRA-5133)
 * drain should flush system CFs too (CASSANDRA-4446)
 * add inter_dc_tcp_nodelay setting (CASSANDRA-5148)
 * re-allow wrapping ranges for start_token/end_token range pairitspwng (CASSANDRA-5106)
 * fix validation compaction of empty rows (CASSANDRA-5136)
 * nodetool methods to enable/disable hint storage/delivery (CASSANDRA-4750)
 * disallow bloom filter false positive chance of 0 (CASSANDRA-5013)
 * add threadpool size adjustment methods to JMXEnabledThreadPoolExecutor and
   CompactionManagerMBean (CASSANDRA-5044)
 * fix hinting for dropped local writes (CASSANDRA-4753)
 * off-heap cache doesn't need mutable column container (CASSANDRA-5057)
 * apply disk_failure_policy to bad disks on initial directory creation
   (CASSANDRA-4847)
 * Optimize name-based queries to use ArrayBackedSortedColumns (CASSANDRA-5043)
 * Fall back to old manifest if most recent is unparseable (CASSANDRA-5041)
 * pool [Compressed]RandomAccessReader objects on the partitioned read path
   (CASSANDRA-4942)
 * Add debug logging to list filenames processed by Directories.migrateFile
   method (CASSANDRA-4939)
 * Expose black-listed directories via JMX (CASSANDRA-4848)
 * Log compaction merge counts (CASSANDRA-4894)
 * Minimize byte array allocation by AbstractData{Input,Output} (CASSANDRA-5090)
 * Add SSL support for the binary protocol (CASSANDRA-5031)
 * Allow non-schema system ks modification for shuffle to work (CASSANDRA-5097)
 * cqlsh: Add default limit to SELECT statements (CASSANDRA-4972)
 * cqlsh: fix DESCRIBE for 1.1 cfs in CQL3 (CASSANDRA-5101)
 * Correctly gossip with nodes >= 1.1.7 (CASSANDRA-5102)
 * Ensure CL guarantees on digest mismatch (CASSANDRA-5113)
 * Validate correctly selects on composite partition key (CASSANDRA-5122)
 * Fix exception when adding collection (CASSANDRA-5117)
 * Handle states for non-vnode clusters correctly (CASSANDRA-5127)
 * Refuse unrecognized replication and compaction strategy options (CASSANDRA-4795)
 * Pick the correct value validator in sstable2json for cql3 tables (CASSANDRA-5134)
 * Validate login for describe_keyspace, describe_keyspaces and set_keyspace
   (CASSANDRA-5144)
 * Fix inserting empty maps (CASSANDRA-5141)
 * Don't remove tokens from System table for node we know (CASSANDRA-5121)
 * fix streaming progress report for compresed files (CASSANDRA-5130)
 * Coverage analysis for low-CL queries (CASSANDRA-4858)
 * Stop interpreting dates as valid timeUUID value (CASSANDRA-4936)
 * Adds E notation for floating point numbers (CASSANDRA-4927)
 * Detect (and warn) unintentional use of the cql2 thrift methods when cql3 was
   intended (CASSANDRA-5172)
 * cli: Quote ks and cf names in schema output when needed (CASSANDRA-5052)
 * Fix cf name extraction from manifest in Directories.migrateFile() (CASSANDRA-5242)
 * Replace mistaken usage of commons-logging with slf4j (CASSANDRA-5464)
 * Ensure Jackson dependency matches lib (CASSANDRA-5126)
 * Expose droppable tombstone ratio stats over JMX (CASSANDRA-5159)
Merged from 1.1:
 * Simplify CompressedRandomAccessReader to work around JDK FD bug (CASSANDRA-5088)
 * Improve handling a changing target throttle rate mid-compaction (CASSANDRA-5087)
 * Pig: correctly decode row keys in widerow mode (CASSANDRA-5098)
 * nodetool repair command now prints progress (CASSANDRA-4767)
 * fix user defined compaction to run against 1.1 data directory (CASSANDRA-5118)
 * Fix CQL3 BATCH authorization caching (CASSANDRA-5145)
 * fix get_count returns incorrect value with TTL (CASSANDRA-5099)
 * better handling for mid-compaction failure (CASSANDRA-5137)
 * convert default marshallers list to map for better readability (CASSANDRA-5109)
 * fix ConcurrentModificationException in getBootstrapSource (CASSANDRA-5170)
 * fix sstable maxtimestamp for row deletes and pre-1.1.1 sstables (CASSANDRA-5153)
 * Fix thread growth on node removal (CASSANDRA-5175)
 * Make Ec2Region's datacenter name configurable (CASSANDRA-5155)


1.2.0
 * Disallow counters in collections (CASSANDRA-5082)
 * cqlsh: add unit tests (CASSANDRA-3920)
 * fix default bloom_filter_fp_chance for LeveledCompactionStrategy (CASSANDRA-5093)
Merged from 1.1:
 * add validation for get_range_slices with start_key and end_token (CASSANDRA-5089)


1.2.0-rc2
 * fix nodetool ownership display with vnodes (CASSANDRA-5065)
 * cqlsh: add DESCRIBE KEYSPACES command (CASSANDRA-5060)
 * Fix potential infinite loop when reloading CFS (CASSANDRA-5064)
 * Fix SimpleAuthorizer example (CASSANDRA-5072)
 * cqlsh: force CL.ONE for tracing and system.schema* queries (CASSANDRA-5070)
 * Includes cassandra-shuffle in the debian package (CASSANDRA-5058)
Merged from 1.1:
 * fix multithreaded compaction deadlock (CASSANDRA-4492)
 * fix temporarily missing schema after upgrade from pre-1.1.5 (CASSANDRA-5061)
 * Fix ALTER TABLE overriding compression options with defaults
   (CASSANDRA-4996, 5066)
 * fix specifying and altering crc_check_chance (CASSANDRA-5053)
 * fix Murmur3Partitioner ownership% calculation (CASSANDRA-5076)
 * Don't expire columns sooner than they should in 2ndary indexes (CASSANDRA-5079)


1.2-rc1
 * rename rpc_timeout settings to request_timeout (CASSANDRA-5027)
 * add BF with 0.1 FP to LCS by default (CASSANDRA-5029)
 * Fix preparing insert queries (CASSANDRA-5016)
 * Fix preparing queries with counter increment (CASSANDRA-5022)
 * Fix preparing updates with collections (CASSANDRA-5017)
 * Don't generate UUID based on other node address (CASSANDRA-5002)
 * Fix message when trying to alter a clustering key type (CASSANDRA-5012)
 * Update IAuthenticator to match the new IAuthorizer (CASSANDRA-5003)
 * Fix inserting only a key in CQL3 (CASSANDRA-5040)
 * Fix CQL3 token() function when used with strings (CASSANDRA-5050)
Merged from 1.1:
 * reduce log spam from invalid counter shards (CASSANDRA-5026)
 * Improve schema propagation performance (CASSANDRA-5025)
 * Fix for IndexHelper.IndexFor throws OOB Exception (CASSANDRA-5030)
 * cqlsh: make it possible to describe thrift CFs (CASSANDRA-4827)
 * cqlsh: fix timestamp formatting on some platforms (CASSANDRA-5046)


1.2-beta3
 * make consistency level configurable in cqlsh (CASSANDRA-4829)
 * fix cqlsh rendering of blob fields (CASSANDRA-4970)
 * fix cqlsh DESCRIBE command (CASSANDRA-4913)
 * save truncation position in system table (CASSANDRA-4906)
 * Move CompressionMetadata off-heap (CASSANDRA-4937)
 * allow CLI to GET cql3 columnfamily data (CASSANDRA-4924)
 * Fix rare race condition in getExpireTimeForEndpoint (CASSANDRA-4402)
 * acquire references to overlapping sstables during compaction so bloom filter
   doesn't get free'd prematurely (CASSANDRA-4934)
 * Don't share slice query filter in CQL3 SelectStatement (CASSANDRA-4928)
 * Separate tracing from Log4J (CASSANDRA-4861)
 * Exclude gcable tombstones from merkle-tree computation (CASSANDRA-4905)
 * Better printing of AbstractBounds for tracing (CASSANDRA-4931)
 * Optimize mostRecentTombstone check in CC.collectAllData (CASSANDRA-4883)
 * Change stream session ID to UUID to avoid collision from same node (CASSANDRA-4813)
 * Use Stats.db when bulk loading if present (CASSANDRA-4957)
 * Skip repair on system_trace and keyspaces with RF=1 (CASSANDRA-4956)
 * (cql3) Remove arbitrary SELECT limit (CASSANDRA-4918)
 * Correctly handle prepared operation on collections (CASSANDRA-4945)
 * Fix CQL3 LIMIT (CASSANDRA-4877)
 * Fix Stress for CQL3 (CASSANDRA-4979)
 * Remove cassandra specific exceptions from JMX interface (CASSANDRA-4893)
 * (CQL3) Force using ALLOW FILTERING on potentially inefficient queries (CASSANDRA-4915)
 * (cql3) Fix adding column when the table has collections (CASSANDRA-4982)
 * (cql3) Fix allowing collections with compact storage (CASSANDRA-4990)
 * (cql3) Refuse ttl/writetime function on collections (CASSANDRA-4992)
 * Replace IAuthority with new IAuthorizer (CASSANDRA-4874)
 * clqsh: fix KEY pseudocolumn escaping when describing Thrift tables
   in CQL3 mode (CASSANDRA-4955)
 * add basic authentication support for Pig CassandraStorage (CASSANDRA-3042)
 * fix CQL2 ALTER TABLE compaction_strategy_class altering (CASSANDRA-4965)
Merged from 1.1:
 * Fall back to old describe_splits if d_s_ex is not available (CASSANDRA-4803)
 * Improve error reporting when streaming ranges fail (CASSANDRA-5009)
 * Fix cqlsh timestamp formatting of timezone info (CASSANDRA-4746)
 * Fix assertion failure with leveled compaction (CASSANDRA-4799)
 * Check for null end_token in get_range_slice (CASSANDRA-4804)
 * Remove all remnants of removed nodes (CASSANDRA-4840)
 * Add aut-reloading of the log4j file in debian package (CASSANDRA-4855)
 * Fix estimated row cache entry size (CASSANDRA-4860)
 * reset getRangeSlice filter after finishing a row for get_paged_slice
   (CASSANDRA-4919)
 * expunge row cache post-truncate (CASSANDRA-4940)
 * Allow static CF definition with compact storage (CASSANDRA-4910)
 * Fix endless loop/compaction of schema_* CFs due to broken timestamps (CASSANDRA-4880)
 * Fix 'wrong class type' assertion in CounterColumn (CASSANDRA-4976)


1.2-beta2
 * fp rate of 1.0 disables BF entirely; LCS defaults to 1.0 (CASSANDRA-4876)
 * off-heap bloom filters for row keys (CASSANDRA_4865)
 * add extension point for sstable components (CASSANDRA-4049)
 * improve tracing output (CASSANDRA-4852, 4862)
 * make TRACE verb droppable (CASSANDRA-4672)
 * fix BulkLoader recognition of CQL3 columnfamilies (CASSANDRA-4755)
 * Sort commitlog segments for replay by id instead of mtime (CASSANDRA-4793)
 * Make hint delivery asynchronous (CASSANDRA-4761)
 * Pluggable Thrift transport factories for CLI and cqlsh (CASSANDRA-4609, 4610)
 * cassandra-cli: allow Double value type to be inserted to a column (CASSANDRA-4661)
 * Add ability to use custom TServerFactory implementations (CASSANDRA-4608)
 * optimize batchlog flushing to skip successful batches (CASSANDRA-4667)
 * include metadata for system keyspace itself in schema tables (CASSANDRA-4416)
 * add check to PropertyFileSnitch to verify presence of location for
   local node (CASSANDRA-4728)
 * add PBSPredictor consistency modeler (CASSANDRA-4261)
 * remove vestiges of Thrift unframed mode (CASSANDRA-4729)
 * optimize single-row PK lookups (CASSANDRA-4710)
 * adjust blockFor calculation to account for pending ranges due to node
   movement (CASSANDRA-833)
 * Change CQL version to 3.0.0 and stop accepting 3.0.0-beta1 (CASSANDRA-4649)
 * (CQL3) Make prepared statement global instead of per connection
   (CASSANDRA-4449)
 * Fix scrubbing of CQL3 created tables (CASSANDRA-4685)
 * (CQL3) Fix validation when using counter and regular columns in the same
   table (CASSANDRA-4706)
 * Fix bug starting Cassandra with simple authentication (CASSANDRA-4648)
 * Add support for batchlog in CQL3 (CASSANDRA-4545, 4738)
 * Add support for multiple column family outputs in CFOF (CASSANDRA-4208)
 * Support repairing only the local DC nodes (CASSANDRA-4747)
 * Use rpc_address for binary protocol and change default port (CASSANDRA-4751)
 * Fix use of collections in prepared statements (CASSANDRA-4739)
 * Store more information into peers table (CASSANDRA-4351, 4814)
 * Configurable bucket size for size tiered compaction (CASSANDRA-4704)
 * Run leveled compaction in parallel (CASSANDRA-4310)
 * Fix potential NPE during CFS reload (CASSANDRA-4786)
 * Composite indexes may miss results (CASSANDRA-4796)
 * Move consistency level to the protocol level (CASSANDRA-4734, 4824)
 * Fix Subcolumn slice ends not respected (CASSANDRA-4826)
 * Fix Assertion error in cql3 select (CASSANDRA-4783)
 * Fix list prepend logic (CQL3) (CASSANDRA-4835)
 * Add booleans as literals in CQL3 (CASSANDRA-4776)
 * Allow renaming PK columns in CQL3 (CASSANDRA-4822)
 * Fix binary protocol NEW_NODE event (CASSANDRA-4679)
 * Fix potential infinite loop in tombstone compaction (CASSANDRA-4781)
 * Remove system tables accounting from schema (CASSANDRA-4850)
 * (cql3) Force provided columns in clustering key order in
   'CLUSTERING ORDER BY' (CASSANDRA-4881)
 * Fix composite index bug (CASSANDRA-4884)
 * Fix short read protection for CQL3 (CASSANDRA-4882)
 * Add tracing support to the binary protocol (CASSANDRA-4699)
 * (cql3) Don't allow prepared marker inside collections (CASSANDRA-4890)
 * Re-allow order by on non-selected columns (CASSANDRA-4645)
 * Bug when composite index is created in a table having collections (CASSANDRA-4909)
 * log index scan subject in CompositesSearcher (CASSANDRA-4904)
Merged from 1.1:
 * add get[Row|Key]CacheEntries to CacheServiceMBean (CASSANDRA-4859)
 * fix get_paged_slice to wrap to next row correctly (CASSANDRA-4816)
 * fix indexing empty column values (CASSANDRA-4832)
 * allow JdbcDate to compose null Date objects (CASSANDRA-4830)
 * fix possible stackoverflow when compacting 1000s of sstables
   (CASSANDRA-4765)
 * fix wrong leveled compaction progress calculation (CASSANDRA-4807)
 * add a close() method to CRAR to prevent leaking file descriptors (CASSANDRA-4820)
 * fix potential infinite loop in get_count (CASSANDRA-4833)
 * fix compositeType.{get/from}String methods (CASSANDRA-4842)
 * (CQL) fix CREATE COLUMNFAMILY permissions check (CASSANDRA-4864)
 * Fix DynamicCompositeType same type comparison (CASSANDRA-4711)
 * Fix duplicate SSTable reference when stream session failed (CASSANDRA-3306)
 * Allow static CF definition with compact storage (CASSANDRA-4910)
 * Fix endless loop/compaction of schema_* CFs due to broken timestamps (CASSANDRA-4880)
 * Fix 'wrong class type' assertion in CounterColumn (CASSANDRA-4976)


1.2-beta1
 * add atomic_batch_mutate (CASSANDRA-4542, -4635)
 * increase default max_hint_window_in_ms to 3h (CASSANDRA-4632)
 * include message initiation time to replicas so they can more
   accurately drop timed-out requests (CASSANDRA-2858)
 * fix clientutil.jar dependencies (CASSANDRA-4566)
 * optimize WriteResponse (CASSANDRA-4548)
 * new metrics (CASSANDRA-4009)
 * redesign KEYS indexes to avoid read-before-write (CASSANDRA-2897)
 * debug tracing (CASSANDRA-1123)
 * parallelize row cache loading (CASSANDRA-4282)
 * Make compaction, flush JBOD-aware (CASSANDRA-4292)
 * run local range scans on the read stage (CASSANDRA-3687)
 * clean up ioexceptions (CASSANDRA-2116)
 * add disk_failure_policy (CASSANDRA-2118)
 * Introduce new json format with row level deletion (CASSANDRA-4054)
 * remove redundant "name" column from schema_keyspaces (CASSANDRA-4433)
 * improve "nodetool ring" handling of multi-dc clusters (CASSANDRA-3047)
 * update NTS calculateNaturalEndpoints to be O(N log N) (CASSANDRA-3881)
 * split up rpc timeout by operation type (CASSANDRA-2819)
 * rewrite key cache save/load to use only sequential i/o (CASSANDRA-3762)
 * update MS protocol with a version handshake + broadcast address id
   (CASSANDRA-4311)
 * multithreaded hint replay (CASSANDRA-4189)
 * add inter-node message compression (CASSANDRA-3127)
 * remove COPP (CASSANDRA-2479)
 * Track tombstone expiration and compact when tombstone content is
   higher than a configurable threshold, default 20% (CASSANDRA-3442, 4234)
 * update MurmurHash to version 3 (CASSANDRA-2975)
 * (CLI) track elapsed time for `delete' operation (CASSANDRA-4060)
 * (CLI) jline version is bumped to 1.0 to properly  support
   'delete' key function (CASSANDRA-4132)
 * Save IndexSummary into new SSTable 'Summary' component (CASSANDRA-2392, 4289)
 * Add support for range tombstones (CASSANDRA-3708)
 * Improve MessagingService efficiency (CASSANDRA-3617)
 * Avoid ID conflicts from concurrent schema changes (CASSANDRA-3794)
 * Set thrift HSHA server thread limit to unlimited by default (CASSANDRA-4277)
 * Avoids double serialization of CF id in RowMutation messages
   (CASSANDRA-4293)
 * stream compressed sstables directly with java nio (CASSANDRA-4297)
 * Support multiple ranges in SliceQueryFilter (CASSANDRA-3885)
 * Add column metadata to system column families (CASSANDRA-4018)
 * (cql3) Always use composite types by default (CASSANDRA-4329)
 * (cql3) Add support for set, map and list (CASSANDRA-3647)
 * Validate date type correctly (CASSANDRA-4441)
 * (cql3) Allow definitions with only a PK (CASSANDRA-4361)
 * (cql3) Add support for row key composites (CASSANDRA-4179)
 * improve DynamicEndpointSnitch by using reservoir sampling (CASSANDRA-4038)
 * (cql3) Add support for 2ndary indexes (CASSANDRA-3680)
 * (cql3) fix defining more than one PK to be invalid (CASSANDRA-4477)
 * remove schema agreement checking from all external APIs (Thrift, CQL and CQL3) (CASSANDRA-4487)
 * add Murmur3Partitioner and make it default for new installations (CASSANDRA-3772, 4621)
 * (cql3) update pseudo-map syntax to use map syntax (CASSANDRA-4497)
 * Finer grained exceptions hierarchy and provides error code with exceptions (CASSANDRA-3979)
 * Adds events push to binary protocol (CASSANDRA-4480)
 * Rewrite nodetool help (CASSANDRA-2293)
 * Make CQL3 the default for CQL (CASSANDRA-4640)
 * update stress tool to be able to use CQL3 (CASSANDRA-4406)
 * Accept all thrift update on CQL3 cf but don't expose their metadata (CASSANDRA-4377)
 * Replace Throttle with Guava's RateLimiter for HintedHandOff (CASSANDRA-4541)
 * fix counter add/get using CQL2 and CQL3 in stress tool (CASSANDRA-4633)
 * Add sstable count per level to cfstats (CASSANDRA-4537)
 * (cql3) Add ALTER KEYSPACE statement (CASSANDRA-4611)
 * (cql3) Allow defining default consistency levels (CASSANDRA-4448)
 * (cql3) Fix queries using LIMIT missing results (CASSANDRA-4579)
 * fix cross-version gossip messaging (CASSANDRA-4576)
 * added inet data type (CASSANDRA-4627)


1.1.6
 * Wait for writes on synchronous read digest mismatch (CASSANDRA-4792)
 * fix commitlog replay for nanotime-infected sstables (CASSANDRA-4782)
 * preflight check ttl for maximum of 20 years (CASSANDRA-4771)
 * (Pig) fix widerow input with single column rows (CASSANDRA-4789)
 * Fix HH to compact with correct gcBefore, which avoids wiping out
   undelivered hints (CASSANDRA-4772)
 * LCS will merge up to 32 L0 sstables as intended (CASSANDRA-4778)
 * NTS will default unconfigured DC replicas to zero (CASSANDRA-4675)
 * use default consistency level in counter validation if none is
   explicitly provide (CASSANDRA-4700)
 * Improve IAuthority interface by introducing fine-grained
   access permissions and grant/revoke commands (CASSANDRA-4490, 4644)
 * fix assumption error in CLI when updating/describing keyspace
   (CASSANDRA-4322)
 * Adds offline sstablescrub to debian packaging (CASSANDRA-4642)
 * Automatic fixing of overlapping leveled sstables (CASSANDRA-4644)
 * fix error when using ORDER BY with extended selections (CASSANDRA-4689)
 * (CQL3) Fix validation for IN queries for non-PK cols (CASSANDRA-4709)
 * fix re-created keyspace disappering after 1.1.5 upgrade
   (CASSANDRA-4698, 4752)
 * (CLI) display elapsed time in 2 fraction digits (CASSANDRA-3460)
 * add authentication support to sstableloader (CASSANDRA-4712)
 * Fix CQL3 'is reversed' logic (CASSANDRA-4716, 4759)
 * (CQL3) Don't return ReversedType in result set metadata (CASSANDRA-4717)
 * Backport adding AlterKeyspace statement (CASSANDRA-4611)
 * (CQL3) Correcty accept upper-case data types (CASSANDRA-4770)
 * Add binary protocol events for schema changes (CASSANDRA-4684)
Merged from 1.0:
 * Switch from NBHM to CHM in MessagingService's callback map, which
   prevents OOM in long-running instances (CASSANDRA-4708)


1.1.5
 * add SecondaryIndex.reload API (CASSANDRA-4581)
 * use millis + atomicint for commitlog segment creation instead of
   nanotime, which has issues under some hypervisors (CASSANDRA-4601)
 * fix FD leak in slice queries (CASSANDRA-4571)
 * avoid recursion in leveled compaction (CASSANDRA-4587)
 * increase stack size under Java7 to 180K
 * Log(info) schema changes (CASSANDRA-4547)
 * Change nodetool setcachecapcity to manipulate global caches (CASSANDRA-4563)
 * (cql3) fix setting compaction strategy (CASSANDRA-4597)
 * fix broken system.schema_* timestamps on system startup (CASSANDRA-4561)
 * fix wrong skip of cache saving (CASSANDRA-4533)
 * Avoid NPE when lost+found is in data dir (CASSANDRA-4572)
 * Respect five-minute flush moratorium after initial CL replay (CASSANDRA-4474)
 * Adds ntp as recommended in debian packaging (CASSANDRA-4606)
 * Configurable transport in CF Record{Reader|Writer} (CASSANDRA-4558)
 * (cql3) fix potential NPE with both equal and unequal restriction (CASSANDRA-4532)
 * (cql3) improves ORDER BY validation (CASSANDRA-4624)
 * Fix potential deadlock during counter writes (CASSANDRA-4578)
 * Fix cql error with ORDER BY when using IN (CASSANDRA-4612)
Merged from 1.0:
 * increase Xss to 160k to accomodate latest 1.6 JVMs (CASSANDRA-4602)
 * fix toString of hint destination tokens (CASSANDRA-4568)
 * Fix multiple values for CurrentLocal NodeID (CASSANDRA-4626)


1.1.4
 * fix offline scrub to catch >= out of order rows (CASSANDRA-4411)
 * fix cassandra-env.sh on RHEL and other non-dash-based systems
   (CASSANDRA-4494)
Merged from 1.0:
 * (Hadoop) fix setting key length for old-style mapred api (CASSANDRA-4534)
 * (Hadoop) fix iterating through a resultset consisting entirely
   of tombstoned rows (CASSANDRA-4466)


1.1.3
 * (cqlsh) add COPY TO (CASSANDRA-4434)
 * munmap commitlog segments before rename (CASSANDRA-4337)
 * (JMX) rename getRangeKeySample to sampleKeyRange to avoid returning
   multi-MB results as an attribute (CASSANDRA-4452)
 * flush based on data size, not throughput; overwritten columns no
   longer artificially inflate liveRatio (CASSANDRA-4399)
 * update default commitlog segment size to 32MB and total commitlog
   size to 32/1024 MB for 32/64 bit JVMs, respectively (CASSANDRA-4422)
 * avoid using global partitioner to estimate ranges in index sstables
   (CASSANDRA-4403)
 * restore pre-CASSANDRA-3862 approach to removing expired tombstones
   from row cache during compaction (CASSANDRA-4364)
 * (stress) support for CQL prepared statements (CASSANDRA-3633)
 * Correctly catch exception when Snappy cannot be loaded (CASSANDRA-4400)
 * (cql3) Support ORDER BY when IN condition is given in WHERE clause (CASSANDRA-4327)
 * (cql3) delete "component_index" column on DROP TABLE call (CASSANDRA-4420)
 * change nanoTime() to currentTimeInMillis() in schema related code (CASSANDRA-4432)
 * add a token generation tool (CASSANDRA-3709)
 * Fix LCS bug with sstable containing only 1 row (CASSANDRA-4411)
 * fix "Can't Modify Index Name" problem on CF update (CASSANDRA-4439)
 * Fix assertion error in getOverlappingSSTables during repair (CASSANDRA-4456)
 * fix nodetool's setcompactionthreshold command (CASSANDRA-4455)
 * Ensure compacted files are never used, to avoid counter overcount (CASSANDRA-4436)
Merged from 1.0:
 * Push the validation of secondary index values to the SecondaryIndexManager (CASSANDRA-4240)
 * allow dropping columns shadowed by not-yet-expired supercolumn or row
   tombstones in PrecompactedRow (CASSANDRA-4396)


1.1.2
 * Fix cleanup not deleting index entries (CASSANDRA-4379)
 * Use correct partitioner when saving + loading caches (CASSANDRA-4331)
 * Check schema before trying to export sstable (CASSANDRA-2760)
 * Raise a meaningful exception instead of NPE when PFS encounters
   an unconfigured node + no default (CASSANDRA-4349)
 * fix bug in sstable blacklisting with LCS (CASSANDRA-4343)
 * LCS no longer promotes tiny sstables out of L0 (CASSANDRA-4341)
 * skip tombstones during hint replay (CASSANDRA-4320)
 * fix NPE in compactionstats (CASSANDRA-4318)
 * enforce 1m min keycache for auto (CASSANDRA-4306)
 * Have DeletedColumn.isMFD always return true (CASSANDRA-4307)
 * (cql3) exeption message for ORDER BY constraints said primary filter can be
    an IN clause, which is misleading (CASSANDRA-4319)
 * (cql3) Reject (not yet supported) creation of 2ndardy indexes on tables with
   composite primary keys (CASSANDRA-4328)
 * Set JVM stack size to 160k for java 7 (CASSANDRA-4275)
 * cqlsh: add COPY command to load data from CSV flat files (CASSANDRA-4012)
 * CFMetaData.fromThrift to throw ConfigurationException upon error (CASSANDRA-4353)
 * Use CF comparator to sort indexed columns in SecondaryIndexManager
   (CASSANDRA-4365)
 * add strategy_options to the KSMetaData.toString() output (CASSANDRA-4248)
 * (cql3) fix range queries containing unqueried results (CASSANDRA-4372)
 * (cql3) allow updating column_alias types (CASSANDRA-4041)
 * (cql3) Fix deletion bug (CASSANDRA-4193)
 * Fix computation of overlapping sstable for leveled compaction (CASSANDRA-4321)
 * Improve scrub and allow to run it offline (CASSANDRA-4321)
 * Fix assertionError in StorageService.bulkLoad (CASSANDRA-4368)
 * (cqlsh) add option to authenticate to a keyspace at startup (CASSANDRA-4108)
 * (cqlsh) fix ASSUME functionality (CASSANDRA-4352)
 * Fix ColumnFamilyRecordReader to not return progress > 100% (CASSANDRA-3942)
Merged from 1.0:
 * Set gc_grace on index CF to 0 (CASSANDRA-4314)


1.1.1
 * add populate_io_cache_on_flush option (CASSANDRA-2635)
 * allow larger cache capacities than 2GB (CASSANDRA-4150)
 * add getsstables command to nodetool (CASSANDRA-4199)
 * apply parent CF compaction settings to secondary index CFs (CASSANDRA-4280)
 * preserve commitlog size cap when recycling segments at startup
   (CASSANDRA-4201)
 * (Hadoop) fix split generation regression (CASSANDRA-4259)
 * ignore min/max compactions settings in LCS, while preserving
   behavior that min=max=0 disables autocompaction (CASSANDRA-4233)
 * log number of rows read from saved cache (CASSANDRA-4249)
 * calculate exact size required for cleanup operations (CASSANDRA-1404)
 * avoid blocking additional writes during flush when the commitlog
   gets behind temporarily (CASSANDRA-1991)
 * enable caching on index CFs based on data CF cache setting (CASSANDRA-4197)
 * warn on invalid replication strategy creation options (CASSANDRA-4046)
 * remove [Freeable]Memory finalizers (CASSANDRA-4222)
 * include tombstone size in ColumnFamily.size, which can prevent OOM
   during sudden mass delete operations by yielding a nonzero liveRatio
   (CASSANDRA-3741)
 * Open 1 sstableScanner per level for leveled compaction (CASSANDRA-4142)
 * Optimize reads when row deletion timestamps allow us to restrict
   the set of sstables we check (CASSANDRA-4116)
 * add support for commitlog archiving and point-in-time recovery
   (CASSANDRA-3690)
 * avoid generating redundant compaction tasks during streaming
   (CASSANDRA-4174)
 * add -cf option to nodetool snapshot, and takeColumnFamilySnapshot to
   StorageService mbean (CASSANDRA-556)
 * optimize cleanup to drop entire sstables where possible (CASSANDRA-4079)
 * optimize truncate when autosnapshot is disabled (CASSANDRA-4153)
 * update caches to use byte[] keys to reduce memory overhead (CASSANDRA-3966)
 * add column limit to cli (CASSANDRA-3012, 4098)
 * clean up and optimize DataOutputBuffer, used by CQL compression and
   CompositeType (CASSANDRA-4072)
 * optimize commitlog checksumming (CASSANDRA-3610)
 * identify and blacklist corrupted SSTables from future compactions
   (CASSANDRA-2261)
 * Move CfDef and KsDef validation out of thrift (CASSANDRA-4037)
 * Expose API to repair a user provided range (CASSANDRA-3912)
 * Add way to force the cassandra-cli to refresh its schema (CASSANDRA-4052)
 * Avoid having replicate on write tasks stacking up at CL.ONE (CASSANDRA-2889)
 * (cql3) Backwards compatibility for composite comparators in non-cql3-aware
   clients (CASSANDRA-4093)
 * (cql3) Fix order by for reversed queries (CASSANDRA-4160)
 * (cql3) Add ReversedType support (CASSANDRA-4004)
 * (cql3) Add timeuuid type (CASSANDRA-4194)
 * (cql3) Minor fixes (CASSANDRA-4185)
 * (cql3) Fix prepared statement in BATCH (CASSANDRA-4202)
 * (cql3) Reduce the list of reserved keywords (CASSANDRA-4186)
 * (cql3) Move max/min compaction thresholds to compaction strategy options
   (CASSANDRA-4187)
 * Fix exception during move when localhost is the only source (CASSANDRA-4200)
 * (cql3) Allow paging through non-ordered partitioner results (CASSANDRA-3771)
 * (cql3) Fix drop index (CASSANDRA-4192)
 * (cql3) Don't return range ghosts anymore (CASSANDRA-3982)
 * fix re-creating Keyspaces/ColumnFamilies with the same name as dropped
   ones (CASSANDRA-4219)
 * fix SecondaryIndex LeveledManifest save upon snapshot (CASSANDRA-4230)
 * fix missing arrayOffset in FBUtilities.hash (CASSANDRA-4250)
 * (cql3) Add name of parameters in CqlResultSet (CASSANDRA-4242)
 * (cql3) Correctly validate order by queries (CASSANDRA-4246)
 * rename stress to cassandra-stress for saner packaging (CASSANDRA-4256)
 * Fix exception on colum metadata with non-string comparator (CASSANDRA-4269)
 * Check for unknown/invalid compression options (CASSANDRA-4266)
 * (cql3) Adds simple access to column timestamp and ttl (CASSANDRA-4217)
 * (cql3) Fix range queries with secondary indexes (CASSANDRA-4257)
 * Better error messages from improper input in cli (CASSANDRA-3865)
 * Try to stop all compaction upon Keyspace or ColumnFamily drop (CASSANDRA-4221)
 * (cql3) Allow keyspace properties to contain hyphens (CASSANDRA-4278)
 * (cql3) Correctly validate keyspace access in create table (CASSANDRA-4296)
 * Avoid deadlock in migration stage (CASSANDRA-3882)
 * Take supercolumn names and deletion info into account in memtable throughput
   (CASSANDRA-4264)
 * Add back backward compatibility for old style replication factor (CASSANDRA-4294)
 * Preserve compatibility with pre-1.1 index queries (CASSANDRA-4262)
Merged from 1.0:
 * Fix super columns bug where cache is not updated (CASSANDRA-4190)
 * fix maxTimestamp to include row tombstones (CASSANDRA-4116)
 * (CLI) properly handle quotes in create/update keyspace commands (CASSANDRA-4129)
 * Avoids possible deadlock during bootstrap (CASSANDRA-4159)
 * fix stress tool that hangs forever on timeout or error (CASSANDRA-4128)
 * stress tool to return appropriate exit code on failure (CASSANDRA-4188)
 * fix compaction NPE when out of disk space and assertions disabled
   (CASSANDRA-3985)
 * synchronize LCS getEstimatedTasks to avoid CME (CASSANDRA-4255)
 * ensure unique streaming session id's (CASSANDRA-4223)
 * kick off background compaction when min/max thresholds change
   (CASSANDRA-4279)
 * improve ability of STCS.getBuckets to deal with 100s of 1000s of
   sstables, such as when convertinb back from LCS (CASSANDRA-4287)
 * Oversize integer in CQL throws NumberFormatException (CASSANDRA-4291)
 * fix 1.0.x node join to mixed version cluster, other nodes >= 1.1 (CASSANDRA-4195)
 * Fix LCS splitting sstable base on uncompressed size (CASSANDRA-4419)
 * Push the validation of secondary index values to the SecondaryIndexManager (CASSANDRA-4240)
 * Don't purge columns during upgradesstables (CASSANDRA-4462)
 * Make cqlsh work with piping (CASSANDRA-4113)
 * Validate arguments for nodetool decommission (CASSANDRA-4061)
 * Report thrift status in nodetool info (CASSANDRA-4010)


1.1.0-final
 * average a reduced liveRatio estimate with the previous one (CASSANDRA-4065)
 * Allow KS and CF names up to 48 characters (CASSANDRA-4157)
 * fix stress build (CASSANDRA-4140)
 * add time remaining estimate to nodetool compactionstats (CASSANDRA-4167)
 * (cql) fix NPE in cql3 ALTER TABLE (CASSANDRA-4163)
 * (cql) Add support for CL.TWO and CL.THREE in CQL (CASSANDRA-4156)
 * (cql) Fix type in CQL3 ALTER TABLE preventing update (CASSANDRA-4170)
 * (cql) Throw invalid exception from CQL3 on obsolete options (CASSANDRA-4171)
 * (cqlsh) fix recognizing uppercase SELECT keyword (CASSANDRA-4161)
 * Pig: wide row support (CASSANDRA-3909)
Merged from 1.0:
 * avoid streaming empty files with bulk loader if sstablewriter errors out
   (CASSANDRA-3946)


1.1-rc1
 * Include stress tool in binary builds (CASSANDRA-4103)
 * (Hadoop) fix wide row iteration when last row read was deleted
   (CASSANDRA-4154)
 * fix read_repair_chance to really default to 0.1 in the cli (CASSANDRA-4114)
 * Adds caching and bloomFilterFpChange to CQL options (CASSANDRA-4042)
 * Adds posibility to autoconfigure size of the KeyCache (CASSANDRA-4087)
 * fix KEYS index from skipping results (CASSANDRA-3996)
 * Remove sliced_buffer_size_in_kb dead option (CASSANDRA-4076)
 * make loadNewSStable preserve sstable version (CASSANDRA-4077)
 * Respect 1.0 cache settings as much as possible when upgrading
   (CASSANDRA-4088)
 * relax path length requirement for sstable files when upgrading on
   non-Windows platforms (CASSANDRA-4110)
 * fix terminination of the stress.java when errors were encountered
   (CASSANDRA-4128)
 * Move CfDef and KsDef validation out of thrift (CASSANDRA-4037)
 * Fix get_paged_slice (CASSANDRA-4136)
 * CQL3: Support slice with exclusive start and stop (CASSANDRA-3785)
Merged from 1.0:
 * support PropertyFileSnitch in bulk loader (CASSANDRA-4145)
 * add auto_snapshot option allowing disabling snapshot before drop/truncate
   (CASSANDRA-3710)
 * allow short snitch names (CASSANDRA-4130)


1.1-beta2
 * rename loaded sstables to avoid conflicts with local snapshots
   (CASSANDRA-3967)
 * start hint replay as soon as FD notifies that the target is back up
   (CASSANDRA-3958)
 * avoid unproductive deserializing of cached rows during compaction
   (CASSANDRA-3921)
 * fix concurrency issues with CQL keyspace creation (CASSANDRA-3903)
 * Show Effective Owership via Nodetool ring <keyspace> (CASSANDRA-3412)
 * Update ORDER BY syntax for CQL3 (CASSANDRA-3925)
 * Fix BulkRecordWriter to not throw NPE if reducer gets no map data from Hadoop (CASSANDRA-3944)
 * Fix bug with counters in super columns (CASSANDRA-3821)
 * Remove deprecated merge_shard_chance (CASSANDRA-3940)
 * add a convenient way to reset a node's schema (CASSANDRA-2963)
 * fix for intermittent SchemaDisagreementException (CASSANDRA-3884)
 * CLI `list <CF>` to limit number of columns and their order (CASSANDRA-3012)
 * ignore deprecated KsDef/CfDef/ColumnDef fields in native schema (CASSANDRA-3963)
 * CLI to report when unsupported column_metadata pair was given (CASSANDRA-3959)
 * reincarnate removed and deprecated KsDef/CfDef attributes (CASSANDRA-3953)
 * Fix race between writes and read for cache (CASSANDRA-3862)
 * perform static initialization of StorageProxy on start-up (CASSANDRA-3797)
 * support trickling fsync() on writes (CASSANDRA-3950)
 * expose counters for unavailable/timeout exceptions given to thrift clients (CASSANDRA-3671)
 * avoid quadratic startup time in LeveledManifest (CASSANDRA-3952)
 * Add type information to new schema_ columnfamilies and remove thrift
   serialization for schema (CASSANDRA-3792)
 * add missing column validator options to the CLI help (CASSANDRA-3926)
 * skip reading saved key cache if CF's caching strategy is NONE or ROWS_ONLY (CASSANDRA-3954)
 * Unify migration code (CASSANDRA-4017)
Merged from 1.0:
 * cqlsh: guess correct version of Python for Arch Linux (CASSANDRA-4090)
 * (CLI) properly handle quotes in create/update keyspace commands (CASSANDRA-4129)
 * Avoids possible deadlock during bootstrap (CASSANDRA-4159)
 * fix stress tool that hangs forever on timeout or error (CASSANDRA-4128)
 * Fix super columns bug where cache is not updated (CASSANDRA-4190)
 * stress tool to return appropriate exit code on failure (CASSANDRA-4188)


1.0.9
 * improve index sampling performance (CASSANDRA-4023)
 * always compact away deleted hints immediately after handoff (CASSANDRA-3955)
 * delete hints from dropped ColumnFamilies on handoff instead of
   erroring out (CASSANDRA-3975)
 * add CompositeType ref to the CLI doc for create/update column family (CASSANDRA-3980)
 * Pig: support Counter ColumnFamilies (CASSANDRA-3973)
 * Pig: Composite column support (CASSANDRA-3684)
 * Avoid NPE during repair when a keyspace has no CFs (CASSANDRA-3988)
 * Fix division-by-zero error on get_slice (CASSANDRA-4000)
 * don't change manifest level for cleanup, scrub, and upgradesstables
   operations under LeveledCompactionStrategy (CASSANDRA-3989, 4112)
 * fix race leading to super columns assertion failure (CASSANDRA-3957)
 * fix NPE on invalid CQL delete command (CASSANDRA-3755)
 * allow custom types in CLI's assume command (CASSANDRA-4081)
 * fix totalBytes count for parallel compactions (CASSANDRA-3758)
 * fix intermittent NPE in get_slice (CASSANDRA-4095)
 * remove unnecessary asserts in native code interfaces (CASSANDRA-4096)
 * Validate blank keys in CQL to avoid assertion errors (CASSANDRA-3612)
 * cqlsh: fix bad decoding of some column names (CASSANDRA-4003)
 * cqlsh: fix incorrect padding with unicode chars (CASSANDRA-4033)
 * Fix EC2 snitch incorrectly reporting region (CASSANDRA-4026)
 * Shut down thrift during decommission (CASSANDRA-4086)
 * Expose nodetool cfhistograms for 2ndary indexes (CASSANDRA-4063)
Merged from 0.8:
 * Fix ConcurrentModificationException in gossiper (CASSANDRA-4019)


1.1-beta1
 * (cqlsh)
   + add SOURCE and CAPTURE commands, and --file option (CASSANDRA-3479)
   + add ALTER COLUMNFAMILY WITH (CASSANDRA-3523)
   + bundle Python dependencies with Cassandra (CASSANDRA-3507)
   + added to Debian package (CASSANDRA-3458)
   + display byte data instead of erroring out on decode failure
     (CASSANDRA-3874)
 * add nodetool rebuild_index (CASSANDRA-3583)
 * add nodetool rangekeysample (CASSANDRA-2917)
 * Fix streaming too much data during move operations (CASSANDRA-3639)
 * Nodetool and CLI connect to localhost by default (CASSANDRA-3568)
 * Reduce memory used by primary index sample (CASSANDRA-3743)
 * (Hadoop) separate input/output configurations (CASSANDRA-3197, 3765)
 * avoid returning internal Cassandra classes over JMX (CASSANDRA-2805)
 * add row-level isolation via SnapTree (CASSANDRA-2893)
 * Optimize key count estimation when opening sstable on startup
   (CASSANDRA-2988)
 * multi-dc replication optimization supporting CL > ONE (CASSANDRA-3577)
 * add command to stop compactions (CASSANDRA-1740, 3566, 3582)
 * multithreaded streaming (CASSANDRA-3494)
 * removed in-tree redhat spec (CASSANDRA-3567)
 * "defragment" rows for name-based queries under STCS, again (CASSANDRA-2503)
 * Recycle commitlog segments for improved performance
   (CASSANDRA-3411, 3543, 3557, 3615)
 * update size-tiered compaction to prioritize small tiers (CASSANDRA-2407)
 * add message expiration logic to OutboundTcpConnection (CASSANDRA-3005)
 * off-heap cache to use sun.misc.Unsafe instead of JNA (CASSANDRA-3271)
 * EACH_QUORUM is only supported for writes (CASSANDRA-3272)
 * replace compactionlock use in schema migration by checking CFS.isValid
   (CASSANDRA-3116)
 * recognize that "SELECT first ... *" isn't really "SELECT *" (CASSANDRA-3445)
 * Use faster bytes comparison (CASSANDRA-3434)
 * Bulk loader is no longer a fat client, (HADOOP) bulk load output format
   (CASSANDRA-3045)
 * (Hadoop) add support for KeyRange.filter
 * remove assumption that keys and token are in bijection
   (CASSANDRA-1034, 3574, 3604)
 * always remove endpoints from delevery queue in HH (CASSANDRA-3546)
 * fix race between cf flush and its 2ndary indexes flush (CASSANDRA-3547)
 * fix potential race in AES when a repair fails (CASSANDRA-3548)
 * Remove columns shadowed by a deleted container even when we cannot purge
   (CASSANDRA-3538)
 * Improve memtable slice iteration performance (CASSANDRA-3545)
 * more efficient allocation of small bloom filters (CASSANDRA-3618)
 * Use separate writer thread in SSTableSimpleUnsortedWriter (CASSANDRA-3619)
 * fsync the directory after new sstable or commitlog segment are created (CASSANDRA-3250)
 * fix minor issues reported by FindBugs (CASSANDRA-3658)
 * global key/row caches (CASSANDRA-3143, 3849)
 * optimize memtable iteration during range scan (CASSANDRA-3638)
 * introduce 'crc_check_chance' in CompressionParameters to support
   a checksum percentage checking chance similarly to read-repair (CASSANDRA-3611)
 * a way to deactivate global key/row cache on per-CF basis (CASSANDRA-3667)
 * fix LeveledCompactionStrategy broken because of generation pre-allocation
   in LeveledManifest (CASSANDRA-3691)
 * finer-grained control over data directories (CASSANDRA-2749)
 * Fix ClassCastException during hinted handoff (CASSANDRA-3694)
 * Upgrade Thrift to 0.7 (CASSANDRA-3213)
 * Make stress.java insert operation to use microseconds (CASSANDRA-3725)
 * Allows (internally) doing a range query with a limit of columns instead of
   rows (CASSANDRA-3742)
 * Allow rangeSlice queries to be start/end inclusive/exclusive (CASSANDRA-3749)
 * Fix BulkLoader to support new SSTable layout and add stream
   throttling to prevent an NPE when there is no yaml config (CASSANDRA-3752)
 * Allow concurrent schema migrations (CASSANDRA-1391, 3832)
 * Add SnapshotCommand to trigger snapshot on remote node (CASSANDRA-3721)
 * Make CFMetaData conversions to/from thrift/native schema inverses
   (CASSANDRA_3559)
 * Add initial code for CQL 3.0-beta (CASSANDRA-2474, 3781, 3753)
 * Add wide row support for ColumnFamilyInputFormat (CASSANDRA-3264)
 * Allow extending CompositeType comparator (CASSANDRA-3657)
 * Avoids over-paging during get_count (CASSANDRA-3798)
 * Add new command to rebuild a node without (repair) merkle tree calculations
   (CASSANDRA-3483, 3922)
 * respect not only row cache capacity but caching mode when
   trying to read data (CASSANDRA-3812)
 * fix system tests (CASSANDRA-3827)
 * CQL support for altering row key type in ALTER TABLE (CASSANDRA-3781)
 * turn compression on by default (CASSANDRA-3871)
 * make hexToBytes refuse invalid input (CASSANDRA-2851)
 * Make secondary indexes CF inherit compression and compaction from their
   parent CF (CASSANDRA-3877)
 * Finish cleanup up tombstone purge code (CASSANDRA-3872)
 * Avoid NPE on aboarted stream-out sessions (CASSANDRA-3904)
 * BulkRecordWriter throws NPE for counter columns (CASSANDRA-3906)
 * Support compression using BulkWriter (CASSANDRA-3907)


1.0.8
 * fix race between cleanup and flush on secondary index CFSes (CASSANDRA-3712)
 * avoid including non-queried nodes in rangeslice read repair
   (CASSANDRA-3843)
 * Only snapshot CF being compacted for snapshot_before_compaction
   (CASSANDRA-3803)
 * Log active compactions in StatusLogger (CASSANDRA-3703)
 * Compute more accurate compaction score per level (CASSANDRA-3790)
 * Return InvalidRequest when using a keyspace that doesn't exist
   (CASSANDRA-3764)
 * disallow user modification of System keyspace (CASSANDRA-3738)
 * allow using sstable2json on secondary index data (CASSANDRA-3738)
 * (cqlsh) add DESCRIBE COLUMNFAMILIES (CASSANDRA-3586)
 * (cqlsh) format blobs correctly and use colors to improve output
   readability (CASSANDRA-3726)
 * synchronize BiMap of bootstrapping tokens (CASSANDRA-3417)
 * show index options in CLI (CASSANDRA-3809)
 * add optional socket timeout for streaming (CASSANDRA-3838)
 * fix truncate not to leave behind non-CFS backed secondary indexes
   (CASSANDRA-3844)
 * make CLI `show schema` to use output stream directly instead
   of StringBuilder (CASSANDRA-3842)
 * remove the wait on hint future during write (CASSANDRA-3870)
 * (cqlsh) ignore missing CfDef opts (CASSANDRA-3933)
 * (cqlsh) look for cqlshlib relative to realpath (CASSANDRA-3767)
 * Fix short read protection (CASSANDRA-3934)
 * Make sure infered and actual schema match (CASSANDRA-3371)
 * Fix NPE during HH delivery (CASSANDRA-3677)
 * Don't put boostrapping node in 'hibernate' status (CASSANDRA-3737)
 * Fix double quotes in windows bat files (CASSANDRA-3744)
 * Fix bad validator lookup (CASSANDRA-3789)
 * Fix soft reset in EC2MultiRegionSnitch (CASSANDRA-3835)
 * Don't leave zombie connections with THSHA thrift server (CASSANDRA-3867)
 * (cqlsh) fix deserialization of data (CASSANDRA-3874)
 * Fix removetoken force causing an inconsistent state (CASSANDRA-3876)
 * Fix ahndling of some types with Pig (CASSANDRA-3886)
 * Don't allow to drop the system keyspace (CASSANDRA-3759)
 * Make Pig deletes disabled by default and configurable (CASSANDRA-3628)
Merged from 0.8:
 * (Pig) fix CassandraStorage to use correct comparator in Super ColumnFamily
   case (CASSANDRA-3251)
 * fix thread safety issues in commitlog replay, primarily affecting
   systems with many (100s) of CF definitions (CASSANDRA-3751)
 * Fix relevant tombstone ignored with super columns (CASSANDRA-3875)


1.0.7
 * fix regression in HH page size calculation (CASSANDRA-3624)
 * retry failed stream on IOException (CASSANDRA-3686)
 * allow configuring bloom_filter_fp_chance (CASSANDRA-3497)
 * attempt hint delivery every ten minutes, or when failure detector
   notifies us that a node is back up, whichever comes first.  hint
   handoff throttle delay default changed to 1ms, from 50 (CASSANDRA-3554)
 * add nodetool setstreamthroughput (CASSANDRA-3571)
 * fix assertion when dropping a columnfamily with no sstables (CASSANDRA-3614)
 * more efficient allocation of small bloom filters (CASSANDRA-3618)
 * CLibrary.createHardLinkWithExec() to check for errors (CASSANDRA-3101)
 * Avoid creating empty and non cleaned writer during compaction (CASSANDRA-3616)
 * stop thrift service in shutdown hook so we can quiesce MessagingService
   (CASSANDRA-3335)
 * (CQL) compaction_strategy_options and compression_parameters for
   CREATE COLUMNFAMILY statement (CASSANDRA-3374)
 * Reset min/max compaction threshold when creating size tiered compaction
   strategy (CASSANDRA-3666)
 * Don't ignore IOException during compaction (CASSANDRA-3655)
 * Fix assertion error for CF with gc_grace=0 (CASSANDRA-3579)
 * Shutdown ParallelCompaction reducer executor after use (CASSANDRA-3711)
 * Avoid < 0 value for pending tasks in leveled compaction (CASSANDRA-3693)
 * (Hadoop) Support TimeUUID in Pig CassandraStorage (CASSANDRA-3327)
 * Check schema is ready before continuing boostrapping (CASSANDRA-3629)
 * Catch overflows during parsing of chunk_length_kb (CASSANDRA-3644)
 * Improve stream protocol mismatch errors (CASSANDRA-3652)
 * Avoid multiple thread doing HH to the same target (CASSANDRA-3681)
 * Add JMX property for rp_timeout_in_ms (CASSANDRA-2940)
 * Allow DynamicCompositeType to compare component of different types
   (CASSANDRA-3625)
 * Flush non-cfs backed secondary indexes (CASSANDRA-3659)
 * Secondary Indexes should report memory consumption (CASSANDRA-3155)
 * fix for SelectStatement start/end key are not set correctly
   when a key alias is involved (CASSANDRA-3700)
 * fix CLI `show schema` command insert of an extra comma in
   column_metadata (CASSANDRA-3714)
Merged from 0.8:
 * avoid logging (harmless) exception when GC takes < 1ms (CASSANDRA-3656)
 * prevent new nodes from thinking down nodes are up forever (CASSANDRA-3626)
 * use correct list of replicas for LOCAL_QUORUM reads when read repair
   is disabled (CASSANDRA-3696)
 * block on flush before compacting hints (may prevent OOM) (CASSANDRA-3733)


1.0.6
 * (CQL) fix cqlsh support for replicate_on_write (CASSANDRA-3596)
 * fix adding to leveled manifest after streaming (CASSANDRA-3536)
 * filter out unavailable cipher suites when using encryption (CASSANDRA-3178)
 * (HADOOP) add old-style api support for CFIF and CFRR (CASSANDRA-2799)
 * Support TimeUUIDType column names in Stress.java tool (CASSANDRA-3541)
 * (CQL) INSERT/UPDATE/DELETE/TRUNCATE commands should allow CF names to
   be qualified by keyspace (CASSANDRA-3419)
 * always remove endpoints from delevery queue in HH (CASSANDRA-3546)
 * fix race between cf flush and its 2ndary indexes flush (CASSANDRA-3547)
 * fix potential race in AES when a repair fails (CASSANDRA-3548)
 * fix default value validation usage in CLI SET command (CASSANDRA-3553)
 * Optimize componentsFor method for compaction and startup time
   (CASSANDRA-3532)
 * (CQL) Proper ColumnFamily metadata validation on CREATE COLUMNFAMILY
   (CASSANDRA-3565)
 * fix compression "chunk_length_kb" option to set correct kb value for
   thrift/avro (CASSANDRA-3558)
 * fix missing response during range slice repair (CASSANDRA-3551)
 * 'describe ring' moved from CLI to nodetool and available through JMX (CASSANDRA-3220)
 * add back partitioner to sstable metadata (CASSANDRA-3540)
 * fix NPE in get_count for counters (CASSANDRA-3601)
Merged from 0.8:
 * remove invalid assertion that table was opened before dropping it
   (CASSANDRA-3580)
 * range and index scans now only send requests to enough replicas to
   satisfy requested CL + RR (CASSANDRA-3598)
 * use cannonical host for local node in nodetool info (CASSANDRA-3556)
 * remove nonlocal DC write optimization since it only worked with
   CL.ONE or CL.LOCAL_QUORUM (CASSANDRA-3577, 3585)
 * detect misuses of CounterColumnType (CASSANDRA-3422)
 * turn off string interning in json2sstable, take 2 (CASSANDRA-2189)
 * validate compression parameters on add/update of the ColumnFamily
   (CASSANDRA-3573)
 * Check for 0.0.0.0 is incorrect in CFIF (CASSANDRA-3584)
 * Increase vm.max_map_count in debian packaging (CASSANDRA-3563)
 * gossiper will never add itself to saved endpoints (CASSANDRA-3485)


1.0.5
 * revert CASSANDRA-3407 (see CASSANDRA-3540)
 * fix assertion error while forwarding writes to local nodes (CASSANDRA-3539)


1.0.4
 * fix self-hinting of timed out read repair updates and make hinted handoff
   less prone to OOMing a coordinator (CASSANDRA-3440)
 * expose bloom filter sizes via JMX (CASSANDRA-3495)
 * enforce RP tokens 0..2**127 (CASSANDRA-3501)
 * canonicalize paths exposed through JMX (CASSANDRA-3504)
 * fix "liveSize" stat when sstables are removed (CASSANDRA-3496)
 * add bloom filter FP rates to nodetool cfstats (CASSANDRA-3347)
 * record partitioner in sstable metadata component (CASSANDRA-3407)
 * add new upgradesstables nodetool command (CASSANDRA-3406)
 * skip --debug requirement to see common exceptions in CLI (CASSANDRA-3508)
 * fix incorrect query results due to invalid max timestamp (CASSANDRA-3510)
 * make sstableloader recognize compressed sstables (CASSANDRA-3521)
 * avoids race in OutboundTcpConnection in multi-DC setups (CASSANDRA-3530)
 * use SETLOCAL in cassandra.bat (CASSANDRA-3506)
 * fix ConcurrentModificationException in Table.all() (CASSANDRA-3529)
Merged from 0.8:
 * fix concurrence issue in the FailureDetector (CASSANDRA-3519)
 * fix array out of bounds error in counter shard removal (CASSANDRA-3514)
 * avoid dropping tombstones when they might still be needed to shadow
   data in a different sstable (CASSANDRA-2786)


1.0.3
 * revert name-based query defragmentation aka CASSANDRA-2503 (CASSANDRA-3491)
 * fix invalidate-related test failures (CASSANDRA-3437)
 * add next-gen cqlsh to bin/ (CASSANDRA-3188, 3131, 3493)
 * (CQL) fix handling of rows with no columns (CASSANDRA-3424, 3473)
 * fix querying supercolumns by name returning only a subset of
   subcolumns or old subcolumn versions (CASSANDRA-3446)
 * automatically compute sha1 sum for uncompressed data files (CASSANDRA-3456)
 * fix reading metadata/statistics component for version < h (CASSANDRA-3474)
 * add sstable forward-compatibility (CASSANDRA-3478)
 * report compression ratio in CFSMBean (CASSANDRA-3393)
 * fix incorrect size exception during streaming of counters (CASSANDRA-3481)
 * (CQL) fix for counter decrement syntax (CASSANDRA-3418)
 * Fix race introduced by CASSANDRA-2503 (CASSANDRA-3482)
 * Fix incomplete deletion of delivered hints (CASSANDRA-3466)
 * Avoid rescheduling compactions when no compaction was executed
   (CASSANDRA-3484)
 * fix handling of the chunk_length_kb compression options (CASSANDRA-3492)
Merged from 0.8:
 * fix updating CF row_cache_provider (CASSANDRA-3414)
 * CFMetaData.convertToThrift method to set RowCacheProvider (CASSANDRA-3405)
 * acquire compactionlock during truncate (CASSANDRA-3399)
 * fix displaying cfdef entries for super columnfamilies (CASSANDRA-3415)
 * Make counter shard merging thread safe (CASSANDRA-3178)
 * Revert CASSANDRA-2855
 * Fix bug preventing the use of efficient cross-DC writes (CASSANDRA-3472)
 * `describe ring` command for CLI (CASSANDRA-3220)
 * (Hadoop) skip empty rows when entire row is requested, redux (CASSANDRA-2855)


1.0.2
 * "defragment" rows for name-based queries under STCS (CASSANDRA-2503)
 * Add timing information to cassandra-cli GET/SET/LIST queries (CASSANDRA-3326)
 * Only create one CompressionMetadata object per sstable (CASSANDRA-3427)
 * cleanup usage of StorageService.setMode() (CASSANDRA-3388)
 * Avoid large array allocation for compressed chunk offsets (CASSANDRA-3432)
 * fix DecimalType bytebuffer marshalling (CASSANDRA-3421)
 * fix bug that caused first column in per row indexes to be ignored
   (CASSANDRA-3441)
 * add JMX call to clean (failed) repair sessions (CASSANDRA-3316)
 * fix sstableloader reference acquisition bug (CASSANDRA-3438)
 * fix estimated row size regression (CASSANDRA-3451)
 * make sure we don't return more columns than asked (CASSANDRA-3303, 3395)
Merged from 0.8:
 * acquire compactionlock during truncate (CASSANDRA-3399)
 * fix displaying cfdef entries for super columnfamilies (CASSANDRA-3415)


1.0.1
 * acquire references during index build to prevent delete problems
   on Windows (CASSANDRA-3314)
 * describe_ring should include datacenter/topology information (CASSANDRA-2882)
 * Thrift sockets are not properly buffered (CASSANDRA-3261)
 * performance improvement for bytebufferutil compare function (CASSANDRA-3286)
 * add system.versions ColumnFamily (CASSANDRA-3140)
 * reduce network copies (CASSANDRA-3333, 3373)
 * limit nodetool to 32MB of heap (CASSANDRA-3124)
 * (CQL) update parser to accept "timestamp" instead of "date" (CASSANDRA-3149)
 * Fix CLI `show schema` to include "compression_options" (CASSANDRA-3368)
 * Snapshot to include manifest under LeveledCompactionStrategy (CASSANDRA-3359)
 * (CQL) SELECT query should allow CF name to be qualified by keyspace (CASSANDRA-3130)
 * (CQL) Fix internal application error specifying 'using consistency ...'
   in lower case (CASSANDRA-3366)
 * fix Deflate compression when compression actually makes the data bigger
   (CASSANDRA-3370)
 * optimize UUIDGen to avoid lock contention on InetAddress.getLocalHost
   (CASSANDRA-3387)
 * tolerate index being dropped mid-mutation (CASSANDRA-3334, 3313)
 * CompactionManager is now responsible for checking for new candidates
   post-task execution, enabling more consistent leveled compaction
   (CASSANDRA-3391)
 * Cache HSHA threads (CASSANDRA-3372)
 * use CF/KS names as snapshot prefix for drop + truncate operations
   (CASSANDRA-2997)
 * Break bloom filters up to avoid heap fragmentation (CASSANDRA-2466)
 * fix cassandra hanging on jsvc stop (CASSANDRA-3302)
 * Avoid leveled compaction getting blocked on errors (CASSANDRA-3408)
 * Make reloading the compaction strategy safe (CASSANDRA-3409)
 * ignore 0.8 hints even if compaction begins before we try to purge
   them (CASSANDRA-3385)
 * remove procrun (bin\daemon) from Cassandra source tree and
   artifacts (CASSANDRA-3331)
 * make cassandra compile under JDK7 (CASSANDRA-3275)
 * remove dependency of clientutil.jar to FBUtilities (CASSANDRA-3299)
 * avoid truncation errors by using long math on long values (CASSANDRA-3364)
 * avoid clock drift on some Windows machine (CASSANDRA-3375)
 * display cache provider in cli 'describe keyspace' command (CASSANDRA-3384)
 * fix incomplete topology information in describe_ring (CASSANDRA-3403)
 * expire dead gossip states based on time (CASSANDRA-2961)
 * improve CompactionTask extensibility (CASSANDRA-3330)
 * Allow one leveled compaction task to kick off another (CASSANDRA-3363)
 * allow encryption only between datacenters (CASSANDRA-2802)
Merged from 0.8:
 * fix truncate allowing data to be replayed post-restart (CASSANDRA-3297)
 * make iwriter final in IndexWriter to avoid NPE (CASSANDRA-2863)
 * (CQL) update grammar to require key clause in DELETE statement
   (CASSANDRA-3349)
 * (CQL) allow numeric keyspace names in USE statement (CASSANDRA-3350)
 * (Hadoop) skip empty rows when slicing the entire row (CASSANDRA-2855)
 * Fix handling of tombstone by SSTableExport/Import (CASSANDRA-3357)
 * fix ColumnIndexer to use long offsets (CASSANDRA-3358)
 * Improved CLI exceptions (CASSANDRA-3312)
 * Fix handling of tombstone by SSTableExport/Import (CASSANDRA-3357)
 * Only count compaction as active (for throttling) when they have
   successfully acquired the compaction lock (CASSANDRA-3344)
 * Display CLI version string on startup (CASSANDRA-3196)
 * (Hadoop) make CFIF try rpc_address or fallback to listen_address
   (CASSANDRA-3214)
 * (Hadoop) accept comma delimited lists of initial thrift connections
   (CASSANDRA-3185)
 * ColumnFamily min_compaction_threshold should be >= 2 (CASSANDRA-3342)
 * (Pig) add 0.8+ types and key validation type in schema (CASSANDRA-3280)
 * Fix completely removing column metadata using CLI (CASSANDRA-3126)
 * CLI `describe cluster;` output should be on separate lines for separate versions
   (CASSANDRA-3170)
 * fix changing durable_writes keyspace option during CF creation
   (CASSANDRA-3292)
 * avoid locking on update when no indexes are involved (CASSANDRA-3386)
 * fix assertionError during repair with ordered partitioners (CASSANDRA-3369)
 * correctly serialize key_validation_class for avro (CASSANDRA-3391)
 * don't expire counter tombstone after streaming (CASSANDRA-3394)
 * prevent nodes that failed to join from hanging around forever
   (CASSANDRA-3351)
 * remove incorrect optimization from slice read path (CASSANDRA-3390)
 * Fix race in AntiEntropyService (CASSANDRA-3400)


1.0.0-final
 * close scrubbed sstable fd before deleting it (CASSANDRA-3318)
 * fix bug preventing obsolete commitlog segments from being removed
   (CASSANDRA-3269)
 * tolerate whitespace in seed CDL (CASSANDRA-3263)
 * Change default heap thresholds to max(min(1/2 ram, 1G), min(1/4 ram, 8GB))
   (CASSANDRA-3295)
 * Fix broken CompressedRandomAccessReaderTest (CASSANDRA-3298)
 * (CQL) fix type information returned for wildcard queries (CASSANDRA-3311)
 * add estimated tasks to LeveledCompactionStrategy (CASSANDRA-3322)
 * avoid including compaction cache-warming in keycache stats (CASSANDRA-3325)
 * run compaction and hinted handoff threads at MIN_PRIORITY (CASSANDRA-3308)
 * default hsha thrift server to cpu core count in rpc pool (CASSANDRA-3329)
 * add bin\daemon to binary tarball for Windows service (CASSANDRA-3331)
 * Fix places where uncompressed size of sstables was use in place of the
   compressed one (CASSANDRA-3338)
 * Fix hsha thrift server (CASSANDRA-3346)
 * Make sure repair only stream needed sstables (CASSANDRA-3345)


1.0.0-rc2
 * Log a meaningful warning when a node receives a message for a repair session
   that doesn't exist anymore (CASSANDRA-3256)
 * test for NUMA policy support as well as numactl presence (CASSANDRA-3245)
 * Fix FD leak when internode encryption is enabled (CASSANDRA-3257)
 * Remove incorrect assertion in mergeIterator (CASSANDRA-3260)
 * FBUtilities.hexToBytes(String) to throw NumberFormatException when string
   contains non-hex characters (CASSANDRA-3231)
 * Keep SimpleSnitch proximity ordering unchanged from what the Strategy
   generates, as intended (CASSANDRA-3262)
 * remove Scrub from compactionstats when finished (CASSANDRA-3255)
 * fix counter entry in jdbc TypesMap (CASSANDRA-3268)
 * fix full queue scenario for ParallelCompactionIterator (CASSANDRA-3270)
 * fix bootstrap process (CASSANDRA-3285)
 * don't try delivering hints if when there isn't any (CASSANDRA-3176)
 * CLI documentation change for ColumnFamily `compression_options` (CASSANDRA-3282)
 * ignore any CF ids sent by client for adding CF/KS (CASSANDRA-3288)
 * remove obsolete hints on first startup (CASSANDRA-3291)
 * use correct ISortedColumns for time-optimized reads (CASSANDRA-3289)
 * Evict gossip state immediately when a token is taken over by a new IP
   (CASSANDRA-3259)


1.0.0-rc1
 * Update CQL to generate microsecond timestamps by default (CASSANDRA-3227)
 * Fix counting CFMetadata towards Memtable liveRatio (CASSANDRA-3023)
 * Kill server on wrapped OOME such as from FileChannel.map (CASSANDRA-3201)
 * remove unnecessary copy when adding to row cache (CASSANDRA-3223)
 * Log message when a full repair operation completes (CASSANDRA-3207)
 * Fix streamOutSession keeping sstables references forever if the remote end
   dies (CASSANDRA-3216)
 * Remove dynamic_snitch boolean from example configuration (defaulting to
   true) and set default badness threshold to 0.1 (CASSANDRA-3229)
 * Base choice of random or "balanced" token on bootstrap on whether
   schema definitions were found (CASSANDRA-3219)
 * Fixes for LeveledCompactionStrategy score computation, prioritization,
   scheduling, and performance (CASSANDRA-3224, 3234)
 * parallelize sstable open at server startup (CASSANDRA-2988)
 * fix handling of exceptions writing to OutboundTcpConnection (CASSANDRA-3235)
 * Allow using quotes in "USE <keyspace>;" CLI command (CASSANDRA-3208)
 * Don't allow any cache loading exceptions to halt startup (CASSANDRA-3218)
 * Fix sstableloader --ignores option (CASSANDRA-3247)
 * File descriptor limit increased in packaging (CASSANDRA-3206)
 * Fix deadlock in commit log during flush (CASSANDRA-3253)


1.0.0-beta1
 * removed binarymemtable (CASSANDRA-2692)
 * add commitlog_total_space_in_mb to prevent fragmented logs (CASSANDRA-2427)
 * removed commitlog_rotation_threshold_in_mb configuration (CASSANDRA-2771)
 * make AbstractBounds.normalize de-overlapp overlapping ranges (CASSANDRA-2641)
 * replace CollatingIterator, ReducingIterator with MergeIterator
   (CASSANDRA-2062)
 * Fixed the ability to set compaction strategy in cli using create column
   family command (CASSANDRA-2778)
 * clean up tmp files after failed compaction (CASSANDRA-2468)
 * restrict repair streaming to specific columnfamilies (CASSANDRA-2280)
 * don't bother persisting columns shadowed by a row tombstone (CASSANDRA-2589)
 * reset CF and SC deletion times after gc_grace (CASSANDRA-2317)
 * optimize away seek when compacting wide rows (CASSANDRA-2879)
 * single-pass streaming (CASSANDRA-2677, 2906, 2916, 3003)
 * use reference counting for deleting sstables instead of relying on GC
   (CASSANDRA-2521, 3179)
 * store hints as serialized mutations instead of pointers to data row
   (CASSANDRA-2045)
 * store hints in the coordinator node instead of in the closest replica
   (CASSANDRA-2914)
 * add row_cache_keys_to_save CF option (CASSANDRA-1966)
 * check column family validity in nodetool repair (CASSANDRA-2933)
 * use lazy initialization instead of class initialization in NodeId
   (CASSANDRA-2953)
 * add paging to get_count (CASSANDRA-2894)
 * fix "short reads" in [multi]get (CASSANDRA-2643, 3157, 3192)
 * add optional compression for sstables (CASSANDRA-47, 2994, 3001, 3128)
 * add scheduler JMX metrics (CASSANDRA-2962)
 * add block level checksum for compressed data (CASSANDRA-1717)
 * make column family backed column map pluggable and introduce unsynchronized
   ArrayList backed one to speedup reads (CASSANDRA-2843, 3165, 3205)
 * refactoring of the secondary index api (CASSANDRA-2982)
 * make CL > ONE reads wait for digest reconciliation before returning
   (CASSANDRA-2494)
 * fix missing logging for some exceptions (CASSANDRA-2061)
 * refactor and optimize ColumnFamilyStore.files(...) and Descriptor.fromFilename(String)
   and few other places responsible for work with SSTable files (CASSANDRA-3040)
 * Stop reading from sstables once we know we have the most recent columns,
   for query-by-name requests (CASSANDRA-2498)
 * Add query-by-column mode to stress.java (CASSANDRA-3064)
 * Add "install" command to cassandra.bat (CASSANDRA-292)
 * clean up KSMetadata, CFMetadata from unnecessary
   Thrift<->Avro conversion methods (CASSANDRA-3032)
 * Add timeouts to client request schedulers (CASSANDRA-3079, 3096)
 * Cli to use hashes rather than array of hashes for strategy options (CASSANDRA-3081)
 * LeveledCompactionStrategy (CASSANDRA-1608, 3085, 3110, 3087, 3145, 3154, 3182)
 * Improvements of the CLI `describe` command (CASSANDRA-2630)
 * reduce window where dropped CF sstables may not be deleted (CASSANDRA-2942)
 * Expose gossip/FD info to JMX (CASSANDRA-2806)
 * Fix streaming over SSL when compressed SSTable involved (CASSANDRA-3051)
 * Add support for pluggable secondary index implementations (CASSANDRA-3078)
 * remove compaction_thread_priority setting (CASSANDRA-3104)
 * generate hints for replicas that timeout, not just replicas that are known
   to be down before starting (CASSANDRA-2034)
 * Add throttling for internode streaming (CASSANDRA-3080)
 * make the repair of a range repair all replica (CASSANDRA-2610, 3194)
 * expose the ability to repair the first range (as returned by the
   partitioner) of a node (CASSANDRA-2606)
 * Streams Compression (CASSANDRA-3015)
 * add ability to use multiple threads during a single compaction
   (CASSANDRA-2901)
 * make AbstractBounds.normalize support overlapping ranges (CASSANDRA-2641)
 * fix of the CQL count() behavior (CASSANDRA-3068)
 * use TreeMap backed column families for the SSTable simple writers
   (CASSANDRA-3148)
 * fix inconsistency of the CLI syntax when {} should be used instead of [{}]
   (CASSANDRA-3119)
 * rename CQL type names to match expected SQL behavior (CASSANDRA-3149, 3031)
 * Arena-based allocation for memtables (CASSANDRA-2252, 3162, 3163, 3168)
 * Default RR chance to 0.1 (CASSANDRA-3169)
 * Add RowLevel support to secondary index API (CASSANDRA-3147)
 * Make SerializingCacheProvider the default if JNA is available (CASSANDRA-3183)
 * Fix backwards compatibilty for CQL memtable properties (CASSANDRA-3190)
 * Add five-minute delay before starting compactions on a restarted server
   (CASSANDRA-3181)
 * Reduce copies done for intra-host messages (CASSANDRA-1788, 3144)
 * support of compaction strategy option for stress.java (CASSANDRA-3204)
 * make memtable throughput and column count thresholds no-ops (CASSANDRA-2449)
 * Return schema information along with the resultSet in CQL (CASSANDRA-2734)
 * Add new DecimalType (CASSANDRA-2883)
 * Fix assertion error in RowRepairResolver (CASSANDRA-3156)
 * Reduce unnecessary high buffer sizes (CASSANDRA-3171)
 * Pluggable compaction strategy (CASSANDRA-1610)
 * Add new broadcast_address config option (CASSANDRA-2491)


0.8.7
 * Kill server on wrapped OOME such as from FileChannel.map (CASSANDRA-3201)
 * Allow using quotes in "USE <keyspace>;" CLI command (CASSANDRA-3208)
 * Log message when a full repair operation completes (CASSANDRA-3207)
 * Don't allow any cache loading exceptions to halt startup (CASSANDRA-3218)
 * Fix sstableloader --ignores option (CASSANDRA-3247)
 * File descriptor limit increased in packaging (CASSANDRA-3206)
 * Log a meaningfull warning when a node receive a message for a repair session
   that doesn't exist anymore (CASSANDRA-3256)
 * Fix FD leak when internode encryption is enabled (CASSANDRA-3257)
 * FBUtilities.hexToBytes(String) to throw NumberFormatException when string
   contains non-hex characters (CASSANDRA-3231)
 * Keep SimpleSnitch proximity ordering unchanged from what the Strategy
   generates, as intended (CASSANDRA-3262)
 * remove Scrub from compactionstats when finished (CASSANDRA-3255)
 * Fix tool .bat files when CASSANDRA_HOME contains spaces (CASSANDRA-3258)
 * Force flush of status table when removing/updating token (CASSANDRA-3243)
 * Evict gossip state immediately when a token is taken over by a new IP (CASSANDRA-3259)
 * Fix bug where the failure detector can take too long to mark a host
   down (CASSANDRA-3273)
 * (Hadoop) allow wrapping ranges in queries (CASSANDRA-3137)
 * (Hadoop) check all interfaces for a match with split location
   before falling back to random replica (CASSANDRA-3211)
 * (Hadoop) Make Pig storage handle implements LoadMetadata (CASSANDRA-2777)
 * (Hadoop) Fix exception during PIG 'dump' (CASSANDRA-2810)
 * Fix stress COUNTER_GET option (CASSANDRA-3301)
 * Fix missing fields in CLI `show schema` output (CASSANDRA-3304)
 * Nodetool no longer leaks threads and closes JMX connections (CASSANDRA-3309)
 * fix truncate allowing data to be replayed post-restart (CASSANDRA-3297)
 * Move SimpleAuthority and SimpleAuthenticator to examples (CASSANDRA-2922)
 * Fix handling of tombstone by SSTableExport/Import (CASSANDRA-3357)
 * Fix transposition in cfHistograms (CASSANDRA-3222)
 * Allow using number as DC name when creating keyspace in CQL (CASSANDRA-3239)
 * Force flush of system table after updating/removing a token (CASSANDRA-3243)


0.8.6
 * revert CASSANDRA-2388
 * change TokenRange.endpoints back to listen/broadcast address to match
   pre-1777 behavior, and add TokenRange.rpc_endpoints instead (CASSANDRA-3187)
 * avoid trying to watch cassandra-topology.properties when loaded from jar
   (CASSANDRA-3138)
 * prevent users from creating keyspaces with LocalStrategy replication
   (CASSANDRA-3139)
 * fix CLI `show schema;` to output correct keyspace definition statement
   (CASSANDRA-3129)
 * CustomTThreadPoolServer to log TTransportException at DEBUG level
   (CASSANDRA-3142)
 * allow topology sort to work with non-unique rack names between
   datacenters (CASSANDRA-3152)
 * Improve caching of same-version Messages on digest and repair paths
   (CASSANDRA-3158)
 * Randomize choice of first replica for counter increment (CASSANDRA-2890)
 * Fix using read_repair_chance instead of merge_shard_change (CASSANDRA-3202)
 * Avoid streaming data to nodes that already have it, on move as well as
   decommission (CASSANDRA-3041)
 * Fix divide by zero error in GCInspector (CASSANDRA-3164)
 * allow quoting of the ColumnFamily name in CLI `create column family`
   statement (CASSANDRA-3195)
 * Fix rolling upgrade from 0.7 to 0.8 problem (CASSANDRA-3166)
 * Accomodate missing encryption_options in IncomingTcpConnection.stream
   (CASSANDRA-3212)


0.8.5
 * fix NPE when encryption_options is unspecified (CASSANDRA-3007)
 * include column name in validation failure exceptions (CASSANDRA-2849)
 * make sure truncate clears out the commitlog so replay won't re-
   populate with truncated data (CASSANDRA-2950)
 * fix NPE when debug logging is enabled and dropped CF is present
   in a commitlog segment (CASSANDRA-3021)
 * fix cassandra.bat when CASSANDRA_HOME contains spaces (CASSANDRA-2952)
 * fix to SSTableSimpleUnsortedWriter bufferSize calculation (CASSANDRA-3027)
 * make cleanup and normal compaction able to skip empty rows
   (rows containing nothing but expired tombstones) (CASSANDRA-3039)
 * work around native memory leak in com.sun.management.GarbageCollectorMXBean
   (CASSANDRA-2868)
 * validate that column names in column_metadata are not equal to key_alias
   on create/update of the ColumnFamily and CQL 'ALTER' statement (CASSANDRA-3036)
 * return an InvalidRequestException if an indexed column is assigned
   a value larger than 64KB (CASSANDRA-3057)
 * fix of numeric-only and string column names handling in CLI "drop index"
   (CASSANDRA-3054)
 * prune index scan resultset back to original request for lazy
   resultset expansion case (CASSANDRA-2964)
 * (Hadoop) fail jobs when Cassandra node has failed but TaskTracker
   has not (CASSANDRA-2388)
 * fix dynamic snitch ignoring nodes when read_repair_chance is zero
   (CASSANDRA-2662)
 * avoid retaining references to dropped CFS objects in
   CompactionManager.estimatedCompactions (CASSANDRA-2708)
 * expose rpc timeouts per host in MessagingServiceMBean (CASSANDRA-2941)
 * avoid including cwd in classpath for deb and rpm packages (CASSANDRA-2881)
 * remove gossip state when a new IP takes over a token (CASSANDRA-3071)
 * allow sstable2json to work on index sstable files (CASSANDRA-3059)
 * always hint counters (CASSANDRA-3099)
 * fix log4j initialization in EmbeddedCassandraService (CASSANDRA-2857)
 * remove gossip state when a new IP takes over a token (CASSANDRA-3071)
 * work around native memory leak in com.sun.management.GarbageCollectorMXBean
    (CASSANDRA-2868)
 * fix UnavailableException with writes at CL.EACH_QUORM (CASSANDRA-3084)
 * fix parsing of the Keyspace and ColumnFamily names in numeric
   and string representations in CLI (CASSANDRA-3075)
 * fix corner cases in Range.differenceToFetch (CASSANDRA-3084)
 * fix ip address String representation in the ring cache (CASSANDRA-3044)
 * fix ring cache compatibility when mixing pre-0.8.4 nodes with post-
   in the same cluster (CASSANDRA-3023)
 * make repair report failure when a node participating dies (instead of
   hanging forever) (CASSANDRA-2433)
 * fix handling of the empty byte buffer by ReversedType (CASSANDRA-3111)
 * Add validation that Keyspace names are case-insensitively unique (CASSANDRA-3066)
 * catch invalid key_validation_class before instantiating UpdateColumnFamily (CASSANDRA-3102)
 * make Range and Bounds objects client-safe (CASSANDRA-3108)
 * optionally skip log4j configuration (CASSANDRA-3061)
 * bundle sstableloader with the debian package (CASSANDRA-3113)
 * don't try to build secondary indexes when there is none (CASSANDRA-3123)
 * improve SSTableSimpleUnsortedWriter speed for large rows (CASSANDRA-3122)
 * handle keyspace arguments correctly in nodetool snapshot (CASSANDRA-3038)
 * Fix SSTableImportTest on windows (CASSANDRA-3043)
 * expose compactionThroughputMbPerSec through JMX (CASSANDRA-3117)
 * log keyspace and CF of large rows being compacted


0.8.4
 * change TokenRing.endpoints to be a list of rpc addresses instead of
   listen/broadcast addresses (CASSANDRA-1777)
 * include files-to-be-streamed in StreamInSession.getSources (CASSANDRA-2972)
 * use JAVA env var in cassandra-env.sh (CASSANDRA-2785, 2992)
 * avoid doing read for no-op replicate-on-write at CL=1 (CASSANDRA-2892)
 * refuse counter write for CL.ANY (CASSANDRA-2990)
 * switch back to only logging recent dropped messages (CASSANDRA-3004)
 * always deserialize RowMutation for counters (CASSANDRA-3006)
 * ignore saved replication_factor strategy_option for NTS (CASSANDRA-3011)
 * make sure pre-truncate CL segments are discarded (CASSANDRA-2950)


0.8.3
 * add ability to drop local reads/writes that are going to timeout
   (CASSANDRA-2943)
 * revamp token removal process, keep gossip states for 3 days (CASSANDRA-2496)
 * don't accept extra args for 0-arg nodetool commands (CASSANDRA-2740)
 * log unavailableexception details at debug level (CASSANDRA-2856)
 * expose data_dir though jmx (CASSANDRA-2770)
 * don't include tmp files as sstable when create cfs (CASSANDRA-2929)
 * log Java classpath on startup (CASSANDRA-2895)
 * keep gossipped version in sync with actual on migration coordinator
   (CASSANDRA-2946)
 * use lazy initialization instead of class initialization in NodeId
   (CASSANDRA-2953)
 * check column family validity in nodetool repair (CASSANDRA-2933)
 * speedup bytes to hex conversions dramatically (CASSANDRA-2850)
 * Flush memtables on shutdown when durable writes are disabled
   (CASSANDRA-2958)
 * improved POSIX compatibility of start scripts (CASsANDRA-2965)
 * add counter support to Hadoop InputFormat (CASSANDRA-2981)
 * fix bug where dirty commitlog segments were removed (and avoid keeping
   segments with no post-flush activity permanently dirty) (CASSANDRA-2829)
 * fix throwing exception with batch mutation of counter super columns
   (CASSANDRA-2949)
 * ignore system tables during repair (CASSANDRA-2979)
 * throw exception when NTS is given replication_factor as an option
   (CASSANDRA-2960)
 * fix assertion error during compaction of counter CFs (CASSANDRA-2968)
 * avoid trying to create index names, when no index exists (CASSANDRA-2867)
 * don't sample the system table when choosing a bootstrap token
   (CASSANDRA-2825)
 * gossiper notifies of local state changes (CASSANDRA-2948)
 * add asynchronous and half-sync/half-async (hsha) thrift servers
   (CASSANDRA-1405)
 * fix potential use of free'd native memory in SerializingCache
   (CASSANDRA-2951)
 * prune index scan resultset back to original request for lazy
   resultset expansion case (CASSANDRA-2964)
 * (Hadoop) fail jobs when Cassandra node has failed but TaskTracker
    has not (CASSANDRA-2388)


0.8.2
 * CQL:
   - include only one row per unique key for IN queries (CASSANDRA-2717)
   - respect client timestamp on full row deletions (CASSANDRA-2912)
 * improve thread-safety in StreamOutSession (CASSANDRA-2792)
 * allow deleting a row and updating indexed columns in it in the
   same mutation (CASSANDRA-2773)
 * Expose number of threads blocked on submitting memtable to flush
   in JMX (CASSANDRA-2817)
 * add ability to return "endpoints" to nodetool (CASSANDRA-2776)
 * Add support for multiple (comma-delimited) coordinator addresses
   to ColumnFamilyInputFormat (CASSANDRA-2807)
 * fix potential NPE while scheduling read repair for range slice
   (CASSANDRA-2823)
 * Fix race in SystemTable.getCurrentLocalNodeId (CASSANDRA-2824)
 * Correctly set default for replicate_on_write (CASSANDRA-2835)
 * improve nodetool compactionstats formatting (CASSANDRA-2844)
 * fix index-building status display (CASSANDRA-2853)
 * fix CLI perpetuating obsolete KsDef.replication_factor (CASSANDRA-2846)
 * improve cli treatment of multiline comments (CASSANDRA-2852)
 * handle row tombstones correctly in EchoedRow (CASSANDRA-2786)
 * add MessagingService.get[Recently]DroppedMessages and
   StorageService.getExceptionCount (CASSANDRA-2804)
 * fix possibility of spurious UnavailableException for LOCAL_QUORUM
   reads with dynamic snitch + read repair disabled (CASSANDRA-2870)
 * add ant-optional as dependence for the debian package (CASSANDRA-2164)
 * add option to specify limit for get_slice in the CLI (CASSANDRA-2646)
 * decrease HH page size (CASSANDRA-2832)
 * reset cli keyspace after dropping the current one (CASSANDRA-2763)
 * add KeyRange option to Hadoop inputformat (CASSANDRA-1125)
 * fix protocol versioning (CASSANDRA-2818, 2860)
 * support spaces in path to log4j configuration (CASSANDRA-2383)
 * avoid including inferred types in CF update (CASSANDRA-2809)
 * fix JMX bulkload call (CASSANDRA-2908)
 * fix updating KS with durable_writes=false (CASSANDRA-2907)
 * add simplified facade to SSTableWriter for bulk loading use
   (CASSANDRA-2911)
 * fix re-using index CF sstable names after drop/recreate (CASSANDRA-2872)
 * prepend CF to default index names (CASSANDRA-2903)
 * fix hint replay (CASSANDRA-2928)
 * Properly synchronize repair's merkle tree computation (CASSANDRA-2816)


0.8.1
 * CQL:
   - support for insert, delete in BATCH (CASSANDRA-2537)
   - support for IN to SELECT, UPDATE (CASSANDRA-2553)
   - timestamp support for INSERT, UPDATE, and BATCH (CASSANDRA-2555)
   - TTL support (CASSANDRA-2476)
   - counter support (CASSANDRA-2473)
   - ALTER COLUMNFAMILY (CASSANDRA-1709)
   - DROP INDEX (CASSANDRA-2617)
   - add SCHEMA/TABLE as aliases for KS/CF (CASSANDRA-2743)
   - server handles wait-for-schema-agreement (CASSANDRA-2756)
   - key alias support (CASSANDRA-2480)
 * add support for comparator parameters and a generic ReverseType
   (CASSANDRA-2355)
 * add CompositeType and DynamicCompositeType (CASSANDRA-2231)
 * optimize batches containing multiple updates to the same row
   (CASSANDRA-2583)
 * adjust hinted handoff page size to avoid OOM with large columns
   (CASSANDRA-2652)
 * mark BRAF buffer invalid post-flush so we don't re-flush partial
   buffers again, especially on CL writes (CASSANDRA-2660)
 * add DROP INDEX support to CLI (CASSANDRA-2616)
 * don't perform HH to client-mode [storageproxy] nodes (CASSANDRA-2668)
 * Improve forceDeserialize/getCompactedRow encapsulation (CASSANDRA-2659)
 * Don't write CounterUpdateColumn to disk in tests (CASSANDRA-2650)
 * Add sstable bulk loading utility (CASSANDRA-1278)
 * avoid replaying hints to dropped columnfamilies (CASSANDRA-2685)
 * add placeholders for missing rows in range query pseudo-RR (CASSANDRA-2680)
 * remove no-op HHOM.renameHints (CASSANDRA-2693)
 * clone super columns to avoid modifying them during flush (CASSANDRA-2675)
 * allow writes to bypass the commitlog for certain keyspaces (CASSANDRA-2683)
 * avoid NPE when bypassing commitlog during memtable flush (CASSANDRA-2781)
 * Added support for making bootstrap retry if nodes flap (CASSANDRA-2644)
 * Added statusthrift to nodetool to report if thrift server is running (CASSANDRA-2722)
 * Fixed rows being cached if they do not exist (CASSANDRA-2723)
 * Support passing tableName and cfName to RowCacheProviders (CASSANDRA-2702)
 * close scrub file handles (CASSANDRA-2669)
 * throttle migration replay (CASSANDRA-2714)
 * optimize column serializer creation (CASSANDRA-2716)
 * Added support for making bootstrap retry if nodes flap (CASSANDRA-2644)
 * Added statusthrift to nodetool to report if thrift server is running
   (CASSANDRA-2722)
 * Fixed rows being cached if they do not exist (CASSANDRA-2723)
 * fix truncate/compaction race (CASSANDRA-2673)
 * workaround large resultsets causing large allocation retention
   by nio sockets (CASSANDRA-2654)
 * fix nodetool ring use with Ec2Snitch (CASSANDRA-2733)
 * fix removing columns and subcolumns that are supressed by a row or
   supercolumn tombstone during replica resolution (CASSANDRA-2590)
 * support sstable2json against snapshot sstables (CASSANDRA-2386)
 * remove active-pull schema requests (CASSANDRA-2715)
 * avoid marking entire list of sstables as actively being compacted
   in multithreaded compaction (CASSANDRA-2765)
 * seek back after deserializing a row to update cache with (CASSANDRA-2752)
 * avoid skipping rows in scrub for counter column family (CASSANDRA-2759)
 * fix ConcurrentModificationException in repair when dealing with 0.7 node
   (CASSANDRA-2767)
 * use threadsafe collections for StreamInSession (CASSANDRA-2766)
 * avoid infinite loop when creating merkle tree (CASSANDRA-2758)
 * avoids unmarking compacting sstable prematurely in cleanup (CASSANDRA-2769)
 * fix NPE when the commit log is bypassed (CASSANDRA-2718)
 * don't throw an exception in SS.isRPCServerRunning (CASSANDRA-2721)
 * make stress.jar executable (CASSANDRA-2744)
 * add daemon mode to java stress (CASSANDRA-2267)
 * expose the DC and rack of a node through JMX and nodetool ring (CASSANDRA-2531)
 * fix cache mbean getSize (CASSANDRA-2781)
 * Add Date, Float, Double, and Boolean types (CASSANDRA-2530)
 * Add startup flag to renew counter node id (CASSANDRA-2788)
 * add jamm agent to cassandra.bat (CASSANDRA-2787)
 * fix repair hanging if a neighbor has nothing to send (CASSANDRA-2797)
 * purge tombstone even if row is in only one sstable (CASSANDRA-2801)
 * Fix wrong purge of deleted cf during compaction (CASSANDRA-2786)
 * fix race that could result in Hadoop writer failing to throw an
   exception encountered after close() (CASSANDRA-2755)
 * fix scan wrongly throwing assertion error (CASSANDRA-2653)
 * Always use even distribution for merkle tree with RandomPartitionner
   (CASSANDRA-2841)
 * fix describeOwnership for OPP (CASSANDRA-2800)
 * ensure that string tokens do not contain commas (CASSANDRA-2762)


0.8.0-final
 * fix CQL grammar warning and cqlsh regression from CASSANDRA-2622
 * add ant generate-cql-html target (CASSANDRA-2526)
 * update CQL consistency levels (CASSANDRA-2566)
 * debian packaging fixes (CASSANDRA-2481, 2647)
 * fix UUIDType, IntegerType for direct buffers (CASSANDRA-2682, 2684)
 * switch to native Thrift for Hadoop map/reduce (CASSANDRA-2667)
 * fix StackOverflowError when building from eclipse (CASSANDRA-2687)
 * only provide replication_factor to strategy_options "help" for
   SimpleStrategy, OldNetworkTopologyStrategy (CASSANDRA-2678, 2713)
 * fix exception adding validators to non-string columns (CASSANDRA-2696)
 * avoid instantiating DatabaseDescriptor in JDBC (CASSANDRA-2694)
 * fix potential stack overflow during compaction (CASSANDRA-2626)
 * clone super columns to avoid modifying them during flush (CASSANDRA-2675)
 * reset underlying iterator in EchoedRow constructor (CASSANDRA-2653)


0.8.0-rc1
 * faster flushes and compaction from fixing excessively pessimistic
   rebuffering in BRAF (CASSANDRA-2581)
 * fix returning null column values in the python cql driver (CASSANDRA-2593)
 * fix merkle tree splitting exiting early (CASSANDRA-2605)
 * snapshot_before_compaction directory name fix (CASSANDRA-2598)
 * Disable compaction throttling during bootstrap (CASSANDRA-2612)
 * fix CQL treatment of > and < operators in range slices (CASSANDRA-2592)
 * fix potential double-application of counter updates on commitlog replay
   by moving replay position from header to sstable metadata (CASSANDRA-2419)
 * JDBC CQL driver exposes getColumn for access to timestamp
 * JDBC ResultSetMetadata properties added to AbstractType
 * r/m clustertool (CASSANDRA-2607)
 * add support for presenting row key as a column in CQL result sets
   (CASSANDRA-2622)
 * Don't allow {LOCAL|EACH}_QUORUM unless strategy is NTS (CASSANDRA-2627)
 * validate keyspace strategy_options during CQL create (CASSANDRA-2624)
 * fix empty Result with secondary index when limit=1 (CASSANDRA-2628)
 * Fix regression where bootstrapping a node with no schema fails
   (CASSANDRA-2625)
 * Allow removing LocationInfo sstables (CASSANDRA-2632)
 * avoid attempting to replay mutations from dropped keyspaces (CASSANDRA-2631)
 * avoid using cached position of a key when GT is requested (CASSANDRA-2633)
 * fix counting bloom filter true positives (CASSANDRA-2637)
 * initialize local ep state prior to gossip startup if needed (CASSANDRA-2638)
 * fix counter increment lost after restart (CASSANDRA-2642)
 * add quote-escaping via backslash to CLI (CASSANDRA-2623)
 * fix pig example script (CASSANDRA-2487)
 * fix dynamic snitch race in adding latencies (CASSANDRA-2618)
 * Start/stop cassandra after more important services such as mdadm in
   debian packaging (CASSANDRA-2481)


0.8.0-beta2
 * fix NPE compacting index CFs (CASSANDRA-2528)
 * Remove checking all column families on startup for compaction candidates
   (CASSANDRA-2444)
 * validate CQL create keyspace options (CASSANDRA-2525)
 * fix nodetool setcompactionthroughput (CASSANDRA-2550)
 * move	gossip heartbeat back to its own thread (CASSANDRA-2554)
 * validate cql TRUNCATE columnfamily before truncating (CASSANDRA-2570)
 * fix batch_mutate for mixed standard-counter mutations (CASSANDRA-2457)
 * disallow making schema changes to system keyspace (CASSANDRA-2563)
 * fix sending mutation messages multiple times (CASSANDRA-2557)
 * fix incorrect use of NBHM.size in ReadCallback that could cause
   reads to time out even when responses were received (CASSANDRA-2552)
 * trigger read repair correctly for LOCAL_QUORUM reads (CASSANDRA-2556)
 * Allow configuring the number of compaction thread (CASSANDRA-2558)
 * forceUserDefinedCompaction will attempt to compact what it is given
   even if the pessimistic estimate is that there is not enough disk space;
   automatic compactions will only compact 2 or more sstables (CASSANDRA-2575)
 * refuse to apply migrations with older timestamps than the current
   schema (CASSANDRA-2536)
 * remove unframed Thrift transport option
 * include indexes in snapshots (CASSANDRA-2596)
 * improve ignoring of obsolete mutations in index maintenance (CASSANDRA-2401)
 * recognize attempt to drop just the index while leaving the column
   definition alone (CASSANDRA-2619)


0.8.0-beta1
 * remove Avro RPC support (CASSANDRA-926)
 * support for columns that act as incr/decr counters
   (CASSANDRA-1072, 1937, 1944, 1936, 2101, 2093, 2288, 2105, 2384, 2236, 2342,
   2454)
 * CQL (CASSANDRA-1703, 1704, 1705, 1706, 1707, 1708, 1710, 1711, 1940,
   2124, 2302, 2277, 2493)
 * avoid double RowMutation serialization on write path (CASSANDRA-1800)
 * make NetworkTopologyStrategy the default (CASSANDRA-1960)
 * configurable internode encryption (CASSANDRA-1567, 2152)
 * human readable column names in sstable2json output (CASSANDRA-1933)
 * change default JMX port to 7199 (CASSANDRA-2027)
 * backwards compatible internal messaging (CASSANDRA-1015)
 * atomic switch of memtables and sstables (CASSANDRA-2284)
 * add pluggable SeedProvider (CASSANDRA-1669)
 * Fix clustertool to not throw exception when calling get_endpoints (CASSANDRA-2437)
 * upgrade to thrift 0.6 (CASSANDRA-2412)
 * repair works on a token range instead of full ring (CASSANDRA-2324)
 * purge tombstones from row cache (CASSANDRA-2305)
 * push replication_factor into strategy_options (CASSANDRA-1263)
 * give snapshots the same name on each node (CASSANDRA-1791)
 * remove "nodetool loadbalance" (CASSANDRA-2448)
 * multithreaded compaction (CASSANDRA-2191)
 * compaction throttling (CASSANDRA-2156)
 * add key type information and alias (CASSANDRA-2311, 2396)
 * cli no longer divides read_repair_chance by 100 (CASSANDRA-2458)
 * made CompactionInfo.getTaskType return an enum (CASSANDRA-2482)
 * add a server-wide cap on measured memtable memory usage and aggressively
   flush to keep under that threshold (CASSANDRA-2006)
 * add unified UUIDType (CASSANDRA-2233)
 * add off-heap row cache support (CASSANDRA-1969)


0.7.5
 * improvements/fixes to PIG driver (CASSANDRA-1618, CASSANDRA-2387,
   CASSANDRA-2465, CASSANDRA-2484)
 * validate index names (CASSANDRA-1761)
 * reduce contention on Table.flusherLock (CASSANDRA-1954)
 * try harder to detect failures during streaming, cleaning up temporary
   files more reliably (CASSANDRA-2088)
 * shut down server for OOM on a Thrift thread (CASSANDRA-2269)
 * fix tombstone handling in repair and sstable2json (CASSANDRA-2279)
 * preserve version when streaming data from old sstables (CASSANDRA-2283)
 * don't start repair if a neighboring node is marked as dead (CASSANDRA-2290)
 * purge tombstones from row cache (CASSANDRA-2305)
 * Avoid seeking when sstable2json exports the entire file (CASSANDRA-2318)
 * clear Built flag in system table when dropping an index (CASSANDRA-2320)
 * don't allow arbitrary argument for stress.java (CASSANDRA-2323)
 * validate values for index predicates in get_indexed_slice (CASSANDRA-2328)
 * queue secondary indexes for flush before the parent (CASSANDRA-2330)
 * allow job configuration to set the CL used in Hadoop jobs (CASSANDRA-2331)
 * add memtable_flush_queue_size defaulting to 4 (CASSANDRA-2333)
 * Allow overriding of initial_token, storage_port and rpc_port from system
   properties (CASSANDRA-2343)
 * fix comparator used for non-indexed secondary expressions in index scan
   (CASSANDRA-2347)
 * ensure size calculation and write phase of large-row compaction use
   the same threshold for TTL expiration (CASSANDRA-2349)
 * fix race when iterating CFs during add/drop (CASSANDRA-2350)
 * add ConsistencyLevel command to CLI (CASSANDRA-2354)
 * allow negative numbers in the cli (CASSANDRA-2358)
 * hard code serialVersionUID for tokens class (CASSANDRA-2361)
 * fix potential infinite loop in ByteBufferUtil.inputStream (CASSANDRA-2365)
 * fix encoding bugs in HintedHandoffManager, SystemTable when default
   charset is not UTF8 (CASSANDRA-2367)
 * avoids having removed node reappearing in Gossip (CASSANDRA-2371)
 * fix incorrect truncation of long to int when reading columns via block
   index (CASSANDRA-2376)
 * fix NPE during stream session (CASSANDRA-2377)
 * fix race condition that could leave orphaned data files when dropping CF or
   KS (CASSANDRA-2381)
 * fsync statistics component on write (CASSANDRA-2382)
 * fix duplicate results from CFS.scan (CASSANDRA-2406)
 * add IntegerType to CLI help (CASSANDRA-2414)
 * avoid caching token-only decoratedkeys (CASSANDRA-2416)
 * convert mmap assertion to if/throw so scrub can catch it (CASSANDRA-2417)
 * don't overwrite gc log (CASSANDR-2418)
 * invalidate row cache for streamed row to avoid inconsitencies
   (CASSANDRA-2420)
 * avoid copies in range/index scans (CASSANDRA-2425)
 * make sure we don't wipe data during cleanup if the node has not join
   the ring (CASSANDRA-2428)
 * Try harder to close files after compaction (CASSANDRA-2431)
 * re-set bootstrapped flag after move finishes (CASSANDRA-2435)
 * display validation_class in CLI 'describe keyspace' (CASSANDRA-2442)
 * make cleanup compactions cleanup the row cache (CASSANDRA-2451)
 * add column fields validation to scrub (CASSANDRA-2460)
 * use 64KB flush buffer instead of in_memory_compaction_limit (CASSANDRA-2463)
 * fix backslash substitutions in CLI (CASSANDRA-2492)
 * disable cache saving for system CFS (CASSANDRA-2502)
 * fixes for verifying destination availability under hinted conditions
   so UE can be thrown intead of timing out (CASSANDRA-2514)
 * fix update of validation class in column metadata (CASSANDRA-2512)
 * support LOCAL_QUORUM, EACH_QUORUM CLs outside of NTS (CASSANDRA-2516)
 * preserve version when streaming data from old sstables (CASSANDRA-2283)
 * fix backslash substitutions in CLI (CASSANDRA-2492)
 * count a row deletion as one operation towards memtable threshold
   (CASSANDRA-2519)
 * support LOCAL_QUORUM, EACH_QUORUM CLs outside of NTS (CASSANDRA-2516)


0.7.4
 * add nodetool join command (CASSANDRA-2160)
 * fix secondary indexes on pre-existing or streamed data (CASSANDRA-2244)
 * initialize endpoint in gossiper earlier (CASSANDRA-2228)
 * add ability to write to Cassandra from Pig (CASSANDRA-1828)
 * add rpc_[min|max]_threads (CASSANDRA-2176)
 * add CL.TWO, CL.THREE (CASSANDRA-2013)
 * avoid exporting an un-requested row in sstable2json, when exporting
   a key that does not exist (CASSANDRA-2168)
 * add incremental_backups option (CASSANDRA-1872)
 * add configurable row limit to Pig loadfunc (CASSANDRA-2276)
 * validate column values in batches as well as single-Column inserts
   (CASSANDRA-2259)
 * move sample schema from cassandra.yaml to schema-sample.txt,
   a cli scripts (CASSANDRA-2007)
 * avoid writing empty rows when scrubbing tombstoned rows (CASSANDRA-2296)
 * fix assertion error in range and index scans for CL < ALL
   (CASSANDRA-2282)
 * fix commitlog replay when flush position refers to data that didn't
   get synced before server died (CASSANDRA-2285)
 * fix fd leak in sstable2json with non-mmap'd i/o (CASSANDRA-2304)
 * reduce memory use during streaming of multiple sstables (CASSANDRA-2301)
 * purge tombstoned rows from cache after GCGraceSeconds (CASSANDRA-2305)
 * allow zero replicas in a NTS datacenter (CASSANDRA-1924)
 * make range queries respect snitch for local replicas (CASSANDRA-2286)
 * fix HH delivery when column index is larger than 2GB (CASSANDRA-2297)
 * make 2ary indexes use parent CF flush thresholds during initial build
   (CASSANDRA-2294)
 * update memtable_throughput to be a long (CASSANDRA-2158)


0.7.3
 * Keep endpoint state until aVeryLongTime (CASSANDRA-2115)
 * lower-latency read repair (CASSANDRA-2069)
 * add hinted_handoff_throttle_delay_in_ms option (CASSANDRA-2161)
 * fixes for cache save/load (CASSANDRA-2172, -2174)
 * Handle whole-row deletions in CFOutputFormat (CASSANDRA-2014)
 * Make memtable_flush_writers flush in parallel (CASSANDRA-2178)
 * Add compaction_preheat_key_cache option (CASSANDRA-2175)
 * refactor stress.py to have only one copy of the format string
   used for creating row keys (CASSANDRA-2108)
 * validate index names for \w+ (CASSANDRA-2196)
 * Fix Cassandra cli to respect timeout if schema does not settle
   (CASSANDRA-2187)
 * fix for compaction and cleanup writing old-format data into new-version
   sstable (CASSANDRA-2211, -2216)
 * add nodetool scrub (CASSANDRA-2217, -2240)
 * fix sstable2json large-row pagination (CASSANDRA-2188)
 * fix EOFing on requests for the last bytes in a file (CASSANDRA-2213)
 * fix BufferedRandomAccessFile bugs (CASSANDRA-2218, -2241)
 * check for memtable flush_after_mins exceeded every 10s (CASSANDRA-2183)
 * fix cache saving on Windows (CASSANDRA-2207)
 * add validateSchemaAgreement call + synchronization to schema
   modification operations (CASSANDRA-2222)
 * fix for reversed slice queries on large rows (CASSANDRA-2212)
 * fat clients were writing local data (CASSANDRA-2223)
 * set DEFAULT_MEMTABLE_LIFETIME_IN_MINS to 24h
 * improve detection and cleanup of partially-written sstables
   (CASSANDRA-2206)
 * fix supercolumn de/serialization when subcolumn comparator is different
   from supercolumn's (CASSANDRA-2104)
 * fix starting up on Windows when CASSANDRA_HOME contains whitespace
   (CASSANDRA-2237)
 * add [get|set][row|key]cacheSavePeriod to JMX (CASSANDRA-2100)
 * fix Hadoop ColumnFamilyOutputFormat dropping of mutations
   when batch fills up (CASSANDRA-2255)
 * move file deletions off of scheduledtasks executor (CASSANDRA-2253)


0.7.2
 * copy DecoratedKey.key when inserting into caches to avoid retaining
   a reference to the underlying buffer (CASSANDRA-2102)
 * format subcolumn names with subcomparator (CASSANDRA-2136)
 * fix column bloom filter deserialization (CASSANDRA-2165)


0.7.1
 * refactor MessageDigest creation code. (CASSANDRA-2107)
 * buffer network stack to avoid inefficient small TCP messages while avoiding
   the nagle/delayed ack problem (CASSANDRA-1896)
 * check log4j configuration for changes every 10s (CASSANDRA-1525, 1907)
 * more-efficient cross-DC replication (CASSANDRA-1530, -2051, -2138)
 * avoid polluting page cache with commitlog or sstable writes
   and seq scan operations (CASSANDRA-1470)
 * add RMI authentication options to nodetool (CASSANDRA-1921)
 * make snitches configurable at runtime (CASSANDRA-1374)
 * retry hadoop split requests on connection failure (CASSANDRA-1927)
 * implement describeOwnership for BOP, COPP (CASSANDRA-1928)
 * make read repair behave as expected for ConsistencyLevel > ONE
   (CASSANDRA-982, 2038)
 * distributed test harness (CASSANDRA-1859, 1964)
 * reduce flush lock contention (CASSANDRA-1930)
 * optimize supercolumn deserialization (CASSANDRA-1891)
 * fix CFMetaData.apply to only compare objects of the same class
   (CASSANDRA-1962)
 * allow specifying specific SSTables to compact from JMX (CASSANDRA-1963)
 * fix race condition in MessagingService.targets (CASSANDRA-1959, 2094, 2081)
 * refuse to open sstables from a future version (CASSANDRA-1935)
 * zero-copy reads (CASSANDRA-1714)
 * fix copy bounds for word Text in wordcount demo (CASSANDRA-1993)
 * fixes for contrib/javautils (CASSANDRA-1979)
 * check more frequently for memtable expiration (CASSANDRA-2000)
 * fix writing SSTable column count statistics (CASSANDRA-1976)
 * fix streaming of multiple CFs during bootstrap (CASSANDRA-1992)
 * explicitly set JVM GC new generation size with -Xmn (CASSANDRA-1968)
 * add short options for CLI flags (CASSANDRA-1565)
 * make keyspace argument to "describe keyspace" in CLI optional
   when authenticated to keyspace already (CASSANDRA-2029)
 * added option to specify -Dcassandra.join_ring=false on startup
   to allow "warm spare" nodes or performing JMX maintenance before
   joining the ring (CASSANDRA-526)
 * log migrations at INFO (CASSANDRA-2028)
 * add CLI verbose option in file mode (CASSANDRA-2030)
 * add single-line "--" comments to CLI (CASSANDRA-2032)
 * message serialization tests (CASSANDRA-1923)
 * switch from ivy to maven-ant-tasks (CASSANDRA-2017)
 * CLI attempts to block for new schema to propagate (CASSANDRA-2044)
 * fix potential overflow in nodetool cfstats (CASSANDRA-2057)
 * add JVM shutdownhook to sync commitlog (CASSANDRA-1919)
 * allow nodes to be up without being part of  normal traffic (CASSANDRA-1951)
 * fix CLI "show keyspaces" with null options on NTS (CASSANDRA-2049)
 * fix possible ByteBuffer race conditions (CASSANDRA-2066)
 * reduce garbage generated by MessagingService to prevent load spikes
   (CASSANDRA-2058)
 * fix math in RandomPartitioner.describeOwnership (CASSANDRA-2071)
 * fix deletion of sstable non-data components (CASSANDRA-2059)
 * avoid blocking gossip while deleting handoff hints (CASSANDRA-2073)
 * ignore messages from newer versions, keep track of nodes in gossip
   regardless of version (CASSANDRA-1970)
 * cache writing moved to CompactionManager to reduce i/o contention and
   updated to use non-cache-polluting writes (CASSANDRA-2053)
 * page through large rows when exporting to JSON (CASSANDRA-2041)
 * add flush_largest_memtables_at and reduce_cache_sizes_at options
   (CASSANDRA-2142)
 * add cli 'describe cluster' command (CASSANDRA-2127)
 * add cli support for setting username/password at 'connect' command
   (CASSANDRA-2111)
 * add -D option to Stress.java to allow reading hosts from a file
   (CASSANDRA-2149)
 * bound hints CF throughput between 32M and 256M (CASSANDRA-2148)
 * continue starting when invalid saved cache entries are encountered
   (CASSANDRA-2076)
 * add max_hint_window_in_ms option (CASSANDRA-1459)


0.7.0-final
 * fix offsets to ByteBuffer.get (CASSANDRA-1939)


0.7.0-rc4
 * fix cli crash after backgrounding (CASSANDRA-1875)
 * count timeouts in storageproxy latencies, and include latency
   histograms in StorageProxyMBean (CASSANDRA-1893)
 * fix CLI get recognition of supercolumns (CASSANDRA-1899)
 * enable keepalive on intra-cluster sockets (CASSANDRA-1766)
 * count timeouts towards dynamicsnitch latencies (CASSANDRA-1905)
 * Expose index-building status in JMX + cli schema description
   (CASSANDRA-1871)
 * allow [LOCAL|EACH]_QUORUM to be used with non-NetworkTopology
   replication Strategies
 * increased amount of index locks for faster commitlog replay
 * collect secondary index tombstones immediately (CASSANDRA-1914)
 * revert commitlog changes from #1780 (CASSANDRA-1917)
 * change RandomPartitioner min token to -1 to avoid collision w/
   tokens on actual nodes (CASSANDRA-1901)
 * examine the right nibble when validating TimeUUID (CASSANDRA-1910)
 * include secondary indexes in cleanup (CASSANDRA-1916)
 * CFS.scrubDataDirectories should also cleanup invalid secondary indexes
   (CASSANDRA-1904)
 * ability to disable/enable gossip on nodes to force them down
   (CASSANDRA-1108)


0.7.0-rc3
 * expose getNaturalEndpoints in StorageServiceMBean taking byte[]
   key; RMI cannot serialize ByteBuffer (CASSANDRA-1833)
 * infer org.apache.cassandra.locator for replication strategy classes
   when not otherwise specified
 * validation that generates less garbage (CASSANDRA-1814)
 * add TTL support to CLI (CASSANDRA-1838)
 * cli defaults to bytestype for subcomparator when creating
   column families (CASSANDRA-1835)
 * unregister index MBeans when index is dropped (CASSANDRA-1843)
 * make ByteBufferUtil.clone thread-safe (CASSANDRA-1847)
 * change exception for read requests during bootstrap from
   InvalidRequest to Unavailable (CASSANDRA-1862)
 * respect row-level tombstones post-flush in range scans
   (CASSANDRA-1837)
 * ReadResponseResolver check digests against each other (CASSANDRA-1830)
 * return InvalidRequest when remove of subcolumn without supercolumn
   is requested (CASSANDRA-1866)
 * flush before repair (CASSANDRA-1748)
 * SSTableExport validates key order (CASSANDRA-1884)
 * large row support for SSTableExport (CASSANDRA-1867)
 * Re-cache hot keys post-compaction without hitting disk (CASSANDRA-1878)
 * manage read repair in coordinator instead of data source, to
   provide latency information to dynamic snitch (CASSANDRA-1873)


0.7.0-rc2
 * fix live-column-count of slice ranges including tombstoned supercolumn
   with live subcolumn (CASSANDRA-1591)
 * rename o.a.c.internal.AntientropyStage -> AntiEntropyStage,
   o.a.c.request.Request_responseStage -> RequestResponseStage,
   o.a.c.internal.Internal_responseStage -> InternalResponseStage
 * add AbstractType.fromString (CASSANDRA-1767)
 * require index_type to be present when specifying index_name
   on ColumnDef (CASSANDRA-1759)
 * fix add/remove index bugs in CFMetadata (CASSANDRA-1768)
 * rebuild Strategy during system_update_keyspace (CASSANDRA-1762)
 * cli updates prompt to ... in continuation lines (CASSANDRA-1770)
 * support multiple Mutations per key in hadoop ColumnFamilyOutputFormat
   (CASSANDRA-1774)
 * improvements to Debian init script (CASSANDRA-1772)
 * use local classloader to check for version.properties (CASSANDRA-1778)
 * Validate that column names in column_metadata are valid for the
   defined comparator, and decode properly in cli (CASSANDRA-1773)
 * use cross-platform newlines in cli (CASSANDRA-1786)
 * add ExpiringColumn support to sstable import/export (CASSANDRA-1754)
 * add flush for each append to periodic commitlog mode; added
   periodic_without_flush option to disable this (CASSANDRA-1780)
 * close file handle used for post-flush truncate (CASSANDRA-1790)
 * various code cleanup (CASSANDRA-1793, -1794, -1795)
 * fix range queries against wrapped range (CASSANDRA-1781)
 * fix consistencylevel calculations for NetworkTopologyStrategy
   (CASSANDRA-1804)
 * cli support index type enum names (CASSANDRA-1810)
 * improved validation of column_metadata (CASSANDRA-1813)
 * reads at ConsistencyLevel > 1 throw UnavailableException
   immediately if insufficient live nodes exist (CASSANDRA-1803)
 * copy bytebuffers for local writes to avoid retaining the entire
   Thrift frame (CASSANDRA-1801)
 * fix NPE adding index to column w/o prior metadata (CASSANDRA-1764)
 * reduce fat client timeout (CASSANDRA-1730)
 * fix botched merge of CASSANDRA-1316


0.7.0-rc1
 * fix compaction and flush races with schema updates (CASSANDRA-1715)
 * add clustertool, config-converter, sstablekeys, and schematool
   Windows .bat files (CASSANDRA-1723)
 * reject range queries received during bootstrap (CASSANDRA-1739)
 * fix wrapping-range queries on non-minimum token (CASSANDRA-1700)
 * add nodetool cfhistogram (CASSANDRA-1698)
 * limit repaired ranges to what the nodes have in common (CASSANDRA-1674)
 * index scan treats missing columns as not matching secondary
   expressions (CASSANDRA-1745)
 * Fix misuse of DataOutputBuffer.getData in AntiEntropyService
   (CASSANDRA-1729)
 * detect and warn when obsolete version of JNA is present (CASSANDRA-1760)
 * reduce fat client timeout (CASSANDRA-1730)
 * cleanup smallest CFs first to increase free temp space for larger ones
   (CASSANDRA-1811)
 * Update windows .bat files to work outside of main Cassandra
   directory (CASSANDRA-1713)
 * fix read repair regression from 0.6.7 (CASSANDRA-1727)
 * more-efficient read repair (CASSANDRA-1719)
 * fix hinted handoff replay (CASSANDRA-1656)
 * log type of dropped messages (CASSANDRA-1677)
 * upgrade to SLF4J 1.6.1
 * fix ByteBuffer bug in ExpiringColumn.updateDigest (CASSANDRA-1679)
 * fix IntegerType.getString (CASSANDRA-1681)
 * make -Djava.net.preferIPv4Stack=true the default (CASSANDRA-628)
 * add INTERNAL_RESPONSE verb to differentiate from responses related
   to client requests (CASSANDRA-1685)
 * log tpstats when dropping messages (CASSANDRA-1660)
 * include unreachable nodes in describeSchemaVersions (CASSANDRA-1678)
 * Avoid dropping messages off the client request path (CASSANDRA-1676)
 * fix jna errno reporting (CASSANDRA-1694)
 * add friendlier error for UnknownHostException on startup (CASSANDRA-1697)
 * include jna dependency in RPM package (CASSANDRA-1690)
 * add --skip-keys option to stress.py (CASSANDRA-1696)
 * improve cli handling of non-string keys and column names
   (CASSANDRA-1701, -1693)
 * r/m extra subcomparator line in cli keyspaces output (CASSANDRA-1712)
 * add read repair chance to cli "show keyspaces"
 * upgrade to ConcurrentLinkedHashMap 1.1 (CASSANDRA-975)
 * fix index scan routing (CASSANDRA-1722)
 * fix tombstoning of supercolumns in range queries (CASSANDRA-1734)
 * clear endpoint cache after updating keyspace metadata (CASSANDRA-1741)
 * fix wrapping-range queries on non-minimum token (CASSANDRA-1700)
 * truncate includes secondary indexes (CASSANDRA-1747)
 * retain reference to PendingFile sstables (CASSANDRA-1749)
 * fix sstableimport regression (CASSANDRA-1753)
 * fix for bootstrap when no non-system tables are defined (CASSANDRA-1732)
 * handle replica unavailability in index scan (CASSANDRA-1755)
 * fix service initialization order deadlock (CASSANDRA-1756)
 * multi-line cli commands (CASSANDRA-1742)
 * fix race between snapshot and compaction (CASSANDRA-1736)
 * add listEndpointsPendingHints, deleteHintsForEndpoint JMX methods
   (CASSANDRA-1551)


0.7.0-beta3
 * add strategy options to describe_keyspace output (CASSANDRA-1560)
 * log warning when using randomly generated token (CASSANDRA-1552)
 * re-organize JMX into .db, .net, .internal, .request (CASSANDRA-1217)
 * allow nodes to change IPs between restarts (CASSANDRA-1518)
 * remember ring state between restarts by default (CASSANDRA-1518)
 * flush index built flag so we can read it before log replay (CASSANDRA-1541)
 * lock row cache updates to prevent race condition (CASSANDRA-1293)
 * remove assertion causing rare (and harmless) error messages in
   commitlog (CASSANDRA-1330)
 * fix moving nodes with no keyspaces defined (CASSANDRA-1574)
 * fix unbootstrap when no data is present in a transfer range (CASSANDRA-1573)
 * take advantage of AVRO-495 to simplify our avro IDL (CASSANDRA-1436)
 * extend authorization hierarchy to column family (CASSANDRA-1554)
 * deletion support in secondary indexes (CASSANDRA-1571)
 * meaningful error message for invalid replication strategy class
   (CASSANDRA-1566)
 * allow keyspace creation with RF > N (CASSANDRA-1428)
 * improve cli error handling (CASSANDRA-1580)
 * add cache save/load ability (CASSANDRA-1417, 1606, 1647)
 * add StorageService.getDrainProgress (CASSANDRA-1588)
 * Disallow bootstrap to an in-use token (CASSANDRA-1561)
 * Allow dynamic secondary index creation and destruction (CASSANDRA-1532)
 * log auto-guessed memtable thresholds (CASSANDRA-1595)
 * add ColumnDef support to cli (CASSANDRA-1583)
 * reduce index sample time by 75% (CASSANDRA-1572)
 * add cli support for column, strategy metadata (CASSANDRA-1578, 1612)
 * add cli support for schema modification (CASSANDRA-1584)
 * delete temp files on failed compactions (CASSANDRA-1596)
 * avoid blocking for dead nodes during removetoken (CASSANDRA-1605)
 * remove ConsistencyLevel.ZERO (CASSANDRA-1607)
 * expose in-progress compaction type in jmx (CASSANDRA-1586)
 * removed IClock & related classes from internals (CASSANDRA-1502)
 * fix removing tokens from SystemTable on decommission and removetoken
   (CASSANDRA-1609)
 * include CF metadata in cli 'show keyspaces' (CASSANDRA-1613)
 * switch from Properties to HashMap in PropertyFileSnitch to
   avoid synchronization bottleneck (CASSANDRA-1481)
 * PropertyFileSnitch configuration file renamed to
   cassandra-topology.properties
 * add cli support for get_range_slices (CASSANDRA-1088, CASSANDRA-1619)
 * Make memtable flush thresholds per-CF instead of global
   (CASSANDRA-1007, 1637)
 * add cli support for binary data without CfDef hints (CASSANDRA-1603)
 * fix building SSTable statistics post-stream (CASSANDRA-1620)
 * fix potential infinite loop in 2ary index queries (CASSANDRA-1623)
 * allow creating NTS keyspaces with no replicas configured (CASSANDRA-1626)
 * add jmx histogram of sstables accessed per read (CASSANDRA-1624)
 * remove system_rename_column_family and system_rename_keyspace from the
   client API until races can be fixed (CASSANDRA-1630, CASSANDRA-1585)
 * add cli sanity tests (CASSANDRA-1582)
 * update GC settings in cassandra.bat (CASSANDRA-1636)
 * cli support for index queries (CASSANDRA-1635)
 * cli support for updating schema memtable settings (CASSANDRA-1634)
 * cli --file option (CASSANDRA-1616)
 * reduce automatically chosen memtable sizes by 50% (CASSANDRA-1641)
 * move endpoint cache from snitch to strategy (CASSANDRA-1643)
 * fix commitlog recovery deleting the newly-created segment as well as
   the old ones (CASSANDRA-1644)
 * upgrade to Thrift 0.5 (CASSANDRA-1367)
 * renamed CL.DCQUORUM to LOCAL_QUORUM and DCQUORUMSYNC to EACH_QUORUM
 * cli truncate support (CASSANDRA-1653)
 * update GC settings in cassandra.bat (CASSANDRA-1636)
 * avoid logging when a node's ip/token is gossipped back to it (CASSANDRA-1666)


0.7-beta2
 * always use UTF-8 for hint keys (CASSANDRA-1439)
 * remove cassandra.yaml dependency from Hadoop and Pig (CASSADRA-1322)
 * expose CfDef metadata in describe_keyspaces (CASSANDRA-1363)
 * restore use of mmap_index_only option (CASSANDRA-1241)
 * dropping a keyspace with no column families generated an error
   (CASSANDRA-1378)
 * rename RackAwareStrategy to OldNetworkTopologyStrategy, RackUnawareStrategy
   to SimpleStrategy, DatacenterShardStrategy to NetworkTopologyStrategy,
   AbstractRackAwareSnitch to AbstractNetworkTopologySnitch (CASSANDRA-1392)
 * merge StorageProxy.mutate, mutateBlocking (CASSANDRA-1396)
 * faster UUIDType, LongType comparisons (CASSANDRA-1386, 1393)
 * fix setting read_repair_chance from CLI addColumnFamily (CASSANDRA-1399)
 * fix updates to indexed columns (CASSANDRA-1373)
 * fix race condition leaving to FileNotFoundException (CASSANDRA-1382)
 * fix sharded lock hash on index write path (CASSANDRA-1402)
 * add support for GT/E, LT/E in subordinate index clauses (CASSANDRA-1401)
 * cfId counter got out of sync when CFs were added (CASSANDRA-1403)
 * less chatty schema updates (CASSANDRA-1389)
 * rename column family mbeans. 'type' will now include either
   'IndexColumnFamilies' or 'ColumnFamilies' depending on the CFS type.
   (CASSANDRA-1385)
 * disallow invalid keyspace and column family names. This includes name that
   matches a '^\w+' regex. (CASSANDRA-1377)
 * use JNA, if present, to take snapshots (CASSANDRA-1371)
 * truncate hints if starting 0.7 for the first time (CASSANDRA-1414)
 * fix FD leak in single-row slicepredicate queries (CASSANDRA-1416)
 * allow index expressions against columns that are not part of the
   SlicePredicate (CASSANDRA-1410)
 * config-converter properly handles snitches and framed support
   (CASSANDRA-1420)
 * remove keyspace argument from multiget_count (CASSANDRA-1422)
 * allow specifying cassandra.yaml location as (local or remote) URL
   (CASSANDRA-1126)
 * fix using DynamicEndpointSnitch with NetworkTopologyStrategy
   (CASSANDRA-1429)
 * Add CfDef.default_validation_class (CASSANDRA-891)
 * fix EstimatedHistogram.max (CASSANDRA-1413)
 * quorum read optimization (CASSANDRA-1622)
 * handle zero-length (or missing) rows during HH paging (CASSANDRA-1432)
 * include secondary indexes during schema migrations (CASSANDRA-1406)
 * fix commitlog header race during schema change (CASSANDRA-1435)
 * fix ColumnFamilyStoreMBeanIterator to use new type name (CASSANDRA-1433)
 * correct filename generated by xml->yaml converter (CASSANDRA-1419)
 * add CMSInitiatingOccupancyFraction=75 and UseCMSInitiatingOccupancyOnly
   to default JVM options
 * decrease jvm heap for cassandra-cli (CASSANDRA-1446)
 * ability to modify keyspaces and column family definitions on a live cluster
   (CASSANDRA-1285)
 * support for Hadoop Streaming [non-jvm map/reduce via stdin/out]
   (CASSANDRA-1368)
 * Move persistent sstable stats from the system table to an sstable component
   (CASSANDRA-1430)
 * remove failed bootstrap attempt from pending ranges when gossip times
   it out after 1h (CASSANDRA-1463)
 * eager-create tcp connections to other cluster members (CASSANDRA-1465)
 * enumerate stages and derive stage from message type instead of
   transmitting separately (CASSANDRA-1465)
 * apply reversed flag during collation from different data sources
   (CASSANDRA-1450)
 * make failure to remove commitlog segment non-fatal (CASSANDRA-1348)
 * correct ordering of drain operations so CL.recover is no longer
   necessary (CASSANDRA-1408)
 * removed keyspace from describe_splits method (CASSANDRA-1425)
 * rename check_schema_agreement to describe_schema_versions
   (CASSANDRA-1478)
 * fix QUORUM calculation for RF > 3 (CASSANDRA-1487)
 * remove tombstones during non-major compactions when bloom filter
   verifies that row does not exist in other sstables (CASSANDRA-1074)
 * nodes that coordinated a loadbalance in the past could not be seen by
   newly added nodes (CASSANDRA-1467)
 * exposed endpoint states (gossip details) via jmx (CASSANDRA-1467)
 * ensure that compacted sstables are not included when new readers are
   instantiated (CASSANDRA-1477)
 * by default, calculate heap size and memtable thresholds at runtime (CASSANDRA-1469)
 * fix races dealing with adding/dropping keyspaces and column families in
   rapid succession (CASSANDRA-1477)
 * clean up of Streaming system (CASSANDRA-1503, 1504, 1506)
 * add options to configure Thrift socket keepalive and buffer sizes (CASSANDRA-1426)
 * make contrib CassandraServiceDataCleaner recursive (CASSANDRA-1509)
 * min, max compaction threshold are configurable and persistent
   per-ColumnFamily (CASSANDRA-1468)
 * fix replaying the last mutation in a commitlog unnecessarily
   (CASSANDRA-1512)
 * invoke getDefaultUncaughtExceptionHandler from DTPE with the original
   exception rather than the ExecutionException wrapper (CASSANDRA-1226)
 * remove Clock from the Thrift (and Avro) API (CASSANDRA-1501)
 * Close intra-node sockets when connection is broken (CASSANDRA-1528)
 * RPM packaging spec file (CASSANDRA-786)
 * weighted request scheduler (CASSANDRA-1485)
 * treat expired columns as deleted (CASSANDRA-1539)
 * make IndexInterval configurable (CASSANDRA-1488)
 * add describe_snitch to Thrift API (CASSANDRA-1490)
 * MD5 authenticator compares plain text submitted password with MD5'd
   saved property, instead of vice versa (CASSANDRA-1447)
 * JMX MessagingService pending and completed counts (CASSANDRA-1533)
 * fix race condition processing repair responses (CASSANDRA-1511)
 * make repair blocking (CASSANDRA-1511)
 * create EndpointSnitchInfo and MBean to expose rack and DC (CASSANDRA-1491)
 * added option to contrib/word_count to output results back to Cassandra
   (CASSANDRA-1342)
 * rewrite Hadoop ColumnFamilyRecordWriter to pool connections, retry to
   multiple Cassandra nodes, and smooth impact on the Cassandra cluster
   by using smaller batch sizes (CASSANDRA-1434)
 * fix setting gc_grace_seconds via CLI (CASSANDRA-1549)
 * support TTL'd index values (CASSANDRA-1536)
 * make removetoken work like decommission (CASSANDRA-1216)
 * make cli comparator-aware and improve quote rules (CASSANDRA-1523,-1524)
 * make nodetool compact and cleanup blocking (CASSANDRA-1449)
 * add memtable, cache information to GCInspector logs (CASSANDRA-1558)
 * enable/disable HintedHandoff via JMX (CASSANDRA-1550)
 * Ignore stray files in the commit log directory (CASSANDRA-1547)
 * Disallow bootstrap to an in-use token (CASSANDRA-1561)


0.7-beta1
 * sstable versioning (CASSANDRA-389)
 * switched to slf4j logging (CASSANDRA-625)
 * add (optional) expiration time for column (CASSANDRA-699)
 * access levels for authentication/authorization (CASSANDRA-900)
 * add ReadRepairChance to CF definition (CASSANDRA-930)
 * fix heisenbug in system tests, especially common on OS X (CASSANDRA-944)
 * convert to byte[] keys internally and all public APIs (CASSANDRA-767)
 * ability to alter schema definitions on a live cluster (CASSANDRA-44)
 * renamed configuration file to cassandra.xml, and log4j.properties to
   log4j-server.properties, which must now be loaded from
   the classpath (which is how our scripts in bin/ have always done it)
   (CASSANDRA-971)
 * change get_count to require a SlicePredicate. create multi_get_count
   (CASSANDRA-744)
 * re-organized endpointsnitch implementations and added SimpleSnitch
   (CASSANDRA-994)
 * Added preload_row_cache option (CASSANDRA-946)
 * add CRC to commitlog header (CASSANDRA-999)
 * removed deprecated batch_insert and get_range_slice methods (CASSANDRA-1065)
 * add truncate thrift method (CASSANDRA-531)
 * http mini-interface using mx4j (CASSANDRA-1068)
 * optimize away copy of sliced row on memtable read path (CASSANDRA-1046)
 * replace constant-size 2GB mmaped segments and special casing for index
   entries spanning segment boundaries, with SegmentedFile that computes
   segments that always contain entire entries/rows (CASSANDRA-1117)
 * avoid reading large rows into memory during compaction (CASSANDRA-16)
 * added hadoop OutputFormat (CASSANDRA-1101)
 * efficient Streaming (no more anticompaction) (CASSANDRA-579)
 * split commitlog header into separate file and add size checksum to
   mutations (CASSANDRA-1179)
 * avoid allocating a new byte[] for each mutation on replay (CASSANDRA-1219)
 * revise HH schema to be per-endpoint (CASSANDRA-1142)
 * add joining/leaving status to nodetool ring (CASSANDRA-1115)
 * allow multiple repair sessions per node (CASSANDRA-1190)
 * optimize away MessagingService for local range queries (CASSANDRA-1261)
 * make framed transport the default so malformed requests can't OOM the
   server (CASSANDRA-475)
 * significantly faster reads from row cache (CASSANDRA-1267)
 * take advantage of row cache during range queries (CASSANDRA-1302)
 * make GCGraceSeconds a per-ColumnFamily value (CASSANDRA-1276)
 * keep persistent row size and column count statistics (CASSANDRA-1155)
 * add IntegerType (CASSANDRA-1282)
 * page within a single row during hinted handoff (CASSANDRA-1327)
 * push DatacenterShardStrategy configuration into keyspace definition,
   eliminating datacenter.properties. (CASSANDRA-1066)
 * optimize forward slices starting with '' and single-index-block name
   queries by skipping the column index (CASSANDRA-1338)
 * streaming refactor (CASSANDRA-1189)
 * faster comparison for UUID types (CASSANDRA-1043)
 * secondary index support (CASSANDRA-749 and subtasks)
 * make compaction buckets deterministic (CASSANDRA-1265)


0.6.6
 * Allow using DynamicEndpointSnitch with RackAwareStrategy (CASSANDRA-1429)
 * remove the remaining vestiges of the unfinished DatacenterShardStrategy
   (replaced by NetworkTopologyStrategy in 0.7)


0.6.5
 * fix key ordering in range query results with RandomPartitioner
   and ConsistencyLevel > ONE (CASSANDRA-1145)
 * fix for range query starting with the wrong token range (CASSANDRA-1042)
 * page within a single row during hinted handoff (CASSANDRA-1327)
 * fix compilation on non-sun JDKs (CASSANDRA-1061)
 * remove String.trim() call on row keys in batch mutations (CASSANDRA-1235)
 * Log summary of dropped messages instead of spamming log (CASSANDRA-1284)
 * add dynamic endpoint snitch (CASSANDRA-981)
 * fix streaming for keyspaces with hyphens in their name (CASSANDRA-1377)
 * fix errors in hard-coded bloom filter optKPerBucket by computing it
   algorithmically (CASSANDRA-1220
 * remove message deserialization stage, and uncap read/write stages
   so slow reads/writes don't block gossip processing (CASSANDRA-1358)
 * add jmx port configuration to Debian package (CASSANDRA-1202)
 * use mlockall via JNA, if present, to prevent Linux from swapping
   out parts of the JVM (CASSANDRA-1214)


0.6.4
 * avoid queuing multiple hint deliveries for the same endpoint
   (CASSANDRA-1229)
 * better performance for and stricter checking of UTF8 column names
   (CASSANDRA-1232)
 * extend option to lower compaction priority to hinted handoff
   as well (CASSANDRA-1260)
 * log errors in gossip instead of re-throwing (CASSANDRA-1289)
 * avoid aborting commitlog replay prematurely if a flushed-but-
   not-removed commitlog segment is encountered (CASSANDRA-1297)
 * fix duplicate rows being read during mapreduce (CASSANDRA-1142)
 * failure detection wasn't closing command sockets (CASSANDRA-1221)
 * cassandra-cli.bat works on windows (CASSANDRA-1236)
 * pre-emptively drop requests that cannot be processed within RPCTimeout
   (CASSANDRA-685)
 * add ack to Binary write verb and update CassandraBulkLoader
   to wait for acks for each row (CASSANDRA-1093)
 * added describe_partitioner Thrift method (CASSANDRA-1047)
 * Hadoop jobs no longer require the Cassandra storage-conf.xml
   (CASSANDRA-1280, CASSANDRA-1047)
 * log thread pool stats when GC is excessive (CASSANDRA-1275)
 * remove gossip message size limit (CASSANDRA-1138)
 * parallelize local and remote reads during multiget, and respect snitch
   when determining whether to do local read for CL.ONE (CASSANDRA-1317)
 * fix read repair to use requested consistency level on digest mismatch,
   rather than assuming QUORUM (CASSANDRA-1316)
 * process digest mismatch re-reads in parallel (CASSANDRA-1323)
 * switch hints CF comparator to BytesType (CASSANDRA-1274)


0.6.3
 * retry to make streaming connections up to 8 times. (CASSANDRA-1019)
 * reject describe_ring() calls on invalid keyspaces (CASSANDRA-1111)
 * fix cache size calculation for size of 100% (CASSANDRA-1129)
 * fix cache capacity only being recalculated once (CASSANDRA-1129)
 * remove hourly scan of all hints on the off chance that the gossiper
   missed a status change; instead, expose deliverHintsToEndpoint to JMX
   so it can be done manually, if necessary (CASSANDRA-1141)
 * don't reject reads at CL.ALL (CASSANDRA-1152)
 * reject deletions to supercolumns in CFs containing only standard
   columns (CASSANDRA-1139)
 * avoid preserving login information after client disconnects
   (CASSANDRA-1057)
 * prefer sun jdk to openjdk in debian init script (CASSANDRA-1174)
 * detect partioner config changes between restarts and fail fast
   (CASSANDRA-1146)
 * use generation time to resolve node token reassignment disagreements
   (CASSANDRA-1118)
 * restructure the startup ordering of Gossiper and MessageService to avoid
   timing anomalies (CASSANDRA-1160)
 * detect incomplete commit log hearders (CASSANDRA-1119)
 * force anti-entropy service to stream files on the stream stage to avoid
   sending streams out of order (CASSANDRA-1169)
 * remove inactive stream managers after AES streams files (CASSANDRA-1169)
 * allow removing entire row through batch_mutate Deletion (CASSANDRA-1027)
 * add JMX metrics for row-level bloom filter false positives (CASSANDRA-1212)
 * added a redhat init script to contrib (CASSANDRA-1201)
 * use midpoint when bootstrapping a new machine into range with not
   much data yet instead of random token (CASSANDRA-1112)
 * kill server on OOM in executor stage as well as Thrift (CASSANDRA-1226)
 * remove opportunistic repairs, when two machines with overlapping replica
   responsibilities happen to finish major compactions of the same CF near
   the same time.  repairs are now fully manual (CASSANDRA-1190)
 * add ability to lower compaction priority (default is no change from 0.6.2)
   (CASSANDRA-1181)


0.6.2
 * fix contrib/word_count build. (CASSANDRA-992)
 * split CommitLogExecutorService into BatchCommitLogExecutorService and
   PeriodicCommitLogExecutorService (CASSANDRA-1014)
 * add latency histograms to CFSMBean (CASSANDRA-1024)
 * make resolving timestamp ties deterministic by using value bytes
   as a tiebreaker (CASSANDRA-1039)
 * Add option to turn off Hinted Handoff (CASSANDRA-894)
 * fix windows startup (CASSANDRA-948)
 * make concurrent_reads, concurrent_writes configurable at runtime via JMX
   (CASSANDRA-1060)
 * disable GCInspector on non-Sun JVMs (CASSANDRA-1061)
 * fix tombstone handling in sstable rows with no other data (CASSANDRA-1063)
 * fix size of row in spanned index entries (CASSANDRA-1056)
 * install json2sstable, sstable2json, and sstablekeys to Debian package
 * StreamingService.StreamDestinations wouldn't empty itself after streaming
   finished (CASSANDRA-1076)
 * added Collections.shuffle(splits) before returning the splits in
   ColumnFamilyInputFormat (CASSANDRA-1096)
 * do not recalculate cache capacity post-compaction if it's been manually
   modified (CASSANDRA-1079)
 * better defaults for flush sorter + writer executor queue sizes
   (CASSANDRA-1100)
 * windows scripts for SSTableImport/Export (CASSANDRA-1051)
 * windows script for nodetool (CASSANDRA-1113)
 * expose PhiConvictThreshold (CASSANDRA-1053)
 * make repair of RF==1 a no-op (CASSANDRA-1090)
 * improve default JVM GC options (CASSANDRA-1014)
 * fix SlicePredicate serialization inside Hadoop jobs (CASSANDRA-1049)
 * close Thrift sockets in Hadoop ColumnFamilyRecordReader (CASSANDRA-1081)


0.6.1
 * fix NPE in sstable2json when no excluded keys are given (CASSANDRA-934)
 * keep the replica set constant throughout the read repair process
   (CASSANDRA-937)
 * allow querying getAllRanges with empty token list (CASSANDRA-933)
 * fix command line arguments inversion in clustertool (CASSANDRA-942)
 * fix race condition that could trigger a false-positive assertion
   during post-flush discard of old commitlog segments (CASSANDRA-936)
 * fix neighbor calculation for anti-entropy repair (CASSANDRA-924)
 * perform repair even for small entropy differences (CASSANDRA-924)
 * Use hostnames in CFInputFormat to allow Hadoop's naive string-based
   locality comparisons to work (CASSANDRA-955)
 * cache read-only BufferedRandomAccessFile length to avoid
   3 system calls per invocation (CASSANDRA-950)
 * nodes with IPv6 (and no IPv4) addresses could not join cluster
   (CASSANDRA-969)
 * Retrieve the correct number of undeleted columns, if any, from
   a supercolumn in a row that had been deleted previously (CASSANDRA-920)
 * fix index scans that cross the 2GB mmap boundaries for both mmap
   and standard i/o modes (CASSANDRA-866)
 * expose drain via nodetool (CASSANDRA-978)


0.6.0-RC1
 * JMX drain to flush memtables and run through commit log (CASSANDRA-880)
 * Bootstrapping can skip ranges under the right conditions (CASSANDRA-902)
 * fix merging row versions in range_slice for CL > ONE (CASSANDRA-884)
 * default write ConsistencyLeven chaned from ZERO to ONE
 * fix for index entries spanning mmap buffer boundaries (CASSANDRA-857)
 * use lexical comparison if time part of TimeUUIDs are the same
   (CASSANDRA-907)
 * bound read, mutation, and response stages to fix possible OOM
   during log replay (CASSANDRA-885)
 * Use microseconds-since-epoch (UTC) in cli, instead of milliseconds
 * Treat batch_mutate Deletion with null supercolumn as "apply this predicate
   to top level supercolumns" (CASSANDRA-834)
 * Streaming destination nodes do not update their JMX status (CASSANDRA-916)
 * Fix internal RPC timeout calculation (CASSANDRA-911)
 * Added Pig loadfunc to contrib/pig (CASSANDRA-910)


0.6.0-beta3
 * fix compaction bucketing bug (CASSANDRA-814)
 * update windows batch file (CASSANDRA-824)
 * deprecate KeysCachedFraction configuration directive in favor
   of KeysCached; move to unified-per-CF key cache (CASSANDRA-801)
 * add invalidateRowCache to ColumnFamilyStoreMBean (CASSANDRA-761)
 * send Handoff hints to natural locations to reduce load on
   remaining nodes in a failure scenario (CASSANDRA-822)
 * Add RowWarningThresholdInMB configuration option to warn before very
   large rows get big enough to threaten node stability, and -x option to
   be able to remove them with sstable2json if the warning is unheeded
   until it's too late (CASSANDRA-843)
 * Add logging of GC activity (CASSANDRA-813)
 * fix ConcurrentModificationException in commitlog discard (CASSANDRA-853)
 * Fix hardcoded row count in Hadoop RecordReader (CASSANDRA-837)
 * Add a jmx status to the streaming service and change several DEBUG
   messages to INFO (CASSANDRA-845)
 * fix classpath in cassandra-cli.bat for Windows (CASSANDRA-858)
 * allow re-specifying host, port to cassandra-cli if invalid ones
   are first tried (CASSANDRA-867)
 * fix race condition handling rpc timeout in the coordinator
   (CASSANDRA-864)
 * Remove CalloutLocation and StagingFileDirectory from storage-conf files
   since those settings are no longer used (CASSANDRA-878)
 * Parse a long from RowWarningThresholdInMB instead of an int (CASSANDRA-882)
 * Remove obsolete ControlPort code from DatabaseDescriptor (CASSANDRA-886)
 * move skipBytes side effect out of assert (CASSANDRA-899)
 * add "double getLoad" to StorageServiceMBean (CASSANDRA-898)
 * track row stats per CF at compaction time (CASSANDRA-870)
 * disallow CommitLogDirectory matching a DataFileDirectory (CASSANDRA-888)
 * default key cache size is 200k entries, changed from 10% (CASSANDRA-863)
 * add -Dcassandra-foreground=yes to cassandra.bat
 * exit if cluster name is changed unexpectedly (CASSANDRA-769)


0.6.0-beta1/beta2
 * add batch_mutate thrift command, deprecating batch_insert (CASSANDRA-336)
 * remove get_key_range Thrift API, deprecated in 0.5 (CASSANDRA-710)
 * add optional login() Thrift call for authentication (CASSANDRA-547)
 * support fat clients using gossiper and StorageProxy to perform
   replication in-process [jvm-only] (CASSANDRA-535)
 * support mmapped I/O for reads, on by default on 64bit JVMs
   (CASSANDRA-408, CASSANDRA-669)
 * improve insert concurrency, particularly during Hinted Handoff
   (CASSANDRA-658)
 * faster network code (CASSANDRA-675)
 * stress.py moved to contrib (CASSANDRA-635)
 * row caching [must be explicitly enabled per-CF in config] (CASSANDRA-678)
 * present a useful measure of compaction progress in JMX (CASSANDRA-599)
 * add bin/sstablekeys (CASSNADRA-679)
 * add ConsistencyLevel.ANY (CASSANDRA-687)
 * make removetoken remove nodes from gossip entirely (CASSANDRA-644)
 * add ability to set cache sizes at runtime (CASSANDRA-708)
 * report latency and cache hit rate statistics with lifetime totals
   instead of average over the last minute (CASSANDRA-702)
 * support get_range_slice for RandomPartitioner (CASSANDRA-745)
 * per-keyspace replication factory and replication strategy (CASSANDRA-620)
 * track latency in microseconds (CASSANDRA-733)
 * add describe_ Thrift methods, deprecating get_string_property and
   get_string_list_property
 * jmx interface for tracking operation mode and streams in general.
   (CASSANDRA-709)
 * keep memtables in sorted order to improve range query performance
   (CASSANDRA-799)
 * use while loop instead of recursion when trimming sstables compaction list
   to avoid blowing stack in pathological cases (CASSANDRA-804)
 * basic Hadoop map/reduce support (CASSANDRA-342)


0.5.1
 * ensure all files for an sstable are streamed to the same directory.
   (CASSANDRA-716)
 * more accurate load estimate for bootstrapping (CASSANDRA-762)
 * tolerate dead or unavailable bootstrap target on write (CASSANDRA-731)
 * allow larger numbers of keys (> 140M) in a sstable bloom filter
   (CASSANDRA-790)
 * include jvm argument improvements from CASSANDRA-504 in debian package
 * change streaming chunk size to 32MB to accomodate Windows XP limitations
   (was 64MB) (CASSANDRA-795)
 * fix get_range_slice returning results in the wrong order (CASSANDRA-781)


0.5.0 final
 * avoid attempting to delete temporary bootstrap files twice (CASSANDRA-681)
 * fix bogus NaN in nodeprobe cfstats output (CASSANDRA-646)
 * provide a policy for dealing with single thread executors w/ a full queue
   (CASSANDRA-694)
 * optimize inner read in MessagingService, vastly improving multiple-node
   performance (CASSANDRA-675)
 * wait for table flush before streaming data back to a bootstrapping node.
   (CASSANDRA-696)
 * keep track of bootstrapping sources by table so that bootstrapping doesn't
   give the indication of finishing early (CASSANDRA-673)


0.5.0 RC3
 * commit the correct version of the patch for CASSANDRA-663


0.5.0 RC2 (unreleased)
 * fix bugs in converting get_range_slice results to Thrift
   (CASSANDRA-647, CASSANDRA-649)
 * expose java.util.concurrent.TimeoutException in StorageProxy methods
   (CASSANDRA-600)
 * TcpConnectionManager was holding on to disconnected connections,
   giving the false indication they were being used. (CASSANDRA-651)
 * Remove duplicated write. (CASSANDRA-662)
 * Abort bootstrap if IP is already in the token ring (CASSANDRA-663)
 * increase default commitlog sync period, and wait for last sync to
   finish before submitting another (CASSANDRA-668)


0.5.0 RC1
 * Fix potential NPE in get_range_slice (CASSANDRA-623)
 * add CRC32 to commitlog entries (CASSANDRA-605)
 * fix data streaming on windows (CASSANDRA-630)
 * GC compacted sstables after cleanup and compaction (CASSANDRA-621)
 * Speed up anti-entropy validation (CASSANDRA-629)
 * Fix anti-entropy assertion error (CASSANDRA-639)
 * Fix pending range conflicts when bootstapping or moving
   multiple nodes at once (CASSANDRA-603)
 * Handle obsolete gossip related to node movement in the case where
   one or more nodes is down when the movement occurs (CASSANDRA-572)
 * Include dead nodes in gossip to avoid a variety of problems
   and fix HH to removed nodes (CASSANDRA-634)
 * return an InvalidRequestException for mal-formed SlicePredicates
   (CASSANDRA-643)
 * fix bug determining closest neighbor for use in multiple datacenters
   (CASSANDRA-648)
 * Vast improvements in anticompaction speed (CASSANDRA-607)
 * Speed up log replay and writes by avoiding redundant serializations
   (CASSANDRA-652)


0.5.0 beta 2
 * Bootstrap improvements (several tickets)
 * add nodeprobe repair anti-entropy feature (CASSANDRA-193, CASSANDRA-520)
 * fix possibility of partition when many nodes restart at once
   in clusters with multiple seeds (CASSANDRA-150)
 * fix NPE in get_range_slice when no data is found (CASSANDRA-578)
 * fix potential NPE in hinted handoff (CASSANDRA-585)
 * fix cleanup of local "system" keyspace (CASSANDRA-576)
 * improve computation of cluster load balance (CASSANDRA-554)
 * added super column read/write, column count, and column/row delete to
   cassandra-cli (CASSANDRA-567, CASSANDRA-594)
 * fix returning live subcolumns of deleted supercolumns (CASSANDRA-583)
 * respect JAVA_HOME in bin/ scripts (several tickets)
 * add StorageService.initClient for fat clients on the JVM (CASSANDRA-535)
   (see contrib/client_only for an example of use)
 * make consistency_level functional in get_range_slice (CASSANDRA-568)
 * optimize key deserialization for RandomPartitioner (CASSANDRA-581)
 * avoid GCing tombstones except on major compaction (CASSANDRA-604)
 * increase failure conviction threshold, resulting in less nodes
   incorrectly (and temporarily) marked as down (CASSANDRA-610)
 * respect memtable thresholds during log replay (CASSANDRA-609)
 * support ConsistencyLevel.ALL on read (CASSANDRA-584)
 * add nodeprobe removetoken command (CASSANDRA-564)


0.5.0 beta
 * Allow multiple simultaneous flushes, improving flush throughput
   on multicore systems (CASSANDRA-401)
 * Split up locks to improve write and read throughput on multicore systems
   (CASSANDRA-444, CASSANDRA-414)
 * More efficient use of memory during compaction (CASSANDRA-436)
 * autobootstrap option: when enabled, all non-seed nodes will attempt
   to bootstrap when started, until bootstrap successfully
   completes. -b option is removed.  (CASSANDRA-438)
 * Unless a token is manually specified in the configuration xml,
   a bootstraping node will use a token that gives it half the
   keys from the most-heavily-loaded node in the cluster,
   instead of generating a random token.
   (CASSANDRA-385, CASSANDRA-517)
 * Miscellaneous bootstrap fixes (several tickets)
 * Ability to change a node's token even after it has data on it
   (CASSANDRA-541)
 * Ability to decommission a live node from the ring (CASSANDRA-435)
 * Semi-automatic loadbalancing via nodeprobe (CASSANDRA-192)
 * Add ability to set compaction thresholds at runtime via
   JMX / nodeprobe.  (CASSANDRA-465)
 * Add "comment" field to ColumnFamily definition. (CASSANDRA-481)
 * Additional JMX metrics (CASSANDRA-482)
 * JSON based export and import tools (several tickets)
 * Hinted Handoff fixes (several tickets)
 * Add key cache to improve read performance (CASSANDRA-423)
 * Simplified construction of custom ReplicationStrategy classes
   (CASSANDRA-497)
 * Graphical application (Swing) for ring integrity verification and
   visualization was added to contrib (CASSANDRA-252)
 * Add DCQUORUM, DCQUORUMSYNC consistency levels and corresponding
   ReplicationStrategy / EndpointSnitch classes.  Experimental.
   (CASSANDRA-492)
 * Web client interface added to contrib (CASSANDRA-457)
 * More-efficient flush for Random, CollatedOPP partitioners
   for normal writes (CASSANDRA-446) and bulk load (CASSANDRA-420)
 * Add MemtableFlushAfterMinutes, a global replacement for the old
   per-CF FlushPeriodInMinutes setting (CASSANDRA-463)
 * optimizations to slice reading (CASSANDRA-350) and supercolumn
   queries (CASSANDRA-510)
 * force binding to given listenaddress for nodes with multiple
   interfaces (CASSANDRA-546)
 * stress.py benchmarking tool improvements (several tickets)
 * optimized replica placement code (CASSANDRA-525)
 * faster log replay on restart (CASSANDRA-539, CASSANDRA-540)
 * optimized local-node writes (CASSANDRA-558)
 * added get_range_slice, deprecating get_key_range (CASSANDRA-344)
 * expose TimedOutException to thrift (CASSANDRA-563)


0.4.2
 * Add validation disallowing null keys (CASSANDRA-486)
 * Fix race conditions in TCPConnectionManager (CASSANDRA-487)
 * Fix using non-utf8-aware comparison as a sanity check.
   (CASSANDRA-493)
 * Improve default garbage collector options (CASSANDRA-504)
 * Add "nodeprobe flush" (CASSANDRA-505)
 * remove NotFoundException from get_slice throws list (CASSANDRA-518)
 * fix get (not get_slice) of entire supercolumn (CASSANDRA-508)
 * fix null token during bootstrap (CASSANDRA-501)


0.4.1
 * Fix FlushPeriod columnfamily configuration regression
   (CASSANDRA-455)
 * Fix long column name support (CASSANDRA-460)
 * Fix for serializing a row that only contains tombstones
   (CASSANDRA-458)
 * Fix for discarding unneeded commitlog segments (CASSANDRA-459)
 * Add SnapshotBeforeCompaction configuration option (CASSANDRA-426)
 * Fix compaction abort under insufficient disk space (CASSANDRA-473)
 * Fix reading subcolumn slice from tombstoned CF (CASSANDRA-484)
 * Fix race condition in RVH causing occasional NPE (CASSANDRA-478)


0.4.0
 * fix get_key_range problems when a node is down (CASSANDRA-440)
   and add UnavailableException to more Thrift methods
 * Add example EndPointSnitch contrib code (several tickets)


0.4.0 RC2
 * fix SSTable generation clash during compaction (CASSANDRA-418)
 * reject method calls with null parameters (CASSANDRA-308)
 * properly order ranges in nodeprobe output (CASSANDRA-421)
 * fix logging of certain errors on executor threads (CASSANDRA-425)


0.4.0 RC1
 * Bootstrap feature is live; use -b on startup (several tickets)
 * Added multiget api (CASSANDRA-70)
 * fix Deadlock with SelectorManager.doProcess and TcpConnection.write
   (CASSANDRA-392)
 * remove key cache b/c of concurrency bugs in third-party
   CLHM library (CASSANDRA-405)
 * update non-major compaction logic to use two threshold values
   (CASSANDRA-407)
 * add periodic / batch commitlog sync modes (several tickets)
 * inline BatchMutation into batch_insert params (CASSANDRA-403)
 * allow setting the logging level at runtime via mbean (CASSANDRA-402)
 * change default comparator to BytesType (CASSANDRA-400)
 * add forwards-compatible ConsistencyLevel parameter to get_key_range
   (CASSANDRA-322)
 * r/m special case of blocking for local destination when writing with
   ConsistencyLevel.ZERO (CASSANDRA-399)
 * Fixes to make BinaryMemtable [bulk load interface] useful (CASSANDRA-337);
   see contrib/bmt_example for an example of using it.
 * More JMX properties added (several tickets)
 * Thrift changes (several tickets)
    - Merged _super get methods with the normal ones; return values
      are now of ColumnOrSuperColumn.
    - Similarly, merged batch_insert_super into batch_insert.



0.4.0 beta
 * On-disk data format has changed to allow billions of keys/rows per
   node instead of only millions
 * Multi-keyspace support
 * Scan all sstables for all queries to avoid situations where
   different types of operation on the same ColumnFamily could
   disagree on what data was present
 * Snapshot support via JMX
 * Thrift API has changed a _lot_:
    - removed time-sorted CFs; instead, user-defined comparators
      may be defined on the column names, which are now byte arrays.
      Default comparators are provided for UTF8, Bytes, Ascii, Long (i64),
      and UUID types.
    - removed colon-delimited strings in thrift api in favor of explicit
      structs such as ColumnPath, ColumnParent, etc.  Also normalized
      thrift struct and argument naming.
    - Added columnFamily argument to get_key_range.
    - Change signature of get_slice to accept starting and ending
      columns as well as an offset.  (This allows use of indexes.)
      Added "ascending" flag to allow reasonably-efficient reverse
      scans as well.  Removed get_slice_by_range as redundant.
    - get_key_range operates on one CF at a time
    - changed `block` boolean on insert methods to ConsistencyLevel enum,
      with options of NONE, ONE, QUORUM, and ALL.
    - added similar consistency_level parameter to read methods
    - column-name-set slice with no names given now returns zero columns
      instead of all of them.  ("all" can run your server out of memory.
      use a range-based slice with a high max column count instead.)
 * Removed the web interface. Node information can now be obtained by
   using the newly introduced nodeprobe utility.
 * More JMX stats
 * Remove magic values from internals (e.g. special key to indicate
   when to flush memtables)
 * Rename configuration "table" to "keyspace"
 * Moved to crash-only design; no more shutdown (just kill the process)
 * Lots of bug fixes

Full list of issues resolved in 0.4 is at https://issues.apache.org/jira/secure/IssueNavigator.jspa?reset=true&&pid=12310865&fixfor=12313862&resolution=1&sorter/field=issuekey&sorter/order=DESC


0.3.0 RC3
 * Fix potential deadlock under load in TCPConnection.
   (CASSANDRA-220)


0.3.0 RC2
 * Fix possible data loss when server is stopped after replaying
   log but before new inserts force memtable flush.
   (CASSANDRA-204)
 * Added BUGS file


0.3.0 RC1
 * Range queries on keys, including user-defined key collation
 * Remove support
 * Workarounds for a weird bug in JDK select/register that seems
   particularly common on VM environments. Cassandra should deploy
   fine on EC2 now
 * Much improved infrastructure: the beginnings of a decent test suite
   ("ant test" for unit tests; "nosetests" for system tests), code
   coverage reporting, etc.
 * Expanded node status reporting via JMX
 * Improved error reporting/logging on both server and client
 * Reduced memory footprint in default configuration
 * Combined blocking and non-blocking versions of insert APIs
 * Added FlushPeriodInMinutes configuration parameter to force
   flushing of infrequently-updated ColumnFamilies<|MERGE_RESOLUTION|>--- conflicted
+++ resolved
@@ -147,10 +147,7 @@
  * Restore resumable hints delivery (CASSANDRA-11960)
  * Properly record CAS contention (CASSANDRA-12626)
 Merged from 3.0:
-<<<<<<< HEAD
-=======
  * Set RPC_READY to false when draining or if a node is marked as shutdown (CASSANDRA-12781)
->>>>>>> c09ba58e
  * CQL often queries static columns unnecessarily (CASSANDRA-12768)
  * Make sure sstables only get committed when it's safe to discard commit log records (CASSANDRA-12956)
  * Reject default_time_to_live option when creating or altering MVs (CASSANDRA-12868)
