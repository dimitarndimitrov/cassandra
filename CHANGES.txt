4.0
 * Allow nodetool toppartitions without specifying table (CASSANDRA-14360)
 * Audit logging for database activity (CASSANDRA-12151)
 * Clean up build artifacts in docs container (CASSANDRA-14432)
 * Minor network authz improvements (Cassandra-14413)
 * Automatic sstable upgrades (CASSANDRA-14197)
 * Replace deprecated junit.framework.Assert usages with org.junit.Assert (CASSANDRA-14431)
 * Cassandra-stress throws NPE if insert section isn't specified in user profile (CASSSANDRA-14426)
 * List clients by protocol versions `nodetool clientstats --by-protocol` (CASSANDRA-14335)
 * Improve LatencyMetrics performance by reducing write path processing (CASSANDRA-14281)
 * Add network authz (CASSANDRA-13985)
 * Use the correct IP/Port for Streaming when localAddress is left unbound (CASSANDRA-14389)
 * nodetool listsnapshots is missing local system keyspace snapshots (CASSANDRA-14381)
 * Remove StreamCoordinator.streamExecutor thread pool (CASSANDRA-14402)
 * Rename nodetool --with-port to --print-port to disambiguate from --port (CASSANDRA-14392)
 * Client TOPOLOGY_CHANGE messages have wrong port. (CASSANDRA-14398)
 * Add ability to load new SSTables from a separate directory (CASSANDRA-6719)
 * Eliminate background repair and probablistic read_repair_chance table options
   (CASSANDRA-13910)
 * Bind to correct local address in 4.0 streaming (CASSANDRA-14362)
 * Use standard Amazon naming for datacenter and rack in Ec2Snitch (CASSANDRA-7839)
 * Fix junit failure for SSTableReaderTest (CASSANDRA-14387)
 * Abstract write path for pluggable storage (CASSANDRA-14118)
 * nodetool describecluster should be more informative (CASSANDRA-13853)
 * Compaction performance improvements (CASSANDRA-14261) 
 * Refactor Pair usage to avoid boxing ints/longs (CASSANDRA-14260)
 * Add options to nodetool tablestats to sort and limit output (CASSANDRA-13889)
 * Rename internals to reflect CQL vocabulary (CASSANDRA-14354)
 * Add support for hybrid MIN(), MAX() speculative retry policies
   (CASSANDRA-14293, CASSANDRA-14338, CASSANDRA-14352)
 * Fix some regressions caused by 14058 (CASSANDRA-14353)
 * Abstract repair for pluggable storage (CASSANDRA-14116)
 * Add meaningful toString() impls (CASSANDRA-13653)
 * Add sstableloader option to accept target keyspace name (CASSANDRA-13884)
 * Move processing of EchoMessage response to gossip stage (CASSANDRA-13713)
 * Add coordinator write metric per CF (CASSANDRA-14232)
 * Correct and clarify SSLFactory.getSslContext method and call sites (CASSANDRA-14314)
 * Handle static and partition deletion properly on ThrottledUnfilteredIterator (CASSANDRA-14315)
 * NodeTool clientstats should show SSL Cipher (CASSANDRA-14322)
 * Add ability to specify driver name and version (CASSANDRA-14275)
 * Abstract streaming for pluggable storage (CASSANDRA-14115)
 * Forced incremental repairs should promote sstables if they can (CASSANDRA-14294)
 * Use Murmur3 for validation compactions (CASSANDRA-14002)
 * Comma at the end of the seed list is interpretated as localhost (CASSANDRA-14285)
 * Refactor read executor and response resolver, abstract read repair (CASSANDRA-14058)
 * Add optional startup delay to wait until peers are ready (CASSANDRA-13993)
 * Add a few options to nodetool verify (CASSANDRA-14201)
 * CVE-2017-5929 Security vulnerability and redefine default log rotation policy (CASSANDRA-14183)
 * Use JVM default SSL validation algorithm instead of custom default (CASSANDRA-13259)
 * Better document in code InetAddressAndPort usage post 7544, incorporate port into UUIDGen node (CASSANDRA-14226)
 * Fix sstablemetadata date string for minLocalDeletionTime (CASSANDRA-14132)
 * Make it possible to change neverPurgeTombstones during runtime (CASSANDRA-14214)
 * Remove GossipDigestSynVerbHandler#doSort() (CASSANDRA-14174)
 * Add nodetool clientlist (CASSANDRA-13665)
 * Revert ProtocolVersion changes from CASSANDRA-7544 (CASSANDRA-14211)
 * Non-disruptive seed node list reload (CASSANDRA-14190)
 * Nodetool tablehistograms to print statics for all the tables (CASSANDRA-14185)
 * Migrate dtests to use pytest and python3 (CASSANDRA-14134)
 * Allow storage port to be configurable per node (CASSANDRA-7544)
 * Make sub-range selection for non-frozen collections return null instead of empty (CASSANDRA-14182)
 * BloomFilter serialization format should not change byte ordering (CASSANDRA-9067)
 * Remove unused on-heap BloomFilter implementation (CASSANDRA-14152)
 * Delete temp test files on exit (CASSANDRA-14153)
 * Make PartitionUpdate and Mutation immutable (CASSANDRA-13867)
 * Fix CommitLogReplayer exception for CDC data (CASSANDRA-14066)
 * Fix cassandra-stress startup failure (CASSANDRA-14106)
 * Remove initialDirectories from CFS (CASSANDRA-13928)
 * Fix trivial log format error (CASSANDRA-14015)
 * Allow sstabledump to do a json object per partition (CASSANDRA-13848)
 * Add option to optimise merkle tree comparison across replicas (CASSANDRA-3200)
 * Remove unused and deprecated methods from AbstractCompactionStrategy (CASSANDRA-14081)
 * Fix Distribution.average in cassandra-stress (CASSANDRA-14090)
 * Support a means of logging all queries as they were invoked (CASSANDRA-13983)
 * Presize collections (CASSANDRA-13760)
 * Add GroupCommitLogService (CASSANDRA-13530)
 * Parallelize initial materialized view build (CASSANDRA-12245)
 * Fix flaky SecondaryIndexManagerTest.assert[Not]MarkedAsBuilt (CASSANDRA-13965)
 * Make LWTs send resultset metadata on every request (CASSANDRA-13992)
 * Fix flaky indexWithFailedInitializationIsNotQueryableAfterPartialRebuild (CASSANDRA-13963)
 * Introduce leaf-only iterator (CASSANDRA-9988)
 * Upgrade Guava to 23.3 and Airline to 0.8 (CASSANDRA-13997)
 * Allow only one concurrent call to StatusLogger (CASSANDRA-12182)
 * Refactoring to specialised functional interfaces (CASSANDRA-13982)
 * Speculative retry should allow more friendly params (CASSANDRA-13876)
 * Throw exception if we send/receive repair messages to incompatible nodes (CASSANDRA-13944)
 * Replace usages of MessageDigest with Guava's Hasher (CASSANDRA-13291)
 * Add nodetool cmd to print hinted handoff window (CASSANDRA-13728)
 * Fix some alerts raised by static analysis (CASSANDRA-13799)
 * Checksum sstable metadata (CASSANDRA-13321, CASSANDRA-13593)
 * Add result set metadata to prepared statement MD5 hash calculation (CASSANDRA-10786)
 * Refactor GcCompactionTest to avoid boxing (CASSANDRA-13941)
 * Expose recent histograms in JmxHistograms (CASSANDRA-13642)
 * Fix buffer length comparison when decompressing in netty-based streaming (CASSANDRA-13899)
 * Properly close StreamCompressionInputStream to release any ByteBuf (CASSANDRA-13906)
 * Add SERIAL and LOCAL_SERIAL support for cassandra-stress (CASSANDRA-13925)
 * LCS needlessly checks for L0 STCS candidates multiple times (CASSANDRA-12961)
 * Correctly close netty channels when a stream session ends (CASSANDRA-13905)
 * Update lz4 to 1.4.0 (CASSANDRA-13741)
 * Optimize Paxos prepare and propose stage for local requests (CASSANDRA-13862)
 * Throttle base partitions during MV repair streaming to prevent OOM (CASSANDRA-13299)
 * Use compaction threshold for STCS in L0 (CASSANDRA-13861)
 * Fix problem with min_compress_ratio: 1 and disallow ratio < 1 (CASSANDRA-13703)
 * Add extra information to SASI timeout exception (CASSANDRA-13677)
 * Add incremental repair support for --hosts, --force, and subrange repair (CASSANDRA-13818)
 * Rework CompactionStrategyManager.getScanners synchronization (CASSANDRA-13786)
 * Add additional unit tests for batch behavior, TTLs, Timestamps (CASSANDRA-13846)
 * Add keyspace and table name in schema validation exception (CASSANDRA-13845)
 * Emit metrics whenever we hit tombstone failures and warn thresholds (CASSANDRA-13771)
 * Make netty EventLoopGroups daemon threads (CASSANDRA-13837)
 * Race condition when closing stream sessions (CASSANDRA-13852)
 * NettyFactoryTest is failing in trunk on macOS (CASSANDRA-13831)
 * Allow changing log levels via nodetool for related classes (CASSANDRA-12696)
 * Add stress profile yaml with LWT (CASSANDRA-7960)
 * Reduce memory copies and object creations when acting on ByteBufs (CASSANDRA-13789)
 * Simplify mx4j configuration (Cassandra-13578)
 * Fix trigger example on 4.0 (CASSANDRA-13796)
 * Force minumum timeout value (CASSANDRA-9375)
 * Use netty for streaming (CASSANDRA-12229)
 * Use netty for internode messaging (CASSANDRA-8457)
 * Add bytes repaired/unrepaired to nodetool tablestats (CASSANDRA-13774)
 * Don't delete incremental repair sessions if they still have sstables (CASSANDRA-13758)
 * Fix pending repair manager index out of bounds check (CASSANDRA-13769)
 * Don't use RangeFetchMapCalculator when RF=1 (CASSANDRA-13576)
 * Don't optimise trivial ranges in RangeFetchMapCalculator (CASSANDRA-13664)
 * Use an ExecutorService for repair commands instead of new Thread(..).start() (CASSANDRA-13594)
 * Fix race / ref leak in anticompaction (CASSANDRA-13688)
 * Expose tasks queue length via JMX (CASSANDRA-12758)
 * Fix race / ref leak in PendingRepairManager (CASSANDRA-13751)
 * Enable ppc64le runtime as unsupported architecture (CASSANDRA-13615)
 * Improve sstablemetadata output (CASSANDRA-11483)
 * Support for migrating legacy users to roles has been dropped (CASSANDRA-13371)
 * Introduce error metrics for repair (CASSANDRA-13387)
 * Refactoring to primitive functional interfaces in AuthCache (CASSANDRA-13732)
 * Update metrics to 3.1.5 (CASSANDRA-13648)
 * batch_size_warn_threshold_in_kb can now be set at runtime (CASSANDRA-13699)
 * Avoid always rebuilding secondary indexes at startup (CASSANDRA-13725)
 * Upgrade JMH from 1.13 to 1.19 (CASSANDRA-13727)
 * Upgrade SLF4J from 1.7.7 to 1.7.25 (CASSANDRA-12996)
 * Default for start_native_transport now true if not set in config (CASSANDRA-13656)
 * Don't add localhost to the graph when calculating where to stream from (CASSANDRA-13583)
 * Make CDC availability more deterministic via hard-linking (CASSANDRA-12148)
 * Allow skipping equality-restricted clustering columns in ORDER BY clause (CASSANDRA-10271)
 * Use common nowInSec for validation compactions (CASSANDRA-13671)
 * Improve handling of IR prepare failures (CASSANDRA-13672)
 * Send IR coordinator messages synchronously (CASSANDRA-13673)
 * Flush system.repair table before IR finalize promise (CASSANDRA-13660)
 * Fix column filter creation for wildcard queries (CASSANDRA-13650)
 * Add 'nodetool getbatchlogreplaythrottle' and 'nodetool setbatchlogreplaythrottle' (CASSANDRA-13614)
 * fix race condition in PendingRepairManager (CASSANDRA-13659)
 * Allow noop incremental repair state transitions (CASSANDRA-13658)
 * Run repair with down replicas (CASSANDRA-10446)
 * Added started & completed repair metrics (CASSANDRA-13598)
 * Added started & completed repair metrics (CASSANDRA-13598)
 * Improve secondary index (re)build failure and concurrency handling (CASSANDRA-10130)
 * Improve calculation of available disk space for compaction (CASSANDRA-13068)
 * Change the accessibility of RowCacheSerializer for third party row cache plugins (CASSANDRA-13579)
 * Allow sub-range repairs for a preview of repaired data (CASSANDRA-13570)
 * NPE in IR cleanup when columnfamily has no sstables (CASSANDRA-13585)
 * Fix Randomness of stress values (CASSANDRA-12744)
 * Allow selecting Map values and Set elements (CASSANDRA-7396)
 * Fast and garbage-free Streaming Histogram (CASSANDRA-13444)
 * Update repairTime for keyspaces on completion (CASSANDRA-13539)
 * Add configurable upper bound for validation executor threads (CASSANDRA-13521)
 * Bring back maxHintTTL propery (CASSANDRA-12982)
 * Add testing guidelines (CASSANDRA-13497)
 * Add more repair metrics (CASSANDRA-13531)
 * RangeStreamer should be smarter when picking endpoints for streaming (CASSANDRA-4650)
 * Avoid rewrapping an exception thrown for cache load functions (CASSANDRA-13367)
 * Log time elapsed for each incremental repair phase (CASSANDRA-13498)
 * Add multiple table operation support to cassandra-stress (CASSANDRA-8780)
 * Fix incorrect cqlsh results when selecting same columns multiple times (CASSANDRA-13262)
 * Fix WriteResponseHandlerTest is sensitive to test execution order (CASSANDRA-13421)
 * Improve incremental repair logging (CASSANDRA-13468)
 * Start compaction when incremental repair finishes (CASSANDRA-13454)
 * Add repair streaming preview (CASSANDRA-13257)
 * Cleanup isIncremental/repairedAt usage (CASSANDRA-13430)
 * Change protocol to allow sending key space independent of query string (CASSANDRA-10145)
 * Make gc_log and gc_warn settable at runtime (CASSANDRA-12661)
 * Take number of files in L0 in account when estimating remaining compaction tasks (CASSANDRA-13354)
 * Skip building views during base table streams on range movements (CASSANDRA-13065)
 * Improve error messages for +/- operations on maps and tuples (CASSANDRA-13197)
 * Remove deprecated repair JMX APIs (CASSANDRA-11530)
 * Fix version check to enable streaming keep-alive (CASSANDRA-12929)
 * Make it possible to monitor an ideal consistency level separate from actual consistency level (CASSANDRA-13289)
 * Outbound TCP connections ignore internode authenticator (CASSANDRA-13324)
 * Upgrade junit from 4.6 to 4.12 (CASSANDRA-13360)
 * Cleanup ParentRepairSession after repairs (CASSANDRA-13359)
 * Upgrade snappy-java to 1.1.2.6 (CASSANDRA-13336)
 * Incremental repair not streaming correct sstables (CASSANDRA-13328)
 * Upgrade the jna version to 4.3.0 (CASSANDRA-13300)
 * Add the currentTimestamp, currentDate, currentTime and currentTimeUUID functions (CASSANDRA-13132)
 * Remove config option index_interval (CASSANDRA-10671)
 * Reduce lock contention for collection types and serializers (CASSANDRA-13271)
 * Make it possible to override MessagingService.Verb ids (CASSANDRA-13283)
 * Avoid synchronized on prepareForRepair in ActiveRepairService (CASSANDRA-9292)
 * Adds the ability to use uncompressed chunks in compressed files (CASSANDRA-10520)
 * Don't flush sstables when streaming for incremental repair (CASSANDRA-13226)
 * Remove unused method (CASSANDRA-13227)
 * Fix minor bugs related to #9143 (CASSANDRA-13217)
 * Output warning if user increases RF (CASSANDRA-13079)
 * Remove pre-3.0 streaming compatibility code for 4.0 (CASSANDRA-13081)
 * Add support for + and - operations on dates (CASSANDRA-11936)
 * Fix consistency of incrementally repaired data (CASSANDRA-9143)
 * Increase commitlog version (CASSANDRA-13161)
 * Make TableMetadata immutable, optimize Schema (CASSANDRA-9425)
 * Refactor ColumnCondition (CASSANDRA-12981)
 * Parallelize streaming of different keyspaces (CASSANDRA-4663)
 * Improved compactions metrics (CASSANDRA-13015)
 * Speed-up start-up sequence by avoiding un-needed flushes (CASSANDRA-13031)
 * Use Caffeine (W-TinyLFU) for on-heap caches (CASSANDRA-10855)
 * Thrift removal (CASSANDRA-11115)
 * Remove pre-3.0 compatibility code for 4.0 (CASSANDRA-12716)
 * Add column definition kind to dropped columns in schema (CASSANDRA-12705)
 * Add (automate) Nodetool Documentation (CASSANDRA-12672)
 * Update bundled cqlsh python driver to 3.7.0 (CASSANDRA-12736)
 * Reject invalid replication settings when creating or altering a keyspace (CASSANDRA-12681)
 * Clean up the SSTableReader#getScanner API wrt removal of RateLimiter (CASSANDRA-12422)
 * Use new token allocation for non bootstrap case as well (CASSANDRA-13080)
 * Avoid byte-array copy when key cache is disabled (CASSANDRA-13084)
 * Require forceful decommission if number of nodes is less than replication factor (CASSANDRA-12510)
 * Allow IN restrictions on column families with collections (CASSANDRA-12654)
 * Log message size in trace message in OutboundTcpConnection (CASSANDRA-13028)
 * Add timeUnit Days for cassandra-stress (CASSANDRA-13029)
 * Add mutation size and batch metrics (CASSANDRA-12649)
 * Add method to get size of endpoints to TokenMetadata (CASSANDRA-12999)
 * Expose time spent waiting in thread pool queue (CASSANDRA-8398)
 * Conditionally update index built status to avoid unnecessary flushes (CASSANDRA-12969)
 * cqlsh auto completion: refactor definition of compaction strategy options (CASSANDRA-12946)
 * Add support for arithmetic operators (CASSANDRA-11935)
 * Add histogram for delay to deliver hints (CASSANDRA-13234)
 * Fix cqlsh automatic protocol downgrade regression (CASSANDRA-13307)
 * Changing `max_hint_window_in_ms` at runtime (CASSANDRA-11720)
 * Trivial format error in StorageProxy (CASSANDRA-13551)
 * Nodetool repair can hang forever if we lose the notification for the repair completing/failing (CASSANDRA-13480)
 * Anticompaction can cause noisy log messages (CASSANDRA-13684)
 * Switch to client init for sstabledump (CASSANDRA-13683)
 * CQLSH: Don't pause when capturing data (CASSANDRA-13743)
 * nodetool clearsnapshot requires --all to clear all snapshots (CASSANDRA-13391)
 * Correctly count range tombstones in traces and tombstone thresholds (CASSANDRA-8527)
 * cqlshrc.sample uses incorrect option for time formatting (CASSANDRA-14243)


3.11.3
 * Fix New SASI view creation during Index Redistribution (CASSANDRA-14055)
 * Remove string formatting lines from BufferPool hot path (CASSANDRA-14416)
 * Detect OpenJDK jvm type and architecture (CASSANDRA-12793)
 * Don't use guava collections in the non-system keyspace jmx attributes (CASSANDRA-12271)
 * Allow existing nodes to use all peers in shadow round (CASSANDRA-13851)
 * Fix cqlsh to read connection.ssl cqlshrc option again (CASSANDRA-14299)
 * Downgrade log level to trace for CommitLogSegmentManager (CASSANDRA-14370)
 * CQL fromJson(null) throws NullPointerException (CASSANDRA-13891)
 * Serialize empty buffer as empty string for json output format (CASSANDRA-14245)
 * Allow logging implementation to be interchanged for embedded testing (CASSANDRA-13396)
 * SASI tokenizer for simple delimiter based entries (CASSANDRA-14247)
 * Fix Loss of digits when doing CAST from varint/bigint to decimal (CASSANDRA-14170)
 * RateBasedBackPressure unnecessarily invokes a lock on the Guava RateLimiter (CASSANDRA-14163)
 * Fix wildcard GROUP BY queries (CASSANDRA-14209)
Merged from 3.0:
<<<<<<< HEAD
=======
 * Cleanup StartupClusterConnectivityChecker and PING Verb (CASSANDRA-14447)
 * Fix deprecated repair error notifications from 3.x clusters to legacy JMX clients (CASSANDRA-13121)
>>>>>>> 0d4aacc8
 * Cassandra not starting when using enhanced startup scripts in windows (CASSANDRA-14418)
 * Fix progress stats and units in compactionstats (CASSANDRA-12244)
 * Better handle missing partition columns in system_schema.columns (CASSANDRA-14379)
 * Delay hints store excise by write timeout to avoid race with decommission (CASSANDRA-13740)
 * Add missed CQL keywords to documentation (CASSANDRA-14359)
 * Fix unbounded validation compactions on repair / revert CASSANDRA-13797 (CASSANDRA-14332)
 * Avoid deadlock when running nodetool refresh before node is fully up (CASSANDRA-14310)
 * Handle all exceptions when opening sstables (CASSANDRA-14202)
 * Handle incompletely written hint descriptors during startup (CASSANDRA-14080)
 * Handle repeat open bound from SRP in read repair (CASSANDRA-14330)
 * Use zero as default score in DynamicEndpointSnitch (CASSANDRA-14252)
 * Respect max hint window when hinting for LWT (CASSANDRA-14215)
 * Adding missing WriteType enum values to v3, v4, and v5 spec (CASSANDRA-13697)
 * Don't regenerate bloomfilter and summaries on startup (CASSANDRA-11163)
 * Fix NPE when performing comparison against a null frozen in LWT (CASSANDRA-14087)
 * Log when SSTables are deleted (CASSANDRA-14302)
 * Fix batch commitlog sync regression (CASSANDRA-14292)
 * Write to pending endpoint when view replica is also base replica (CASSANDRA-14251)
 * Chain commit log marker potential performance regression in batch commit mode (CASSANDRA-14194)
 * Fully utilise specified compaction threads (CASSANDRA-14210)
 * Pre-create deletion log records to finish compactions quicker (CASSANDRA-12763)
Merged from 2.2:
 * CqlRecordReader no longer quotes the keyspace when connecting, as the java driver will (CASSANDRA-10751)
 * Fix compaction failure caused by reading un-flushed data (CASSANDRA-12743)
 * Use Bounds instead of Range for sstables in anticompaction (CASSANDRA-14411)
 * Fix JSON queries with IN restrictions and ORDER BY clause (CASSANDRA-14286)
 * CQL fromJson(null) throws NullPointerException (CASSANDRA-13891)
Merged from 2.1:
 * Check checksum before decompressing data (CASSANDRA-14284)


3.11.2
 * Fix ReadCommandTest (CASSANDRA-14234)
 * Remove trailing period from latency reports at keyspace level (CASSANDRA-14233)
 * Remove dependencies on JVM internal classes from JMXServerUtils (CASSANDRA-14173) 
 * Add DEFAULT, UNSET, MBEAN and MBEANS to `ReservedKeywords` (CASSANDRA-14205)
 * Print correct snitch info from nodetool describecluster (CASSANDRA-13528)
 * Enable CDC unittest (CASSANDRA-14141)
 * Acquire read lock before accessing CompactionStrategyManager fields (CASSANDRA-14139)
 * Avoid invalidating disk boundaries unnecessarily (CASSANDRA-14083)
 * Avoid exposing compaction strategy index externally (CASSANDRA-14082)
 * Fix imbalanced disks when replacing node with same address with JBOD (CASSANDRA-14084)
 * Reload compaction strategies when disk boundaries are invalidated (CASSANDRA-13948)
 * Remove OpenJDK log warning (CASSANDRA-13916)
 * Prevent compaction strategies from looping indefinitely (CASSANDRA-14079)
 * Cache disk boundaries (CASSANDRA-13215)
 * Add asm jar to build.xml for maven builds (CASSANDRA-11193)
 * Round buffer size to powers of 2 for the chunk cache (CASSANDRA-13897)
 * Update jackson JSON jars (CASSANDRA-13949)
 * Avoid locks when checking LCS fanout and if we should defrag (CASSANDRA-13930)
Merged from 3.0:
 * Fix unit test failures in ViewComplexTest (CASSANDRA-14219)
 * Add MinGW uname check to start scripts (CASSANDRA-12840)
 * Use the correct digest file and reload sstable metadata in nodetool verify (CASSANDRA-14217)
 * Handle failure when mutating repaired status in Verifier (CASSANDRA-13933)
 * Set encoding for javadoc generation (CASSANDRA-14154)
 * Fix index target computation for dense composite tables with dropped compact storage (CASSANDRA-14104)
 * Improve commit log chain marker updating (CASSANDRA-14108)
 * Extra range tombstone bound creates double rows (CASSANDRA-14008)
 * Fix SStable ordering by max timestamp in SinglePartitionReadCommand (CASSANDRA-14010)
 * Accept role names containing forward-slash (CASSANDRA-14088)
 * Optimize CRC check chance probability calculations (CASSANDRA-14094)
 * Fix cleanup on keyspace with no replicas (CASSANDRA-13526)
 * Fix updating base table rows with TTL not removing materialized view entries (CASSANDRA-14071)
 * Reduce garbage created by DynamicSnitch (CASSANDRA-14091)
 * More frequent commitlog chained markers (CASSANDRA-13987)
 * Fix serialized size of DataLimits (CASSANDRA-14057)
 * Add flag to allow dropping oversized read repair mutations (CASSANDRA-13975)
 * Fix SSTableLoader logger message (CASSANDRA-14003)
 * Fix repair race that caused gossip to block (CASSANDRA-13849)
 * Tracing interferes with digest requests when using RandomPartitioner (CASSANDRA-13964)
 * Add flag to disable materialized views, and warnings on creation (CASSANDRA-13959)
 * Don't let user drop or generally break tables in system_distributed (CASSANDRA-13813)
 * Provide a JMX call to sync schema with local storage (CASSANDRA-13954)
 * Mishandling of cells for removed/dropped columns when reading legacy files (CASSANDRA-13939)
 * Deserialise sstable metadata in nodetool verify (CASSANDRA-13922)
Merged from 2.2:
 * Fix the inspectJvmOptions startup check (CASSANDRA-14112)
 * Fix race that prevents submitting compaction for a table when executor is full (CASSANDRA-13801)
 * Rely on the JVM to handle OutOfMemoryErrors (CASSANDRA-13006)
 * Grab refs during scrub/index redistribution/cleanup (CASSANDRA-13873)
Merged from 2.1:
 * Protect against overflow of local expiration time (CASSANDRA-14092)
 * RPM package spec: fix permissions for installed jars and config files (CASSANDRA-14181)
 * More PEP8 compliance for cqlsh


3.11.1
 * Fix the computation of cdc_total_space_in_mb for exabyte filesystems (CASSANDRA-13808)
 * AbstractTokenTreeBuilder#serializedSize returns wrong value when there is a single leaf and overflow collisions (CASSANDRA-13869)
 * Add a compaction option to TWCS to ignore sstables overlapping checks (CASSANDRA-13418)
 * BTree.Builder memory leak (CASSANDRA-13754)
 * Revert CASSANDRA-10368 of supporting non-pk column filtering due to correctness (CASSANDRA-13798)
 * Add a skip read validation flag to cassandra-stress (CASSANDRA-13772)
 * Fix cassandra-stress hang issues when an error during cluster connection happens (CASSANDRA-12938)
 * Better bootstrap failure message when blocked by (potential) range movement (CASSANDRA-13744)
 * "ignore" option is ignored in sstableloader (CASSANDRA-13721)
 * Deadlock in AbstractCommitLogSegmentManager (CASSANDRA-13652)
 * Duplicate the buffer before passing it to analyser in SASI operation (CASSANDRA-13512)
 * Properly evict pstmts from prepared statements cache (CASSANDRA-13641)
Merged from 3.0:
 * Improve TRUNCATE performance (CASSANDRA-13909)
 * Implement short read protection on partition boundaries (CASSANDRA-13595)
 * Fix ISE thrown by UPI.Serializer.hasNext() for some SELECT queries (CASSANDRA-13911)
 * Filter header only commit logs before recovery (CASSANDRA-13918)
 * AssertionError prepending to a list (CASSANDRA-13149)
 * Fix support for SuperColumn tables (CASSANDRA-12373)
 * Handle limit correctly on tables with strict liveness (CASSANDRA-13883)
 * Fix missing original update in TriggerExecutor (CASSANDRA-13894)
 * Remove non-rpc-ready nodes from counter leader candidates (CASSANDRA-13043)
 * Improve short read protection performance (CASSANDRA-13794)
 * Fix sstable reader to support range-tombstone-marker for multi-slices (CASSANDRA-13787)
 * Fix short read protection for tables with no clustering columns (CASSANDRA-13880)
 * Make isBuilt volatile in PartitionUpdate (CASSANDRA-13619)
 * Prevent integer overflow of timestamps in CellTest and RowsTest (CASSANDRA-13866)
 * Fix counter application order in short read protection (CASSANDRA-12872)
 * Don't block RepairJob execution on validation futures (CASSANDRA-13797)
 * Wait for all management tasks to complete before shutting down CLSM (CASSANDRA-13123)
 * INSERT statement fails when Tuple type is used as clustering column with default DESC order (CASSANDRA-13717)
 * Fix pending view mutations handling and cleanup batchlog when there are local and remote paired mutations (CASSANDRA-13069)
 * Improve config validation and documentation on overflow and NPE (CASSANDRA-13622)
 * Range deletes in a CAS batch are ignored (CASSANDRA-13655)
 * Avoid assertion error when IndexSummary > 2G (CASSANDRA-12014)
 * Change repair midpoint logging for tiny ranges (CASSANDRA-13603)
 * Better handle corrupt final commitlog segment (CASSANDRA-11995)
 * StreamingHistogram is not thread safe (CASSANDRA-13756)
 * Fix MV timestamp issues (CASSANDRA-11500)
 * Better tolerate improperly formatted bcrypt hashes (CASSANDRA-13626)
 * Fix race condition in read command serialization (CASSANDRA-13363)
 * Fix AssertionError in short read protection (CASSANDRA-13747)
 * Don't skip corrupted sstables on startup (CASSANDRA-13620)
 * Fix the merging of cells with different user type versions (CASSANDRA-13776)
 * Copy session properties on cqlsh.py do_login (CASSANDRA-13640)
 * Potential AssertionError during ReadRepair of range tombstone and partition deletions (CASSANDRA-13719)
 * Don't let stress write warmup data if n=0 (CASSANDRA-13773)
 * Gossip thread slows down when using batch commit log (CASSANDRA-12966)
 * Randomize batchlog endpoint selection with only 1 or 2 racks (CASSANDRA-12884)
 * Fix digest calculation for counter cells (CASSANDRA-13750)
 * Fix ColumnDefinition.cellValueType() for non-frozen collection and change SSTabledump to use type.toJSONString() (CASSANDRA-13573)
 * Skip materialized view addition if the base table doesn't exist (CASSANDRA-13737)
 * Drop table should remove corresponding entries in dropped_columns table (CASSANDRA-13730)
 * Log warn message until legacy auth tables have been migrated (CASSANDRA-13371)
 * Fix incorrect [2.1 <- 3.0] serialization of counter cells created in 2.0 (CASSANDRA-13691)
 * Fix invalid writetime for null cells (CASSANDRA-13711)
 * Fix ALTER TABLE statement to atomically propagate changes to the table and its MVs (CASSANDRA-12952)
 * Fixed ambiguous output of nodetool tablestats command (CASSANDRA-13722)
 * Fix Digest mismatch Exception if hints file has UnknownColumnFamily (CASSANDRA-13696)
 * Purge tombstones created by expired cells (CASSANDRA-13643)
 * Make concat work with iterators that have different subsets of columns (CASSANDRA-13482)
 * Set test.runners based on cores and memory size (CASSANDRA-13078)
 * Allow different NUMACTL_ARGS to be passed in (CASSANDRA-13557)
 * Allow native function calls in CQLSSTableWriter (CASSANDRA-12606)
 * Fix secondary index queries on COMPACT tables (CASSANDRA-13627)
 * Nodetool listsnapshots output is missing a newline, if there are no snapshots (CASSANDRA-13568)
 * sstabledump reports incorrect usage for argument order (CASSANDRA-13532)
Merged from 2.2:
 * Safely handle empty buffers when outputting to JSON (CASSANDRA-13868)
 * Copy session properties on cqlsh.py do_login (CASSANDRA-13847)
 * Fix load over calculated issue in IndexSummaryRedistribution (CASSANDRA-13738)
 * Fix compaction and flush exception not captured (CASSANDRA-13833)
 * Uncaught exceptions in Netty pipeline (CASSANDRA-13649)
 * Prevent integer overflow on exabyte filesystems (CASSANDRA-13067)
 * Fix queries with LIMIT and filtering on clustering columns (CASSANDRA-11223)
 * Fix potential NPE when resume bootstrap fails (CASSANDRA-13272)
 * Fix toJSONString for the UDT, tuple and collection types (CASSANDRA-13592)
 * Fix nested Tuples/UDTs validation (CASSANDRA-13646)
Merged from 2.1:
 * Clone HeartBeatState when building gossip messages. Make its generation/version volatile (CASSANDRA-13700)


3.11.0
 * Allow native function calls in CQLSSTableWriter (CASSANDRA-12606)
 * Replace string comparison with regex/number checks in MessagingService test (CASSANDRA-13216)
 * Fix formatting of duration columns in CQLSH (CASSANDRA-13549)
 * Fix the problem with duplicated rows when using paging with SASI (CASSANDRA-13302)
 * Allow CONTAINS statements filtering on the partition key and it’s parts (CASSANDRA-13275)
 * Fall back to even ranges calculation in clusters with vnodes when tokens are distributed unevenly (CASSANDRA-13229)
 * Fix duration type validation to prevent overflow (CASSANDRA-13218)
 * Forbid unsupported creation of SASI indexes over partition key columns (CASSANDRA-13228)
 * Reject multiple values for a key in CQL grammar. (CASSANDRA-13369)
 * UDA fails without input rows (CASSANDRA-13399)
 * Fix compaction-stress by using daemonInitialization (CASSANDRA-13188)
 * V5 protocol flags decoding broken (CASSANDRA-13443)
 * Use write lock not read lock for removing sstables from compaction strategies. (CASSANDRA-13422)
 * Use corePoolSize equal to maxPoolSize in JMXEnabledThreadPoolExecutors (CASSANDRA-13329)
 * Avoid rebuilding SASI indexes containing no values (CASSANDRA-12962)
 * Add charset to Analyser input stream (CASSANDRA-13151)
 * Fix testLimitSSTables flake caused by concurrent flush (CASSANDRA-12820)
 * cdc column addition strikes again (CASSANDRA-13382)
 * Fix static column indexes (CASSANDRA-13277)
 * DataOutputBuffer.asNewBuffer broken (CASSANDRA-13298)
 * unittest CipherFactoryTest failed on MacOS (CASSANDRA-13370)
 * Forbid SELECT restrictions and CREATE INDEX over non-frozen UDT columns (CASSANDRA-13247)
 * Default logging we ship will incorrectly print "?:?" for "%F:%L" pattern (CASSANDRA-13317)
 * Possible AssertionError in UnfilteredRowIteratorWithLowerBound (CASSANDRA-13366)
 * Support unaligned memory access for AArch64 (CASSANDRA-13326)
 * Improve SASI range iterator efficiency on intersection with an empty range (CASSANDRA-12915).
 * Fix equality comparisons of columns using the duration type (CASSANDRA-13174)
 * Move to FastThreadLocalThread and FastThreadLocal (CASSANDRA-13034)
 * nodetool stopdaemon errors out (CASSANDRA-13030)
 * Tables in system_distributed should not use gcgs of 0 (CASSANDRA-12954)
 * Fix primary index calculation for SASI (CASSANDRA-12910)
 * More fixes to the TokenAllocator (CASSANDRA-12990)
 * NoReplicationTokenAllocator should work with zero replication factor (CASSANDRA-12983)
 * Address message coalescing regression (CASSANDRA-12676)
 * Delete illegal character from StandardTokenizerImpl.jflex (CASSANDRA-13417)
 * Fix cqlsh automatic protocol downgrade regression (CASSANDRA-13307)
 * Tracing payload not passed from QueryMessage to tracing session (CASSANDRA-12835)
Merged from 3.0:
 * Filter header only commit logs before recovery (CASSANDRA-13918)
 * Ensure int overflow doesn't occur when calculating large partition warning size (CASSANDRA-13172)
 * Ensure consistent view of partition columns between coordinator and replica in ColumnFilter (CASSANDRA-13004)
 * Failed unregistering mbean during drop keyspace (CASSANDRA-13346)
 * nodetool scrub/cleanup/upgradesstables exit code is wrong (CASSANDRA-13542)
 * Fix the reported number of sstable data files accessed per read (CASSANDRA-13120)
 * Fix schema digest mismatch during rolling upgrades from versions before 3.0.12 (CASSANDRA-13559)
 * Upgrade JNA version to 4.4.0 (CASSANDRA-13072)
 * Interned ColumnIdentifiers should use minimal ByteBuffers (CASSANDRA-13533)
 * Fix repair process violating start/end token limits for small ranges (CASSANDRA-13052)
 * Add storage port options to sstableloader (CASSANDRA-13518)
 * Properly handle quoted index names in cqlsh DESCRIBE output (CASSANDRA-12847)
 * Fix NPE in StorageService.excise() (CASSANDRA-13163)
 * Expire OutboundTcpConnection messages by a single Thread (CASSANDRA-13265)
 * Fail repair if insufficient responses received (CASSANDRA-13397)
 * Fix SSTableLoader fail when the loaded table contains dropped columns (CASSANDRA-13276)
 * Avoid name clashes in CassandraIndexTest (CASSANDRA-13427)
 * Handling partially written hint files (CASSANDRA-12728)
 * Interrupt replaying hints on decommission (CASSANDRA-13308)
 * Handling partially written hint files (CASSANDRA-12728)
 * Fix NPE issue in StorageService (CASSANDRA-13060)
 * Make reading of range tombstones more reliable (CASSANDRA-12811)
 * Fix startup problems due to schema tables not completely flushed (CASSANDRA-12213)
 * Fix view builder bug that can filter out data on restart (CASSANDRA-13405)
 * Fix 2i page size calculation when there are no regular columns (CASSANDRA-13400)
 * Fix the conversion of 2.X expired rows without regular column data (CASSANDRA-13395)
 * Fix hint delivery when using ext+internal IPs with prefer_local enabled (CASSANDRA-13020)
 * Legacy deserializer can create empty range tombstones (CASSANDRA-13341)
 * Legacy caching options can prevent 3.0 upgrade (CASSANDRA-13384)
 * Use the Kernel32 library to retrieve the PID on Windows and fix startup checks (CASSANDRA-13333)
 * Fix code to not exchange schema across major versions (CASSANDRA-13274)
 * Dropping column results in "corrupt" SSTable (CASSANDRA-13337)
 * Bugs handling range tombstones in the sstable iterators (CASSANDRA-13340)
 * Fix CONTAINS filtering for null collections (CASSANDRA-13246)
 * Applying: Use a unique metric reservoir per test run when using Cassandra-wide metrics residing in MBeans (CASSANDRA-13216)
 * Propagate row deletions in 2i tables on upgrade (CASSANDRA-13320)
 * Slice.isEmpty() returns false for some empty slices (CASSANDRA-13305)
 * Add formatted row output to assertEmpty in CQL Tester (CASSANDRA-13238)
 * Prevent data loss on upgrade 2.1 - 3.0 by adding component separator to LogRecord absolute path (CASSANDRA-13294)
 * Improve testing on macOS by eliminating sigar logging (CASSANDRA-13233)
 * Cqlsh copy-from should error out when csv contains invalid data for collections (CASSANDRA-13071)
 * Fix "multiple versions of ant detected..." when running ant test (CASSANDRA-13232)
 * Coalescing strategy sleeps too much (CASSANDRA-13090)
 * Faster StreamingHistogram (CASSANDRA-13038)
 * Legacy deserializer can create unexpected boundary range tombstones (CASSANDRA-13237)
 * Remove unnecessary assertion from AntiCompactionTest (CASSANDRA-13070)
 * Fix cqlsh COPY for dates before 1900 (CASSANDRA-13185)
 * Use keyspace replication settings on system.size_estimates table (CASSANDRA-9639)
 * Add vm.max_map_count StartupCheck (CASSANDRA-13008)
 * Obfuscate password in stress-graphs (CASSANDRA-12233)
 * Hint related logging should include the IP address of the destination in addition to
   host ID (CASSANDRA-13205)
 * Reloading logback.xml does not work (CASSANDRA-13173)
 * Lightweight transactions temporarily fail after upgrade from 2.1 to 3.0 (CASSANDRA-13109)
 * Duplicate rows after upgrading from 2.1.16 to 3.0.10/3.9 (CASSANDRA-13125)
 * Fix UPDATE queries with empty IN restrictions (CASSANDRA-13152)
 * Fix handling of partition with partition-level deletion plus
   live rows in sstabledump (CASSANDRA-13177)
 * Provide user workaround when system_schema.columns does not contain entries
   for a table that's in system_schema.tables (CASSANDRA-13180)
 * Nodetool upgradesstables/scrub/compact ignores system tables (CASSANDRA-13410)
 * Fix schema version calculation for rolling upgrades (CASSANDRA-13441)
Merged from 2.2:
 * Nodes started with join_ring=False should be able to serve requests when authentication is enabled (CASSANDRA-11381)
 * cqlsh COPY FROM: increment error count only for failures, not for attempts (CASSANDRA-13209)
 * Avoid starting gossiper in RemoveTest (CASSANDRA-13407)
 * Fix weightedSize() for row-cache reported by JMX and NodeTool (CASSANDRA-13393)
 * Fix JVM metric names (CASSANDRA-13103)
 * Honor truststore-password parameter in cassandra-stress (CASSANDRA-12773)
 * Discard in-flight shadow round responses (CASSANDRA-12653)
 * Don't anti-compact repaired data to avoid inconsistencies (CASSANDRA-13153)
 * Wrong logger name in AnticompactionTask (CASSANDRA-13343)
 * Commitlog replay may fail if last mutation is within 4 bytes of end of segment (CASSANDRA-13282)
 * Fix queries updating multiple time the same list (CASSANDRA-13130)
 * Fix GRANT/REVOKE when keyspace isn't specified (CASSANDRA-13053)
 * Fix flaky LongLeveledCompactionStrategyTest (CASSANDRA-12202)
 * Fix failing COPY TO STDOUT (CASSANDRA-12497)
 * Fix ColumnCounter::countAll behaviour for reverse queries (CASSANDRA-13222)
 * Exceptions encountered calling getSeeds() breaks OTC thread (CASSANDRA-13018)
 * Fix negative mean latency metric (CASSANDRA-12876)
 * Use only one file pointer when creating commitlog segments (CASSANDRA-12539)
Merged from 2.1:
 * Fix 2ndary index queries on partition keys for tables with static columns (CASSANDRA-13147)
 * Fix ParseError unhashable type list in cqlsh copy from (CASSANDRA-13364)
 * Remove unused repositories (CASSANDRA-13278)
 * Log stacktrace of uncaught exceptions (CASSANDRA-13108)
 * Use portable stderr for java error in startup (CASSANDRA-13211)
 * Fix Thread Leak in OutboundTcpConnection (CASSANDRA-13204)
 * Upgrade netty version to fix memory leak with client encryption (CASSANDRA-13114)
 * Coalescing strategy can enter infinite loop (CASSANDRA-13159)


3.10
 * Fix secondary index queries regression (CASSANDRA-13013)
 * Add duration type to the protocol V5 (CASSANDRA-12850)
 * Fix duration type validation (CASSANDRA-13143)
 * Fix flaky GcCompactionTest (CASSANDRA-12664)
 * Fix TestHintedHandoff.hintedhandoff_decom_test (CASSANDRA-13058)
 * Fixed query monitoring for range queries (CASSANDRA-13050)
 * Remove outboundBindAny configuration property (CASSANDRA-12673)
 * Use correct bounds for all-data range when filtering (CASSANDRA-12666)
 * Remove timing window in test case (CASSANDRA-12875)
 * Resolve unit testing without JCE security libraries installed (CASSANDRA-12945)
 * Fix inconsistencies in cassandra-stress load balancing policy (CASSANDRA-12919)
 * Fix validation of non-frozen UDT cells (CASSANDRA-12916)
 * Don't shut down socket input/output on StreamSession (CASSANDRA-12903)
 * Fix Murmur3PartitionerTest (CASSANDRA-12858)
 * Move cqlsh syntax rules into separate module and allow easier customization (CASSANDRA-12897)
 * Fix CommitLogSegmentManagerTest (CASSANDRA-12283)
 * Fix cassandra-stress truncate option (CASSANDRA-12695)
 * Fix crossNode value when receiving messages (CASSANDRA-12791)
 * Don't load MX4J beans twice (CASSANDRA-12869)
 * Extend native protocol request flags, add versions to SUPPORTED, and introduce ProtocolVersion enum (CASSANDRA-12838)
 * Set JOINING mode when running pre-join tasks (CASSANDRA-12836)
 * remove net.mintern.primitive library due to license issue (CASSANDRA-12845)
 * Properly format IPv6 addresses when logging JMX service URL (CASSANDRA-12454)
 * Optimize the vnode allocation for single replica per DC (CASSANDRA-12777)
 * Use non-token restrictions for bounds when token restrictions are overridden (CASSANDRA-12419)
 * Fix CQLSH auto completion for PER PARTITION LIMIT (CASSANDRA-12803)
 * Use different build directories for Eclipse and Ant (CASSANDRA-12466)
 * Avoid potential AttributeError in cqlsh due to no table metadata (CASSANDRA-12815)
 * Fix RandomReplicationAwareTokenAllocatorTest.testExistingCluster (CASSANDRA-12812)
 * Upgrade commons-codec to 1.9 (CASSANDRA-12790)
 * Add duration data type (CASSANDRA-11873)
 * Make the fanout size for LeveledCompactionStrategy to be configurable (CASSANDRA-11550)
 * Fix timeout in ReplicationAwareTokenAllocatorTest (CASSANDRA-12784)
 * Improve sum aggregate functions (CASSANDRA-12417)
 * Make cassandra.yaml docs for batch_size_*_threshold_in_kb reflect changes in CASSANDRA-10876 (CASSANDRA-12761)
 * cqlsh fails to format collections when using aliases (CASSANDRA-11534)
 * Check for hash conflicts in prepared statements (CASSANDRA-12733)
 * Exit query parsing upon first error (CASSANDRA-12598)
 * Fix cassandra-stress to use single seed in UUID generation (CASSANDRA-12729)
 * CQLSSTableWriter does not allow Update statement (CASSANDRA-12450)
 * Config class uses boxed types but DD exposes primitive types (CASSANDRA-12199)
 * Add pre- and post-shutdown hooks to Storage Service (CASSANDRA-12461)
 * Add hint delivery metrics (CASSANDRA-12693)
 * Remove IndexInfo cache from FileIndexInfoRetriever (CASSANDRA-12731)
 * ColumnIndex does not reuse buffer (CASSANDRA-12502)
 * cdc column addition still breaks schema migration tasks (CASSANDRA-12697)
 * Upgrade metrics-reporter dependencies (CASSANDRA-12089)
 * Tune compaction thread count via nodetool (CASSANDRA-12248)
 * Add +=/-= shortcut syntax for update queries (CASSANDRA-12232)
 * Include repair session IDs in repair start message (CASSANDRA-12532)
 * Add a blocking task to Index, run before joining the ring (CASSANDRA-12039)
 * Fix NPE when using CQLSSTableWriter (CASSANDRA-12667)
 * Support optional backpressure strategies at the coordinator (CASSANDRA-9318)
 * Make randompartitioner work with new vnode allocation (CASSANDRA-12647)
 * Fix cassandra-stress graphing (CASSANDRA-12237)
 * Allow filtering on partition key columns for queries without secondary indexes (CASSANDRA-11031)
 * Fix Cassandra Stress reporting thread model and precision (CASSANDRA-12585)
 * Add JMH benchmarks.jar (CASSANDRA-12586)
 * Cleanup uses of AlterTableStatementColumn (CASSANDRA-12567)
 * Add keep-alive to streaming (CASSANDRA-11841)
 * Tracing payload is passed through newSession(..) (CASSANDRA-11706)
 * avoid deleting non existing sstable files and improve related log messages (CASSANDRA-12261)
 * json/yaml output format for nodetool compactionhistory (CASSANDRA-12486)
 * Retry all internode messages once after a connection is
   closed and reopened (CASSANDRA-12192)
 * Add support to rebuild from targeted replica (CASSANDRA-9875)
 * Add sequence distribution type to cassandra stress (CASSANDRA-12490)
 * "SELECT * FROM foo LIMIT ;" does not error out (CASSANDRA-12154)
 * Define executeLocally() at the ReadQuery Level (CASSANDRA-12474)
 * Extend read/write failure messages with a map of replica addresses
   to error codes in the v5 native protocol (CASSANDRA-12311)
 * Fix rebuild of SASI indexes with existing index files (CASSANDRA-12374)
 * Let DatabaseDescriptor not implicitly startup services (CASSANDRA-9054, 12550)
 * Fix clustering indexes in presence of static columns in SASI (CASSANDRA-12378)
 * Fix queries on columns with reversed type on SASI indexes (CASSANDRA-12223)
 * Added slow query log (CASSANDRA-12403)
 * Count full coordinated request against timeout (CASSANDRA-12256)
 * Allow TTL with null value on insert and update (CASSANDRA-12216)
 * Make decommission operation resumable (CASSANDRA-12008)
 * Add support to one-way targeted repair (CASSANDRA-9876)
 * Remove clientutil jar (CASSANDRA-11635)
 * Fix compaction throughput throttle (CASSANDRA-12366, CASSANDRA-12717)
 * Delay releasing Memtable memory on flush until PostFlush has finished running (CASSANDRA-12358)
 * Cassandra stress should dump all setting on startup (CASSANDRA-11914)
 * Make it possible to compact a given token range (CASSANDRA-10643)
 * Allow updating DynamicEndpointSnitch properties via JMX (CASSANDRA-12179)
 * Collect metrics on queries by consistency level (CASSANDRA-7384)
 * Add support for GROUP BY to SELECT statement (CASSANDRA-10707)
 * Deprecate memtable_cleanup_threshold and update default for memtable_flush_writers (CASSANDRA-12228)
 * Upgrade to OHC 0.4.4 (CASSANDRA-12133)
 * Add version command to cassandra-stress (CASSANDRA-12258)
 * Create compaction-stress tool (CASSANDRA-11844)
 * Garbage-collecting compaction operation and schema option (CASSANDRA-7019)
 * Add beta protocol flag for v5 native protocol (CASSANDRA-12142)
 * Support filtering on non-PRIMARY KEY columns in the CREATE
   MATERIALIZED VIEW statement's WHERE clause (CASSANDRA-10368)
 * Unify STDOUT and SYSTEMLOG logback format (CASSANDRA-12004)
 * COPY FROM should raise error for non-existing input files (CASSANDRA-12174)
 * Faster write path (CASSANDRA-12269)
 * Option to leave omitted columns in INSERT JSON unset (CASSANDRA-11424)
 * Support json/yaml output in nodetool tpstats (CASSANDRA-12035)
 * Expose metrics for successful/failed authentication attempts (CASSANDRA-10635)
 * Prepend snapshot name with "truncated" or "dropped" when a snapshot
   is taken before truncating or dropping a table (CASSANDRA-12178)
 * Optimize RestrictionSet (CASSANDRA-12153)
 * cqlsh does not automatically downgrade CQL version (CASSANDRA-12150)
 * Omit (de)serialization of state variable in UDAs (CASSANDRA-9613)
 * Create a system table to expose prepared statements (CASSANDRA-8831)
 * Reuse DataOutputBuffer from ColumnIndex (CASSANDRA-11970)
 * Remove DatabaseDescriptor dependency from SegmentedFile (CASSANDRA-11580)
 * Add supplied username to authentication error messages (CASSANDRA-12076)
 * Remove pre-startup check for open JMX port (CASSANDRA-12074)
 * Remove compaction Severity from DynamicEndpointSnitch (CASSANDRA-11738)
 * Restore resumable hints delivery (CASSANDRA-11960)
 * Properly record CAS contention (CASSANDRA-12626)
Merged from 3.0:
 * Dump threads when unit tests time out (CASSANDRA-13117)
 * Better error when modifying function permissions without explicit keyspace (CASSANDRA-12925)
 * Indexer is not correctly invoked when building indexes over sstables (CASSANDRA-13075)
 * Stress daemon help is incorrect (CASSANDRA-12563)
 * Read repair is not blocking repair to finish in foreground repair (CASSANDRA-13115)
 * Replace empty strings with null values if they cannot be converted (CASSANDRA-12794)
 * Remove support for non-JavaScript UDFs (CASSANDRA-12883)
 * Fix deserialization of 2.x DeletedCells (CASSANDRA-12620)
 * Add parent repair session id to anticompaction log message (CASSANDRA-12186)
 * Improve contention handling on failure to acquire MV lock for streaming and hints (CASSANDRA-12905)
 * Fix DELETE and UPDATE queries with empty IN restrictions (CASSANDRA-12829)
 * Mark MVs as built after successful bootstrap (CASSANDRA-12984)
 * Estimated TS drop-time histogram updated with Cell.NO_DELETION_TIME (CASSANDRA-13040)
 * Nodetool compactionstats fails with NullPointerException (CASSANDRA-13021)
 * Thread local pools never cleaned up (CASSANDRA-13033)
 * Set RPC_READY to false when draining or if a node is marked as shutdown (CASSANDRA-12781)
 * CQL often queries static columns unnecessarily (CASSANDRA-12768)
 * Make sure sstables only get committed when it's safe to discard commit log records (CASSANDRA-12956)
 * Reject default_time_to_live option when creating or altering MVs (CASSANDRA-12868)
 * Nodetool should use a more sane max heap size (CASSANDRA-12739)
 * LocalToken ensures token values are cloned on heap (CASSANDRA-12651)
 * AnticompactionRequestSerializer serializedSize is incorrect (CASSANDRA-12934)
 * Prevent reloading of logback.xml from UDF sandbox (CASSANDRA-12535)
 * Reenable HeapPool (CASSANDRA-12900)
 * Disallow offheap_buffers memtable allocation (CASSANDRA-11039)
 * Fix CommitLogSegmentManagerTest (CASSANDRA-12283)
 * Pass root cause to CorruptBlockException when uncompression failed (CASSANDRA-12889)
 * Batch with multiple conditional updates for the same partition causes AssertionError (CASSANDRA-12867)
 * Make AbstractReplicationStrategy extendable from outside its package (CASSANDRA-12788)
 * Don't tell users to turn off consistent rangemovements during rebuild. (CASSANDRA-12296)
 * Fix CommitLogTest.testDeleteIfNotDirty (CASSANDRA-12854)
 * Avoid deadlock due to MV lock contention (CASSANDRA-12689)
 * Fix for KeyCacheCqlTest flakiness (CASSANDRA-12801)
 * Include SSTable filename in compacting large row message (CASSANDRA-12384)
 * Fix potential socket leak (CASSANDRA-12329, CASSANDRA-12330)
 * Fix ViewTest.testCompaction (CASSANDRA-12789)
 * Improve avg aggregate functions (CASSANDRA-12417)
 * Preserve quoted reserved keyword column names in MV creation (CASSANDRA-11803)
 * nodetool stopdaemon errors out (CASSANDRA-12646)
 * Split materialized view mutations on build to prevent OOM (CASSANDRA-12268)
 * mx4j does not work in 3.0.8 (CASSANDRA-12274)
 * Abort cqlsh copy-from in case of no answer after prolonged period of time (CASSANDRA-12740)
 * Avoid sstable corrupt exception due to dropped static column (CASSANDRA-12582)
 * Make stress use client mode to avoid checking commit log size on startup (CASSANDRA-12478)
 * Fix exceptions with new vnode allocation (CASSANDRA-12715)
 * Unify drain and shutdown processes (CASSANDRA-12509)
 * Fix NPE in ComponentOfSlice.isEQ() (CASSANDRA-12706)
 * Fix failure in LogTransactionTest (CASSANDRA-12632)
 * Fix potentially incomplete non-frozen UDT values when querying with the
   full primary key specified (CASSANDRA-12605)
 * Make sure repaired tombstones are dropped when only_purge_repaired_tombstones is enabled (CASSANDRA-12703)
 * Skip writing MV mutations to commitlog on mutation.applyUnsafe() (CASSANDRA-11670)
 * Establish consistent distinction between non-existing partition and NULL value for LWTs on static columns (CASSANDRA-12060)
 * Extend ColumnIdentifier.internedInstances key to include the type that generated the byte buffer (CASSANDRA-12516)
 * Handle composite prefixes with final EOC=0 as in 2.x and refactor LegacyLayout.decodeBound (CASSANDRA-12423)
 * select_distinct_with_deletions_test failing on non-vnode environments (CASSANDRA-11126)
 * Stack Overflow returned to queries while upgrading (CASSANDRA-12527)
 * Fix legacy regex for temporary files from 2.2 (CASSANDRA-12565)
 * Add option to state current gc_grace_seconds to tools/bin/sstablemetadata (CASSANDRA-12208)
 * Fix file system race condition that may cause LogAwareFileLister to fail to classify files (CASSANDRA-11889)
 * Fix file handle leaks due to simultaneous compaction/repair and
   listing snapshots, calculating snapshot sizes, or making schema
   changes (CASSANDRA-11594)
 * Fix nodetool repair exits with 0 for some errors (CASSANDRA-12508)
 * Do not shut down BatchlogManager twice during drain (CASSANDRA-12504)
 * Disk failure policy should not be invoked on out of space (CASSANDRA-12385)
 * Calculate last compacted key on startup (CASSANDRA-6216)
 * Add schema to snapshot manifest, add USING TIMESTAMP clause to ALTER TABLE statements (CASSANDRA-7190)
 * If CF has no clustering columns, any row cache is full partition cache (CASSANDRA-12499)
 * Correct log message for statistics of offheap memtable flush (CASSANDRA-12776)
 * Explicitly set locale for string validation (CASSANDRA-12541,CASSANDRA-12542,CASSANDRA-12543,CASSANDRA-12545)
Merged from 2.2:
 * Fix speculative retry bugs (CASSANDRA-13009)
 * Fix handling of nulls and unsets in IN conditions (CASSANDRA-12981)
 * Fix race causing infinite loop if Thrift server is stopped before it starts listening (CASSANDRA-12856)
 * CompactionTasks now correctly drops sstables out of compaction when not enough disk space is available (CASSANDRA-12979)
 * Fix DynamicEndpointSnitch noop in multi-datacenter situations (CASSANDRA-13074)
 * cqlsh copy-from: encode column names to avoid primary key parsing errors (CASSANDRA-12909)
 * Temporarily fix bug that creates commit log when running offline tools (CASSANDRA-8616)
 * Reduce granuality of OpOrder.Group during index build (CASSANDRA-12796)
 * Test bind parameters and unset parameters in InsertUpdateIfConditionTest (CASSANDRA-12980)
 * Use saved tokens when setting local tokens on StorageService.joinRing (CASSANDRA-12935)
 * cqlsh: fix DESC TYPES errors (CASSANDRA-12914)
 * Fix leak on skipped SSTables in sstableupgrade (CASSANDRA-12899)
 * Avoid blocking gossip during pending range calculation (CASSANDRA-12281)
 * Fix purgeability of tombstones with max timestamp (CASSANDRA-12792)
 * Fail repair if participant dies during sync or anticompaction (CASSANDRA-12901)
 * cqlsh COPY: unprotected pk values before converting them if not using prepared statements (CASSANDRA-12863)
 * Fix Util.spinAssertEquals (CASSANDRA-12283)
 * Fix potential NPE for compactionstats (CASSANDRA-12462)
 * Prepare legacy authenticate statement if credentials table initialised after node startup (CASSANDRA-12813)
 * Change cassandra.wait_for_tracing_events_timeout_secs default to 0 (CASSANDRA-12754)
 * Clean up permissions when a UDA is dropped (CASSANDRA-12720)
 * Limit colUpdateTimeDelta histogram updates to reasonable deltas (CASSANDRA-11117)
 * Fix leak errors and execution rejected exceptions when draining (CASSANDRA-12457)
 * Fix merkle tree depth calculation (CASSANDRA-12580)
 * Make Collections deserialization more robust (CASSANDRA-12618)
 * Fix exceptions when enabling gossip on nodes that haven't joined the ring (CASSANDRA-12253)
 * Fix authentication problem when invoking cqlsh copy from a SOURCE command (CASSANDRA-12642)
 * Decrement pending range calculator jobs counter in finally block
 * cqlshlib tests: increase default execute timeout (CASSANDRA-12481)
 * Forward writes to replacement node when replace_address != broadcast_address (CASSANDRA-8523)
 * Fail repair on non-existing table (CASSANDRA-12279)
 * Enable repair -pr and -local together (fix regression of CASSANDRA-7450) (CASSANDRA-12522)
 * Better handle invalid system roles table (CASSANDRA-12700)
 * Split consistent range movement flag correction (CASSANDRA-12786)
Merged from 2.1:
 * cqlsh copy-from: sort user type fields in csv (CASSANDRA-12959)
 * Don't skip sstables based on maxLocalDeletionTime (CASSANDRA-12765)


3.8, 3.9
 * Fix value skipping with counter columns (CASSANDRA-11726)
 * Fix nodetool tablestats miss SSTable count (CASSANDRA-12205)
 * Fixed flacky SSTablesIteratedTest (CASSANDRA-12282)
 * Fixed flacky SSTableRewriterTest: check file counts before calling validateCFS (CASSANDRA-12348)
 * cqlsh: Fix handling of $$-escaped strings (CASSANDRA-12189)
 * Fix SSL JMX requiring truststore containing server cert (CASSANDRA-12109)
 * RTE from new CDC column breaks in flight queries (CASSANDRA-12236)
 * Fix hdr logging for single operation workloads (CASSANDRA-12145)
 * Fix SASI PREFIX search in CONTAINS mode with partial terms (CASSANDRA-12073)
 * Increase size of flushExecutor thread pool (CASSANDRA-12071)
 * Partial revert of CASSANDRA-11971, cannot recycle buffer in SP.sendMessagesToNonlocalDC (CASSANDRA-11950)
 * Upgrade netty to 4.0.39 (CASSANDRA-12032, CASSANDRA-12034)
 * Improve details in compaction log message (CASSANDRA-12080)
 * Allow unset values in CQLSSTableWriter (CASSANDRA-11911)
 * Chunk cache to request compressor-compatible buffers if pool space is exhausted (CASSANDRA-11993)
 * Remove DatabaseDescriptor dependencies from SequentialWriter (CASSANDRA-11579)
 * Move skip_stop_words filter before stemming (CASSANDRA-12078)
 * Support seek() in EncryptedFileSegmentInputStream (CASSANDRA-11957)
 * SSTable tools mishandling LocalPartitioner (CASSANDRA-12002)
 * When SEPWorker assigned work, set thread name to match pool (CASSANDRA-11966)
 * Add cross-DC latency metrics (CASSANDRA-11596)
 * Allow terms in selection clause (CASSANDRA-10783)
 * Add bind variables to trace (CASSANDRA-11719)
 * Switch counter shards' clock to timestamps (CASSANDRA-9811)
 * Introduce HdrHistogram and response/service/wait separation to stress tool (CASSANDRA-11853)
 * entry-weighers in QueryProcessor should respect partitionKeyBindIndexes field (CASSANDRA-11718)
 * Support older ant versions (CASSANDRA-11807)
 * Estimate compressed on disk size when deciding if sstable size limit reached (CASSANDRA-11623)
 * cassandra-stress profiles should support case sensitive schemas (CASSANDRA-11546)
 * Remove DatabaseDescriptor dependency from FileUtils (CASSANDRA-11578)
 * Faster streaming (CASSANDRA-9766)
 * Add prepared query parameter to trace for "Execute CQL3 prepared query" session (CASSANDRA-11425)
 * Add repaired percentage metric (CASSANDRA-11503)
 * Add Change-Data-Capture (CASSANDRA-8844)
Merged from 3.0:
 * Fix paging for 2.x to 3.x upgrades (CASSANDRA-11195)
 * Fix clean interval not sent to commit log for empty memtable flush (CASSANDRA-12436)
 * Fix potential resource leak in RMIServerSocketFactoryImpl (CASSANDRA-12331)
 * Make sure compaction stats are updated when compaction is interrupted (CASSANDRA-12100)
 * Change commitlog and sstables to track dirty and clean intervals (CASSANDRA-11828)
 * NullPointerException during compaction on table with static columns (CASSANDRA-12336)
 * Fixed ConcurrentModificationException when reading metrics in GraphiteReporter (CASSANDRA-11823)
 * Fix upgrade of super columns on thrift (CASSANDRA-12335)
 * Fixed flacky BlacklistingCompactionsTest, switched to fixed size types and increased corruption size (CASSANDRA-12359)
 * Rerun ReplicationAwareTokenAllocatorTest on failure to avoid flakiness (CASSANDRA-12277)
 * Exception when computing read-repair for range tombstones (CASSANDRA-12263)
 * Lost counter writes in compact table and static columns (CASSANDRA-12219)
 * AssertionError with MVs on updating a row that isn't indexed due to a null value (CASSANDRA-12247)
 * Disable RR and speculative retry with EACH_QUORUM reads (CASSANDRA-11980)
 * Add option to override compaction space check (CASSANDRA-12180)
 * Faster startup by only scanning each directory for temporary files once (CASSANDRA-12114)
 * Respond with v1/v2 protocol header when responding to driver that attempts
   to connect with too low of a protocol version (CASSANDRA-11464)
 * NullPointerExpception when reading/compacting table (CASSANDRA-11988)
 * Fix problem with undeleteable rows on upgrade to new sstable format (CASSANDRA-12144)
 * Fix potential bad messaging service message for paged range reads
   within mixed-version 3.x clusters (CASSANDRA-12249)
 * Fix paging logic for deleted partitions with static columns (CASSANDRA-12107)
 * Wait until the message is being send to decide which serializer must be used (CASSANDRA-11393)
 * Fix migration of static thrift column names with non-text comparators (CASSANDRA-12147)
 * Fix upgrading sparse tables that are incorrectly marked as dense (CASSANDRA-11315)
 * Fix reverse queries ignoring range tombstones (CASSANDRA-11733)
 * Avoid potential race when rebuilding CFMetaData (CASSANDRA-12098)
 * Avoid missing sstables when getting the canonical sstables (CASSANDRA-11996)
 * Always select the live sstables when getting sstables in bounds (CASSANDRA-11944)
 * Fix column ordering of results with static columns for Thrift requests in
   a mixed 2.x/3.x cluster, also fix potential non-resolved duplication of
   those static columns in query results (CASSANDRA-12123)
 * Avoid digest mismatch with empty but static rows (CASSANDRA-12090)
 * Fix EOF exception when altering column type (CASSANDRA-11820)
 * Fix potential race in schema during new table creation (CASSANDRA-12083)
 * cqlsh: fix error handling in rare COPY FROM failure scenario (CASSANDRA-12070)
 * Disable autocompaction during drain (CASSANDRA-11878)
 * Add a metrics timer to MemtablePool and use it to track time spent blocked on memory in MemtableAllocator (CASSANDRA-11327)
 * Fix upgrading schema with super columns with non-text subcomparators (CASSANDRA-12023)
 * Add TimeWindowCompactionStrategy (CASSANDRA-9666)
 * Fix JsonTransformer output of partition with deletion info (CASSANDRA-12418)
 * Fix NPE in SSTableLoader when specifying partial directory path (CASSANDRA-12609)
Merged from 2.2:
 * Add local address entry in PropertyFileSnitch (CASSANDRA-11332)
 * cqlsh copy: fix missing counter values (CASSANDRA-12476)
 * Move migration tasks to non-periodic queue, assure flush executor shutdown after non-periodic executor (CASSANDRA-12251)
 * cqlsh copy: fixed possible race in initializing feeding thread (CASSANDRA-11701)
 * Only set broadcast_rpc_address on Ec2MultiRegionSnitch if it's not set (CASSANDRA-11357)
 * Update StorageProxy range metrics for timeouts, failures and unavailables (CASSANDRA-9507)
 * Add Sigar to classes included in clientutil.jar (CASSANDRA-11635)
 * Add decay to histograms and timers used for metrics (CASSANDRA-11752)
 * Fix hanging stream session (CASSANDRA-10992)
 * Fix INSERT JSON, fromJson() support of smallint, tinyint types (CASSANDRA-12371)
 * Restore JVM metric export for metric reporters (CASSANDRA-12312)
 * Release sstables of failed stream sessions only when outgoing transfers are finished (CASSANDRA-11345)
 * Wait for tracing events before returning response and query at same consistency level client side (CASSANDRA-11465)
 * cqlsh copyutil should get host metadata by connected address (CASSANDRA-11979)
 * Fixed cqlshlib.test.remove_test_db (CASSANDRA-12214)
 * Synchronize ThriftServer::stop() (CASSANDRA-12105)
 * Use dedicated thread for JMX notifications (CASSANDRA-12146)
 * Improve streaming synchronization and fault tolerance (CASSANDRA-11414)
 * MemoryUtil.getShort() should return an unsigned short also for architectures not supporting unaligned memory accesses (CASSANDRA-11973)
Merged from 2.1:
 * Fix queries with empty ByteBuffer values in clustering column restrictions (CASSANDRA-12127)
 * Disable passing control to post-flush after flush failure to prevent data loss (CASSANDRA-11828)
 * Allow STCS-in-L0 compactions to reduce scope with LCS (CASSANDRA-12040)
 * cannot use cql since upgrading python to 2.7.11+ (CASSANDRA-11850)
 * Fix filtering on clustering columns when 2i is used (CASSANDRA-11907)


3.0.8
 * Fix potential race in schema during new table creation (CASSANDRA-12083)
 * cqlsh: fix error handling in rare COPY FROM failure scenario (CASSANDRA-12070)
 * Disable autocompaction during drain (CASSANDRA-11878)
 * Add a metrics timer to MemtablePool and use it to track time spent blocked on memory in MemtableAllocator (CASSANDRA-11327)
 * Fix upgrading schema with super columns with non-text subcomparators (CASSANDRA-12023)
 * Add TimeWindowCompactionStrategy (CASSANDRA-9666)
Merged from 2.2:
 * Allow nodetool info to run with readonly JMX access (CASSANDRA-11755)
 * Validate bloom_filter_fp_chance against lowest supported
   value when the table is created (CASSANDRA-11920)
 * Don't send erroneous NEW_NODE notifications on restart (CASSANDRA-11038)
 * StorageService shutdown hook should use a volatile variable (CASSANDRA-11984)
Merged from 2.1:
 * Add system property to set the max number of native transport requests in queue (CASSANDRA-11363)
 * Fix queries with empty ByteBuffer values in clustering column restrictions (CASSANDRA-12127)
 * Disable passing control to post-flush after flush failure to prevent data loss (CASSANDRA-11828)
 * Allow STCS-in-L0 compactions to reduce scope with LCS (CASSANDRA-12040)
 * cannot use cql since upgrading python to 2.7.11+ (CASSANDRA-11850)
 * Fix filtering on clustering columns when 2i is used (CASSANDRA-11907)
 * Avoid stalling paxos when the paxos state expires (CASSANDRA-12043)
 * Remove finished incoming streaming connections from MessagingService (CASSANDRA-11854)
 * Don't try to get sstables for non-repairing column families (CASSANDRA-12077)
 * Avoid marking too many sstables as repaired (CASSANDRA-11696)
 * Prevent select statements with clustering key > 64k (CASSANDRA-11882)
 * Fix clock skew corrupting other nodes with paxos (CASSANDRA-11991)
 * Remove distinction between non-existing static columns and existing but null in LWTs (CASSANDRA-9842)
 * Cache local ranges when calculating repair neighbors (CASSANDRA-11934)
 * Allow LWT operation on static column with only partition keys (CASSANDRA-10532)
 * Create interval tree over canonical sstables to avoid missing sstables during streaming (CASSANDRA-11886)
 * cqlsh COPY FROM: shutdown parent cluster after forking, to avoid corrupting SSL connections (CASSANDRA-11749)


3.7
 * Support multiple folders for user defined compaction tasks (CASSANDRA-11765)
 * Fix race in CompactionStrategyManager's pause/resume (CASSANDRA-11922)
Merged from 3.0:
 * Fix legacy serialization of Thrift-generated non-compound range tombstones
   when communicating with 2.x nodes (CASSANDRA-11930)
 * Fix Directories instantiations where CFS.initialDirectories should be used (CASSANDRA-11849)
 * Avoid referencing DatabaseDescriptor in AbstractType (CASSANDRA-11912)
 * Don't use static dataDirectories field in Directories instances (CASSANDRA-11647)
 * Fix sstables not being protected from removal during index build (CASSANDRA-11905)
 * cqlsh: Suppress stack trace from Read/WriteFailures (CASSANDRA-11032)
 * Remove unneeded code to repair index summaries that have
   been improperly down-sampled (CASSANDRA-11127)
 * Avoid WriteTimeoutExceptions during commit log replay due to materialized
   view lock contention (CASSANDRA-11891)
 * Prevent OOM failures on SSTable corruption, improve tests for corruption detection (CASSANDRA-9530)
 * Use CFS.initialDirectories when clearing snapshots (CASSANDRA-11705)
 * Allow compaction strategies to disable early open (CASSANDRA-11754)
 * Refactor Materialized View code (CASSANDRA-11475)
 * Update Java Driver (CASSANDRA-11615)
Merged from 2.2:
 * Persist local metadata earlier in startup sequence (CASSANDRA-11742)
 * cqlsh: fix tab completion for case-sensitive identifiers (CASSANDRA-11664)
 * Avoid showing estimated key as -1 in tablestats (CASSANDRA-11587)
 * Fix possible race condition in CommitLog.recover (CASSANDRA-11743)
 * Enable client encryption in sstableloader with cli options (CASSANDRA-11708)
 * Possible memory leak in NIODataInputStream (CASSANDRA-11867)
 * Add seconds to cqlsh tracing session duration (CASSANDRA-11753)
 * Fix commit log replay after out-of-order flush completion (CASSANDRA-9669)
 * Prohibit Reversed Counter type as part of the PK (CASSANDRA-9395)
 * cqlsh: correctly handle non-ascii chars in error messages (CASSANDRA-11626)
Merged from 2.1:
 * Run CommitLog tests with different compression settings (CASSANDRA-9039)
 * cqlsh: apply current keyspace to source command (CASSANDRA-11152)
 * Clear out parent repair session if repair coordinator dies (CASSANDRA-11824)
 * Set default streaming_socket_timeout_in_ms to 24 hours (CASSANDRA-11840)
 * Do not consider local node a valid source during replace (CASSANDRA-11848)
 * Add message dropped tasks to nodetool netstats (CASSANDRA-11855)
 * Avoid holding SSTableReaders for duration of incremental repair (CASSANDRA-11739)


3.6
 * Correctly migrate schema for frozen UDTs during 2.x -> 3.x upgrades
   (does not affect any released versions) (CASSANDRA-11613)
 * Allow server startup if JMX is configured directly (CASSANDRA-11725)
 * Prevent direct memory OOM on buffer pool allocations (CASSANDRA-11710)
 * Enhanced Compaction Logging (CASSANDRA-10805)
 * Make prepared statement cache size configurable (CASSANDRA-11555)
 * Integrated JMX authentication and authorization (CASSANDRA-10091)
 * Add units to stress ouput (CASSANDRA-11352)
 * Fix PER PARTITION LIMIT for single and multi partitions queries (CASSANDRA-11603)
 * Add uncompressed chunk cache for RandomAccessReader (CASSANDRA-5863)
 * Clarify ClusteringPrefix hierarchy (CASSANDRA-11213)
 * Always perform collision check before joining ring (CASSANDRA-10134)
 * SSTableWriter output discrepancy (CASSANDRA-11646)
 * Fix potential timeout in NativeTransportService.testConcurrentDestroys (CASSANDRA-10756)
 * Support large partitions on the 3.0 sstable format (CASSANDRA-11206,11763)
 * Add support to rebuild from specific range (CASSANDRA-10406)
 * Optimize the overlapping lookup by calculating all the
   bounds in advance (CASSANDRA-11571)
 * Support json/yaml output in nodetool tablestats (CASSANDRA-5977)
 * (stress) Add datacenter option to -node options (CASSANDRA-11591)
 * Fix handling of empty slices (CASSANDRA-11513)
 * Make number of cores used by cqlsh COPY visible to testing code (CASSANDRA-11437)
 * Allow filtering on clustering columns for queries without secondary indexes (CASSANDRA-11310)
 * Refactor Restriction hierarchy (CASSANDRA-11354)
 * Eliminate allocations in R/W path (CASSANDRA-11421)
 * Update Netty to 4.0.36 (CASSANDRA-11567)
 * Fix PER PARTITION LIMIT for queries requiring post-query ordering (CASSANDRA-11556)
 * Allow instantiation of UDTs and tuples in UDFs (CASSANDRA-10818)
 * Support UDT in CQLSSTableWriter (CASSANDRA-10624)
 * Support for non-frozen user-defined types, updating
   individual fields of user-defined types (CASSANDRA-7423)
 * Make LZ4 compression level configurable (CASSANDRA-11051)
 * Allow per-partition LIMIT clause in CQL (CASSANDRA-7017)
 * Make custom filtering more extensible with UserExpression (CASSANDRA-11295)
 * Improve field-checking and error reporting in cassandra.yaml (CASSANDRA-10649)
 * Print CAS stats in nodetool proxyhistograms (CASSANDRA-11507)
 * More user friendly error when providing an invalid token to nodetool (CASSANDRA-9348)
 * Add static column support to SASI index (CASSANDRA-11183)
 * Support EQ/PREFIX queries in SASI CONTAINS mode without tokenization (CASSANDRA-11434)
 * Support LIKE operator in prepared statements (CASSANDRA-11456)
 * Add a command to see if a Materialized View has finished building (CASSANDRA-9967)
 * Log endpoint and port associated with streaming operation (CASSANDRA-8777)
 * Print sensible units for all log messages (CASSANDRA-9692)
 * Upgrade Netty to version 4.0.34 (CASSANDRA-11096)
 * Break the CQL grammar into separate Parser and Lexer (CASSANDRA-11372)
 * Compress only inter-dc traffic by default (CASSANDRA-8888)
 * Add metrics to track write amplification (CASSANDRA-11420)
 * cassandra-stress: cannot handle "value-less" tables (CASSANDRA-7739)
 * Add/drop multiple columns in one ALTER TABLE statement (CASSANDRA-10411)
 * Add require_endpoint_verification opt for internode encryption (CASSANDRA-9220)
 * Add auto import java.util for UDF code block (CASSANDRA-11392)
 * Add --hex-format option to nodetool getsstables (CASSANDRA-11337)
 * sstablemetadata should print sstable min/max token (CASSANDRA-7159)
 * Do not wrap CassandraException in TriggerExecutor (CASSANDRA-9421)
 * COPY TO should have higher double precision (CASSANDRA-11255)
 * Stress should exit with non-zero status after failure (CASSANDRA-10340)
 * Add client to cqlsh SHOW_SESSION (CASSANDRA-8958)
 * Fix nodetool tablestats keyspace level metrics (CASSANDRA-11226)
 * Store repair options in parent_repair_history (CASSANDRA-11244)
 * Print current leveling in sstableofflinerelevel (CASSANDRA-9588)
 * Change repair message for keyspaces with RF 1 (CASSANDRA-11203)
 * Remove hard-coded SSL cipher suites and protocols (CASSANDRA-10508)
 * Improve concurrency in CompactionStrategyManager (CASSANDRA-10099)
 * (cqlsh) interpret CQL type for formatting blobs (CASSANDRA-11274)
 * Refuse to start and print txn log information in case of disk
   corruption (CASSANDRA-10112)
 * Resolve some eclipse-warnings (CASSANDRA-11086)
 * (cqlsh) Show static columns in a different color (CASSANDRA-11059)
 * Allow to remove TTLs on table with default_time_to_live (CASSANDRA-11207)
Merged from 3.0:
 * Disallow creating view with a static column (CASSANDRA-11602)
 * Reduce the amount of object allocations caused by the getFunctions methods (CASSANDRA-11593)
 * Potential error replaying commitlog with smallint/tinyint/date/time types (CASSANDRA-11618)
 * Fix queries with filtering on counter columns (CASSANDRA-11629)
 * Improve tombstone printing in sstabledump (CASSANDRA-11655)
 * Fix paging for range queries where all clustering columns are specified (CASSANDRA-11669)
 * Don't require HEAP_NEW_SIZE to be set when using G1 (CASSANDRA-11600)
 * Fix sstabledump not showing cells after tombstone marker (CASSANDRA-11654)
 * Ignore all LocalStrategy keyspaces for streaming and other related
   operations (CASSANDRA-11627)
 * Ensure columnfilter covers indexed columns for thrift 2i queries (CASSANDRA-11523)
 * Only open one sstable scanner per sstable (CASSANDRA-11412)
 * Option to specify ProtocolVersion in cassandra-stress (CASSANDRA-11410)
 * ArithmeticException in avgFunctionForDecimal (CASSANDRA-11485)
 * LogAwareFileLister should only use OLD sstable files in current folder to determine disk consistency (CASSANDRA-11470)
 * Notify indexers of expired rows during compaction (CASSANDRA-11329)
 * Properly respond with ProtocolError when a v1/v2 native protocol
   header is received (CASSANDRA-11464)
 * Validate that num_tokens and initial_token are consistent with one another (CASSANDRA-10120)
Merged from 2.2:
 * Exit JVM if JMX server fails to startup (CASSANDRA-11540)
 * Produce a heap dump when exiting on OOM (CASSANDRA-9861)
 * Restore ability to filter on clustering columns when using a 2i (CASSANDRA-11510)
 * JSON datetime formatting needs timezone (CASSANDRA-11137)
 * Fix is_dense recalculation for Thrift-updated tables (CASSANDRA-11502)
 * Remove unnescessary file existence check during anticompaction (CASSANDRA-11660)
 * Add missing files to debian packages (CASSANDRA-11642)
 * Avoid calling Iterables::concat in loops during ModificationStatement::getFunctions (CASSANDRA-11621)
 * cqlsh: COPY FROM should use regular inserts for single statement batches and
   report errors correctly if workers processes crash on initialization (CASSANDRA-11474)
 * Always close cluster with connection in CqlRecordWriter (CASSANDRA-11553)
 * Allow only DISTINCT queries with partition keys restrictions (CASSANDRA-11339)
 * CqlConfigHelper no longer requires both a keystore and truststore to work (CASSANDRA-11532)
 * Make deprecated repair methods backward-compatible with previous notification service (CASSANDRA-11430)
 * IncomingStreamingConnection version check message wrong (CASSANDRA-11462)
Merged from 2.1:
 * Support mlockall on IBM POWER arch (CASSANDRA-11576)
 * Add option to disable use of severity in DynamicEndpointSnitch (CASSANDRA-11737)
 * cqlsh COPY FROM fails for null values with non-prepared statements (CASSANDRA-11631)
 * Make cython optional in pylib/setup.py (CASSANDRA-11630)
 * Change order of directory searching for cassandra.in.sh to favor local one (CASSANDRA-11628)
 * cqlsh COPY FROM fails with []{} chars in UDT/tuple fields/values (CASSANDRA-11633)
 * clqsh: COPY FROM throws TypeError with Cython extensions enabled (CASSANDRA-11574)
 * cqlsh: COPY FROM ignores NULL values in conversion (CASSANDRA-11549)
 * Validate levels when building LeveledScanner to avoid overlaps with orphaned sstables (CASSANDRA-9935)


3.5
 * StaticTokenTreeBuilder should respect posibility of duplicate tokens (CASSANDRA-11525)
 * Correctly fix potential assertion error during compaction (CASSANDRA-11353)
 * Avoid index segment stitching in RAM which lead to OOM on big SSTable files (CASSANDRA-11383)
 * Fix clustering and row filters for LIKE queries on clustering columns (CASSANDRA-11397)
Merged from 3.0:
 * Fix rare NPE on schema upgrade from 2.x to 3.x (CASSANDRA-10943)
 * Improve backoff policy for cqlsh COPY FROM (CASSANDRA-11320)
 * Improve IF NOT EXISTS check in CREATE INDEX (CASSANDRA-11131)
 * Upgrade ohc to 0.4.3
 * Enable SO_REUSEADDR for JMX RMI server sockets (CASSANDRA-11093)
 * Allocate merkletrees with the correct size (CASSANDRA-11390)
 * Support streaming pre-3.0 sstables (CASSANDRA-10990)
 * Add backpressure to compressed or encrypted commit log (CASSANDRA-10971)
 * SSTableExport supports secondary index tables (CASSANDRA-11330)
 * Fix sstabledump to include missing info in debug output (CASSANDRA-11321)
 * Establish and implement canonical bulk reading workload(s) (CASSANDRA-10331)
 * Fix paging for IN queries on tables without clustering columns (CASSANDRA-11208)
 * Remove recursive call from CompositesSearcher (CASSANDRA-11304)
 * Fix filtering on non-primary key columns for queries without index (CASSANDRA-6377)
 * Fix sstableloader fail when using materialized view (CASSANDRA-11275)
Merged from 2.2:
 * DatabaseDescriptor should log stacktrace in case of Eception during seed provider creation (CASSANDRA-11312)
 * Use canonical path for directory in SSTable descriptor (CASSANDRA-10587)
 * Add cassandra-stress keystore option (CASSANDRA-9325)
 * Dont mark sstables as repairing with sub range repairs (CASSANDRA-11451)
 * Notify when sstables change after cancelling compaction (CASSANDRA-11373)
 * cqlsh: COPY FROM should check that explicit column names are valid (CASSANDRA-11333)
 * Add -Dcassandra.start_gossip startup option (CASSANDRA-10809)
 * Fix UTF8Validator.validate() for modified UTF-8 (CASSANDRA-10748)
 * Clarify that now() function is calculated on the coordinator node in CQL documentation (CASSANDRA-10900)
 * Fix bloom filter sizing with LCS (CASSANDRA-11344)
 * (cqlsh) Fix error when result is 0 rows with EXPAND ON (CASSANDRA-11092)
 * Add missing newline at end of bin/cqlsh (CASSANDRA-11325)
 * Unresolved hostname leads to replace being ignored (CASSANDRA-11210)
 * Only log yaml config once, at startup (CASSANDRA-11217)
 * Reference leak with parallel repairs on the same table (CASSANDRA-11215)
Merged from 2.1:
 * Add a -j parameter to scrub/cleanup/upgradesstables to state how
   many threads to use (CASSANDRA-11179)
 * COPY FROM on large datasets: fix progress report and debug performance (CASSANDRA-11053)
 * InvalidateKeys should have a weak ref to key cache (CASSANDRA-11176)


3.4
 * (cqlsh) add cqlshrc option to always connect using ssl (CASSANDRA-10458)
 * Cleanup a few resource warnings (CASSANDRA-11085)
 * Allow custom tracing implementations (CASSANDRA-10392)
 * Extract LoaderOptions to be able to be used from outside (CASSANDRA-10637)
 * fix OnDiskIndexTest to properly treat empty ranges (CASSANDRA-11205)
 * fix TrackerTest to handle new notifications (CASSANDRA-11178)
 * add SASI validation for partitioner and complex columns (CASSANDRA-11169)
 * Add caching of encrypted credentials in PasswordAuthenticator (CASSANDRA-7715)
 * fix SASI memtable switching on flush (CASSANDRA-11159)
 * Remove duplicate offline compaction tracking (CASSANDRA-11148)
 * fix EQ semantics of analyzed SASI indexes (CASSANDRA-11130)
 * Support long name output for nodetool commands (CASSANDRA-7950)
 * Encrypted hints (CASSANDRA-11040)
 * SASI index options validation (CASSANDRA-11136)
 * Optimize disk seek using min/max column name meta data when the LIMIT clause is used
   (CASSANDRA-8180)
 * Add LIKE support to CQL3 (CASSANDRA-11067)
 * Generic Java UDF types (CASSANDRA-10819)
 * cqlsh: Include sub-second precision in timestamps by default (CASSANDRA-10428)
 * Set javac encoding to utf-8 (CASSANDRA-11077)
 * Integrate SASI index into Cassandra (CASSANDRA-10661)
 * Add --skip-flush option to nodetool snapshot
 * Skip values for non-queried columns (CASSANDRA-10657)
 * Add support for secondary indexes on static columns (CASSANDRA-8103)
 * CommitLogUpgradeTestMaker creates broken commit logs (CASSANDRA-11051)
 * Add metric for number of dropped mutations (CASSANDRA-10866)
 * Simplify row cache invalidation code (CASSANDRA-10396)
 * Support user-defined compaction through nodetool (CASSANDRA-10660)
 * Stripe view locks by key and table ID to reduce contention (CASSANDRA-10981)
 * Add nodetool gettimeout and settimeout commands (CASSANDRA-10953)
 * Add 3.0 metadata to sstablemetadata output (CASSANDRA-10838)
Merged from 3.0:
 * MV should only query complex columns included in the view (CASSANDRA-11069)
 * Failed aggregate creation breaks server permanently (CASSANDRA-11064)
 * Add sstabledump tool (CASSANDRA-7464)
 * Introduce backpressure for hints (CASSANDRA-10972)
 * Fix ClusteringPrefix not being able to read tombstone range boundaries (CASSANDRA-11158)
 * Prevent logging in sandboxed state (CASSANDRA-11033)
 * Disallow drop/alter operations of UDTs used by UDAs (CASSANDRA-10721)
 * Add query time validation method on Index (CASSANDRA-11043)
 * Avoid potential AssertionError in mixed version cluster (CASSANDRA-11128)
 * Properly handle hinted handoff after topology changes (CASSANDRA-5902)
 * AssertionError when listing sstable files on inconsistent disk state (CASSANDRA-11156)
 * Fix wrong rack counting and invalid conditions check for TokenAllocation
   (CASSANDRA-11139)
 * Avoid creating empty hint files (CASSANDRA-11090)
 * Fix leak detection strong reference loop using weak reference (CASSANDRA-11120)
 * Configurie BatchlogManager to stop delayed tasks on shutdown (CASSANDRA-11062)
 * Hadoop integration is incompatible with Cassandra Driver 3.0.0 (CASSANDRA-11001)
 * Add dropped_columns to the list of schema table so it gets handled
   properly (CASSANDRA-11050)
 * Fix NPE when using forceRepairRangeAsync without DC (CASSANDRA-11239)
Merged from 2.2:
 * Preserve order for preferred SSL cipher suites (CASSANDRA-11164)
 * Range.compareTo() violates the contract of Comparable (CASSANDRA-11216)
 * Avoid NPE when serializing ErrorMessage with null message (CASSANDRA-11167)
 * Replacing an aggregate with a new version doesn't reset INITCOND (CASSANDRA-10840)
 * (cqlsh) cqlsh cannot be called through symlink (CASSANDRA-11037)
 * fix ohc and java-driver pom dependencies in build.xml (CASSANDRA-10793)
 * Protect from keyspace dropped during repair (CASSANDRA-11065)
 * Handle adding fields to a UDT in SELECT JSON and toJson() (CASSANDRA-11146)
 * Better error message for cleanup (CASSANDRA-10991)
 * cqlsh pg-style-strings broken if line ends with ';' (CASSANDRA-11123)
 * Always persist upsampled index summaries (CASSANDRA-10512)
 * (cqlsh) Fix inconsistent auto-complete (CASSANDRA-10733)
 * Make SELECT JSON and toJson() threadsafe (CASSANDRA-11048)
 * Fix SELECT on tuple relations for mixed ASC/DESC clustering order (CASSANDRA-7281)
 * Use cloned TokenMetadata in size estimates to avoid race against membership check
   (CASSANDRA-10736)
 * (cqlsh) Support utf-8/cp65001 encoding on Windows (CASSANDRA-11030)
 * Fix paging on DISTINCT queries repeats result when first row in partition changes
   (CASSANDRA-10010)
 * (cqlsh) Support timezone conversion using pytz (CASSANDRA-10397)
 * cqlsh: change default encoding to UTF-8 (CASSANDRA-11124)
Merged from 2.1:
 * Checking if an unlogged batch is local is inefficient (CASSANDRA-11529)
 * Fix out-of-space error treatment in memtable flushing (CASSANDRA-11448).
 * Don't do defragmentation if reading from repaired sstables (CASSANDRA-10342)
 * Fix streaming_socket_timeout_in_ms not enforced (CASSANDRA-11286)
 * Avoid dropping message too quickly due to missing unit conversion (CASSANDRA-11302)
 * Don't remove FailureDetector history on removeEndpoint (CASSANDRA-10371)
 * Only notify if repair status changed (CASSANDRA-11172)
 * Use logback setting for 'cassandra -v' command (CASSANDRA-10767)
 * Fix sstableloader to unthrottle streaming by default (CASSANDRA-9714)
 * Fix incorrect warning in 'nodetool status' (CASSANDRA-10176)
 * Properly release sstable ref when doing offline scrub (CASSANDRA-10697)
 * Improve nodetool status performance for large cluster (CASSANDRA-7238)
 * Gossiper#isEnabled is not thread safe (CASSANDRA-11116)
 * Avoid major compaction mixing repaired and unrepaired sstables in DTCS (CASSANDRA-11113)
 * Make it clear what DTCS timestamp_resolution is used for (CASSANDRA-11041)
 * (cqlsh) Display milliseconds when datetime overflows (CASSANDRA-10625)


3.3
 * Avoid infinite loop if owned range is smaller than number of
   data dirs (CASSANDRA-11034)
 * Avoid bootstrap hanging when existing nodes have no data to stream (CASSANDRA-11010)
Merged from 3.0:
 * Remove double initialization of newly added tables (CASSANDRA-11027)
 * Filter keys searcher results by target range (CASSANDRA-11104)
 * Fix deserialization of legacy read commands (CASSANDRA-11087)
 * Fix incorrect computation of deletion time in sstable metadata (CASSANDRA-11102)
 * Avoid memory leak when collecting sstable metadata (CASSANDRA-11026)
 * Mutations do not block for completion under view lock contention (CASSANDRA-10779)
 * Invalidate legacy schema tables when unloading them (CASSANDRA-11071)
 * (cqlsh) handle INSERT and UPDATE statements with LWT conditions correctly
   (CASSANDRA-11003)
 * Fix DISTINCT queries in mixed version clusters (CASSANDRA-10762)
 * Migrate build status for indexes along with legacy schema (CASSANDRA-11046)
 * Ensure SSTables for legacy KEYS indexes can be read (CASSANDRA-11045)
 * Added support for IBM zSystems architecture (CASSANDRA-11054)
 * Update CQL documentation (CASSANDRA-10899)
 * Check the column name, not cell name, for dropped columns when reading
   legacy sstables (CASSANDRA-11018)
 * Don't attempt to index clustering values of static rows (CASSANDRA-11021)
 * Remove checksum files after replaying hints (CASSANDRA-10947)
 * Support passing base table metadata to custom 2i validation (CASSANDRA-10924)
 * Ensure stale index entries are purged during reads (CASSANDRA-11013)
 * (cqlsh) Also apply --connect-timeout to control connection
   timeout (CASSANDRA-10959)
 * Fix AssertionError when removing from list using UPDATE (CASSANDRA-10954)
 * Fix UnsupportedOperationException when reading old sstable with range
   tombstone (CASSANDRA-10743)
 * MV should use the maximum timestamp of the primary key (CASSANDRA-10910)
 * Fix potential assertion error during compaction (CASSANDRA-10944)
Merged from 2.2:
 * maxPurgeableTimestamp needs to check memtables too (CASSANDRA-9949)
 * Apply change to compaction throughput in real time (CASSANDRA-10025)
 * (cqlsh) encode input correctly when saving history
 * Fix potential NPE on ORDER BY queries with IN (CASSANDRA-10955)
 * Start L0 STCS-compactions even if there is a L0 -> L1 compaction
   going (CASSANDRA-10979)
 * Make UUID LSB unique per process (CASSANDRA-7925)
 * Avoid NPE when performing sstable tasks (scrub etc.) (CASSANDRA-10980)
 * Make sure client gets tombstone overwhelmed warning (CASSANDRA-9465)
 * Fix error streaming section more than 2GB (CASSANDRA-10961)
 * Histogram buckets exposed in jmx are sorted incorrectly (CASSANDRA-10975)
 * Enable GC logging by default (CASSANDRA-10140)
 * Optimize pending range computation (CASSANDRA-9258)
 * Skip commit log and saved cache directories in SSTable version startup check (CASSANDRA-10902)
 * drop/alter user should be case sensitive (CASSANDRA-10817)
Merged from 2.1:
 * test_bulk_round_trip_blogposts is failing occasionally (CASSANDRA-10938)
 * Fix isJoined return true only after becoming cluster member (CASANDRA-11007)
 * Fix bad gossip generation seen in long-running clusters (CASSANDRA-10969)
 * Avoid NPE when incremental repair fails (CASSANDRA-10909)
 * Unmark sstables compacting once they are done in cleanup/scrub/upgradesstables (CASSANDRA-10829)
 * Allow simultaneous bootstrapping with strict consistency when no vnodes are used (CASSANDRA-11005)
 * Log a message when major compaction does not result in a single file (CASSANDRA-10847)
 * (cqlsh) fix cqlsh_copy_tests when vnodes are disabled (CASSANDRA-10997)
 * (cqlsh) Add request timeout option to cqlsh (CASSANDRA-10686)
 * Avoid AssertionError while submitting hint with LWT (CASSANDRA-10477)
 * If CompactionMetadata is not in stats file, use index summary instead (CASSANDRA-10676)
 * Retry sending gossip syn multiple times during shadow round (CASSANDRA-8072)
 * Fix pending range calculation during moves (CASSANDRA-10887)
 * Sane default (200Mbps) for inter-DC streaming througput (CASSANDRA-8708)



3.2
 * Make sure tokens don't exist in several data directories (CASSANDRA-6696)
 * Add requireAuthorization method to IAuthorizer (CASSANDRA-10852)
 * Move static JVM options to conf/jvm.options file (CASSANDRA-10494)
 * Fix CassandraVersion to accept x.y version string (CASSANDRA-10931)
 * Add forceUserDefinedCleanup to allow more flexible cleanup (CASSANDRA-10708)
 * (cqlsh) allow setting TTL with COPY (CASSANDRA-9494)
 * Fix counting of received sstables in streaming (CASSANDRA-10949)
 * Implement hints compression (CASSANDRA-9428)
 * Fix potential assertion error when reading static columns (CASSANDRA-10903)
 * Fix EstimatedHistogram creation in nodetool tablehistograms (CASSANDRA-10859)
 * Establish bootstrap stream sessions sequentially (CASSANDRA-6992)
 * Sort compactionhistory output by timestamp (CASSANDRA-10464)
 * More efficient BTree removal (CASSANDRA-9991)
 * Make tablehistograms accept the same syntax as tablestats (CASSANDRA-10149)
 * Group pending compactions based on table (CASSANDRA-10718)
 * Add compressor name in sstablemetadata output (CASSANDRA-9879)
 * Fix type casting for counter columns (CASSANDRA-10824)
 * Prevent running Cassandra as root (CASSANDRA-8142)
 * bound maximum in-flight commit log replay mutation bytes to 64 megabytes (CASSANDRA-8639)
 * Normalize all scripts (CASSANDRA-10679)
 * Make compression ratio much more accurate (CASSANDRA-10225)
 * Optimize building of Clustering object when only one is created (CASSANDRA-10409)
 * Make index building pluggable (CASSANDRA-10681)
 * Add sstable flush observer (CASSANDRA-10678)
 * Improve NTS endpoints calculation (CASSANDRA-10200)
 * Improve performance of the folderSize function (CASSANDRA-10677)
 * Add support for type casting in selection clause (CASSANDRA-10310)
 * Added graphing option to cassandra-stress (CASSANDRA-7918)
 * Abort in-progress queries that time out (CASSANDRA-7392)
 * Add transparent data encryption core classes (CASSANDRA-9945)
Merged from 3.0:
 * Better handling of SSL connection errors inter-node (CASSANDRA-10816)
 * Avoid NoSuchElementException when executing empty batch (CASSANDRA-10711)
 * Avoid building PartitionUpdate in toString (CASSANDRA-10897)
 * Reduce heap spent when receiving many SSTables (CASSANDRA-10797)
 * Add back support for 3rd party auth providers to bulk loader (CASSANDRA-10873)
 * Eliminate the dependency on jgrapht for UDT resolution (CASSANDRA-10653)
 * (Hadoop) Close Clusters and Sessions in Hadoop Input/Output classes (CASSANDRA-10837)
 * Fix sstableloader not working with upper case keyspace name (CASSANDRA-10806)
Merged from 2.2:
 * jemalloc detection fails due to quoting issues in regexv (CASSANDRA-10946)
 * (cqlsh) show correct column names for empty result sets (CASSANDRA-9813)
 * Add new types to Stress (CASSANDRA-9556)
 * Add property to allow listening on broadcast interface (CASSANDRA-9748)
Merged from 2.1:
 * Match cassandra-loader options in COPY FROM (CASSANDRA-9303)
 * Fix binding to any address in CqlBulkRecordWriter (CASSANDRA-9309)
 * cqlsh fails to decode utf-8 characters for text typed columns (CASSANDRA-10875)
 * Log error when stream session fails (CASSANDRA-9294)
 * Fix bugs in commit log archiving startup behavior (CASSANDRA-10593)
 * (cqlsh) further optimise COPY FROM (CASSANDRA-9302)
 * Allow CREATE TABLE WITH ID (CASSANDRA-9179)
 * Make Stress compiles within eclipse (CASSANDRA-10807)
 * Cassandra Daemon should print JVM arguments (CASSANDRA-10764)
 * Allow cancellation of index summary redistribution (CASSANDRA-8805)


3.1.1
Merged from 3.0:
  * Fix upgrade data loss due to range tombstone deleting more data than then should
    (CASSANDRA-10822)


3.1
Merged from 3.0:
 * Avoid MV race during node decommission (CASSANDRA-10674)
 * Disable reloading of GossipingPropertyFileSnitch (CASSANDRA-9474)
 * Handle single-column deletions correction in materialized views
   when the column is part of the view primary key (CASSANDRA-10796)
 * Fix issue with datadir migration on upgrade (CASSANDRA-10788)
 * Fix bug with range tombstones on reverse queries and test coverage for
   AbstractBTreePartition (CASSANDRA-10059)
 * Remove 64k limit on collection elements (CASSANDRA-10374)
 * Remove unclear Indexer.indexes() method (CASSANDRA-10690)
 * Fix NPE on stream read error (CASSANDRA-10771)
 * Normalize cqlsh DESC output (CASSANDRA-10431)
 * Rejects partition range deletions when columns are specified (CASSANDRA-10739)
 * Fix error when saving cached key for old format sstable (CASSANDRA-10778)
 * Invalidate prepared statements on DROP INDEX (CASSANDRA-10758)
 * Fix SELECT statement with IN restrictions on partition key,
   ORDER BY and LIMIT (CASSANDRA-10729)
 * Improve stress performance over 1k threads (CASSANDRA-7217)
 * Wait for migration responses to complete before bootstrapping (CASSANDRA-10731)
 * Unable to create a function with argument of type Inet (CASSANDRA-10741)
 * Fix backward incompatibiliy in CqlInputFormat (CASSANDRA-10717)
 * Correctly preserve deletion info on updated rows when notifying indexers
   of single-row deletions (CASSANDRA-10694)
 * Notify indexers of partition delete during cleanup (CASSANDRA-10685)
 * Keep the file open in trySkipCache (CASSANDRA-10669)
 * Updated trigger example (CASSANDRA-10257)
Merged from 2.2:
 * Verify tables in pseudo-system keyspaces at startup (CASSANDRA-10761)
 * Fix IllegalArgumentException in DataOutputBuffer.reallocate for large buffers (CASSANDRA-10592)
 * Show CQL help in cqlsh in web browser (CASSANDRA-7225)
 * Serialize on disk the proper SSTable compression ratio (CASSANDRA-10775)
 * Reject index queries while the index is building (CASSANDRA-8505)
 * CQL.textile syntax incorrectly includes optional keyspace for aggregate SFUNC and FINALFUNC (CASSANDRA-10747)
 * Fix JSON update with prepared statements (CASSANDRA-10631)
 * Don't do anticompaction after subrange repair (CASSANDRA-10422)
 * Fix SimpleDateType type compatibility (CASSANDRA-10027)
 * (Hadoop) fix splits calculation (CASSANDRA-10640)
 * (Hadoop) ensure that Cluster instances are always closed (CASSANDRA-10058)
Merged from 2.1:
 * Fix Stress profile parsing on Windows (CASSANDRA-10808)
 * Fix incremental repair hang when replica is down (CASSANDRA-10288)
 * Optimize the way we check if a token is repaired in anticompaction (CASSANDRA-10768)
 * Add proper error handling to stream receiver (CASSANDRA-10774)
 * Warn or fail when changing cluster topology live (CASSANDRA-10243)
 * Status command in debian/ubuntu init script doesn't work (CASSANDRA-10213)
 * Some DROP ... IF EXISTS incorrectly result in exceptions on non-existing KS (CASSANDRA-10658)
 * DeletionTime.compareTo wrong in rare cases (CASSANDRA-10749)
 * Force encoding when computing statement ids (CASSANDRA-10755)
 * Properly reject counters as map keys (CASSANDRA-10760)
 * Fix the sstable-needs-cleanup check (CASSANDRA-10740)
 * (cqlsh) Print column names before COPY operation (CASSANDRA-8935)
 * Fix CompressedInputStream for proper cleanup (CASSANDRA-10012)
 * (cqlsh) Support counters in COPY commands (CASSANDRA-9043)
 * Try next replica if not possible to connect to primary replica on
   ColumnFamilyRecordReader (CASSANDRA-2388)
 * Limit window size in DTCS (CASSANDRA-10280)
 * sstableloader does not use MAX_HEAP_SIZE env parameter (CASSANDRA-10188)
 * (cqlsh) Improve COPY TO performance and error handling (CASSANDRA-9304)
 * Create compression chunk for sending file only (CASSANDRA-10680)
 * Forbid compact clustering column type changes in ALTER TABLE (CASSANDRA-8879)
 * Reject incremental repair with subrange repair (CASSANDRA-10422)
 * Add a nodetool command to refresh size_estimates (CASSANDRA-9579)
 * Invalidate cache after stream receive task is completed (CASSANDRA-10341)
 * Reject counter writes in CQLSSTableWriter (CASSANDRA-10258)
 * Remove superfluous COUNTER_MUTATION stage mapping (CASSANDRA-10605)


3.0
 * Fix AssertionError while flushing memtable due to materialized views
   incorrectly inserting empty rows (CASSANDRA-10614)
 * Store UDA initcond as CQL literal in the schema table, instead of a blob (CASSANDRA-10650)
 * Don't use -1 for the position of partition key in schema (CASSANDRA-10491)
 * Fix distinct queries in mixed version cluster (CASSANDRA-10573)
 * Skip sstable on clustering in names query (CASSANDRA-10571)
 * Remove value skipping as it breaks read-repair (CASSANDRA-10655)
 * Fix bootstrapping with MVs (CASSANDRA-10621)
 * Make sure EACH_QUORUM reads are using NTS (CASSANDRA-10584)
 * Fix MV replica filtering for non-NetworkTopologyStrategy (CASSANDRA-10634)
 * (Hadoop) fix CIF describeSplits() not handling 0 size estimates (CASSANDRA-10600)
 * Fix reading of legacy sstables (CASSANDRA-10590)
 * Use CQL type names in schema metadata tables (CASSANDRA-10365)
 * Guard batchlog replay against integer division by zero (CASSANDRA-9223)
 * Fix bug when adding a column to thrift with the same name than a primary key (CASSANDRA-10608)
 * Add client address argument to IAuthenticator::newSaslNegotiator (CASSANDRA-8068)
 * Fix implementation of LegacyLayout.LegacyBoundComparator (CASSANDRA-10602)
 * Don't use 'names query' read path for counters (CASSANDRA-10572)
 * Fix backward compatibility for counters (CASSANDRA-10470)
 * Remove memory_allocator paramter from cassandra.yaml (CASSANDRA-10581,10628)
 * Execute the metadata reload task of all registered indexes on CFS::reload (CASSANDRA-10604)
 * Fix thrift cas operations with defined columns (CASSANDRA-10576)
 * Fix PartitionUpdate.operationCount()for updates with static column operations (CASSANDRA-10606)
 * Fix thrift get() queries with defined columns (CASSANDRA-10586)
 * Fix marking of indexes as built and removed (CASSANDRA-10601)
 * Skip initialization of non-registered 2i instances, remove Index::getIndexName (CASSANDRA-10595)
 * Fix batches on multiple tables (CASSANDRA-10554)
 * Ensure compaction options are validated when updating KeyspaceMetadata (CASSANDRA-10569)
 * Flatten Iterator Transformation Hierarchy (CASSANDRA-9975)
 * Remove token generator (CASSANDRA-5261)
 * RolesCache should not be created for any authenticator that does not requireAuthentication (CASSANDRA-10562)
 * Fix LogTransaction checking only a single directory for files (CASSANDRA-10421)
 * Fix handling of range tombstones when reading old format sstables (CASSANDRA-10360)
 * Aggregate with Initial Condition fails with C* 3.0 (CASSANDRA-10367)
Merged from 2.2:
 * (cqlsh) show partial trace if incomplete after max_trace_wait (CASSANDRA-7645)
 * Use most up-to-date version of schema for system tables (CASSANDRA-10652)
 * Deprecate memory_allocator in cassandra.yaml (CASSANDRA-10581,10628)
 * Expose phi values from failure detector via JMX and tweak debug
   and trace logging (CASSANDRA-9526)
 * Fix IllegalArgumentException in DataOutputBuffer.reallocate for large buffers (CASSANDRA-10592)
Merged from 2.1:
 * Shutdown compaction in drain to prevent leak (CASSANDRA-10079)
 * (cqlsh) fix COPY using wrong variable name for time_format (CASSANDRA-10633)
 * Do not run SizeEstimatesRecorder if a node is not a member of the ring (CASSANDRA-9912)
 * Improve handling of dead nodes in gossip (CASSANDRA-10298)
 * Fix logback-tools.xml incorrectly configured for outputing to System.err
   (CASSANDRA-9937)
 * Fix streaming to catch exception so retry not fail (CASSANDRA-10557)
 * Add validation method to PerRowSecondaryIndex (CASSANDRA-10092)
 * Support encrypted and plain traffic on the same port (CASSANDRA-10559)
 * Do STCS in DTCS windows (CASSANDRA-10276)
 * Avoid repetition of JVM_OPTS in debian package (CASSANDRA-10251)
 * Fix potential NPE from handling result of SIM.highestSelectivityIndex (CASSANDRA-10550)
 * Fix paging issues with partitions containing only static columns data (CASSANDRA-10381)
 * Fix conditions on static columns (CASSANDRA-10264)
 * AssertionError: attempted to delete non-existing file CommitLog (CASSANDRA-10377)
 * Fix sorting for queries with an IN condition on partition key columns (CASSANDRA-10363)


3.0-rc2
 * Fix SELECT DISTINCT queries between 2.2.2 nodes and 3.0 nodes (CASSANDRA-10473)
 * Remove circular references in SegmentedFile (CASSANDRA-10543)
 * Ensure validation of indexed values only occurs once per-partition (CASSANDRA-10536)
 * Fix handling of static columns for range tombstones in thrift (CASSANDRA-10174)
 * Support empty ColumnFilter for backward compatility on empty IN (CASSANDRA-10471)
 * Remove Pig support (CASSANDRA-10542)
 * Fix LogFile throws Exception when assertion is disabled (CASSANDRA-10522)
 * Revert CASSANDRA-7486, make CMS default GC, move GC config to
   conf/jvm.options (CASSANDRA-10403)
 * Fix TeeingAppender causing some logs to be truncated/empty (CASSANDRA-10447)
 * Allow EACH_QUORUM for reads (CASSANDRA-9602)
 * Fix potential ClassCastException while upgrading (CASSANDRA-10468)
 * Fix NPE in MVs on update (CASSANDRA-10503)
 * Only include modified cell data in indexing deltas (CASSANDRA-10438)
 * Do not load keyspace when creating sstable writer (CASSANDRA-10443)
 * If node is not yet gossiping write all MV updates to batchlog only (CASSANDRA-10413)
 * Re-populate token metadata after commit log recovery (CASSANDRA-10293)
 * Provide additional metrics for materialized views (CASSANDRA-10323)
 * Flush system schema tables after local schema changes (CASSANDRA-10429)
Merged from 2.2:
 * Reduce contention getting instances of CompositeType (CASSANDRA-10433)
 * Fix the regression when using LIMIT with aggregates (CASSANDRA-10487)
 * Avoid NoClassDefFoundError during DataDescriptor initialization on windows (CASSANDRA-10412)
 * Preserve case of quoted Role & User names (CASSANDRA-10394)
 * cqlsh pg-style-strings broken (CASSANDRA-10484)
 * cqlsh prompt includes name of keyspace after failed `use` statement (CASSANDRA-10369)
Merged from 2.1:
 * (cqlsh) Distinguish negative and positive infinity in output (CASSANDRA-10523)
 * (cqlsh) allow custom time_format for COPY TO (CASSANDRA-8970)
 * Don't allow startup if the node's rack has changed (CASSANDRA-10242)
 * (cqlsh) show partial trace if incomplete after max_trace_wait (CASSANDRA-7645)
 * Allow LOCAL_JMX to be easily overridden (CASSANDRA-10275)
 * Mark nodes as dead even if they've already left (CASSANDRA-10205)


3.0.0-rc1
 * Fix mixed version read request compatibility for compact static tables
   (CASSANDRA-10373)
 * Fix paging of DISTINCT with static and IN (CASSANDRA-10354)
 * Allow MATERIALIZED VIEW's SELECT statement to restrict primary key
   columns (CASSANDRA-9664)
 * Move crc_check_chance out of compression options (CASSANDRA-9839)
 * Fix descending iteration past end of BTreeSearchIterator (CASSANDRA-10301)
 * Transfer hints to a different node on decommission (CASSANDRA-10198)
 * Check partition keys for CAS operations during stmt validation (CASSANDRA-10338)
 * Add custom query expressions to SELECT (CASSANDRA-10217)
 * Fix minor bugs in MV handling (CASSANDRA-10362)
 * Allow custom indexes with 0,1 or multiple target columns (CASSANDRA-10124)
 * Improve MV schema representation (CASSANDRA-9921)
 * Add flag to enable/disable coordinator batchlog for MV writes (CASSANDRA-10230)
 * Update cqlsh COPY for new internal driver serialization interface (CASSANDRA-10318)
 * Give index implementations more control over rebuild operations (CASSANDRA-10312)
 * Update index file format (CASSANDRA-10314)
 * Add "shadowable" row tombstones to deal with mv timestamp issues (CASSANDRA-10261)
 * CFS.loadNewSSTables() broken for pre-3.0 sstables
 * Cache selected index in read command to reduce lookups (CASSANDRA-10215)
 * Small optimizations of sstable index serialization (CASSANDRA-10232)
 * Support for both encrypted and unencrypted native transport connections (CASSANDRA-9590)
Merged from 2.2:
 * Configurable page size in cqlsh (CASSANDRA-9855)
 * Defer default role manager setup until all nodes are on 2.2+ (CASSANDRA-9761)
 * Handle missing RoleManager in config after upgrade to 2.2 (CASSANDRA-10209)
Merged from 2.1:
 * Bulk Loader API could not tolerate even node failure (CASSANDRA-10347)
 * Avoid misleading pushed notifications when multiple nodes
   share an rpc_address (CASSANDRA-10052)
 * Fix dropping undroppable when message queue is full (CASSANDRA-10113)
 * Fix potential ClassCastException during paging (CASSANDRA-10352)
 * Prevent ALTER TYPE from creating circular references (CASSANDRA-10339)
 * Fix cache handling of 2i and base tables (CASSANDRA-10155, 10359)
 * Fix NPE in nodetool compactionhistory (CASSANDRA-9758)
 * (Pig) support BulkOutputFormat as a URL parameter (CASSANDRA-7410)
 * BATCH statement is broken in cqlsh (CASSANDRA-10272)
 * (cqlsh) Make cqlsh PEP8 Compliant (CASSANDRA-10066)
 * (cqlsh) Fix error when starting cqlsh with --debug (CASSANDRA-10282)
 * Scrub, Cleanup and Upgrade do not unmark compacting until all operations
   have completed, regardless of the occurence of exceptions (CASSANDRA-10274)


3.0.0-beta2
 * Fix columns returned by AbstractBtreePartitions (CASSANDRA-10220)
 * Fix backward compatibility issue due to AbstractBounds serialization bug (CASSANDRA-9857)
 * Fix startup error when upgrading nodes (CASSANDRA-10136)
 * Base table PRIMARY KEY can be assumed to be NOT NULL in MV creation (CASSANDRA-10147)
 * Improve batchlog write patch (CASSANDRA-9673)
 * Re-apply MaterializedView updates on commitlog replay (CASSANDRA-10164)
 * Require AbstractType.isByteOrderComparable declaration in constructor (CASSANDRA-9901)
 * Avoid digest mismatch on upgrade to 3.0 (CASSANDRA-9554)
 * Fix Materialized View builder when adding multiple MVs (CASSANDRA-10156)
 * Choose better poolingOptions for protocol v4 in cassandra-stress (CASSANDRA-10182)
 * Fix LWW bug affecting Materialized Views (CASSANDRA-10197)
 * Ensures frozen sets and maps are always sorted (CASSANDRA-10162)
 * Don't deadlock when flushing CFS backed custom indexes (CASSANDRA-10181)
 * Fix double flushing of secondary index tables (CASSANDRA-10180)
 * Fix incorrect handling of range tombstones in thrift (CASSANDRA-10046)
 * Only use batchlog when paired materialized view replica is remote (CASSANDRA-10061)
 * Reuse TemporalRow when updating multiple MaterializedViews (CASSANDRA-10060)
 * Validate gc_grace_seconds for batchlog writes and MVs (CASSANDRA-9917)
 * Fix sstablerepairedset (CASSANDRA-10132)
Merged from 2.2:
 * Cancel transaction for sstables we wont redistribute index summary
   for (CASSANDRA-10270)
 * Retry snapshot deletion after compaction and gc on Windows (CASSANDRA-10222)
 * Fix failure to start with space in directory path on Windows (CASSANDRA-10239)
 * Fix repair hang when snapshot failed (CASSANDRA-10057)
 * Fall back to 1/4 commitlog volume for commitlog_total_space on small disks
   (CASSANDRA-10199)
Merged from 2.1:
 * Added configurable warning threshold for GC duration (CASSANDRA-8907)
 * Fix handling of streaming EOF (CASSANDRA-10206)
 * Only check KeyCache when it is enabled
 * Change streaming_socket_timeout_in_ms default to 1 hour (CASSANDRA-8611)
 * (cqlsh) update list of CQL keywords (CASSANDRA-9232)
 * Add nodetool gettraceprobability command (CASSANDRA-10234)
Merged from 2.0:
 * Fix rare race where older gossip states can be shadowed (CASSANDRA-10366)
 * Fix consolidating racks violating the RF contract (CASSANDRA-10238)
 * Disallow decommission when node is in drained state (CASSANDRA-8741)


2.2.1
 * Fix race during construction of commit log (CASSANDRA-10049)
 * Fix LeveledCompactionStrategyTest (CASSANDRA-9757)
 * Fix broken UnbufferedDataOutputStreamPlus.writeUTF (CASSANDRA-10203)
 * (cqlsh) default load-from-file encoding to utf-8 (CASSANDRA-9898)
 * Avoid returning Permission.NONE when failing to query users table (CASSANDRA-10168)
 * (cqlsh) add CLEAR command (CASSANDRA-10086)
 * Support string literals as Role names for compatibility (CASSANDRA-10135)
Merged from 2.1:
 * Only check KeyCache when it is enabled
 * Change streaming_socket_timeout_in_ms default to 1 hour (CASSANDRA-8611)
 * (cqlsh) update list of CQL keywords (CASSANDRA-9232)


3.0.0-beta1
 * Redesign secondary index API (CASSANDRA-9459, 7771, 9041)
 * Fix throwing ReadFailure instead of ReadTimeout on range queries (CASSANDRA-10125)
 * Rewrite hinted handoff (CASSANDRA-6230)
 * Fix query on static compact tables (CASSANDRA-10093)
 * Fix race during construction of commit log (CASSANDRA-10049)
 * Add option to only purge repaired tombstones (CASSANDRA-6434)
 * Change authorization handling for MVs (CASSANDRA-9927)
 * Add custom JMX enabled executor for UDF sandbox (CASSANDRA-10026)
 * Fix row deletion bug for Materialized Views (CASSANDRA-10014)
 * Support mixed-version clusters with Cassandra 2.1 and 2.2 (CASSANDRA-9704)
 * Fix multiple slices on RowSearchers (CASSANDRA-10002)
 * Fix bug in merging of collections (CASSANDRA-10001)
 * Optimize batchlog replay to avoid full scans (CASSANDRA-7237)
 * Repair improvements when using vnodes (CASSANDRA-5220)
 * Disable scripted UDFs by default (CASSANDRA-9889)
 * Bytecode inspection for Java-UDFs (CASSANDRA-9890)
 * Use byte to serialize MT hash length (CASSANDRA-9792)
 * Replace usage of Adler32 with CRC32 (CASSANDRA-8684)
 * Fix migration to new format from 2.1 SSTable (CASSANDRA-10006)
 * SequentialWriter should extend BufferedDataOutputStreamPlus (CASSANDRA-9500)
 * Use the same repairedAt timestamp within incremental repair session (CASSANDRA-9111)
Merged from 2.2:
 * Allow count(*) and count(1) to be use as normal aggregation (CASSANDRA-10114)
 * An NPE is thrown if the column name is unknown for an IN relation (CASSANDRA-10043)
 * Apply commit_failure_policy to more errors on startup (CASSANDRA-9749)
 * Fix histogram overflow exception (CASSANDRA-9973)
 * Route gossip messages over dedicated socket (CASSANDRA-9237)
 * Add checksum to saved cache files (CASSANDRA-9265)
 * Log warning when using an aggregate without partition key (CASSANDRA-9737)
Merged from 2.1:
 * (cqlsh) Allow encoding to be set through command line (CASSANDRA-10004)
 * Add new JMX methods to change local compaction strategy (CASSANDRA-9965)
 * Write hints for paxos commits (CASSANDRA-7342)
 * (cqlsh) Fix timestamps before 1970 on Windows, always
   use UTC for timestamp display (CASSANDRA-10000)
 * (cqlsh) Avoid overwriting new config file with old config
   when both exist (CASSANDRA-9777)
 * Release snapshot selfRef when doing snapshot repair (CASSANDRA-9998)
 * Cannot replace token does not exist - DN node removed as Fat Client (CASSANDRA-9871)
Merged from 2.0:
 * Don't cast expected bf size to an int (CASSANDRA-9959)
 * Make getFullyExpiredSSTables less expensive (CASSANDRA-9882)


3.0.0-alpha1
 * Implement proper sandboxing for UDFs (CASSANDRA-9402)
 * Simplify (and unify) cleanup of compaction leftovers (CASSANDRA-7066)
 * Allow extra schema definitions in cassandra-stress yaml (CASSANDRA-9850)
 * Metrics should use up to date nomenclature (CASSANDRA-9448)
 * Change CREATE/ALTER TABLE syntax for compression (CASSANDRA-8384)
 * Cleanup crc and adler code for java 8 (CASSANDRA-9650)
 * Storage engine refactor (CASSANDRA-8099, 9743, 9746, 9759, 9781, 9808, 9825,
   9848, 9705, 9859, 9867, 9874, 9828, 9801)
 * Update Guava to 18.0 (CASSANDRA-9653)
 * Bloom filter false positive ratio is not honoured (CASSANDRA-8413)
 * New option for cassandra-stress to leave a ratio of columns null (CASSANDRA-9522)
 * Change hinted_handoff_enabled yaml setting, JMX (CASSANDRA-9035)
 * Add algorithmic token allocation (CASSANDRA-7032)
 * Add nodetool command to replay batchlog (CASSANDRA-9547)
 * Make file buffer cache independent of paths being read (CASSANDRA-8897)
 * Remove deprecated legacy Hadoop code (CASSANDRA-9353)
 * Decommissioned nodes will not rejoin the cluster (CASSANDRA-8801)
 * Change gossip stabilization to use endpoit size (CASSANDRA-9401)
 * Change default garbage collector to G1 (CASSANDRA-7486)
 * Populate TokenMetadata early during startup (CASSANDRA-9317)
 * Undeprecate cache recentHitRate (CASSANDRA-6591)
 * Add support for selectively varint encoding fields (CASSANDRA-9499, 9865)
 * Materialized Views (CASSANDRA-6477)
Merged from 2.2:
 * Avoid grouping sstables for anticompaction with DTCS (CASSANDRA-9900)
 * UDF / UDA execution time in trace (CASSANDRA-9723)
 * Fix broken internode SSL (CASSANDRA-9884)
Merged from 2.1:
 * Add new JMX methods to change local compaction strategy (CASSANDRA-9965)
 * Fix handling of enable/disable autocompaction (CASSANDRA-9899)
 * Add consistency level to tracing ouput (CASSANDRA-9827)
 * Remove repair snapshot leftover on startup (CASSANDRA-7357)
 * Use random nodes for batch log when only 2 racks (CASSANDRA-8735)
 * Ensure atomicity inside thrift and stream session (CASSANDRA-7757)
 * Fix nodetool info error when the node is not joined (CASSANDRA-9031)
Merged from 2.0:
 * Log when messages are dropped due to cross_node_timeout (CASSANDRA-9793)
 * Don't track hotness when opening from snapshot for validation (CASSANDRA-9382)


2.2.0
 * Allow the selection of columns together with aggregates (CASSANDRA-9767)
 * Fix cqlsh copy methods and other windows specific issues (CASSANDRA-9795)
 * Don't wrap byte arrays in SequentialWriter (CASSANDRA-9797)
 * sum() and avg() functions missing for smallint and tinyint types (CASSANDRA-9671)
 * Revert CASSANDRA-9542 (allow native functions in UDA) (CASSANDRA-9771)
Merged from 2.1:
 * Fix MarshalException when upgrading superColumn family (CASSANDRA-9582)
 * Fix broken logging for "empty" flushes in Memtable (CASSANDRA-9837)
 * Handle corrupt files on startup (CASSANDRA-9686)
 * Fix clientutil jar and tests (CASSANDRA-9760)
 * (cqlsh) Allow the SSL protocol version to be specified through the
    config file or environment variables (CASSANDRA-9544)
Merged from 2.0:
 * Add tool to find why expired sstables are not getting dropped (CASSANDRA-10015)
 * Remove erroneous pending HH tasks from tpstats/jmx (CASSANDRA-9129)
 * Don't cast expected bf size to an int (CASSANDRA-9959)
 * checkForEndpointCollision fails for legitimate collisions (CASSANDRA-9765)
 * Complete CASSANDRA-8448 fix (CASSANDRA-9519)
 * Don't include auth credentials in debug log (CASSANDRA-9682)
 * Can't transition from write survey to normal mode (CASSANDRA-9740)
 * Scrub (recover) sstables even when -Index.db is missing (CASSANDRA-9591)
 * Fix growing pending background compaction (CASSANDRA-9662)


2.2.0-rc2
 * Re-enable memory-mapped I/O on Windows (CASSANDRA-9658)
 * Warn when an extra-large partition is compacted (CASSANDRA-9643)
 * (cqlsh) Allow setting the initial connection timeout (CASSANDRA-9601)
 * BulkLoader has --transport-factory option but does not use it (CASSANDRA-9675)
 * Allow JMX over SSL directly from nodetool (CASSANDRA-9090)
 * Update cqlsh for UDFs (CASSANDRA-7556)
 * Change Windows kernel default timer resolution (CASSANDRA-9634)
 * Deprected sstable2json and json2sstable (CASSANDRA-9618)
 * Allow native functions in user-defined aggregates (CASSANDRA-9542)
 * Don't repair system_distributed by default (CASSANDRA-9621)
 * Fix mixing min, max, and count aggregates for blob type (CASSANRA-9622)
 * Rename class for DATE type in Java driver (CASSANDRA-9563)
 * Duplicate compilation of UDFs on coordinator (CASSANDRA-9475)
 * Fix connection leak in CqlRecordWriter (CASSANDRA-9576)
 * Mlockall before opening system sstables & remove boot_without_jna option (CASSANDRA-9573)
 * Add functions to convert timeuuid to date or time, deprecate dateOf and unixTimestampOf (CASSANDRA-9229)
 * Make sure we cancel non-compacting sstables from LifecycleTransaction (CASSANDRA-9566)
 * Fix deprecated repair JMX API (CASSANDRA-9570)
 * Add logback metrics (CASSANDRA-9378)
 * Update and refactor ant test/test-compression to run the tests in parallel (CASSANDRA-9583)
 * Fix upgrading to new directory for secondary index (CASSANDRA-9687)
Merged from 2.1:
 * (cqlsh) Fix bad check for CQL compatibility when DESCRIBE'ing
   COMPACT STORAGE tables with no clustering columns
 * Eliminate strong self-reference chains in sstable ref tidiers (CASSANDRA-9656)
 * Ensure StreamSession uses canonical sstable reader instances (CASSANDRA-9700)
 * Ensure memtable book keeping is not corrupted in the event we shrink usage (CASSANDRA-9681)
 * Update internal python driver for cqlsh (CASSANDRA-9064)
 * Fix IndexOutOfBoundsException when inserting tuple with too many
   elements using the string literal notation (CASSANDRA-9559)
 * Enable describe on indices (CASSANDRA-7814)
 * Fix incorrect result for IN queries where column not found (CASSANDRA-9540)
 * ColumnFamilyStore.selectAndReference may block during compaction (CASSANDRA-9637)
 * Fix bug in cardinality check when compacting (CASSANDRA-9580)
 * Fix memory leak in Ref due to ConcurrentLinkedQueue.remove() behaviour (CASSANDRA-9549)
 * Make rebuild only run one at a time (CASSANDRA-9119)
Merged from 2.0:
 * Avoid NPE in AuthSuccess#decode (CASSANDRA-9727)
 * Add listen_address to system.local (CASSANDRA-9603)
 * Bug fixes to resultset metadata construction (CASSANDRA-9636)
 * Fix setting 'durable_writes' in ALTER KEYSPACE (CASSANDRA-9560)
 * Avoids ballot clash in Paxos (CASSANDRA-9649)
 * Improve trace messages for RR (CASSANDRA-9479)
 * Fix suboptimal secondary index selection when restricted
   clustering column is also indexed (CASSANDRA-9631)
 * (cqlsh) Add min_threshold to DTCS option autocomplete (CASSANDRA-9385)
 * Fix error message when attempting to create an index on a column
   in a COMPACT STORAGE table with clustering columns (CASSANDRA-9527)
 * 'WITH WITH' in alter keyspace statements causes NPE (CASSANDRA-9565)
 * Expose some internals of SelectStatement for inspection (CASSANDRA-9532)
 * ArrivalWindow should use primitives (CASSANDRA-9496)
 * Periodically submit background compaction tasks (CASSANDRA-9592)
 * Set HAS_MORE_PAGES flag to false when PagingState is null (CASSANDRA-9571)


2.2.0-rc1
 * Compressed commit log should measure compressed space used (CASSANDRA-9095)
 * Fix comparison bug in CassandraRoleManager#collectRoles (CASSANDRA-9551)
 * Add tinyint,smallint,time,date support for UDFs (CASSANDRA-9400)
 * Deprecates SSTableSimpleWriter and SSTableSimpleUnsortedWriter (CASSANDRA-9546)
 * Empty INITCOND treated as null in aggregate (CASSANDRA-9457)
 * Remove use of Cell in Thrift MapReduce classes (CASSANDRA-8609)
 * Integrate pre-release Java Driver 2.2-rc1, custom build (CASSANDRA-9493)
 * Clean up gossiper logic for old versions (CASSANDRA-9370)
 * Fix custom payload coding/decoding to match the spec (CASSANDRA-9515)
 * ant test-all results incomplete when parsed (CASSANDRA-9463)
 * Disallow frozen<> types in function arguments and return types for
   clarity (CASSANDRA-9411)
 * Static Analysis to warn on unsafe use of Autocloseable instances (CASSANDRA-9431)
 * Update commitlog archiving examples now that commitlog segments are
   not recycled (CASSANDRA-9350)
 * Extend Transactional API to sstable lifecycle management (CASSANDRA-8568)
 * (cqlsh) Add support for native protocol 4 (CASSANDRA-9399)
 * Ensure that UDF and UDAs are keyspace-isolated (CASSANDRA-9409)
 * Revert CASSANDRA-7807 (tracing completion client notifications) (CASSANDRA-9429)
 * Add ability to stop compaction by ID (CASSANDRA-7207)
 * Let CassandraVersion handle SNAPSHOT version (CASSANDRA-9438)
Merged from 2.1:
 * (cqlsh) Fix using COPY through SOURCE or -f (CASSANDRA-9083)
 * Fix occasional lack of `system` keyspace in schema tables (CASSANDRA-8487)
 * Use ProtocolError code instead of ServerError code for native protocol
   error responses to unsupported protocol versions (CASSANDRA-9451)
 * Default commitlog_sync_batch_window_in_ms changed to 2ms (CASSANDRA-9504)
 * Fix empty partition assertion in unsorted sstable writing tools (CASSANDRA-9071)
 * Ensure truncate without snapshot cannot produce corrupt responses (CASSANDRA-9388)
 * Consistent error message when a table mixes counter and non-counter
   columns (CASSANDRA-9492)
 * Avoid getting unreadable keys during anticompaction (CASSANDRA-9508)
 * (cqlsh) Better float precision by default (CASSANDRA-9224)
 * Improve estimated row count (CASSANDRA-9107)
 * Optimize range tombstone memory footprint (CASSANDRA-8603)
 * Use configured gcgs in anticompaction (CASSANDRA-9397)
Merged from 2.0:
 * Don't accumulate more range than necessary in RangeTombstone.Tracker (CASSANDRA-9486)
 * Add broadcast and rpc addresses to system.local (CASSANDRA-9436)
 * Always mark sstable suspect when corrupted (CASSANDRA-9478)
 * Add database users and permissions to CQL3 documentation (CASSANDRA-7558)
 * Allow JVM_OPTS to be passed to standalone tools (CASSANDRA-5969)
 * Fix bad condition in RangeTombstoneList (CASSANDRA-9485)
 * Fix potential StackOverflow when setting CrcCheckChance over JMX (CASSANDRA-9488)
 * Fix null static columns in pages after the first, paged reversed
   queries (CASSANDRA-8502)
 * Fix counting cache serialization in request metrics (CASSANDRA-9466)
 * Add option not to validate atoms during scrub (CASSANDRA-9406)


2.2.0-beta1
 * Introduce Transactional API for internal state changes (CASSANDRA-8984)
 * Add a flag in cassandra.yaml to enable UDFs (CASSANDRA-9404)
 * Better support of null for UDF (CASSANDRA-8374)
 * Use ecj instead of javassist for UDFs (CASSANDRA-8241)
 * faster async logback configuration for tests (CASSANDRA-9376)
 * Add `smallint` and `tinyint` data types (CASSANDRA-8951)
 * Avoid thrift schema creation when native driver is used in stress tool (CASSANDRA-9374)
 * Make Functions.declared thread-safe
 * Add client warnings to native protocol v4 (CASSANDRA-8930)
 * Allow roles cache to be invalidated (CASSANDRA-8967)
 * Upgrade Snappy (CASSANDRA-9063)
 * Don't start Thrift rpc by default (CASSANDRA-9319)
 * Only stream from unrepaired sstables with incremental repair (CASSANDRA-8267)
 * Aggregate UDFs allow SFUNC return type to differ from STYPE if FFUNC specified (CASSANDRA-9321)
 * Remove Thrift dependencies in bundled tools (CASSANDRA-8358)
 * Disable memory mapping of hsperfdata file for JVM statistics (CASSANDRA-9242)
 * Add pre-startup checks to detect potential incompatibilities (CASSANDRA-8049)
 * Distinguish between null and unset in protocol v4 (CASSANDRA-7304)
 * Add user/role permissions for user-defined functions (CASSANDRA-7557)
 * Allow cassandra config to be updated to restart daemon without unloading classes (CASSANDRA-9046)
 * Don't initialize compaction writer before checking if iter is empty (CASSANDRA-9117)
 * Don't execute any functions at prepare-time (CASSANDRA-9037)
 * Share file handles between all instances of a SegmentedFile (CASSANDRA-8893)
 * Make it possible to major compact LCS (CASSANDRA-7272)
 * Make FunctionExecutionException extend RequestExecutionException
   (CASSANDRA-9055)
 * Add support for SELECT JSON, INSERT JSON syntax and new toJson(), fromJson()
   functions (CASSANDRA-7970)
 * Optimise max purgeable timestamp calculation in compaction (CASSANDRA-8920)
 * Constrain internode message buffer sizes, and improve IO class hierarchy (CASSANDRA-8670)
 * New tool added to validate all sstables in a node (CASSANDRA-5791)
 * Push notification when tracing completes for an operation (CASSANDRA-7807)
 * Delay "node up" and "node added" notifications until native protocol server is started (CASSANDRA-8236)
 * Compressed Commit Log (CASSANDRA-6809)
 * Optimise IntervalTree (CASSANDRA-8988)
 * Add a key-value payload for third party usage (CASSANDRA-8553, 9212)
 * Bump metrics-reporter-config dependency for metrics 3.0 (CASSANDRA-8149)
 * Partition intra-cluster message streams by size, not type (CASSANDRA-8789)
 * Add WriteFailureException to native protocol, notify coordinator of
   write failures (CASSANDRA-8592)
 * Convert SequentialWriter to nio (CASSANDRA-8709)
 * Add role based access control (CASSANDRA-7653, 8650, 7216, 8760, 8849, 8761, 8850)
 * Record client ip address in tracing sessions (CASSANDRA-8162)
 * Indicate partition key columns in response metadata for prepared
   statements (CASSANDRA-7660)
 * Merge UUIDType and TimeUUIDType parse logic (CASSANDRA-8759)
 * Avoid memory allocation when searching index summary (CASSANDRA-8793)
 * Optimise (Time)?UUIDType Comparisons (CASSANDRA-8730)
 * Make CRC32Ex into a separate maven dependency (CASSANDRA-8836)
 * Use preloaded jemalloc w/ Unsafe (CASSANDRA-8714, 9197)
 * Avoid accessing partitioner through StorageProxy (CASSANDRA-8244, 8268)
 * Upgrade Metrics library and remove depricated metrics (CASSANDRA-5657)
 * Serializing Row cache alternative, fully off heap (CASSANDRA-7438)
 * Duplicate rows returned when in clause has repeated values (CASSANDRA-6706)
 * Make CassandraException unchecked, extend RuntimeException (CASSANDRA-8560)
 * Support direct buffer decompression for reads (CASSANDRA-8464)
 * DirectByteBuffer compatible LZ4 methods (CASSANDRA-7039)
 * Group sstables for anticompaction correctly (CASSANDRA-8578)
 * Add ReadFailureException to native protocol, respond
   immediately when replicas encounter errors while handling
   a read request (CASSANDRA-7886)
 * Switch CommitLogSegment from RandomAccessFile to nio (CASSANDRA-8308)
 * Allow mixing token and partition key restrictions (CASSANDRA-7016)
 * Support index key/value entries on map collections (CASSANDRA-8473)
 * Modernize schema tables (CASSANDRA-8261)
 * Support for user-defined aggregation functions (CASSANDRA-8053)
 * Fix NPE in SelectStatement with empty IN values (CASSANDRA-8419)
 * Refactor SelectStatement, return IN results in natural order instead
   of IN value list order and ignore duplicate values in partition key IN restrictions (CASSANDRA-7981)
 * Support UDTs, tuples, and collections in user-defined
   functions (CASSANDRA-7563)
 * Fix aggregate fn results on empty selection, result column name,
   and cqlsh parsing (CASSANDRA-8229)
 * Mark sstables as repaired after full repair (CASSANDRA-7586)
 * Extend Descriptor to include a format value and refactor reader/writer
   APIs (CASSANDRA-7443)
 * Integrate JMH for microbenchmarks (CASSANDRA-8151)
 * Keep sstable levels when bootstrapping (CASSANDRA-7460)
 * Add Sigar library and perform basic OS settings check on startup (CASSANDRA-7838)
 * Support for aggregation functions (CASSANDRA-4914)
 * Remove cassandra-cli (CASSANDRA-7920)
 * Accept dollar quoted strings in CQL (CASSANDRA-7769)
 * Make assassinate a first class command (CASSANDRA-7935)
 * Support IN clause on any partition key column (CASSANDRA-7855)
 * Support IN clause on any clustering column (CASSANDRA-4762)
 * Improve compaction logging (CASSANDRA-7818)
 * Remove YamlFileNetworkTopologySnitch (CASSANDRA-7917)
 * Do anticompaction in groups (CASSANDRA-6851)
 * Support user-defined functions (CASSANDRA-7395, 7526, 7562, 7740, 7781, 7929,
   7924, 7812, 8063, 7813, 7708)
 * Permit configurable timestamps with cassandra-stress (CASSANDRA-7416)
 * Move sstable RandomAccessReader to nio2, which allows using the
   FILE_SHARE_DELETE flag on Windows (CASSANDRA-4050)
 * Remove CQL2 (CASSANDRA-5918)
 * Optimize fetching multiple cells by name (CASSANDRA-6933)
 * Allow compilation in java 8 (CASSANDRA-7028)
 * Make incremental repair default (CASSANDRA-7250)
 * Enable code coverage thru JaCoCo (CASSANDRA-7226)
 * Switch external naming of 'column families' to 'tables' (CASSANDRA-4369)
 * Shorten SSTable path (CASSANDRA-6962)
 * Use unsafe mutations for most unit tests (CASSANDRA-6969)
 * Fix race condition during calculation of pending ranges (CASSANDRA-7390)
 * Fail on very large batch sizes (CASSANDRA-8011)
 * Improve concurrency of repair (CASSANDRA-6455, 8208, 9145)
 * Select optimal CRC32 implementation at runtime (CASSANDRA-8614)
 * Evaluate MurmurHash of Token once per query (CASSANDRA-7096)
 * Generalize progress reporting (CASSANDRA-8901)
 * Resumable bootstrap streaming (CASSANDRA-8838, CASSANDRA-8942)
 * Allow scrub for secondary index (CASSANDRA-5174)
 * Save repair data to system table (CASSANDRA-5839)
 * fix nodetool names that reference column families (CASSANDRA-8872)
 Merged from 2.1:
 * Warn on misuse of unlogged batches (CASSANDRA-9282)
 * Failure detector detects and ignores local pauses (CASSANDRA-9183)
 * Add utility class to support for rate limiting a given log statement (CASSANDRA-9029)
 * Add missing consistency levels to cassandra-stess (CASSANDRA-9361)
 * Fix commitlog getCompletedTasks to not increment (CASSANDRA-9339)
 * Fix for harmless exceptions logged as ERROR (CASSANDRA-8564)
 * Delete processed sstables in sstablesplit/sstableupgrade (CASSANDRA-8606)
 * Improve sstable exclusion from partition tombstones (CASSANDRA-9298)
 * Validate the indexed column rather than the cell's contents for 2i (CASSANDRA-9057)
 * Add support for top-k custom 2i queries (CASSANDRA-8717)
 * Fix error when dropping table during compaction (CASSANDRA-9251)
 * cassandra-stress supports validation operations over user profiles (CASSANDRA-8773)
 * Add support for rate limiting log messages (CASSANDRA-9029)
 * Log the partition key with tombstone warnings (CASSANDRA-8561)
 * Reduce runWithCompactionsDisabled poll interval to 1ms (CASSANDRA-9271)
 * Fix PITR commitlog replay (CASSANDRA-9195)
 * GCInspector logs very different times (CASSANDRA-9124)
 * Fix deleting from an empty list (CASSANDRA-9198)
 * Update tuple and collection types that use a user-defined type when that UDT
   is modified (CASSANDRA-9148, CASSANDRA-9192)
 * Use higher timeout for prepair and snapshot in repair (CASSANDRA-9261)
 * Fix anticompaction blocking ANTI_ENTROPY stage (CASSANDRA-9151)
 * Repair waits for anticompaction to finish (CASSANDRA-9097)
 * Fix streaming not holding ref when stream error (CASSANDRA-9295)
 * Fix canonical view returning early opened SSTables (CASSANDRA-9396)
Merged from 2.0:
 * (cqlsh) Add LOGIN command to switch users (CASSANDRA-7212)
 * Clone SliceQueryFilter in AbstractReadCommand implementations (CASSANDRA-8940)
 * Push correct protocol notification for DROP INDEX (CASSANDRA-9310)
 * token-generator - generated tokens too long (CASSANDRA-9300)
 * Fix counting of tombstones for TombstoneOverwhelmingException (CASSANDRA-9299)
 * Fix ReconnectableSnitch reconnecting to peers during upgrade (CASSANDRA-6702)
 * Include keyspace and table name in error log for collections over the size
   limit (CASSANDRA-9286)
 * Avoid potential overlap in LCS with single-partition sstables (CASSANDRA-9322)
 * Log warning message when a table is queried before the schema has fully
   propagated (CASSANDRA-9136)
 * Overload SecondaryIndex#indexes to accept the column definition (CASSANDRA-9314)
 * (cqlsh) Add SERIAL and LOCAL_SERIAL consistency levels (CASSANDRA-8051)
 * Fix index selection during rebuild with certain table layouts (CASSANDRA-9281)
 * Fix partition-level-delete-only workload accounting (CASSANDRA-9194)
 * Allow scrub to handle corrupted compressed chunks (CASSANDRA-9140)
 * Fix assertion error when resetlocalschema is run during repair (CASSANDRA-9249)
 * Disable single sstable tombstone compactions for DTCS by default (CASSANDRA-9234)
 * IncomingTcpConnection thread is not named (CASSANDRA-9262)
 * Close incoming connections when MessagingService is stopped (CASSANDRA-9238)
 * Fix streaming hang when retrying (CASSANDRA-9132)


2.1.5
 * Re-add deprecated cold_reads_to_omit param for backwards compat (CASSANDRA-9203)
 * Make anticompaction visible in compactionstats (CASSANDRA-9098)
 * Improve nodetool getendpoints documentation about the partition
   key parameter (CASSANDRA-6458)
 * Don't check other keyspaces for schema changes when an user-defined
   type is altered (CASSANDRA-9187)
 * Add generate-idea-files target to build.xml (CASSANDRA-9123)
 * Allow takeColumnFamilySnapshot to take a list of tables (CASSANDRA-8348)
 * Limit major sstable operations to their canonical representation (CASSANDRA-8669)
 * cqlsh: Add tests for INSERT and UPDATE tab completion (CASSANDRA-9125)
 * cqlsh: quote column names when needed in COPY FROM inserts (CASSANDRA-9080)
 * Do not load read meter for offline operations (CASSANDRA-9082)
 * cqlsh: Make CompositeType data readable (CASSANDRA-8919)
 * cqlsh: Fix display of triggers (CASSANDRA-9081)
 * Fix NullPointerException when deleting or setting an element by index on
   a null list collection (CASSANDRA-9077)
 * Buffer bloom filter serialization (CASSANDRA-9066)
 * Fix anti-compaction target bloom filter size (CASSANDRA-9060)
 * Make FROZEN and TUPLE unreserved keywords in CQL (CASSANDRA-9047)
 * Prevent AssertionError from SizeEstimatesRecorder (CASSANDRA-9034)
 * Avoid overwriting index summaries for sstables with an older format that
   does not support downsampling; rebuild summaries on startup when this
   is detected (CASSANDRA-8993)
 * Fix potential data loss in CompressedSequentialWriter (CASSANDRA-8949)
 * Make PasswordAuthenticator number of hashing rounds configurable (CASSANDRA-8085)
 * Fix AssertionError when binding nested collections in DELETE (CASSANDRA-8900)
 * Check for overlap with non-early sstables in LCS (CASSANDRA-8739)
 * Only calculate max purgable timestamp if we have to (CASSANDRA-8914)
 * (cqlsh) Greatly improve performance of COPY FROM (CASSANDRA-8225)
 * IndexSummary effectiveIndexInterval is now a guideline, not a rule (CASSANDRA-8993)
 * Use correct bounds for page cache eviction of compressed files (CASSANDRA-8746)
 * SSTableScanner enforces its bounds (CASSANDRA-8946)
 * Cleanup cell equality (CASSANDRA-8947)
 * Introduce intra-cluster message coalescing (CASSANDRA-8692)
 * DatabaseDescriptor throws NPE when rpc_interface is used (CASSANDRA-8839)
 * Don't check if an sstable is live for offline compactions (CASSANDRA-8841)
 * Don't set clientMode in SSTableLoader (CASSANDRA-8238)
 * Fix SSTableRewriter with disabled early open (CASSANDRA-8535)
 * Fix cassandra-stress so it respects the CL passed in user mode (CASSANDRA-8948)
 * Fix rare NPE in ColumnDefinition#hasIndexOption() (CASSANDRA-8786)
 * cassandra-stress reports per-operation statistics, plus misc (CASSANDRA-8769)
 * Add SimpleDate (cql date) and Time (cql time) types (CASSANDRA-7523)
 * Use long for key count in cfstats (CASSANDRA-8913)
 * Make SSTableRewriter.abort() more robust to failure (CASSANDRA-8832)
 * Remove cold_reads_to_omit from STCS (CASSANDRA-8860)
 * Make EstimatedHistogram#percentile() use ceil instead of floor (CASSANDRA-8883)
 * Fix top partitions reporting wrong cardinality (CASSANDRA-8834)
 * Fix rare NPE in KeyCacheSerializer (CASSANDRA-8067)
 * Pick sstables for validation as late as possible inc repairs (CASSANDRA-8366)
 * Fix commitlog getPendingTasks to not increment (CASSANDRA-8862)
 * Fix parallelism adjustment in range and secondary index queries
   when the first fetch does not satisfy the limit (CASSANDRA-8856)
 * Check if the filtered sstables is non-empty in STCS (CASSANDRA-8843)
 * Upgrade java-driver used for cassandra-stress (CASSANDRA-8842)
 * Fix CommitLog.forceRecycleAllSegments() memory access error (CASSANDRA-8812)
 * Improve assertions in Memory (CASSANDRA-8792)
 * Fix SSTableRewriter cleanup (CASSANDRA-8802)
 * Introduce SafeMemory for CompressionMetadata.Writer (CASSANDRA-8758)
 * 'nodetool info' prints exception against older node (CASSANDRA-8796)
 * Ensure SSTableReader.last corresponds exactly with the file end (CASSANDRA-8750)
 * Make SSTableWriter.openEarly more robust and obvious (CASSANDRA-8747)
 * Enforce SSTableReader.first/last (CASSANDRA-8744)
 * Cleanup SegmentedFile API (CASSANDRA-8749)
 * Avoid overlap with early compaction replacement (CASSANDRA-8683)
 * Safer Resource Management++ (CASSANDRA-8707)
 * Write partition size estimates into a system table (CASSANDRA-7688)
 * cqlsh: Fix keys() and full() collection indexes in DESCRIBE output
   (CASSANDRA-8154)
 * Show progress of streaming in nodetool netstats (CASSANDRA-8886)
 * IndexSummaryBuilder utilises offheap memory, and shares data between
   each IndexSummary opened from it (CASSANDRA-8757)
 * markCompacting only succeeds if the exact SSTableReader instances being
   marked are in the live set (CASSANDRA-8689)
 * cassandra-stress support for varint (CASSANDRA-8882)
 * Fix Adler32 digest for compressed sstables (CASSANDRA-8778)
 * Add nodetool statushandoff/statusbackup (CASSANDRA-8912)
 * Use stdout for progress and stats in sstableloader (CASSANDRA-8982)
 * Correctly identify 2i datadir from older versions (CASSANDRA-9116)
Merged from 2.0:
 * Ignore gossip SYNs after shutdown (CASSANDRA-9238)
 * Avoid overflow when calculating max sstable size in LCS (CASSANDRA-9235)
 * Make sstable blacklisting work with compression (CASSANDRA-9138)
 * Do not attempt to rebuild indexes if no index accepts any column (CASSANDRA-9196)
 * Don't initiate snitch reconnection for dead states (CASSANDRA-7292)
 * Fix ArrayIndexOutOfBoundsException in CQLSSTableWriter (CASSANDRA-8978)
 * Add shutdown gossip state to prevent timeouts during rolling restarts (CASSANDRA-8336)
 * Fix running with java.net.preferIPv6Addresses=true (CASSANDRA-9137)
 * Fix failed bootstrap/replace attempts being persisted in system.peers (CASSANDRA-9180)
 * Flush system.IndexInfo after marking index built (CASSANDRA-9128)
 * Fix updates to min/max_compaction_threshold through cassandra-cli
   (CASSANDRA-8102)
 * Don't include tmp files when doing offline relevel (CASSANDRA-9088)
 * Use the proper CAS WriteType when finishing a previous round during Paxos
   preparation (CASSANDRA-8672)
 * Avoid race in cancelling compactions (CASSANDRA-9070)
 * More aggressive check for expired sstables in DTCS (CASSANDRA-8359)
 * Fix ignored index_interval change in ALTER TABLE statements (CASSANDRA-7976)
 * Do more aggressive compaction in old time windows in DTCS (CASSANDRA-8360)
 * java.lang.AssertionError when reading saved cache (CASSANDRA-8740)
 * "disk full" when running cleanup (CASSANDRA-9036)
 * Lower logging level from ERROR to DEBUG when a scheduled schema pull
   cannot be completed due to a node being down (CASSANDRA-9032)
 * Fix MOVED_NODE client event (CASSANDRA-8516)
 * Allow overriding MAX_OUTSTANDING_REPLAY_COUNT (CASSANDRA-7533)
 * Fix malformed JMX ObjectName containing IPv6 addresses (CASSANDRA-9027)
 * (cqlsh) Allow increasing CSV field size limit through
   cqlshrc config option (CASSANDRA-8934)
 * Stop logging range tombstones when exceeding the threshold
   (CASSANDRA-8559)
 * Fix NullPointerException when nodetool getendpoints is run
   against invalid keyspaces or tables (CASSANDRA-8950)
 * Allow specifying the tmp dir (CASSANDRA-7712)
 * Improve compaction estimated tasks estimation (CASSANDRA-8904)
 * Fix duplicate up/down messages sent to native clients (CASSANDRA-7816)
 * Expose commit log archive status via JMX (CASSANDRA-8734)
 * Provide better exceptions for invalid replication strategy parameters
   (CASSANDRA-8909)
 * Fix regression in mixed single and multi-column relation support for
   SELECT statements (CASSANDRA-8613)
 * Add ability to limit number of native connections (CASSANDRA-8086)
 * Fix CQLSSTableWriter throwing exception and spawning threads
   (CASSANDRA-8808)
 * Fix MT mismatch between empty and GC-able data (CASSANDRA-8979)
 * Fix incorrect validation when snapshotting single table (CASSANDRA-8056)
 * Add offline tool to relevel sstables (CASSANDRA-8301)
 * Preserve stream ID for more protocol errors (CASSANDRA-8848)
 * Fix combining token() function with multi-column relations on
   clustering columns (CASSANDRA-8797)
 * Make CFS.markReferenced() resistant to bad refcounting (CASSANDRA-8829)
 * Fix StreamTransferTask abort/complete bad refcounting (CASSANDRA-8815)
 * Fix AssertionError when querying a DESC clustering ordered
   table with ASC ordering and paging (CASSANDRA-8767)
 * AssertionError: "Memory was freed" when running cleanup (CASSANDRA-8716)
 * Make it possible to set max_sstable_age to fractional days (CASSANDRA-8406)
 * Fix some multi-column relations with indexes on some clustering
   columns (CASSANDRA-8275)
 * Fix memory leak in SSTableSimple*Writer and SSTableReader.validate()
   (CASSANDRA-8748)
 * Throw OOM if allocating memory fails to return a valid pointer (CASSANDRA-8726)
 * Fix SSTableSimpleUnsortedWriter ConcurrentModificationException (CASSANDRA-8619)
 * 'nodetool info' prints exception against older node (CASSANDRA-8796)
 * Ensure SSTableSimpleUnsortedWriter.close() terminates if
   disk writer has crashed (CASSANDRA-8807)


2.1.4
 * Bind JMX to localhost unless explicitly configured otherwise (CASSANDRA-9085)


2.1.3
 * Fix HSHA/offheap_objects corruption (CASSANDRA-8719)
 * Upgrade libthrift to 0.9.2 (CASSANDRA-8685)
 * Don't use the shared ref in sstableloader (CASSANDRA-8704)
 * Purge internal prepared statements if related tables or
   keyspaces are dropped (CASSANDRA-8693)
 * (cqlsh) Handle unicode BOM at start of files (CASSANDRA-8638)
 * Stop compactions before exiting offline tools (CASSANDRA-8623)
 * Update tools/stress/README.txt to match current behaviour (CASSANDRA-7933)
 * Fix schema from Thrift conversion with empty metadata (CASSANDRA-8695)
 * Safer Resource Management (CASSANDRA-7705)
 * Make sure we compact highly overlapping cold sstables with
   STCS (CASSANDRA-8635)
 * rpc_interface and listen_interface generate NPE on startup when specified
   interface doesn't exist (CASSANDRA-8677)
 * Fix ArrayIndexOutOfBoundsException in nodetool cfhistograms (CASSANDRA-8514)
 * Switch from yammer metrics for nodetool cf/proxy histograms (CASSANDRA-8662)
 * Make sure we don't add tmplink files to the compaction
   strategy (CASSANDRA-8580)
 * (cqlsh) Handle maps with blob keys (CASSANDRA-8372)
 * (cqlsh) Handle DynamicCompositeType schemas correctly (CASSANDRA-8563)
 * Duplicate rows returned when in clause has repeated values (CASSANDRA-6706)
 * Add tooling to detect hot partitions (CASSANDRA-7974)
 * Fix cassandra-stress user-mode truncation of partition generation (CASSANDRA-8608)
 * Only stream from unrepaired sstables during inc repair (CASSANDRA-8267)
 * Don't allow starting multiple inc repairs on the same sstables (CASSANDRA-8316)
 * Invalidate prepared BATCH statements when related tables
   or keyspaces are dropped (CASSANDRA-8652)
 * Fix missing results in secondary index queries on collections
   with ALLOW FILTERING (CASSANDRA-8421)
 * Expose EstimatedHistogram metrics for range slices (CASSANDRA-8627)
 * (cqlsh) Escape clqshrc passwords properly (CASSANDRA-8618)
 * Fix NPE when passing wrong argument in ALTER TABLE statement (CASSANDRA-8355)
 * Pig: Refactor and deprecate CqlStorage (CASSANDRA-8599)
 * Don't reuse the same cleanup strategy for all sstables (CASSANDRA-8537)
 * Fix case-sensitivity of index name on CREATE and DROP INDEX
   statements (CASSANDRA-8365)
 * Better detection/logging for corruption in compressed sstables (CASSANDRA-8192)
 * Use the correct repairedAt value when closing writer (CASSANDRA-8570)
 * (cqlsh) Handle a schema mismatch being detected on startup (CASSANDRA-8512)
 * Properly calculate expected write size during compaction (CASSANDRA-8532)
 * Invalidate affected prepared statements when a table's columns
   are altered (CASSANDRA-7910)
 * Stress - user defined writes should populate sequentally (CASSANDRA-8524)
 * Fix regression in SSTableRewriter causing some rows to become unreadable
   during compaction (CASSANDRA-8429)
 * Run major compactions for repaired/unrepaired in parallel (CASSANDRA-8510)
 * (cqlsh) Fix compression options in DESCRIBE TABLE output when compression
   is disabled (CASSANDRA-8288)
 * (cqlsh) Fix DESCRIBE output after keyspaces are altered (CASSANDRA-7623)
 * Make sure we set lastCompactedKey correctly (CASSANDRA-8463)
 * (cqlsh) Fix output of CONSISTENCY command (CASSANDRA-8507)
 * (cqlsh) Fixed the handling of LIST statements (CASSANDRA-8370)
 * Make sstablescrub check leveled manifest again (CASSANDRA-8432)
 * Check first/last keys in sstable when giving out positions (CASSANDRA-8458)
 * Disable mmap on Windows (CASSANDRA-6993)
 * Add missing ConsistencyLevels to cassandra-stress (CASSANDRA-8253)
 * Add auth support to cassandra-stress (CASSANDRA-7985)
 * Fix ArrayIndexOutOfBoundsException when generating error message
   for some CQL syntax errors (CASSANDRA-8455)
 * Scale memtable slab allocation logarithmically (CASSANDRA-7882)
 * cassandra-stress simultaneous inserts over same seed (CASSANDRA-7964)
 * Reduce cassandra-stress sampling memory requirements (CASSANDRA-7926)
 * Ensure memtable flush cannot expire commit log entries from its future (CASSANDRA-8383)
 * Make read "defrag" async to reclaim memtables (CASSANDRA-8459)
 * Remove tmplink files for offline compactions (CASSANDRA-8321)
 * Reduce maxHintsInProgress (CASSANDRA-8415)
 * BTree updates may call provided update function twice (CASSANDRA-8018)
 * Release sstable references after anticompaction (CASSANDRA-8386)
 * Handle abort() in SSTableRewriter properly (CASSANDRA-8320)
 * Centralize shared executors (CASSANDRA-8055)
 * Fix filtering for CONTAINS (KEY) relations on frozen collection
   clustering columns when the query is restricted to a single
   partition (CASSANDRA-8203)
 * Do more aggressive entire-sstable TTL expiry checks (CASSANDRA-8243)
 * Add more log info if readMeter is null (CASSANDRA-8238)
 * add check of the system wall clock time at startup (CASSANDRA-8305)
 * Support for frozen collections (CASSANDRA-7859)
 * Fix overflow on histogram computation (CASSANDRA-8028)
 * Have paxos reuse the timestamp generation of normal queries (CASSANDRA-7801)
 * Fix incremental repair not remove parent session on remote (CASSANDRA-8291)
 * Improve JBOD disk utilization (CASSANDRA-7386)
 * Log failed host when preparing incremental repair (CASSANDRA-8228)
 * Force config client mode in CQLSSTableWriter (CASSANDRA-8281)
 * Fix sstableupgrade throws exception (CASSANDRA-8688)
 * Fix hang when repairing empty keyspace (CASSANDRA-8694)
Merged from 2.0:
 * Fix IllegalArgumentException in dynamic snitch (CASSANDRA-8448)
 * Add support for UPDATE ... IF EXISTS (CASSANDRA-8610)
 * Fix reversal of list prepends (CASSANDRA-8733)
 * Prevent non-zero default_time_to_live on tables with counters
   (CASSANDRA-8678)
 * Fix SSTableSimpleUnsortedWriter ConcurrentModificationException
   (CASSANDRA-8619)
 * Round up time deltas lower than 1ms in BulkLoader (CASSANDRA-8645)
 * Add batch remove iterator to ABSC (CASSANDRA-8414, 8666)
 * Round up time deltas lower than 1ms in BulkLoader (CASSANDRA-8645)
 * Fix isClientMode check in Keyspace (CASSANDRA-8687)
 * Use more efficient slice size for querying internal secondary
   index tables (CASSANDRA-8550)
 * Fix potentially returning deleted rows with range tombstone (CASSANDRA-8558)
 * Check for available disk space before starting a compaction (CASSANDRA-8562)
 * Fix DISTINCT queries with LIMITs or paging when some partitions
   contain only tombstones (CASSANDRA-8490)
 * Introduce background cache refreshing to permissions cache
   (CASSANDRA-8194)
 * Fix race condition in StreamTransferTask that could lead to
   infinite loops and premature sstable deletion (CASSANDRA-7704)
 * Add an extra version check to MigrationTask (CASSANDRA-8462)
 * Ensure SSTableWriter cleans up properly after failure (CASSANDRA-8499)
 * Increase bf true positive count on key cache hit (CASSANDRA-8525)
 * Move MeteredFlusher to its own thread (CASSANDRA-8485)
 * Fix non-distinct results in DISTNCT queries on static columns when
   paging is enabled (CASSANDRA-8087)
 * Move all hints related tasks to hints internal executor (CASSANDRA-8285)
 * Fix paging for multi-partition IN queries (CASSANDRA-8408)
 * Fix MOVED_NODE topology event never being emitted when a node
   moves its token (CASSANDRA-8373)
 * Fix validation of indexes in COMPACT tables (CASSANDRA-8156)
 * Avoid StackOverflowError when a large list of IN values
   is used for a clustering column (CASSANDRA-8410)
 * Fix NPE when writetime() or ttl() calls are wrapped by
   another function call (CASSANDRA-8451)
 * Fix NPE after dropping a keyspace (CASSANDRA-8332)
 * Fix error message on read repair timeouts (CASSANDRA-7947)
 * Default DTCS base_time_seconds changed to 60 (CASSANDRA-8417)
 * Refuse Paxos operation with more than one pending endpoint (CASSANDRA-8346, 8640)
 * Throw correct exception when trying to bind a keyspace or table
   name (CASSANDRA-6952)
 * Make HHOM.compact synchronized (CASSANDRA-8416)
 * cancel latency-sampling task when CF is dropped (CASSANDRA-8401)
 * don't block SocketThread for MessagingService (CASSANDRA-8188)
 * Increase quarantine delay on replacement (CASSANDRA-8260)
 * Expose off-heap memory usage stats (CASSANDRA-7897)
 * Ignore Paxos commits for truncated tables (CASSANDRA-7538)
 * Validate size of indexed column values (CASSANDRA-8280)
 * Make LCS split compaction results over all data directories (CASSANDRA-8329)
 * Fix some failing queries that use multi-column relations
   on COMPACT STORAGE tables (CASSANDRA-8264)
 * Fix InvalidRequestException with ORDER BY (CASSANDRA-8286)
 * Disable SSLv3 for POODLE (CASSANDRA-8265)
 * Fix millisecond timestamps in Tracing (CASSANDRA-8297)
 * Include keyspace name in error message when there are insufficient
   live nodes to stream from (CASSANDRA-8221)
 * Avoid overlap in L1 when L0 contains many nonoverlapping
   sstables (CASSANDRA-8211)
 * Improve PropertyFileSnitch logging (CASSANDRA-8183)
 * Add DC-aware sequential repair (CASSANDRA-8193)
 * Use live sstables in snapshot repair if possible (CASSANDRA-8312)
 * Fix hints serialized size calculation (CASSANDRA-8587)


2.1.2
 * (cqlsh) parse_for_table_meta errors out on queries with undefined
   grammars (CASSANDRA-8262)
 * (cqlsh) Fix SELECT ... TOKEN() function broken in C* 2.1.1 (CASSANDRA-8258)
 * Fix Cassandra crash when running on JDK8 update 40 (CASSANDRA-8209)
 * Optimize partitioner tokens (CASSANDRA-8230)
 * Improve compaction of repaired/unrepaired sstables (CASSANDRA-8004)
 * Make cache serializers pluggable (CASSANDRA-8096)
 * Fix issues with CONTAINS (KEY) queries on secondary indexes
   (CASSANDRA-8147)
 * Fix read-rate tracking of sstables for some queries (CASSANDRA-8239)
 * Fix default timestamp in QueryOptions (CASSANDRA-8246)
 * Set socket timeout when reading remote version (CASSANDRA-8188)
 * Refactor how we track live size (CASSANDRA-7852)
 * Make sure unfinished compaction files are removed (CASSANDRA-8124)
 * Fix shutdown when run as Windows service (CASSANDRA-8136)
 * Fix DESCRIBE TABLE with custom indexes (CASSANDRA-8031)
 * Fix race in RecoveryManagerTest (CASSANDRA-8176)
 * Avoid IllegalArgumentException while sorting sstables in
   IndexSummaryManager (CASSANDRA-8182)
 * Shutdown JVM on file descriptor exhaustion (CASSANDRA-7579)
 * Add 'die' policy for commit log and disk failure (CASSANDRA-7927)
 * Fix installing as service on Windows (CASSANDRA-8115)
 * Fix CREATE TABLE for CQL2 (CASSANDRA-8144)
 * Avoid boxing in ColumnStats min/max trackers (CASSANDRA-8109)
Merged from 2.0:
 * Correctly handle non-text column names in cql3 (CASSANDRA-8178)
 * Fix deletion for indexes on primary key columns (CASSANDRA-8206)
 * Add 'nodetool statusgossip' (CASSANDRA-8125)
 * Improve client notification that nodes are ready for requests (CASSANDRA-7510)
 * Handle negative timestamp in writetime method (CASSANDRA-8139)
 * Pig: Remove errant LIMIT clause in CqlNativeStorage (CASSANDRA-8166)
 * Throw ConfigurationException when hsha is used with the default
   rpc_max_threads setting of 'unlimited' (CASSANDRA-8116)
 * Allow concurrent writing of the same table in the same JVM using
   CQLSSTableWriter (CASSANDRA-7463)
 * Fix totalDiskSpaceUsed calculation (CASSANDRA-8205)


2.1.1
 * Fix spin loop in AtomicSortedColumns (CASSANDRA-7546)
 * Dont notify when replacing tmplink files (CASSANDRA-8157)
 * Fix validation with multiple CONTAINS clause (CASSANDRA-8131)
 * Fix validation of collections in TriggerExecutor (CASSANDRA-8146)
 * Fix IllegalArgumentException when a list of IN values containing tuples
   is passed as a single arg to a prepared statement with the v1 or v2
   protocol (CASSANDRA-8062)
 * Fix ClassCastException in DISTINCT query on static columns with
   query paging (CASSANDRA-8108)
 * Fix NPE on null nested UDT inside a set (CASSANDRA-8105)
 * Fix exception when querying secondary index on set items or map keys
   when some clustering columns are specified (CASSANDRA-8073)
 * Send proper error response when there is an error during native
   protocol message decode (CASSANDRA-8118)
 * Gossip should ignore generation numbers too far in the future (CASSANDRA-8113)
 * Fix NPE when creating a table with frozen sets, lists (CASSANDRA-8104)
 * Fix high memory use due to tracking reads on incrementally opened sstable
   readers (CASSANDRA-8066)
 * Fix EXECUTE request with skipMetadata=false returning no metadata
   (CASSANDRA-8054)
 * Allow concurrent use of CQLBulkOutputFormat (CASSANDRA-7776)
 * Shutdown JVM on OOM (CASSANDRA-7507)
 * Upgrade netty version and enable epoll event loop (CASSANDRA-7761)
 * Don't duplicate sstables smaller than split size when using
   the sstablesplitter tool (CASSANDRA-7616)
 * Avoid re-parsing already prepared statements (CASSANDRA-7923)
 * Fix some Thrift slice deletions and updates of COMPACT STORAGE
   tables with some clustering columns omitted (CASSANDRA-7990)
 * Fix filtering for CONTAINS on sets (CASSANDRA-8033)
 * Properly track added size (CASSANDRA-7239)
 * Allow compilation in java 8 (CASSANDRA-7208)
 * Fix Assertion error on RangeTombstoneList diff (CASSANDRA-8013)
 * Release references to overlapping sstables during compaction (CASSANDRA-7819)
 * Send notification when opening compaction results early (CASSANDRA-8034)
 * Make native server start block until properly bound (CASSANDRA-7885)
 * (cqlsh) Fix IPv6 support (CASSANDRA-7988)
 * Ignore fat clients when checking for endpoint collision (CASSANDRA-7939)
 * Make sstablerepairedset take a list of files (CASSANDRA-7995)
 * (cqlsh) Tab completeion for indexes on map keys (CASSANDRA-7972)
 * (cqlsh) Fix UDT field selection in select clause (CASSANDRA-7891)
 * Fix resource leak in event of corrupt sstable
 * (cqlsh) Add command line option for cqlshrc file path (CASSANDRA-7131)
 * Provide visibility into prepared statements churn (CASSANDRA-7921, CASSANDRA-7930)
 * Invalidate prepared statements when their keyspace or table is
   dropped (CASSANDRA-7566)
 * cassandra-stress: fix support for NetworkTopologyStrategy (CASSANDRA-7945)
 * Fix saving caches when a table is dropped (CASSANDRA-7784)
 * Add better error checking of new stress profile (CASSANDRA-7716)
 * Use ThreadLocalRandom and remove FBUtilities.threadLocalRandom (CASSANDRA-7934)
 * Prevent operator mistakes due to simultaneous bootstrap (CASSANDRA-7069)
 * cassandra-stress supports whitelist mode for node config (CASSANDRA-7658)
 * GCInspector more closely tracks GC; cassandra-stress and nodetool report it (CASSANDRA-7916)
 * nodetool won't output bogus ownership info without a keyspace (CASSANDRA-7173)
 * Add human readable option to nodetool commands (CASSANDRA-5433)
 * Don't try to set repairedAt on old sstables (CASSANDRA-7913)
 * Add metrics for tracking PreparedStatement use (CASSANDRA-7719)
 * (cqlsh) tab-completion for triggers (CASSANDRA-7824)
 * (cqlsh) Support for query paging (CASSANDRA-7514)
 * (cqlsh) Show progress of COPY operations (CASSANDRA-7789)
 * Add syntax to remove multiple elements from a map (CASSANDRA-6599)
 * Support non-equals conditions in lightweight transactions (CASSANDRA-6839)
 * Add IF [NOT] EXISTS to create/drop triggers (CASSANDRA-7606)
 * (cqlsh) Display the current logged-in user (CASSANDRA-7785)
 * (cqlsh) Don't ignore CTRL-C during COPY FROM execution (CASSANDRA-7815)
 * (cqlsh) Order UDTs according to cross-type dependencies in DESCRIBE
   output (CASSANDRA-7659)
 * (cqlsh) Fix handling of CAS statement results (CASSANDRA-7671)
 * (cqlsh) COPY TO/FROM improvements (CASSANDRA-7405)
 * Support list index operations with conditions (CASSANDRA-7499)
 * Add max live/tombstoned cells to nodetool cfstats output (CASSANDRA-7731)
 * Validate IPv6 wildcard addresses properly (CASSANDRA-7680)
 * (cqlsh) Error when tracing query (CASSANDRA-7613)
 * Avoid IOOBE when building SyntaxError message snippet (CASSANDRA-7569)
 * SSTableExport uses correct validator to create string representation of partition
   keys (CASSANDRA-7498)
 * Avoid NPEs when receiving type changes for an unknown keyspace (CASSANDRA-7689)
 * Add support for custom 2i validation (CASSANDRA-7575)
 * Pig support for hadoop CqlInputFormat (CASSANDRA-6454)
 * Add duration mode to cassandra-stress (CASSANDRA-7468)
 * Add listen_interface and rpc_interface options (CASSANDRA-7417)
 * Improve schema merge performance (CASSANDRA-7444)
 * Adjust MT depth based on # of partition validating (CASSANDRA-5263)
 * Optimise NativeCell comparisons (CASSANDRA-6755)
 * Configurable client timeout for cqlsh (CASSANDRA-7516)
 * Include snippet of CQL query near syntax error in messages (CASSANDRA-7111)
 * Make repair -pr work with -local (CASSANDRA-7450)
 * Fix error in sstableloader with -cph > 1 (CASSANDRA-8007)
 * Fix snapshot repair error on indexed tables (CASSANDRA-8020)
 * Do not exit nodetool repair when receiving JMX NOTIF_LOST (CASSANDRA-7909)
 * Stream to private IP when available (CASSANDRA-8084)
Merged from 2.0:
 * Reject conditions on DELETE unless full PK is given (CASSANDRA-6430)
 * Properly reject the token function DELETE (CASSANDRA-7747)
 * Force batchlog replay before decommissioning a node (CASSANDRA-7446)
 * Fix hint replay with many accumulated expired hints (CASSANDRA-6998)
 * Fix duplicate results in DISTINCT queries on static columns with query
   paging (CASSANDRA-8108)
 * Add DateTieredCompactionStrategy (CASSANDRA-6602)
 * Properly validate ascii and utf8 string literals in CQL queries (CASSANDRA-8101)
 * (cqlsh) Fix autocompletion for alter keyspace (CASSANDRA-8021)
 * Create backup directories for commitlog archiving during startup (CASSANDRA-8111)
 * Reduce totalBlockFor() for LOCAL_* consistency levels (CASSANDRA-8058)
 * Fix merging schemas with re-dropped keyspaces (CASSANDRA-7256)
 * Fix counters in supercolumns during live upgrades from 1.2 (CASSANDRA-7188)
 * Notify DT subscribers when a column family is truncated (CASSANDRA-8088)
 * Add sanity check of $JAVA on startup (CASSANDRA-7676)
 * Schedule fat client schema pull on join (CASSANDRA-7993)
 * Don't reset nodes' versions when closing IncomingTcpConnections
   (CASSANDRA-7734)
 * Record the real messaging version in all cases in OutboundTcpConnection
   (CASSANDRA-8057)
 * SSL does not work in cassandra-cli (CASSANDRA-7899)
 * Fix potential exception when using ReversedType in DynamicCompositeType
   (CASSANDRA-7898)
 * Better validation of collection values (CASSANDRA-7833)
 * Track min/max timestamps correctly (CASSANDRA-7969)
 * Fix possible overflow while sorting CL segments for replay (CASSANDRA-7992)
 * Increase nodetool Xmx (CASSANDRA-7956)
 * Archive any commitlog segments present at startup (CASSANDRA-6904)
 * CrcCheckChance should adjust based on live CFMetadata not
   sstable metadata (CASSANDRA-7978)
 * token() should only accept columns in the partitioning
   key order (CASSANDRA-6075)
 * Add method to invalidate permission cache via JMX (CASSANDRA-7977)
 * Allow propagating multiple gossip states atomically (CASSANDRA-6125)
 * Log exceptions related to unclean native protocol client disconnects
   at DEBUG or INFO (CASSANDRA-7849)
 * Allow permissions cache to be set via JMX (CASSANDRA-7698)
 * Include schema_triggers CF in readable system resources (CASSANDRA-7967)
 * Fix RowIndexEntry to report correct serializedSize (CASSANDRA-7948)
 * Make CQLSSTableWriter sync within partitions (CASSANDRA-7360)
 * Potentially use non-local replicas in CqlConfigHelper (CASSANDRA-7906)
 * Explicitly disallow mixing multi-column and single-column
   relations on clustering columns (CASSANDRA-7711)
 * Better error message when condition is set on PK column (CASSANDRA-7804)
 * Don't send schema change responses and events for no-op DDL
   statements (CASSANDRA-7600)
 * (Hadoop) fix cluster initialisation for a split fetching (CASSANDRA-7774)
 * Throw InvalidRequestException when queries contain relations on entire
   collection columns (CASSANDRA-7506)
 * (cqlsh) enable CTRL-R history search with libedit (CASSANDRA-7577)
 * (Hadoop) allow ACFRW to limit nodes to local DC (CASSANDRA-7252)
 * (cqlsh) cqlsh should automatically disable tracing when selecting
   from system_traces (CASSANDRA-7641)
 * (Hadoop) Add CqlOutputFormat (CASSANDRA-6927)
 * Don't depend on cassandra config for nodetool ring (CASSANDRA-7508)
 * (cqlsh) Fix failing cqlsh formatting tests (CASSANDRA-7703)
 * Fix IncompatibleClassChangeError from hadoop2 (CASSANDRA-7229)
 * Add 'nodetool sethintedhandoffthrottlekb' (CASSANDRA-7635)
 * (cqlsh) Add tab-completion for CREATE/DROP USER IF [NOT] EXISTS (CASSANDRA-7611)
 * Catch errors when the JVM pulls the rug out from GCInspector (CASSANDRA-5345)
 * cqlsh fails when version number parts are not int (CASSANDRA-7524)
 * Fix NPE when table dropped during streaming (CASSANDRA-7946)
 * Fix wrong progress when streaming uncompressed (CASSANDRA-7878)
 * Fix possible infinite loop in creating repair range (CASSANDRA-7983)
 * Fix unit in nodetool for streaming throughput (CASSANDRA-7375)
Merged from 1.2:
 * Don't index tombstones (CASSANDRA-7828)
 * Improve PasswordAuthenticator default super user setup (CASSANDRA-7788)


2.1.0
 * (cqlsh) Removed "ALTER TYPE <name> RENAME TO <name>" from tab-completion
   (CASSANDRA-7895)
 * Fixed IllegalStateException in anticompaction (CASSANDRA-7892)
 * cqlsh: DESCRIBE support for frozen UDTs, tuples (CASSANDRA-7863)
 * Avoid exposing internal classes over JMX (CASSANDRA-7879)
 * Add null check for keys when freezing collection (CASSANDRA-7869)
 * Improve stress workload realism (CASSANDRA-7519)
Merged from 2.0:
 * Configure system.paxos with LeveledCompactionStrategy (CASSANDRA-7753)
 * Fix ALTER clustering column type from DateType to TimestampType when
   using DESC clustering order (CASSANRDA-7797)
 * Throw EOFException if we run out of chunks in compressed datafile
   (CASSANDRA-7664)
 * Fix PRSI handling of CQL3 row markers for row cleanup (CASSANDRA-7787)
 * Fix dropping collection when it's the last regular column (CASSANDRA-7744)
 * Make StreamReceiveTask thread safe and gc friendly (CASSANDRA-7795)
 * Validate empty cell names from counter updates (CASSANDRA-7798)
Merged from 1.2:
 * Don't allow compacted sstables to be marked as compacting (CASSANDRA-7145)
 * Track expired tombstones (CASSANDRA-7810)


2.1.0-rc7
 * Add frozen keyword and require UDT to be frozen (CASSANDRA-7857)
 * Track added sstable size correctly (CASSANDRA-7239)
 * (cqlsh) Fix case insensitivity (CASSANDRA-7834)
 * Fix failure to stream ranges when moving (CASSANDRA-7836)
 * Correctly remove tmplink files (CASSANDRA-7803)
 * (cqlsh) Fix column name formatting for functions, CAS operations,
   and UDT field selections (CASSANDRA-7806)
 * (cqlsh) Fix COPY FROM handling of null/empty primary key
   values (CASSANDRA-7792)
 * Fix ordering of static cells (CASSANDRA-7763)
Merged from 2.0:
 * Forbid re-adding dropped counter columns (CASSANDRA-7831)
 * Fix CFMetaData#isThriftCompatible() for PK-only tables (CASSANDRA-7832)
 * Always reject inequality on the partition key without token()
   (CASSANDRA-7722)
 * Always send Paxos commit to all replicas (CASSANDRA-7479)
 * Make disruptor_thrift_server invocation pool configurable (CASSANDRA-7594)
 * Make repair no-op when RF=1 (CASSANDRA-7864)


2.1.0-rc6
 * Fix OOM issue from netty caching over time (CASSANDRA-7743)
 * json2sstable couldn't import JSON for CQL table (CASSANDRA-7477)
 * Invalidate all caches on table drop (CASSANDRA-7561)
 * Skip strict endpoint selection for ranges if RF == nodes (CASSANRA-7765)
 * Fix Thrift range filtering without 2ary index lookups (CASSANDRA-7741)
 * Add tracing entries about concurrent range requests (CASSANDRA-7599)
 * (cqlsh) Fix DESCRIBE for NTS keyspaces (CASSANDRA-7729)
 * Remove netty buffer ref-counting (CASSANDRA-7735)
 * Pass mutated cf to index updater for use by PRSI (CASSANDRA-7742)
 * Include stress yaml example in release and deb (CASSANDRA-7717)
 * workaround for netty issue causing corrupted data off the wire (CASSANDRA-7695)
 * cqlsh DESC CLUSTER fails retrieving ring information (CASSANDRA-7687)
 * Fix binding null values inside UDT (CASSANDRA-7685)
 * Fix UDT field selection with empty fields (CASSANDRA-7670)
 * Bogus deserialization of static cells from sstable (CASSANDRA-7684)
 * Fix NPE on compaction leftover cleanup for dropped table (CASSANDRA-7770)
Merged from 2.0:
 * Fix race condition in StreamTransferTask that could lead to
   infinite loops and premature sstable deletion (CASSANDRA-7704)
 * (cqlsh) Wait up to 10 sec for a tracing session (CASSANDRA-7222)
 * Fix NPE in FileCacheService.sizeInBytes (CASSANDRA-7756)
 * Remove duplicates from StorageService.getJoiningNodes (CASSANDRA-7478)
 * Clone token map outside of hot gossip loops (CASSANDRA-7758)
 * Fix MS expiring map timeout for Paxos messages (CASSANDRA-7752)
 * Do not flush on truncate if durable_writes is false (CASSANDRA-7750)
 * Give CRR a default input_cql Statement (CASSANDRA-7226)
 * Better error message when adding a collection with the same name
   than a previously dropped one (CASSANDRA-6276)
 * Fix validation when adding static columns (CASSANDRA-7730)
 * (Thrift) fix range deletion of supercolumns (CASSANDRA-7733)
 * Fix potential AssertionError in RangeTombstoneList (CASSANDRA-7700)
 * Validate arguments of blobAs* functions (CASSANDRA-7707)
 * Fix potential AssertionError with 2ndary indexes (CASSANDRA-6612)
 * Avoid logging CompactionInterrupted at ERROR (CASSANDRA-7694)
 * Minor leak in sstable2jon (CASSANDRA-7709)
 * Add cassandra.auto_bootstrap system property (CASSANDRA-7650)
 * Update java driver (for hadoop) (CASSANDRA-7618)
 * Remove CqlPagingRecordReader/CqlPagingInputFormat (CASSANDRA-7570)
 * Support connecting to ipv6 jmx with nodetool (CASSANDRA-7669)


2.1.0-rc5
 * Reject counters inside user types (CASSANDRA-7672)
 * Switch to notification-based GCInspector (CASSANDRA-7638)
 * (cqlsh) Handle nulls in UDTs and tuples correctly (CASSANDRA-7656)
 * Don't use strict consistency when replacing (CASSANDRA-7568)
 * Fix min/max cell name collection on 2.0 SSTables with range
   tombstones (CASSANDRA-7593)
 * Tolerate min/max cell names of different lengths (CASSANDRA-7651)
 * Filter cached results correctly (CASSANDRA-7636)
 * Fix tracing on the new SEPExecutor (CASSANDRA-7644)
 * Remove shuffle and taketoken (CASSANDRA-7601)
 * Clean up Windows batch scripts (CASSANDRA-7619)
 * Fix native protocol drop user type notification (CASSANDRA-7571)
 * Give read access to system.schema_usertypes to all authenticated users
   (CASSANDRA-7578)
 * (cqlsh) Fix cqlsh display when zero rows are returned (CASSANDRA-7580)
 * Get java version correctly when JAVA_TOOL_OPTIONS is set (CASSANDRA-7572)
 * Fix NPE when dropping index from non-existent keyspace, AssertionError when
   dropping non-existent index with IF EXISTS (CASSANDRA-7590)
 * Fix sstablelevelresetter hang (CASSANDRA-7614)
 * (cqlsh) Fix deserialization of blobs (CASSANDRA-7603)
 * Use "keyspace updated" schema change message for UDT changes in v1 and
   v2 protocols (CASSANDRA-7617)
 * Fix tracing of range slices and secondary index lookups that are local
   to the coordinator (CASSANDRA-7599)
 * Set -Dcassandra.storagedir for all tool shell scripts (CASSANDRA-7587)
 * Don't swap max/min col names when mutating sstable metadata (CASSANDRA-7596)
 * (cqlsh) Correctly handle paged result sets (CASSANDRA-7625)
 * (cqlsh) Improve waiting for a trace to complete (CASSANDRA-7626)
 * Fix tracing of concurrent range slices and 2ary index queries (CASSANDRA-7626)
 * Fix scrub against collection type (CASSANDRA-7665)
Merged from 2.0:
 * Set gc_grace_seconds to seven days for system schema tables (CASSANDRA-7668)
 * SimpleSeedProvider no longer caches seeds forever (CASSANDRA-7663)
 * Always flush on truncate (CASSANDRA-7511)
 * Fix ReversedType(DateType) mapping to native protocol (CASSANDRA-7576)
 * Always merge ranges owned by a single node (CASSANDRA-6930)
 * Track max/min timestamps for range tombstones (CASSANDRA-7647)
 * Fix NPE when listing saved caches dir (CASSANDRA-7632)


2.1.0-rc4
 * Fix word count hadoop example (CASSANDRA-7200)
 * Updated memtable_cleanup_threshold and memtable_flush_writers defaults
   (CASSANDRA-7551)
 * (Windows) fix startup when WMI memory query fails (CASSANDRA-7505)
 * Anti-compaction proceeds if any part of the repair failed (CASSANDRA-7521)
 * Add missing table name to DROP INDEX responses and notifications (CASSANDRA-7539)
 * Bump CQL version to 3.2.0 and update CQL documentation (CASSANDRA-7527)
 * Fix configuration error message when running nodetool ring (CASSANDRA-7508)
 * Support conditional updates, tuple type, and the v3 protocol in cqlsh (CASSANDRA-7509)
 * Handle queries on multiple secondary index types (CASSANDRA-7525)
 * Fix cqlsh authentication with v3 native protocol (CASSANDRA-7564)
 * Fix NPE when unknown prepared statement ID is used (CASSANDRA-7454)
Merged from 2.0:
 * (Windows) force range-based repair to non-sequential mode (CASSANDRA-7541)
 * Fix range merging when DES scores are zero (CASSANDRA-7535)
 * Warn when SSL certificates have expired (CASSANDRA-7528)
 * Fix error when doing reversed queries with static columns (CASSANDRA-7490)
Merged from 1.2:
 * Set correct stream ID on responses when non-Exception Throwables
   are thrown while handling native protocol messages (CASSANDRA-7470)


2.1.0-rc3
 * Consider expiry when reconciling otherwise equal cells (CASSANDRA-7403)
 * Introduce CQL support for stress tool (CASSANDRA-6146)
 * Fix ClassCastException processing expired messages (CASSANDRA-7496)
 * Fix prepared marker for collections inside UDT (CASSANDRA-7472)
 * Remove left-over populate_io_cache_on_flush and replicate_on_write
   uses (CASSANDRA-7493)
 * (Windows) handle spaces in path names (CASSANDRA-7451)
 * Ensure writes have completed after dropping a table, before recycling
   commit log segments (CASSANDRA-7437)
 * Remove left-over rows_per_partition_to_cache (CASSANDRA-7493)
 * Fix error when CONTAINS is used with a bind marker (CASSANDRA-7502)
 * Properly reject unknown UDT field (CASSANDRA-7484)
Merged from 2.0:
 * Fix CC#collectTimeOrderedData() tombstone optimisations (CASSANDRA-7394)
 * Support DISTINCT for static columns and fix behaviour when DISTINC is
   not use (CASSANDRA-7305).
 * Workaround JVM NPE on JMX bind failure (CASSANDRA-7254)
 * Fix race in FileCacheService RemovalListener (CASSANDRA-7278)
 * Fix inconsistent use of consistencyForCommit that allowed LOCAL_QUORUM
   operations to incorrect become full QUORUM (CASSANDRA-7345)
 * Properly handle unrecognized opcodes and flags (CASSANDRA-7440)
 * (Hadoop) close CqlRecordWriter clients when finished (CASSANDRA-7459)
 * Commit disk failure policy (CASSANDRA-7429)
 * Make sure high level sstables get compacted (CASSANDRA-7414)
 * Fix AssertionError when using empty clustering columns and static columns
   (CASSANDRA-7455)
 * Add option to disable STCS in L0 (CASSANDRA-6621)
 * Upgrade to snappy-java 1.0.5.2 (CASSANDRA-7476)


2.1.0-rc2
 * Fix heap size calculation for CompoundSparseCellName and
   CompoundSparseCellName.WithCollection (CASSANDRA-7421)
 * Allow counter mutations in UNLOGGED batches (CASSANDRA-7351)
 * Modify reconcile logic to always pick a tombstone over a counter cell
   (CASSANDRA-7346)
 * Avoid incremental compaction on Windows (CASSANDRA-7365)
 * Fix exception when querying a composite-keyed table with a collection index
   (CASSANDRA-7372)
 * Use node's host id in place of counter ids (CASSANDRA-7366)
 * Fix error when doing reversed queries with static columns (CASSANDRA-7490)
 * Backport CASSANDRA-6747 (CASSANDRA-7560)
 * Track max/min timestamps for range tombstones (CASSANDRA-7647)
 * Fix NPE when listing saved caches dir (CASSANDRA-7632)
 * Fix sstableloader unable to connect encrypted node (CASSANDRA-7585)
Merged from 1.2:
 * Clone token map outside of hot gossip loops (CASSANDRA-7758)
 * Add stop method to EmbeddedCassandraService (CASSANDRA-7595)
 * Support connecting to ipv6 jmx with nodetool (CASSANDRA-7669)
 * Set gc_grace_seconds to seven days for system schema tables (CASSANDRA-7668)
 * SimpleSeedProvider no longer caches seeds forever (CASSANDRA-7663)
 * Set correct stream ID on responses when non-Exception Throwables
   are thrown while handling native protocol messages (CASSANDRA-7470)
 * Fix row size miscalculation in LazilyCompactedRow (CASSANDRA-7543)
 * Fix race in background compaction check (CASSANDRA-7745)
 * Don't clear out range tombstones during compaction (CASSANDRA-7808)


2.1.0-rc1
 * Revert flush directory (CASSANDRA-6357)
 * More efficient executor service for fast operations (CASSANDRA-4718)
 * Move less common tools into a new cassandra-tools package (CASSANDRA-7160)
 * Support more concurrent requests in native protocol (CASSANDRA-7231)
 * Add tab-completion to debian nodetool packaging (CASSANDRA-6421)
 * Change concurrent_compactors defaults (CASSANDRA-7139)
 * Add PowerShell Windows launch scripts (CASSANDRA-7001)
 * Make commitlog archive+restore more robust (CASSANDRA-6974)
 * Fix marking commitlogsegments clean (CASSANDRA-6959)
 * Add snapshot "manifest" describing files included (CASSANDRA-6326)
 * Parallel streaming for sstableloader (CASSANDRA-3668)
 * Fix bugs in supercolumns handling (CASSANDRA-7138)
 * Fix ClassClassException on composite dense tables (CASSANDRA-7112)
 * Cleanup and optimize collation and slice iterators (CASSANDRA-7107)
 * Upgrade NBHM lib (CASSANDRA-7128)
 * Optimize netty server (CASSANDRA-6861)
 * Fix repair hang when given CF does not exist (CASSANDRA-7189)
 * Allow c* to be shutdown in an embedded mode (CASSANDRA-5635)
 * Add server side batching to native transport (CASSANDRA-5663)
 * Make batchlog replay asynchronous (CASSANDRA-6134)
 * remove unused classes (CASSANDRA-7197)
 * Limit user types to the keyspace they are defined in (CASSANDRA-6643)
 * Add validate method to CollectionType (CASSANDRA-7208)
 * New serialization format for UDT values (CASSANDRA-7209, CASSANDRA-7261)
 * Fix nodetool netstats (CASSANDRA-7270)
 * Fix potential ClassCastException in HintedHandoffManager (CASSANDRA-7284)
 * Use prepared statements internally (CASSANDRA-6975)
 * Fix broken paging state with prepared statement (CASSANDRA-7120)
 * Fix IllegalArgumentException in CqlStorage (CASSANDRA-7287)
 * Allow nulls/non-existant fields in UDT (CASSANDRA-7206)
 * Add Thrift MultiSliceRequest (CASSANDRA-6757, CASSANDRA-7027)
 * Handle overlapping MultiSlices (CASSANDRA-7279)
 * Fix DataOutputTest on Windows (CASSANDRA-7265)
 * Embedded sets in user defined data-types are not updating (CASSANDRA-7267)
 * Add tuple type to CQL/native protocol (CASSANDRA-7248)
 * Fix CqlPagingRecordReader on tables with few rows (CASSANDRA-7322)
Merged from 2.0:
 * Copy compaction options to make sure they are reloaded (CASSANDRA-7290)
 * Add option to do more aggressive tombstone compactions (CASSANDRA-6563)
 * Don't try to compact already-compacting files in HHOM (CASSANDRA-7288)
 * Always reallocate buffers in HSHA (CASSANDRA-6285)
 * (Hadoop) support authentication in CqlRecordReader (CASSANDRA-7221)
 * (Hadoop) Close java driver Cluster in CQLRR.close (CASSANDRA-7228)
 * Warn when 'USING TIMESTAMP' is used on a CAS BATCH (CASSANDRA-7067)
 * return all cpu values from BackgroundActivityMonitor.readAndCompute (CASSANDRA-7183)
 * Correctly delete scheduled range xfers (CASSANDRA-7143)
 * return all cpu values from BackgroundActivityMonitor.readAndCompute (CASSANDRA-7183)
 * reduce garbage creation in calculatePendingRanges (CASSANDRA-7191)
 * fix c* launch issues on Russian os's due to output of linux 'free' cmd (CASSANDRA-6162)
 * Fix disabling autocompaction (CASSANDRA-7187)
 * Fix potential NumberFormatException when deserializing IntegerType (CASSANDRA-7088)
 * cqlsh can't tab-complete disabling compaction (CASSANDRA-7185)
 * cqlsh: Accept and execute CQL statement(s) from command-line parameter (CASSANDRA-7172)
 * Fix IllegalStateException in CqlPagingRecordReader (CASSANDRA-7198)
 * Fix the InvertedIndex trigger example (CASSANDRA-7211)
 * Add --resolve-ip option to 'nodetool ring' (CASSANDRA-7210)
 * reduce garbage on codec flag deserialization (CASSANDRA-7244)
 * Fix duplicated error messages on directory creation error at startup (CASSANDRA-5818)
 * Proper null handle for IF with map element access (CASSANDRA-7155)
 * Improve compaction visibility (CASSANDRA-7242)
 * Correctly delete scheduled range xfers (CASSANDRA-7143)
 * Make batchlog replica selection rack-aware (CASSANDRA-6551)
 * Fix CFMetaData#getColumnDefinitionFromColumnName() (CASSANDRA-7074)
 * Fix writetime/ttl functions for static columns (CASSANDRA-7081)
 * Suggest CTRL-C or semicolon after three blank lines in cqlsh (CASSANDRA-7142)
 * Fix 2ndary index queries with DESC clustering order (CASSANDRA-6950)
 * Invalid key cache entries on DROP (CASSANDRA-6525)
 * Fix flapping RecoveryManagerTest (CASSANDRA-7084)
 * Add missing iso8601 patterns for date strings (CASSANDRA-6973)
 * Support selecting multiple rows in a partition using IN (CASSANDRA-6875)
 * Add authentication support to shuffle (CASSANDRA-6484)
 * Swap local and global default read repair chances (CASSANDRA-7320)
 * Add conditional CREATE/DROP USER support (CASSANDRA-7264)
 * Cqlsh counts non-empty lines for "Blank lines" warning (CASSANDRA-7325)
Merged from 1.2:
 * Add Cloudstack snitch (CASSANDRA-7147)
 * Update system.peers correctly when relocating tokens (CASSANDRA-7126)
 * Add Google Compute Engine snitch (CASSANDRA-7132)
 * remove duplicate query for local tokens (CASSANDRA-7182)
 * exit CQLSH with error status code if script fails (CASSANDRA-6344)
 * Fix bug with some IN queries missig results (CASSANDRA-7105)
 * Fix availability validation for LOCAL_ONE CL (CASSANDRA-7319)
 * Hint streaming can cause decommission to fail (CASSANDRA-7219)


2.1.0-beta2
 * Increase default CL space to 8GB (CASSANDRA-7031)
 * Add range tombstones to read repair digests (CASSANDRA-6863)
 * Fix BTree.clear for large updates (CASSANDRA-6943)
 * Fail write instead of logging a warning when unable to append to CL
   (CASSANDRA-6764)
 * Eliminate possibility of CL segment appearing twice in active list
   (CASSANDRA-6557)
 * Apply DONTNEED fadvise to commitlog segments (CASSANDRA-6759)
 * Switch CRC component to Adler and include it for compressed sstables
   (CASSANDRA-4165)
 * Allow cassandra-stress to set compaction strategy options (CASSANDRA-6451)
 * Add broadcast_rpc_address option to cassandra.yaml (CASSANDRA-5899)
 * Auto reload GossipingPropertyFileSnitch config (CASSANDRA-5897)
 * Fix overflow of memtable_total_space_in_mb (CASSANDRA-6573)
 * Fix ABTC NPE and apply update function correctly (CASSANDRA-6692)
 * Allow nodetool to use a file or prompt for password (CASSANDRA-6660)
 * Fix AIOOBE when concurrently accessing ABSC (CASSANDRA-6742)
 * Fix assertion error in ALTER TYPE RENAME (CASSANDRA-6705)
 * Scrub should not always clear out repaired status (CASSANDRA-5351)
 * Improve handling of range tombstone for wide partitions (CASSANDRA-6446)
 * Fix ClassCastException for compact table with composites (CASSANDRA-6738)
 * Fix potentially repairing with wrong nodes (CASSANDRA-6808)
 * Change caching option syntax (CASSANDRA-6745)
 * Fix stress to do proper counter reads (CASSANDRA-6835)
 * Fix help message for stress counter_write (CASSANDRA-6824)
 * Fix stress smart Thrift client to pick servers correctly (CASSANDRA-6848)
 * Add logging levels (minimal, normal or verbose) to stress tool (CASSANDRA-6849)
 * Fix race condition in Batch CLE (CASSANDRA-6860)
 * Improve cleanup/scrub/upgradesstables failure handling (CASSANDRA-6774)
 * ByteBuffer write() methods for serializing sstables (CASSANDRA-6781)
 * Proper compare function for CollectionType (CASSANDRA-6783)
 * Update native server to Netty 4 (CASSANDRA-6236)
 * Fix off-by-one error in stress (CASSANDRA-6883)
 * Make OpOrder AutoCloseable (CASSANDRA-6901)
 * Remove sync repair JMX interface (CASSANDRA-6900)
 * Add multiple memory allocation options for memtables (CASSANDRA-6689, 6694)
 * Remove adjusted op rate from stress output (CASSANDRA-6921)
 * Add optimized CF.hasColumns() implementations (CASSANDRA-6941)
 * Serialize batchlog mutations with the version of the target node
   (CASSANDRA-6931)
 * Optimize CounterColumn#reconcile() (CASSANDRA-6953)
 * Properly remove 1.2 sstable support in 2.1 (CASSANDRA-6869)
 * Lock counter cells, not partitions (CASSANDRA-6880)
 * Track presence of legacy counter shards in sstables (CASSANDRA-6888)
 * Ensure safe resource cleanup when replacing sstables (CASSANDRA-6912)
 * Add failure handler to async callback (CASSANDRA-6747)
 * Fix AE when closing SSTable without releasing reference (CASSANDRA-7000)
 * Clean up IndexInfo on keyspace/table drops (CASSANDRA-6924)
 * Only snapshot relative SSTables when sequential repair (CASSANDRA-7024)
 * Require nodetool rebuild_index to specify index names (CASSANDRA-7038)
 * fix cassandra stress errors on reads with native protocol (CASSANDRA-7033)
 * Use OpOrder to guard sstable references for reads (CASSANDRA-6919)
 * Preemptive opening of compaction result (CASSANDRA-6916)
 * Multi-threaded scrub/cleanup/upgradesstables (CASSANDRA-5547)
 * Optimize cellname comparison (CASSANDRA-6934)
 * Native protocol v3 (CASSANDRA-6855)
 * Optimize Cell liveness checks and clean up Cell (CASSANDRA-7119)
 * Support consistent range movements (CASSANDRA-2434)
 * Display min timestamp in sstablemetadata viewer (CASSANDRA-6767)
Merged from 2.0:
 * Avoid race-prone second "scrub" of system keyspace (CASSANDRA-6797)
 * Pool CqlRecordWriter clients by inetaddress rather than Range
   (CASSANDRA-6665)
 * Fix compaction_history timestamps (CASSANDRA-6784)
 * Compare scores of full replica ordering in DES (CASSANDRA-6683)
 * fix CME in SessionInfo updateProgress affecting netstats (CASSANDRA-6577)
 * Allow repairing between specific replicas (CASSANDRA-6440)
 * Allow per-dc enabling of hints (CASSANDRA-6157)
 * Add compatibility for Hadoop 0.2.x (CASSANDRA-5201)
 * Fix EstimatedHistogram races (CASSANDRA-6682)
 * Failure detector correctly converts initial value to nanos (CASSANDRA-6658)
 * Add nodetool taketoken to relocate vnodes (CASSANDRA-4445)
 * Expose bulk loading progress over JMX (CASSANDRA-4757)
 * Correctly handle null with IF conditions and TTL (CASSANDRA-6623)
 * Account for range/row tombstones in tombstone drop
   time histogram (CASSANDRA-6522)
 * Stop CommitLogSegment.close() from calling sync() (CASSANDRA-6652)
 * Make commitlog failure handling configurable (CASSANDRA-6364)
 * Avoid overlaps in LCS (CASSANDRA-6688)
 * Improve support for paginating over composites (CASSANDRA-4851)
 * Fix count(*) queries in a mixed cluster (CASSANDRA-6707)
 * Improve repair tasks(snapshot, differencing) concurrency (CASSANDRA-6566)
 * Fix replaying pre-2.0 commit logs (CASSANDRA-6714)
 * Add static columns to CQL3 (CASSANDRA-6561)
 * Optimize single partition batch statements (CASSANDRA-6737)
 * Disallow post-query re-ordering when paging (CASSANDRA-6722)
 * Fix potential paging bug with deleted columns (CASSANDRA-6748)
 * Fix NPE on BulkLoader caused by losing StreamEvent (CASSANDRA-6636)
 * Fix truncating compression metadata (CASSANDRA-6791)
 * Add CMSClassUnloadingEnabled JVM option (CASSANDRA-6541)
 * Catch memtable flush exceptions during shutdown (CASSANDRA-6735)
 * Fix upgradesstables NPE for non-CF-based indexes (CASSANDRA-6645)
 * Fix UPDATE updating PRIMARY KEY columns implicitly (CASSANDRA-6782)
 * Fix IllegalArgumentException when updating from 1.2 with SuperColumns
   (CASSANDRA-6733)
 * FBUtilities.singleton() should use the CF comparator (CASSANDRA-6778)
 * Fix CQLSStableWriter.addRow(Map<String, Object>) (CASSANDRA-6526)
 * Fix HSHA server introducing corrupt data (CASSANDRA-6285)
 * Fix CAS conditions for COMPACT STORAGE tables (CASSANDRA-6813)
 * Starting threads in OutboundTcpConnectionPool constructor causes race conditions (CASSANDRA-7177)
 * Allow overriding cassandra-rackdc.properties file (CASSANDRA-7072)
 * Set JMX RMI port to 7199 (CASSANDRA-7087)
 * Use LOCAL_QUORUM for data reads at LOCAL_SERIAL (CASSANDRA-6939)
 * Log a warning for large batches (CASSANDRA-6487)
 * Put nodes in hibernate when join_ring is false (CASSANDRA-6961)
 * Avoid early loading of non-system keyspaces before compaction-leftovers
   cleanup at startup (CASSANDRA-6913)
 * Restrict Windows to parallel repairs (CASSANDRA-6907)
 * (Hadoop) Allow manually specifying start/end tokens in CFIF (CASSANDRA-6436)
 * Fix NPE in MeteredFlusher (CASSANDRA-6820)
 * Fix race processing range scan responses (CASSANDRA-6820)
 * Allow deleting snapshots from dropped keyspaces (CASSANDRA-6821)
 * Add uuid() function (CASSANDRA-6473)
 * Omit tombstones from schema digests (CASSANDRA-6862)
 * Include correct consistencyLevel in LWT timeout (CASSANDRA-6884)
 * Lower chances for losing new SSTables during nodetool refresh and
   ColumnFamilyStore.loadNewSSTables (CASSANDRA-6514)
 * Add support for DELETE ... IF EXISTS to CQL3 (CASSANDRA-5708)
 * Update hadoop_cql3_word_count example (CASSANDRA-6793)
 * Fix handling of RejectedExecution in sync Thrift server (CASSANDRA-6788)
 * Log more information when exceeding tombstone_warn_threshold (CASSANDRA-6865)
 * Fix truncate to not abort due to unreachable fat clients (CASSANDRA-6864)
 * Fix schema concurrency exceptions (CASSANDRA-6841)
 * Fix leaking validator FH in StreamWriter (CASSANDRA-6832)
 * Fix saving triggers to schema (CASSANDRA-6789)
 * Fix trigger mutations when base mutation list is immutable (CASSANDRA-6790)
 * Fix accounting in FileCacheService to allow re-using RAR (CASSANDRA-6838)
 * Fix static counter columns (CASSANDRA-6827)
 * Restore expiring->deleted (cell) compaction optimization (CASSANDRA-6844)
 * Fix CompactionManager.needsCleanup (CASSANDRA-6845)
 * Correctly compare BooleanType values other than 0 and 1 (CASSANDRA-6779)
 * Read message id as string from earlier versions (CASSANDRA-6840)
 * Properly use the Paxos consistency for (non-protocol) batch (CASSANDRA-6837)
 * Add paranoid disk failure option (CASSANDRA-6646)
 * Improve PerRowSecondaryIndex performance (CASSANDRA-6876)
 * Extend triggers to support CAS updates (CASSANDRA-6882)
 * Static columns with IF NOT EXISTS don't always work as expected (CASSANDRA-6873)
 * Fix paging with SELECT DISTINCT (CASSANDRA-6857)
 * Fix UnsupportedOperationException on CAS timeout (CASSANDRA-6923)
 * Improve MeteredFlusher handling of MF-unaffected column families
   (CASSANDRA-6867)
 * Add CqlRecordReader using native pagination (CASSANDRA-6311)
 * Add QueryHandler interface (CASSANDRA-6659)
 * Track liveRatio per-memtable, not per-CF (CASSANDRA-6945)
 * Make sure upgradesstables keeps sstable level (CASSANDRA-6958)
 * Fix LIMIT with static columns (CASSANDRA-6956)
 * Fix clash with CQL column name in thrift validation (CASSANDRA-6892)
 * Fix error with super columns in mixed 1.2-2.0 clusters (CASSANDRA-6966)
 * Fix bad skip of sstables on slice query with composite start/finish (CASSANDRA-6825)
 * Fix unintended update with conditional statement (CASSANDRA-6893)
 * Fix map element access in IF (CASSANDRA-6914)
 * Avoid costly range calculations for range queries on system keyspaces
   (CASSANDRA-6906)
 * Fix SSTable not released if stream session fails (CASSANDRA-6818)
 * Avoid build failure due to ANTLR timeout (CASSANDRA-6991)
 * Queries on compact tables can return more rows that requested (CASSANDRA-7052)
 * USING TIMESTAMP for batches does not work (CASSANDRA-7053)
 * Fix performance regression from CASSANDRA-5614 (CASSANDRA-6949)
 * Ensure that batchlog and hint timeouts do not produce hints (CASSANDRA-7058)
 * Merge groupable mutations in TriggerExecutor#execute() (CASSANDRA-7047)
 * Plug holes in resource release when wiring up StreamSession (CASSANDRA-7073)
 * Re-add parameter columns to tracing session (CASSANDRA-6942)
 * Preserves CQL metadata when updating table from thrift (CASSANDRA-6831)
Merged from 1.2:
 * Fix nodetool display with vnodes (CASSANDRA-7082)
 * Add UNLOGGED, COUNTER options to BATCH documentation (CASSANDRA-6816)
 * add extra SSL cipher suites (CASSANDRA-6613)
 * fix nodetool getsstables for blob PK (CASSANDRA-6803)
 * Fix BatchlogManager#deleteBatch() use of millisecond timestamps
   (CASSANDRA-6822)
 * Continue assassinating even if the endpoint vanishes (CASSANDRA-6787)
 * Schedule schema pulls on change (CASSANDRA-6971)
 * Non-droppable verbs shouldn't be dropped from OTC (CASSANDRA-6980)
 * Shutdown batchlog executor in SS#drain() (CASSANDRA-7025)
 * Fix batchlog to account for CF truncation records (CASSANDRA-6999)
 * Fix CQLSH parsing of functions and BLOB literals (CASSANDRA-7018)
 * Properly load trustore in the native protocol (CASSANDRA-6847)
 * Always clean up references in SerializingCache (CASSANDRA-6994)
 * Don't shut MessagingService down when replacing a node (CASSANDRA-6476)
 * fix npe when doing -Dcassandra.fd_initial_value_ms (CASSANDRA-6751)


2.1.0-beta1
 * Add flush directory distinct from compaction directories (CASSANDRA-6357)
 * Require JNA by default (CASSANDRA-6575)
 * add listsnapshots command to nodetool (CASSANDRA-5742)
 * Introduce AtomicBTreeColumns (CASSANDRA-6271, 6692)
 * Multithreaded commitlog (CASSANDRA-3578)
 * allocate fixed index summary memory pool and resample cold index summaries
   to use less memory (CASSANDRA-5519)
 * Removed multithreaded compaction (CASSANDRA-6142)
 * Parallelize fetching rows for low-cardinality indexes (CASSANDRA-1337)
 * change logging from log4j to logback (CASSANDRA-5883)
 * switch to LZ4 compression for internode communication (CASSANDRA-5887)
 * Stop using Thrift-generated Index* classes internally (CASSANDRA-5971)
 * Remove 1.2 network compatibility code (CASSANDRA-5960)
 * Remove leveled json manifest migration code (CASSANDRA-5996)
 * Remove CFDefinition (CASSANDRA-6253)
 * Use AtomicIntegerFieldUpdater in RefCountedMemory (CASSANDRA-6278)
 * User-defined types for CQL3 (CASSANDRA-5590)
 * Use of o.a.c.metrics in nodetool (CASSANDRA-5871, 6406)
 * Batch read from OTC's queue and cleanup (CASSANDRA-1632)
 * Secondary index support for collections (CASSANDRA-4511, 6383)
 * SSTable metadata(Stats.db) format change (CASSANDRA-6356)
 * Push composites support in the storage engine
   (CASSANDRA-5417, CASSANDRA-6520)
 * Add snapshot space used to cfstats (CASSANDRA-6231)
 * Add cardinality estimator for key count estimation (CASSANDRA-5906)
 * CF id is changed to be non-deterministic. Data dir/key cache are created
   uniquely for CF id (CASSANDRA-5202)
 * New counters implementation (CASSANDRA-6504)
 * Replace UnsortedColumns, EmptyColumns, TreeMapBackedSortedColumns with new
   ArrayBackedSortedColumns (CASSANDRA-6630, CASSANDRA-6662, CASSANDRA-6690)
 * Add option to use row cache with a given amount of rows (CASSANDRA-5357)
 * Avoid repairing already repaired data (CASSANDRA-5351)
 * Reject counter updates with USING TTL/TIMESTAMP (CASSANDRA-6649)
 * Replace index_interval with min/max_index_interval (CASSANDRA-6379)
 * Lift limitation that order by columns must be selected for IN queries (CASSANDRA-4911)


2.0.5
 * Reduce garbage generated by bloom filter lookups (CASSANDRA-6609)
 * Add ks.cf names to tombstone logging (CASSANDRA-6597)
 * Use LOCAL_QUORUM for LWT operations at LOCAL_SERIAL (CASSANDRA-6495)
 * Wait for gossip to settle before accepting client connections (CASSANDRA-4288)
 * Delete unfinished compaction incrementally (CASSANDRA-6086)
 * Allow specifying custom secondary index options in CQL3 (CASSANDRA-6480)
 * Improve replica pinning for cache efficiency in DES (CASSANDRA-6485)
 * Fix LOCAL_SERIAL from thrift (CASSANDRA-6584)
 * Don't special case received counts in CAS timeout exceptions (CASSANDRA-6595)
 * Add support for 2.1 global counter shards (CASSANDRA-6505)
 * Fix NPE when streaming connection is not yet established (CASSANDRA-6210)
 * Avoid rare duplicate read repair triggering (CASSANDRA-6606)
 * Fix paging discardFirst (CASSANDRA-6555)
 * Fix ArrayIndexOutOfBoundsException in 2ndary index query (CASSANDRA-6470)
 * Release sstables upon rebuilding 2i (CASSANDRA-6635)
 * Add AbstractCompactionStrategy.startup() method (CASSANDRA-6637)
 * SSTableScanner may skip rows during cleanup (CASSANDRA-6638)
 * sstables from stalled repair sessions can resurrect deleted data (CASSANDRA-6503)
 * Switch stress to use ITransportFactory (CASSANDRA-6641)
 * Fix IllegalArgumentException during prepare (CASSANDRA-6592)
 * Fix possible loss of 2ndary index entries during compaction (CASSANDRA-6517)
 * Fix direct Memory on architectures that do not support unaligned long access
   (CASSANDRA-6628)
 * Let scrub optionally skip broken counter partitions (CASSANDRA-5930)
Merged from 1.2:
 * fsync compression metadata (CASSANDRA-6531)
 * Validate CF existence on execution for prepared statement (CASSANDRA-6535)
 * Add ability to throttle batchlog replay (CASSANDRA-6550)
 * Fix executing LOCAL_QUORUM with SimpleStrategy (CASSANDRA-6545)
 * Avoid StackOverflow when using large IN queries (CASSANDRA-6567)
 * Nodetool upgradesstables includes secondary indexes (CASSANDRA-6598)
 * Paginate batchlog replay (CASSANDRA-6569)
 * skip blocking on streaming during drain (CASSANDRA-6603)
 * Improve error message when schema doesn't match loaded sstable (CASSANDRA-6262)
 * Add properties to adjust FD initial value and max interval (CASSANDRA-4375)
 * Fix preparing with batch and delete from collection (CASSANDRA-6607)
 * Fix ABSC reverse iterator's remove() method (CASSANDRA-6629)
 * Handle host ID conflicts properly (CASSANDRA-6615)
 * Move handling of migration event source to solve bootstrap race. (CASSANDRA-6648)
 * Make sure compaction throughput value doesn't overflow with int math (CASSANDRA-6647)


2.0.4
 * Allow removing snapshots of no-longer-existing CFs (CASSANDRA-6418)
 * add StorageService.stopDaemon() (CASSANDRA-4268)
 * add IRE for invalid CF supplied to get_count (CASSANDRA-5701)
 * add client encryption support to sstableloader (CASSANDRA-6378)
 * Fix accept() loop for SSL sockets post-shutdown (CASSANDRA-6468)
 * Fix size-tiered compaction in LCS L0 (CASSANDRA-6496)
 * Fix assertion failure in filterColdSSTables (CASSANDRA-6483)
 * Fix row tombstones in larger-than-memory compactions (CASSANDRA-6008)
 * Fix cleanup ClassCastException (CASSANDRA-6462)
 * Reduce gossip memory use by interning VersionedValue strings (CASSANDRA-6410)
 * Allow specifying datacenters to participate in a repair (CASSANDRA-6218)
 * Fix divide-by-zero in PCI (CASSANDRA-6403)
 * Fix setting last compacted key in the wrong level for LCS (CASSANDRA-6284)
 * Add millisecond precision formats to the timestamp parser (CASSANDRA-6395)
 * Expose a total memtable size metric for a CF (CASSANDRA-6391)
 * cqlsh: handle symlinks properly (CASSANDRA-6425)
 * Fix potential infinite loop when paging query with IN (CASSANDRA-6464)
 * Fix assertion error in AbstractQueryPager.discardFirst (CASSANDRA-6447)
 * Fix streaming older SSTable yields unnecessary tombstones (CASSANDRA-6527)
Merged from 1.2:
 * Improved error message on bad properties in DDL queries (CASSANDRA-6453)
 * Randomize batchlog candidates selection (CASSANDRA-6481)
 * Fix thundering herd on endpoint cache invalidation (CASSANDRA-6345, 6485)
 * Improve batchlog write performance with vnodes (CASSANDRA-6488)
 * cqlsh: quote single quotes in strings inside collections (CASSANDRA-6172)
 * Improve gossip performance for typical messages (CASSANDRA-6409)
 * Throw IRE if a prepared statement has more markers than supported
   (CASSANDRA-5598)
 * Expose Thread metrics for the native protocol server (CASSANDRA-6234)
 * Change snapshot response message verb to INTERNAL to avoid dropping it
   (CASSANDRA-6415)
 * Warn when collection read has > 65K elements (CASSANDRA-5428)
 * Fix cache persistence when both row and key cache are enabled
   (CASSANDRA-6413)
 * (Hadoop) add describe_local_ring (CASSANDRA-6268)
 * Fix handling of concurrent directory creation failure (CASSANDRA-6459)
 * Allow executing CREATE statements multiple times (CASSANDRA-6471)
 * Don't send confusing info with timeouts (CASSANDRA-6491)
 * Don't resubmit counter mutation runnables internally (CASSANDRA-6427)
 * Don't drop local mutations without a hint (CASSANDRA-6510)
 * Don't allow null max_hint_window_in_ms (CASSANDRA-6419)
 * Validate SliceRange start and finish lengths (CASSANDRA-6521)


2.0.3
 * Fix FD leak on slice read path (CASSANDRA-6275)
 * Cancel read meter task when closing SSTR (CASSANDRA-6358)
 * free off-heap IndexSummary during bulk (CASSANDRA-6359)
 * Recover from IOException in accept() thread (CASSANDRA-6349)
 * Improve Gossip tolerance of abnormally slow tasks (CASSANDRA-6338)
 * Fix trying to hint timed out counter writes (CASSANDRA-6322)
 * Allow restoring specific columnfamilies from archived CL (CASSANDRA-4809)
 * Avoid flushing compaction_history after each operation (CASSANDRA-6287)
 * Fix repair assertion error when tombstones expire (CASSANDRA-6277)
 * Skip loading corrupt key cache (CASSANDRA-6260)
 * Fixes for compacting larger-than-memory rows (CASSANDRA-6274)
 * Compact hottest sstables first and optionally omit coldest from
   compaction entirely (CASSANDRA-6109)
 * Fix modifying column_metadata from thrift (CASSANDRA-6182)
 * cqlsh: fix LIST USERS output (CASSANDRA-6242)
 * Add IRequestSink interface (CASSANDRA-6248)
 * Update memtable size while flushing (CASSANDRA-6249)
 * Provide hooks around CQL2/CQL3 statement execution (CASSANDRA-6252)
 * Require Permission.SELECT for CAS updates (CASSANDRA-6247)
 * New CQL-aware SSTableWriter (CASSANDRA-5894)
 * Reject CAS operation when the protocol v1 is used (CASSANDRA-6270)
 * Correctly throw error when frame too large (CASSANDRA-5981)
 * Fix serialization bug in PagedRange with 2ndary indexes (CASSANDRA-6299)
 * Fix CQL3 table validation in Thrift (CASSANDRA-6140)
 * Fix bug missing results with IN clauses (CASSANDRA-6327)
 * Fix paging with reversed slices (CASSANDRA-6343)
 * Set minTimestamp correctly to be able to drop expired sstables (CASSANDRA-6337)
 * Support NaN and Infinity as float literals (CASSANDRA-6003)
 * Remove RF from nodetool ring output (CASSANDRA-6289)
 * Fix attempting to flush empty rows (CASSANDRA-6374)
 * Fix potential out of bounds exception when paging (CASSANDRA-6333)
Merged from 1.2:
 * Optimize FD phi calculation (CASSANDRA-6386)
 * Improve initial FD phi estimate when starting up (CASSANDRA-6385)
 * Don't list CQL3 table in CLI describe even if named explicitely
   (CASSANDRA-5750)
 * Invalidate row cache when dropping CF (CASSANDRA-6351)
 * add non-jamm path for cached statements (CASSANDRA-6293)
 * add windows bat files for shell commands (CASSANDRA-6145)
 * Require logging in for Thrift CQL2/3 statement preparation (CASSANDRA-6254)
 * restrict max_num_tokens to 1536 (CASSANDRA-6267)
 * Nodetool gets default JMX port from cassandra-env.sh (CASSANDRA-6273)
 * make calculatePendingRanges asynchronous (CASSANDRA-6244)
 * Remove blocking flushes in gossip thread (CASSANDRA-6297)
 * Fix potential socket leak in connectionpool creation (CASSANDRA-6308)
 * Allow LOCAL_ONE/LOCAL_QUORUM to work with SimpleStrategy (CASSANDRA-6238)
 * cqlsh: handle 'null' as session duration (CASSANDRA-6317)
 * Fix json2sstable handling of range tombstones (CASSANDRA-6316)
 * Fix missing one row in reverse query (CASSANDRA-6330)
 * Fix reading expired row value from row cache (CASSANDRA-6325)
 * Fix AssertionError when doing set element deletion (CASSANDRA-6341)
 * Make CL code for the native protocol match the one in C* 2.0
   (CASSANDRA-6347)
 * Disallow altering CQL3 table from thrift (CASSANDRA-6370)
 * Fix size computation of prepared statement (CASSANDRA-6369)


2.0.2
 * Update FailureDetector to use nanontime (CASSANDRA-4925)
 * Fix FileCacheService regressions (CASSANDRA-6149)
 * Never return WriteTimeout for CL.ANY (CASSANDRA-6132)
 * Fix race conditions in bulk loader (CASSANDRA-6129)
 * Add configurable metrics reporting (CASSANDRA-4430)
 * drop queries exceeding a configurable number of tombstones (CASSANDRA-6117)
 * Track and persist sstable read activity (CASSANDRA-5515)
 * Fixes for speculative retry (CASSANDRA-5932, CASSANDRA-6194)
 * Improve memory usage of metadata min/max column names (CASSANDRA-6077)
 * Fix thrift validation refusing row markers on CQL3 tables (CASSANDRA-6081)
 * Fix insertion of collections with CAS (CASSANDRA-6069)
 * Correctly send metadata on SELECT COUNT (CASSANDRA-6080)
 * Track clients' remote addresses in ClientState (CASSANDRA-6070)
 * Create snapshot dir if it does not exist when migrating
   leveled manifest (CASSANDRA-6093)
 * make sequential nodetool repair the default (CASSANDRA-5950)
 * Add more hooks for compaction strategy implementations (CASSANDRA-6111)
 * Fix potential NPE on composite 2ndary indexes (CASSANDRA-6098)
 * Delete can potentially be skipped in batch (CASSANDRA-6115)
 * Allow alter keyspace on system_traces (CASSANDRA-6016)
 * Disallow empty column names in cql (CASSANDRA-6136)
 * Use Java7 file-handling APIs and fix file moving on Windows (CASSANDRA-5383)
 * Save compaction history to system keyspace (CASSANDRA-5078)
 * Fix NPE if StorageService.getOperationMode() is executed before full startup (CASSANDRA-6166)
 * CQL3: support pre-epoch longs for TimestampType (CASSANDRA-6212)
 * Add reloadtriggers command to nodetool (CASSANDRA-4949)
 * cqlsh: ignore empty 'value alias' in DESCRIBE (CASSANDRA-6139)
 * Fix sstable loader (CASSANDRA-6205)
 * Reject bootstrapping if the node already exists in gossip (CASSANDRA-5571)
 * Fix NPE while loading paxos state (CASSANDRA-6211)
 * cqlsh: add SHOW SESSION <tracing-session> command (CASSANDRA-6228)
Merged from 1.2:
 * (Hadoop) Require CFRR batchSize to be at least 2 (CASSANDRA-6114)
 * Add a warning for small LCS sstable size (CASSANDRA-6191)
 * Add ability to list specific KS/CF combinations in nodetool cfstats (CASSANDRA-4191)
 * Mark CF clean if a mutation raced the drop and got it marked dirty (CASSANDRA-5946)
 * Add a LOCAL_ONE consistency level (CASSANDRA-6202)
 * Limit CQL prepared statement cache by size instead of count (CASSANDRA-6107)
 * Tracing should log write failure rather than raw exceptions (CASSANDRA-6133)
 * lock access to TM.endpointToHostIdMap (CASSANDRA-6103)
 * Allow estimated memtable size to exceed slab allocator size (CASSANDRA-6078)
 * Start MeteredFlusher earlier to prevent OOM during CL replay (CASSANDRA-6087)
 * Avoid sending Truncate command to fat clients (CASSANDRA-6088)
 * Allow where clause conditions to be in parenthesis (CASSANDRA-6037)
 * Do not open non-ssl storage port if encryption option is all (CASSANDRA-3916)
 * Move batchlog replay to its own executor (CASSANDRA-6079)
 * Add tombstone debug threshold and histogram (CASSANDRA-6042, 6057)
 * Enable tcp keepalive on incoming connections (CASSANDRA-4053)
 * Fix fat client schema pull NPE (CASSANDRA-6089)
 * Fix memtable flushing for indexed tables (CASSANDRA-6112)
 * Fix skipping columns with multiple slices (CASSANDRA-6119)
 * Expose connected thrift + native client counts (CASSANDRA-5084)
 * Optimize auth setup (CASSANDRA-6122)
 * Trace index selection (CASSANDRA-6001)
 * Update sstablesPerReadHistogram to use biased sampling (CASSANDRA-6164)
 * Log UnknownColumnfamilyException when closing socket (CASSANDRA-5725)
 * Properly error out on CREATE INDEX for counters table (CASSANDRA-6160)
 * Handle JMX notification failure for repair (CASSANDRA-6097)
 * (Hadoop) Fetch no more than 128 splits in parallel (CASSANDRA-6169)
 * stress: add username/password authentication support (CASSANDRA-6068)
 * Fix indexed queries with row cache enabled on parent table (CASSANDRA-5732)
 * Fix compaction race during columnfamily drop (CASSANDRA-5957)
 * Fix validation of empty column names for compact tables (CASSANDRA-6152)
 * Skip replaying mutations that pass CRC but fail to deserialize (CASSANDRA-6183)
 * Rework token replacement to use replace_address (CASSANDRA-5916)
 * Fix altering column types (CASSANDRA-6185)
 * cqlsh: fix CREATE/ALTER WITH completion (CASSANDRA-6196)
 * add windows bat files for shell commands (CASSANDRA-6145)
 * Fix potential stack overflow during range tombstones insertion (CASSANDRA-6181)
 * (Hadoop) Make LOCAL_ONE the default consistency level (CASSANDRA-6214)


2.0.1
 * Fix bug that could allow reading deleted data temporarily (CASSANDRA-6025)
 * Improve memory use defaults (CASSANDRA-6059)
 * Make ThriftServer more easlly extensible (CASSANDRA-6058)
 * Remove Hadoop dependency from ITransportFactory (CASSANDRA-6062)
 * add file_cache_size_in_mb setting (CASSANDRA-5661)
 * Improve error message when yaml contains invalid properties (CASSANDRA-5958)
 * Improve leveled compaction's ability to find non-overlapping L0 compactions
   to work on concurrently (CASSANDRA-5921)
 * Notify indexer of columns shadowed by range tombstones (CASSANDRA-5614)
 * Log Merkle tree stats (CASSANDRA-2698)
 * Switch from crc32 to adler32 for compressed sstable checksums (CASSANDRA-5862)
 * Improve offheap memcpy performance (CASSANDRA-5884)
 * Use a range aware scanner for cleanup (CASSANDRA-2524)
 * Cleanup doesn't need to inspect sstables that contain only local data
   (CASSANDRA-5722)
 * Add ability for CQL3 to list partition keys (CASSANDRA-4536)
 * Improve native protocol serialization (CASSANDRA-5664)
 * Upgrade Thrift to 0.9.1 (CASSANDRA-5923)
 * Require superuser status for adding triggers (CASSANDRA-5963)
 * Make standalone scrubber handle old and new style leveled manifest
   (CASSANDRA-6005)
 * Fix paxos bugs (CASSANDRA-6012, 6013, 6023)
 * Fix paged ranges with multiple replicas (CASSANDRA-6004)
 * Fix potential AssertionError during tracing (CASSANDRA-6041)
 * Fix NPE in sstablesplit (CASSANDRA-6027)
 * Migrate pre-2.0 key/value/column aliases to system.schema_columns
   (CASSANDRA-6009)
 * Paging filter empty rows too agressively (CASSANDRA-6040)
 * Support variadic parameters for IN clauses (CASSANDRA-4210)
 * cqlsh: return the result of CAS writes (CASSANDRA-5796)
 * Fix validation of IN clauses with 2ndary indexes (CASSANDRA-6050)
 * Support named bind variables in CQL (CASSANDRA-6033)
Merged from 1.2:
 * Allow cache-keys-to-save to be set at runtime (CASSANDRA-5980)
 * Avoid second-guessing out-of-space state (CASSANDRA-5605)
 * Tuning knobs for dealing with large blobs and many CFs (CASSANDRA-5982)
 * (Hadoop) Fix CQLRW for thrift tables (CASSANDRA-6002)
 * Fix possible divide-by-zero in HHOM (CASSANDRA-5990)
 * Allow local batchlog writes for CL.ANY (CASSANDRA-5967)
 * Upgrade metrics-core to version 2.2.0 (CASSANDRA-5947)
 * Fix CqlRecordWriter with composite keys (CASSANDRA-5949)
 * Add snitch, schema version, cluster, partitioner to JMX (CASSANDRA-5881)
 * Allow disabling SlabAllocator (CASSANDRA-5935)
 * Make user-defined compaction JMX blocking (CASSANDRA-4952)
 * Fix streaming does not transfer wrapped range (CASSANDRA-5948)
 * Fix loading index summary containing empty key (CASSANDRA-5965)
 * Correctly handle limits in CompositesSearcher (CASSANDRA-5975)
 * Pig: handle CQL collections (CASSANDRA-5867)
 * Pass the updated cf to the PRSI index() method (CASSANDRA-5999)
 * Allow empty CQL3 batches (as no-op) (CASSANDRA-5994)
 * Support null in CQL3 functions (CASSANDRA-5910)
 * Replace the deprecated MapMaker with CacheLoader (CASSANDRA-6007)
 * Add SSTableDeletingNotification to DataTracker (CASSANDRA-6010)
 * Fix snapshots in use get deleted during snapshot repair (CASSANDRA-6011)
 * Move hints and exception count to o.a.c.metrics (CASSANDRA-6017)
 * Fix memory leak in snapshot repair (CASSANDRA-6047)
 * Fix sstable2sjon for CQL3 tables (CASSANDRA-5852)


2.0.0
 * Fix thrift validation when inserting into CQL3 tables (CASSANDRA-5138)
 * Fix periodic memtable flushing behavior with clean memtables (CASSANDRA-5931)
 * Fix dateOf() function for pre-2.0 timestamp columns (CASSANDRA-5928)
 * Fix SSTable unintentionally loads BF when opened for batch (CASSANDRA-5938)
 * Add stream session progress to JMX (CASSANDRA-4757)
 * Fix NPE during CAS operation (CASSANDRA-5925)
Merged from 1.2:
 * Fix getBloomFilterDiskSpaceUsed for AlwaysPresentFilter (CASSANDRA-5900)
 * Don't announce schema version until we've loaded the changes locally
   (CASSANDRA-5904)
 * Fix to support off heap bloom filters size greater than 2 GB (CASSANDRA-5903)
 * Properly handle parsing huge map and set literals (CASSANDRA-5893)


2.0.0-rc2
 * enable vnodes by default (CASSANDRA-5869)
 * fix CAS contention timeout (CASSANDRA-5830)
 * fix HsHa to respect max frame size (CASSANDRA-4573)
 * Fix (some) 2i on composite components omissions (CASSANDRA-5851)
 * cqlsh: add DESCRIBE FULL SCHEMA variant (CASSANDRA-5880)
Merged from 1.2:
 * Correctly validate sparse composite cells in scrub (CASSANDRA-5855)
 * Add KeyCacheHitRate metric to CF metrics (CASSANDRA-5868)
 * cqlsh: add support for multiline comments (CASSANDRA-5798)
 * Handle CQL3 SELECT duplicate IN restrictions on clustering columns
   (CASSANDRA-5856)


2.0.0-rc1
 * improve DecimalSerializer performance (CASSANDRA-5837)
 * fix potential spurious wakeup in AsyncOneResponse (CASSANDRA-5690)
 * fix schema-related trigger issues (CASSANDRA-5774)
 * Better validation when accessing CQL3 table from thrift (CASSANDRA-5138)
 * Fix assertion error during repair (CASSANDRA-5801)
 * Fix range tombstone bug (CASSANDRA-5805)
 * DC-local CAS (CASSANDRA-5797)
 * Add a native_protocol_version column to the system.local table (CASSANRDA-5819)
 * Use index_interval from cassandra.yaml when upgraded (CASSANDRA-5822)
 * Fix buffer underflow on socket close (CASSANDRA-5792)
Merged from 1.2:
 * Fix reading DeletionTime from 1.1-format sstables (CASSANDRA-5814)
 * cqlsh: add collections support to COPY (CASSANDRA-5698)
 * retry important messages for any IOException (CASSANDRA-5804)
 * Allow empty IN relations in SELECT/UPDATE/DELETE statements (CASSANDRA-5626)
 * cqlsh: fix crashing on Windows due to libedit detection (CASSANDRA-5812)
 * fix bulk-loading compressed sstables (CASSANDRA-5820)
 * (Hadoop) fix quoting in CqlPagingRecordReader and CqlRecordWriter
   (CASSANDRA-5824)
 * update default LCS sstable size to 160MB (CASSANDRA-5727)
 * Allow compacting 2Is via nodetool (CASSANDRA-5670)
 * Hex-encode non-String keys in OPP (CASSANDRA-5793)
 * nodetool history logging (CASSANDRA-5823)
 * (Hadoop) fix support for Thrift tables in CqlPagingRecordReader
   (CASSANDRA-5752)
 * add "all time blocked" to StatusLogger output (CASSANDRA-5825)
 * Future-proof inter-major-version schema migrations (CASSANDRA-5845)
 * (Hadoop) add CqlPagingRecordReader support for ReversedType in Thrift table
   (CASSANDRA-5718)
 * Add -no-snapshot option to scrub (CASSANDRA-5891)
 * Fix to support off heap bloom filters size greater than 2 GB (CASSANDRA-5903)
 * Properly handle parsing huge map and set literals (CASSANDRA-5893)
 * Fix LCS L0 compaction may overlap in L1 (CASSANDRA-5907)
 * New sstablesplit tool to split large sstables offline (CASSANDRA-4766)
 * Fix potential deadlock in native protocol server (CASSANDRA-5926)
 * Disallow incompatible type change in CQL3 (CASSANDRA-5882)
Merged from 1.1:
 * Correctly validate sparse composite cells in scrub (CASSANDRA-5855)


2.0.0-beta2
 * Replace countPendingHints with Hints Created metric (CASSANDRA-5746)
 * Allow nodetool with no args, and with help to run without a server (CASSANDRA-5734)
 * Cleanup AbstractType/TypeSerializer classes (CASSANDRA-5744)
 * Remove unimplemented cli option schema-mwt (CASSANDRA-5754)
 * Support range tombstones in thrift (CASSANDRA-5435)
 * Normalize table-manipulating CQL3 statements' class names (CASSANDRA-5759)
 * cqlsh: add missing table options to DESCRIBE output (CASSANDRA-5749)
 * Fix assertion error during repair (CASSANDRA-5757)
 * Fix bulkloader (CASSANDRA-5542)
 * Add LZ4 compression to the native protocol (CASSANDRA-5765)
 * Fix bugs in the native protocol v2 (CASSANDRA-5770)
 * CAS on 'primary key only' table (CASSANDRA-5715)
 * Support streaming SSTables of old versions (CASSANDRA-5772)
 * Always respect protocol version in native protocol (CASSANDRA-5778)
 * Fix ConcurrentModificationException during streaming (CASSANDRA-5782)
 * Update deletion timestamp in Commit#updatesWithPaxosTime (CASSANDRA-5787)
 * Thrift cas() method crashes if input columns are not sorted (CASSANDRA-5786)
 * Order columns names correctly when querying for CAS (CASSANDRA-5788)
 * Fix streaming retry (CASSANDRA-5775)
Merged from 1.2:
 * if no seeds can be a reached a node won't start in a ring by itself (CASSANDRA-5768)
 * add cassandra.unsafesystem property (CASSANDRA-5704)
 * (Hadoop) quote identifiers in CqlPagingRecordReader (CASSANDRA-5763)
 * Add replace_node functionality for vnodes (CASSANDRA-5337)
 * Add timeout events to query traces (CASSANDRA-5520)
 * Fix serialization of the LEFT gossip value (CASSANDRA-5696)
 * Pig: support for cql3 tables (CASSANDRA-5234)
 * Fix skipping range tombstones with reverse queries (CASSANDRA-5712)
 * Expire entries out of ThriftSessionManager (CASSANDRA-5719)
 * Don't keep ancestor information in memory (CASSANDRA-5342)
 * Expose native protocol server status in nodetool info (CASSANDRA-5735)
 * Fix pathetic performance of range tombstones (CASSANDRA-5677)
 * Fix querying with an empty (impossible) range (CASSANDRA-5573)
 * cqlsh: handle CUSTOM 2i in DESCRIBE output (CASSANDRA-5760)
 * Fix minor bug in Range.intersects(Bound) (CASSANDRA-5771)
 * cqlsh: handle disabled compression in DESCRIBE output (CASSANDRA-5766)
 * Ensure all UP events are notified on the native protocol (CASSANDRA-5769)
 * Fix formatting of sstable2json with multiple -k arguments (CASSANDRA-5781)
 * Don't rely on row marker for queries in general to hide lost markers
   after TTL expires (CASSANDRA-5762)
 * Sort nodetool help output (CASSANDRA-5776)
 * Fix column expiring during 2 phases compaction (CASSANDRA-5799)
 * now() is being rejected in INSERTs when inside collections (CASSANDRA-5795)


2.0.0-beta1
 * Add support for indexing clustered columns (CASSANDRA-5125)
 * Removed on-heap row cache (CASSANDRA-5348)
 * use nanotime consistently for node-local timeouts (CASSANDRA-5581)
 * Avoid unnecessary second pass on name-based queries (CASSANDRA-5577)
 * Experimental triggers (CASSANDRA-1311)
 * JEMalloc support for off-heap allocation (CASSANDRA-3997)
 * Single-pass compaction (CASSANDRA-4180)
 * Removed token range bisection (CASSANDRA-5518)
 * Removed compatibility with pre-1.2.5 sstables and network messages
   (CASSANDRA-5511)
 * removed PBSPredictor (CASSANDRA-5455)
 * CAS support (CASSANDRA-5062, 5441, 5442, 5443, 5619, 5667)
 * Leveled compaction performs size-tiered compactions in L0
   (CASSANDRA-5371, 5439)
 * Add yaml network topology snitch for mixed ec2/other envs (CASSANDRA-5339)
 * Log when a node is down longer than the hint window (CASSANDRA-4554)
 * Optimize tombstone creation for ExpiringColumns (CASSANDRA-4917)
 * Improve LeveledScanner work estimation (CASSANDRA-5250, 5407)
 * Replace compaction lock with runWithCompactionsDisabled (CASSANDRA-3430)
 * Change Message IDs to ints (CASSANDRA-5307)
 * Move sstable level information into the Stats component, removing the
   need for a separate Manifest file (CASSANDRA-4872)
 * avoid serializing to byte[] on commitlog append (CASSANDRA-5199)
 * make index_interval configurable per columnfamily (CASSANDRA-3961, CASSANDRA-5650)
 * add default_time_to_live (CASSANDRA-3974)
 * add memtable_flush_period_in_ms (CASSANDRA-4237)
 * replace supercolumns internally by composites (CASSANDRA-3237, 5123)
 * upgrade thrift to 0.9.0 (CASSANDRA-3719)
 * drop unnecessary keyspace parameter from user-defined compaction API
   (CASSANDRA-5139)
 * more robust solution to incomplete compactions + counters (CASSANDRA-5151)
 * Change order of directory searching for c*.in.sh (CASSANDRA-3983)
 * Add tool to reset SSTable compaction level for LCS (CASSANDRA-5271)
 * Allow custom configuration loader (CASSANDRA-5045)
 * Remove memory emergency pressure valve logic (CASSANDRA-3534)
 * Reduce request latency with eager retry (CASSANDRA-4705)
 * cqlsh: Remove ASSUME command (CASSANDRA-5331)
 * Rebuild BF when loading sstables if bloom_filter_fp_chance
   has changed since compaction (CASSANDRA-5015)
 * remove row-level bloom filters (CASSANDRA-4885)
 * Change Kernel Page Cache skipping into row preheating (disabled by default)
   (CASSANDRA-4937)
 * Improve repair by deciding on a gcBefore before sending
   out TreeRequests (CASSANDRA-4932)
 * Add an official way to disable compactions (CASSANDRA-5074)
 * Reenable ALTER TABLE DROP with new semantics (CASSANDRA-3919)
 * Add binary protocol versioning (CASSANDRA-5436)
 * Swap THshaServer for TThreadedSelectorServer (CASSANDRA-5530)
 * Add alias support to SELECT statement (CASSANDRA-5075)
 * Don't create empty RowMutations in CommitLogReplayer (CASSANDRA-5541)
 * Use range tombstones when dropping cfs/columns from schema (CASSANDRA-5579)
 * cqlsh: drop CQL2/CQL3-beta support (CASSANDRA-5585)
 * Track max/min column names in sstables to be able to optimize slice
   queries (CASSANDRA-5514, CASSANDRA-5595, CASSANDRA-5600)
 * Binary protocol: allow batching already prepared statements (CASSANDRA-4693)
 * Allow preparing timestamp, ttl and limit in CQL3 queries (CASSANDRA-4450)
 * Support native link w/o JNA in Java7 (CASSANDRA-3734)
 * Use SASL authentication in binary protocol v2 (CASSANDRA-5545)
 * Replace Thrift HsHa with LMAX Disruptor based implementation (CASSANDRA-5582)
 * cqlsh: Add row count to SELECT output (CASSANDRA-5636)
 * Include a timestamp with all read commands to determine column expiration
   (CASSANDRA-5149)
 * Streaming 2.0 (CASSANDRA-5286, 5699)
 * Conditional create/drop ks/table/index statements in CQL3 (CASSANDRA-2737)
 * more pre-table creation property validation (CASSANDRA-5693)
 * Redesign repair messages (CASSANDRA-5426)
 * Fix ALTER RENAME post-5125 (CASSANDRA-5702)
 * Disallow renaming a 2ndary indexed column (CASSANDRA-5705)
 * Rename Table to Keyspace (CASSANDRA-5613)
 * Ensure changing column_index_size_in_kb on different nodes don't corrupt the
   sstable (CASSANDRA-5454)
 * Move resultset type information into prepare, not execute (CASSANDRA-5649)
 * Auto paging in binary protocol (CASSANDRA-4415, 5714)
 * Don't tie client side use of AbstractType to JDBC (CASSANDRA-4495)
 * Adds new TimestampType to replace DateType (CASSANDRA-5723, CASSANDRA-5729)
Merged from 1.2:
 * make starting native protocol server idempotent (CASSANDRA-5728)
 * Fix loading key cache when a saved entry is no longer valid (CASSANDRA-5706)
 * Fix serialization of the LEFT gossip value (CASSANDRA-5696)
 * cqlsh: Don't show 'null' in place of empty values (CASSANDRA-5675)
 * Race condition in detecting version on a mixed 1.1/1.2 cluster
   (CASSANDRA-5692)
 * Fix skipping range tombstones with reverse queries (CASSANDRA-5712)
 * Expire entries out of ThriftSessionManager (CASSANRDA-5719)
 * Don't keep ancestor information in memory (CASSANDRA-5342)
 * cqlsh: fix handling of semicolons inside BATCH queries (CASSANDRA-5697)


1.2.6
 * Fix tracing when operation completes before all responses arrive
   (CASSANDRA-5668)
 * Fix cross-DC mutation forwarding (CASSANDRA-5632)
 * Reduce SSTableLoader memory usage (CASSANDRA-5555)
 * Scale hinted_handoff_throttle_in_kb to cluster size (CASSANDRA-5272)
 * (Hadoop) Add CQL3 input/output formats (CASSANDRA-4421, 5622)
 * (Hadoop) Fix InputKeyRange in CFIF (CASSANDRA-5536)
 * Fix dealing with ridiculously large max sstable sizes in LCS (CASSANDRA-5589)
 * Ignore pre-truncate hints (CASSANDRA-4655)
 * Move System.exit on OOM into a separate thread (CASSANDRA-5273)
 * Write row markers when serializing schema (CASSANDRA-5572)
 * Check only SSTables for the requested range when streaming (CASSANDRA-5569)
 * Improve batchlog replay behavior and hint ttl handling (CASSANDRA-5314)
 * Exclude localTimestamp from validation for tombstones (CASSANDRA-5398)
 * cqlsh: add custom prompt support (CASSANDRA-5539)
 * Reuse prepared statements in hot auth queries (CASSANDRA-5594)
 * cqlsh: add vertical output option (see EXPAND) (CASSANDRA-5597)
 * Add a rate limit option to stress (CASSANDRA-5004)
 * have BulkLoader ignore snapshots directories (CASSANDRA-5587)
 * fix SnitchProperties logging context (CASSANDRA-5602)
 * Expose whether jna is enabled and memory is locked via JMX (CASSANDRA-5508)
 * cqlsh: fix COPY FROM with ReversedType (CASSANDRA-5610)
 * Allow creating CUSTOM indexes on collections (CASSANDRA-5615)
 * Evaluate now() function at execution time (CASSANDRA-5616)
 * Expose detailed read repair metrics (CASSANDRA-5618)
 * Correct blob literal + ReversedType parsing (CASSANDRA-5629)
 * Allow GPFS to prefer the internal IP like EC2MRS (CASSANDRA-5630)
 * fix help text for -tspw cassandra-cli (CASSANDRA-5643)
 * don't throw away initial causes exceptions for internode encryption issues
   (CASSANDRA-5644)
 * Fix message spelling errors for cql select statements (CASSANDRA-5647)
 * Suppress custom exceptions thru jmx (CASSANDRA-5652)
 * Update CREATE CUSTOM INDEX syntax (CASSANDRA-5639)
 * Fix PermissionDetails.equals() method (CASSANDRA-5655)
 * Never allow partition key ranges in CQL3 without token() (CASSANDRA-5666)
 * Gossiper incorrectly drops AppState for an upgrading node (CASSANDRA-5660)
 * Connection thrashing during multi-region ec2 during upgrade, due to
   messaging version (CASSANDRA-5669)
 * Avoid over reconnecting in EC2MRS (CASSANDRA-5678)
 * Fix ReadResponseSerializer.serializedSize() for digest reads (CASSANDRA-5476)
 * allow sstable2json on 2i CFs (CASSANDRA-5694)
Merged from 1.1:
 * Remove buggy thrift max message length option (CASSANDRA-5529)
 * Fix NPE in Pig's widerow mode (CASSANDRA-5488)
 * Add split size parameter to Pig and disable split combination (CASSANDRA-5544)


1.2.5
 * make BytesToken.toString only return hex bytes (CASSANDRA-5566)
 * Ensure that submitBackground enqueues at least one task (CASSANDRA-5554)
 * fix 2i updates with identical values and timestamps (CASSANDRA-5540)
 * fix compaction throttling bursty-ness (CASSANDRA-4316)
 * reduce memory consumption of IndexSummary (CASSANDRA-5506)
 * remove per-row column name bloom filters (CASSANDRA-5492)
 * Include fatal errors in trace events (CASSANDRA-5447)
 * Ensure that PerRowSecondaryIndex is notified of row-level deletes
   (CASSANDRA-5445)
 * Allow empty blob literals in CQL3 (CASSANDRA-5452)
 * Fix streaming RangeTombstones at column index boundary (CASSANDRA-5418)
 * Fix preparing statements when current keyspace is not set (CASSANDRA-5468)
 * Fix SemanticVersion.isSupportedBy minor/patch handling (CASSANDRA-5496)
 * Don't provide oldCfId for post-1.1 system cfs (CASSANDRA-5490)
 * Fix primary range ignores replication strategy (CASSANDRA-5424)
 * Fix shutdown of binary protocol server (CASSANDRA-5507)
 * Fix repair -snapshot not working (CASSANDRA-5512)
 * Set isRunning flag later in binary protocol server (CASSANDRA-5467)
 * Fix use of CQL3 functions with descending clustering order (CASSANDRA-5472)
 * Disallow renaming columns one at a time for thrift table in CQL3
   (CASSANDRA-5531)
 * cqlsh: add CLUSTERING ORDER BY support to DESCRIBE (CASSANDRA-5528)
 * Add custom secondary index support to CQL3 (CASSANDRA-5484)
 * Fix repair hanging silently on unexpected error (CASSANDRA-5229)
 * Fix Ec2Snitch regression introduced by CASSANDRA-5171 (CASSANDRA-5432)
 * Add nodetool enablebackup/disablebackup (CASSANDRA-5556)
 * cqlsh: fix DESCRIBE after case insensitive USE (CASSANDRA-5567)
Merged from 1.1
 * Add retry mechanism to OTC for non-droppable_verbs (CASSANDRA-5393)
 * Use allocator information to improve memtable memory usage estimate
   (CASSANDRA-5497)
 * Fix trying to load deleted row into row cache on startup (CASSANDRA-4463)
 * fsync leveled manifest to avoid corruption (CASSANDRA-5535)
 * Fix Bound intersection computation (CASSANDRA-5551)
 * sstablescrub now respects max memory size in cassandra.in.sh (CASSANDRA-5562)


1.2.4
 * Ensure that PerRowSecondaryIndex updates see the most recent values
   (CASSANDRA-5397)
 * avoid duplicate index entries ind PrecompactedRow and
   ParallelCompactionIterable (CASSANDRA-5395)
 * remove the index entry on oldColumn when new column is a tombstone
   (CASSANDRA-5395)
 * Change default stream throughput from 400 to 200 mbps (CASSANDRA-5036)
 * Gossiper logs DOWN for symmetry with UP (CASSANDRA-5187)
 * Fix mixing prepared statements between keyspaces (CASSANDRA-5352)
 * Fix consistency level during bootstrap - strike 3 (CASSANDRA-5354)
 * Fix transposed arguments in AlreadyExistsException (CASSANDRA-5362)
 * Improve asynchronous hint delivery (CASSANDRA-5179)
 * Fix Guava dependency version (12.0 -> 13.0.1) for Maven (CASSANDRA-5364)
 * Validate that provided CQL3 collection value are < 64K (CASSANDRA-5355)
 * Make upgradeSSTable skip current version sstables by default (CASSANDRA-5366)
 * Optimize min/max timestamp collection (CASSANDRA-5373)
 * Invalid streamId in cql binary protocol when using invalid CL
   (CASSANDRA-5164)
 * Fix validation for IN where clauses with collections (CASSANDRA-5376)
 * Copy resultSet on count query to avoid ConcurrentModificationException
   (CASSANDRA-5382)
 * Correctly typecheck in CQL3 even with ReversedType (CASSANDRA-5386)
 * Fix streaming compressed files when using encryption (CASSANDRA-5391)
 * cassandra-all 1.2.0 pom missing netty dependency (CASSANDRA-5392)
 * Fix writetime/ttl functions on null values (CASSANDRA-5341)
 * Fix NPE during cql3 select with token() (CASSANDRA-5404)
 * IndexHelper.skipBloomFilters won't skip non-SHA filters (CASSANDRA-5385)
 * cqlsh: Print maps ordered by key, sort sets (CASSANDRA-5413)
 * Add null syntax support in CQL3 for inserts (CASSANDRA-3783)
 * Allow unauthenticated set_keyspace() calls (CASSANDRA-5423)
 * Fix potential incremental backups race (CASSANDRA-5410)
 * Fix prepared BATCH statements with batch-level timestamps (CASSANDRA-5415)
 * Allow overriding superuser setup delay (CASSANDRA-5430)
 * cassandra-shuffle with JMX usernames and passwords (CASSANDRA-5431)
Merged from 1.1:
 * cli: Quote ks and cf names in schema output when needed (CASSANDRA-5052)
 * Fix bad default for min/max timestamp in SSTableMetadata (CASSANDRA-5372)
 * Fix cf name extraction from manifest in Directories.migrateFile()
   (CASSANDRA-5242)
 * Support pluggable internode authentication (CASSANDRA-5401)


1.2.3
 * add check for sstable overlap within a level on startup (CASSANDRA-5327)
 * replace ipv6 colons in jmx object names (CASSANDRA-5298, 5328)
 * Avoid allocating SSTableBoundedScanner during repair when the range does
   not intersect the sstable (CASSANDRA-5249)
 * Don't lowercase property map keys (this breaks NTS) (CASSANDRA-5292)
 * Fix composite comparator with super columns (CASSANDRA-5287)
 * Fix insufficient validation of UPDATE queries against counter cfs
   (CASSANDRA-5300)
 * Fix PropertyFileSnitch default DC/Rack behavior (CASSANDRA-5285)
 * Handle null values when executing prepared statement (CASSANDRA-5081)
 * Add netty to pom dependencies (CASSANDRA-5181)
 * Include type arguments in Thrift CQLPreparedResult (CASSANDRA-5311)
 * Fix compaction not removing columns when bf_fp_ratio is 1 (CASSANDRA-5182)
 * cli: Warn about missing CQL3 tables in schema descriptions (CASSANDRA-5309)
 * Re-enable unknown option in replication/compaction strategies option for
   backward compatibility (CASSANDRA-4795)
 * Add binary protocol support to stress (CASSANDRA-4993)
 * cqlsh: Fix COPY FROM value quoting and null handling (CASSANDRA-5305)
 * Fix repair -pr for vnodes (CASSANDRA-5329)
 * Relax CL for auth queries for non-default users (CASSANDRA-5310)
 * Fix AssertionError during repair (CASSANDRA-5245)
 * Don't announce migrations to pre-1.2 nodes (CASSANDRA-5334)
Merged from 1.1:
 * Update offline scrub for 1.0 -> 1.1 directory structure (CASSANDRA-5195)
 * add tmp flag to Descriptor hashcode (CASSANDRA-4021)
 * fix logging of "Found table data in data directories" when only system tables
   are present (CASSANDRA-5289)
 * cli: Add JMX authentication support (CASSANDRA-5080)
 * nodetool: ability to repair specific range (CASSANDRA-5280)
 * Fix possible assertion triggered in SliceFromReadCommand (CASSANDRA-5284)
 * cqlsh: Add inet type support on Windows (ipv4-only) (CASSANDRA-4801)
 * Fix race when initializing ColumnFamilyStore (CASSANDRA-5350)
 * Add UseTLAB JVM flag (CASSANDRA-5361)


1.2.2
 * fix potential for multiple concurrent compactions of the same sstables
   (CASSANDRA-5256)
 * avoid no-op caching of byte[] on commitlog append (CASSANDRA-5199)
 * fix symlinks under data dir not working (CASSANDRA-5185)
 * fix bug in compact storage metadata handling (CASSANDRA-5189)
 * Validate login for USE queries (CASSANDRA-5207)
 * cli: remove default username and password (CASSANDRA-5208)
 * configure populate_io_cache_on_flush per-CF (CASSANDRA-4694)
 * allow configuration of internode socket buffer (CASSANDRA-3378)
 * Make sstable directory picking blacklist-aware again (CASSANDRA-5193)
 * Correctly expire gossip states for edge cases (CASSANDRA-5216)
 * Improve handling of directory creation failures (CASSANDRA-5196)
 * Expose secondary indicies to the rest of nodetool (CASSANDRA-4464)
 * Binary protocol: avoid sending notification for 0.0.0.0 (CASSANDRA-5227)
 * add UseCondCardMark XX jvm settings on jdk 1.7 (CASSANDRA-4366)
 * CQL3 refactor to allow conversion function (CASSANDRA-5226)
 * Fix drop of sstables in some circumstance (CASSANDRA-5232)
 * Implement caching of authorization results (CASSANDRA-4295)
 * Add support for LZ4 compression (CASSANDRA-5038)
 * Fix missing columns in wide rows queries (CASSANDRA-5225)
 * Simplify auth setup and make system_auth ks alterable (CASSANDRA-5112)
 * Stop compactions from hanging during bootstrap (CASSANDRA-5244)
 * fix compressed streaming sending extra chunk (CASSANDRA-5105)
 * Add CQL3-based implementations of IAuthenticator and IAuthorizer
   (CASSANDRA-4898)
 * Fix timestamp-based tomstone removal logic (CASSANDRA-5248)
 * cli: Add JMX authentication support (CASSANDRA-5080)
 * Fix forceFlush behavior (CASSANDRA-5241)
 * cqlsh: Add username autocompletion (CASSANDRA-5231)
 * Fix CQL3 composite partition key error (CASSANDRA-5240)
 * Allow IN clause on last clustering key (CASSANDRA-5230)
Merged from 1.1:
 * fix start key/end token validation for wide row iteration (CASSANDRA-5168)
 * add ConfigHelper support for Thrift frame and max message sizes (CASSANDRA-5188)
 * fix nodetool repair not fail on node down (CASSANDRA-5203)
 * always collect tombstone hints (CASSANDRA-5068)
 * Fix error when sourcing file in cqlsh (CASSANDRA-5235)


1.2.1
 * stream undelivered hints on decommission (CASSANDRA-5128)
 * GossipingPropertyFileSnitch loads saved dc/rack info if needed (CASSANDRA-5133)
 * drain should flush system CFs too (CASSANDRA-4446)
 * add inter_dc_tcp_nodelay setting (CASSANDRA-5148)
 * re-allow wrapping ranges for start_token/end_token range pairitspwng (CASSANDRA-5106)
 * fix validation compaction of empty rows (CASSANDRA-5136)
 * nodetool methods to enable/disable hint storage/delivery (CASSANDRA-4750)
 * disallow bloom filter false positive chance of 0 (CASSANDRA-5013)
 * add threadpool size adjustment methods to JMXEnabledThreadPoolExecutor and
   CompactionManagerMBean (CASSANDRA-5044)
 * fix hinting for dropped local writes (CASSANDRA-4753)
 * off-heap cache doesn't need mutable column container (CASSANDRA-5057)
 * apply disk_failure_policy to bad disks on initial directory creation
   (CASSANDRA-4847)
 * Optimize name-based queries to use ArrayBackedSortedColumns (CASSANDRA-5043)
 * Fall back to old manifest if most recent is unparseable (CASSANDRA-5041)
 * pool [Compressed]RandomAccessReader objects on the partitioned read path
   (CASSANDRA-4942)
 * Add debug logging to list filenames processed by Directories.migrateFile
   method (CASSANDRA-4939)
 * Expose black-listed directories via JMX (CASSANDRA-4848)
 * Log compaction merge counts (CASSANDRA-4894)
 * Minimize byte array allocation by AbstractData{Input,Output} (CASSANDRA-5090)
 * Add SSL support for the binary protocol (CASSANDRA-5031)
 * Allow non-schema system ks modification for shuffle to work (CASSANDRA-5097)
 * cqlsh: Add default limit to SELECT statements (CASSANDRA-4972)
 * cqlsh: fix DESCRIBE for 1.1 cfs in CQL3 (CASSANDRA-5101)
 * Correctly gossip with nodes >= 1.1.7 (CASSANDRA-5102)
 * Ensure CL guarantees on digest mismatch (CASSANDRA-5113)
 * Validate correctly selects on composite partition key (CASSANDRA-5122)
 * Fix exception when adding collection (CASSANDRA-5117)
 * Handle states for non-vnode clusters correctly (CASSANDRA-5127)
 * Refuse unrecognized replication and compaction strategy options (CASSANDRA-4795)
 * Pick the correct value validator in sstable2json for cql3 tables (CASSANDRA-5134)
 * Validate login for describe_keyspace, describe_keyspaces and set_keyspace
   (CASSANDRA-5144)
 * Fix inserting empty maps (CASSANDRA-5141)
 * Don't remove tokens from System table for node we know (CASSANDRA-5121)
 * fix streaming progress report for compresed files (CASSANDRA-5130)
 * Coverage analysis for low-CL queries (CASSANDRA-4858)
 * Stop interpreting dates as valid timeUUID value (CASSANDRA-4936)
 * Adds E notation for floating point numbers (CASSANDRA-4927)
 * Detect (and warn) unintentional use of the cql2 thrift methods when cql3 was
   intended (CASSANDRA-5172)
 * cli: Quote ks and cf names in schema output when needed (CASSANDRA-5052)
 * Fix cf name extraction from manifest in Directories.migrateFile() (CASSANDRA-5242)
 * Replace mistaken usage of commons-logging with slf4j (CASSANDRA-5464)
 * Ensure Jackson dependency matches lib (CASSANDRA-5126)
 * Expose droppable tombstone ratio stats over JMX (CASSANDRA-5159)
Merged from 1.1:
 * Simplify CompressedRandomAccessReader to work around JDK FD bug (CASSANDRA-5088)
 * Improve handling a changing target throttle rate mid-compaction (CASSANDRA-5087)
 * Pig: correctly decode row keys in widerow mode (CASSANDRA-5098)
 * nodetool repair command now prints progress (CASSANDRA-4767)
 * fix user defined compaction to run against 1.1 data directory (CASSANDRA-5118)
 * Fix CQL3 BATCH authorization caching (CASSANDRA-5145)
 * fix get_count returns incorrect value with TTL (CASSANDRA-5099)
 * better handling for mid-compaction failure (CASSANDRA-5137)
 * convert default marshallers list to map for better readability (CASSANDRA-5109)
 * fix ConcurrentModificationException in getBootstrapSource (CASSANDRA-5170)
 * fix sstable maxtimestamp for row deletes and pre-1.1.1 sstables (CASSANDRA-5153)
 * Fix thread growth on node removal (CASSANDRA-5175)
 * Make Ec2Region's datacenter name configurable (CASSANDRA-5155)


1.2.0
 * Disallow counters in collections (CASSANDRA-5082)
 * cqlsh: add unit tests (CASSANDRA-3920)
 * fix default bloom_filter_fp_chance for LeveledCompactionStrategy (CASSANDRA-5093)
Merged from 1.1:
 * add validation for get_range_slices with start_key and end_token (CASSANDRA-5089)


1.2.0-rc2
 * fix nodetool ownership display with vnodes (CASSANDRA-5065)
 * cqlsh: add DESCRIBE KEYSPACES command (CASSANDRA-5060)
 * Fix potential infinite loop when reloading CFS (CASSANDRA-5064)
 * Fix SimpleAuthorizer example (CASSANDRA-5072)
 * cqlsh: force CL.ONE for tracing and system.schema* queries (CASSANDRA-5070)
 * Includes cassandra-shuffle in the debian package (CASSANDRA-5058)
Merged from 1.1:
 * fix multithreaded compaction deadlock (CASSANDRA-4492)
 * fix temporarily missing schema after upgrade from pre-1.1.5 (CASSANDRA-5061)
 * Fix ALTER TABLE overriding compression options with defaults
   (CASSANDRA-4996, 5066)
 * fix specifying and altering crc_check_chance (CASSANDRA-5053)
 * fix Murmur3Partitioner ownership% calculation (CASSANDRA-5076)
 * Don't expire columns sooner than they should in 2ndary indexes (CASSANDRA-5079)


1.2-rc1
 * rename rpc_timeout settings to request_timeout (CASSANDRA-5027)
 * add BF with 0.1 FP to LCS by default (CASSANDRA-5029)
 * Fix preparing insert queries (CASSANDRA-5016)
 * Fix preparing queries with counter increment (CASSANDRA-5022)
 * Fix preparing updates with collections (CASSANDRA-5017)
 * Don't generate UUID based on other node address (CASSANDRA-5002)
 * Fix message when trying to alter a clustering key type (CASSANDRA-5012)
 * Update IAuthenticator to match the new IAuthorizer (CASSANDRA-5003)
 * Fix inserting only a key in CQL3 (CASSANDRA-5040)
 * Fix CQL3 token() function when used with strings (CASSANDRA-5050)
Merged from 1.1:
 * reduce log spam from invalid counter shards (CASSANDRA-5026)
 * Improve schema propagation performance (CASSANDRA-5025)
 * Fix for IndexHelper.IndexFor throws OOB Exception (CASSANDRA-5030)
 * cqlsh: make it possible to describe thrift CFs (CASSANDRA-4827)
 * cqlsh: fix timestamp formatting on some platforms (CASSANDRA-5046)


1.2-beta3
 * make consistency level configurable in cqlsh (CASSANDRA-4829)
 * fix cqlsh rendering of blob fields (CASSANDRA-4970)
 * fix cqlsh DESCRIBE command (CASSANDRA-4913)
 * save truncation position in system table (CASSANDRA-4906)
 * Move CompressionMetadata off-heap (CASSANDRA-4937)
 * allow CLI to GET cql3 columnfamily data (CASSANDRA-4924)
 * Fix rare race condition in getExpireTimeForEndpoint (CASSANDRA-4402)
 * acquire references to overlapping sstables during compaction so bloom filter
   doesn't get free'd prematurely (CASSANDRA-4934)
 * Don't share slice query filter in CQL3 SelectStatement (CASSANDRA-4928)
 * Separate tracing from Log4J (CASSANDRA-4861)
 * Exclude gcable tombstones from merkle-tree computation (CASSANDRA-4905)
 * Better printing of AbstractBounds for tracing (CASSANDRA-4931)
 * Optimize mostRecentTombstone check in CC.collectAllData (CASSANDRA-4883)
 * Change stream session ID to UUID to avoid collision from same node (CASSANDRA-4813)
 * Use Stats.db when bulk loading if present (CASSANDRA-4957)
 * Skip repair on system_trace and keyspaces with RF=1 (CASSANDRA-4956)
 * (cql3) Remove arbitrary SELECT limit (CASSANDRA-4918)
 * Correctly handle prepared operation on collections (CASSANDRA-4945)
 * Fix CQL3 LIMIT (CASSANDRA-4877)
 * Fix Stress for CQL3 (CASSANDRA-4979)
 * Remove cassandra specific exceptions from JMX interface (CASSANDRA-4893)
 * (CQL3) Force using ALLOW FILTERING on potentially inefficient queries (CASSANDRA-4915)
 * (cql3) Fix adding column when the table has collections (CASSANDRA-4982)
 * (cql3) Fix allowing collections with compact storage (CASSANDRA-4990)
 * (cql3) Refuse ttl/writetime function on collections (CASSANDRA-4992)
 * Replace IAuthority with new IAuthorizer (CASSANDRA-4874)
 * clqsh: fix KEY pseudocolumn escaping when describing Thrift tables
   in CQL3 mode (CASSANDRA-4955)
 * add basic authentication support for Pig CassandraStorage (CASSANDRA-3042)
 * fix CQL2 ALTER TABLE compaction_strategy_class altering (CASSANDRA-4965)
Merged from 1.1:
 * Fall back to old describe_splits if d_s_ex is not available (CASSANDRA-4803)
 * Improve error reporting when streaming ranges fail (CASSANDRA-5009)
 * Fix cqlsh timestamp formatting of timezone info (CASSANDRA-4746)
 * Fix assertion failure with leveled compaction (CASSANDRA-4799)
 * Check for null end_token in get_range_slice (CASSANDRA-4804)
 * Remove all remnants of removed nodes (CASSANDRA-4840)
 * Add aut-reloading of the log4j file in debian package (CASSANDRA-4855)
 * Fix estimated row cache entry size (CASSANDRA-4860)
 * reset getRangeSlice filter after finishing a row for get_paged_slice
   (CASSANDRA-4919)
 * expunge row cache post-truncate (CASSANDRA-4940)
 * Allow static CF definition with compact storage (CASSANDRA-4910)
 * Fix endless loop/compaction of schema_* CFs due to broken timestamps (CASSANDRA-4880)
 * Fix 'wrong class type' assertion in CounterColumn (CASSANDRA-4976)


1.2-beta2
 * fp rate of 1.0 disables BF entirely; LCS defaults to 1.0 (CASSANDRA-4876)
 * off-heap bloom filters for row keys (CASSANDRA_4865)
 * add extension point for sstable components (CASSANDRA-4049)
 * improve tracing output (CASSANDRA-4852, 4862)
 * make TRACE verb droppable (CASSANDRA-4672)
 * fix BulkLoader recognition of CQL3 columnfamilies (CASSANDRA-4755)
 * Sort commitlog segments for replay by id instead of mtime (CASSANDRA-4793)
 * Make hint delivery asynchronous (CASSANDRA-4761)
 * Pluggable Thrift transport factories for CLI and cqlsh (CASSANDRA-4609, 4610)
 * cassandra-cli: allow Double value type to be inserted to a column (CASSANDRA-4661)
 * Add ability to use custom TServerFactory implementations (CASSANDRA-4608)
 * optimize batchlog flushing to skip successful batches (CASSANDRA-4667)
 * include metadata for system keyspace itself in schema tables (CASSANDRA-4416)
 * add check to PropertyFileSnitch to verify presence of location for
   local node (CASSANDRA-4728)
 * add PBSPredictor consistency modeler (CASSANDRA-4261)
 * remove vestiges of Thrift unframed mode (CASSANDRA-4729)
 * optimize single-row PK lookups (CASSANDRA-4710)
 * adjust blockFor calculation to account for pending ranges due to node
   movement (CASSANDRA-833)
 * Change CQL version to 3.0.0 and stop accepting 3.0.0-beta1 (CASSANDRA-4649)
 * (CQL3) Make prepared statement global instead of per connection
   (CASSANDRA-4449)
 * Fix scrubbing of CQL3 created tables (CASSANDRA-4685)
 * (CQL3) Fix validation when using counter and regular columns in the same
   table (CASSANDRA-4706)
 * Fix bug starting Cassandra with simple authentication (CASSANDRA-4648)
 * Add support for batchlog in CQL3 (CASSANDRA-4545, 4738)
 * Add support for multiple column family outputs in CFOF (CASSANDRA-4208)
 * Support repairing only the local DC nodes (CASSANDRA-4747)
 * Use rpc_address for binary protocol and change default port (CASSANDRA-4751)
 * Fix use of collections in prepared statements (CASSANDRA-4739)
 * Store more information into peers table (CASSANDRA-4351, 4814)
 * Configurable bucket size for size tiered compaction (CASSANDRA-4704)
 * Run leveled compaction in parallel (CASSANDRA-4310)
 * Fix potential NPE during CFS reload (CASSANDRA-4786)
 * Composite indexes may miss results (CASSANDRA-4796)
 * Move consistency level to the protocol level (CASSANDRA-4734, 4824)
 * Fix Subcolumn slice ends not respected (CASSANDRA-4826)
 * Fix Assertion error in cql3 select (CASSANDRA-4783)
 * Fix list prepend logic (CQL3) (CASSANDRA-4835)
 * Add booleans as literals in CQL3 (CASSANDRA-4776)
 * Allow renaming PK columns in CQL3 (CASSANDRA-4822)
 * Fix binary protocol NEW_NODE event (CASSANDRA-4679)
 * Fix potential infinite loop in tombstone compaction (CASSANDRA-4781)
 * Remove system tables accounting from schema (CASSANDRA-4850)
 * (cql3) Force provided columns in clustering key order in
   'CLUSTERING ORDER BY' (CASSANDRA-4881)
 * Fix composite index bug (CASSANDRA-4884)
 * Fix short read protection for CQL3 (CASSANDRA-4882)
 * Add tracing support to the binary protocol (CASSANDRA-4699)
 * (cql3) Don't allow prepared marker inside collections (CASSANDRA-4890)
 * Re-allow order by on non-selected columns (CASSANDRA-4645)
 * Bug when composite index is created in a table having collections (CASSANDRA-4909)
 * log index scan subject in CompositesSearcher (CASSANDRA-4904)
Merged from 1.1:
 * add get[Row|Key]CacheEntries to CacheServiceMBean (CASSANDRA-4859)
 * fix get_paged_slice to wrap to next row correctly (CASSANDRA-4816)
 * fix indexing empty column values (CASSANDRA-4832)
 * allow JdbcDate to compose null Date objects (CASSANDRA-4830)
 * fix possible stackoverflow when compacting 1000s of sstables
   (CASSANDRA-4765)
 * fix wrong leveled compaction progress calculation (CASSANDRA-4807)
 * add a close() method to CRAR to prevent leaking file descriptors (CASSANDRA-4820)
 * fix potential infinite loop in get_count (CASSANDRA-4833)
 * fix compositeType.{get/from}String methods (CASSANDRA-4842)
 * (CQL) fix CREATE COLUMNFAMILY permissions check (CASSANDRA-4864)
 * Fix DynamicCompositeType same type comparison (CASSANDRA-4711)
 * Fix duplicate SSTable reference when stream session failed (CASSANDRA-3306)
 * Allow static CF definition with compact storage (CASSANDRA-4910)
 * Fix endless loop/compaction of schema_* CFs due to broken timestamps (CASSANDRA-4880)
 * Fix 'wrong class type' assertion in CounterColumn (CASSANDRA-4976)


1.2-beta1
 * add atomic_batch_mutate (CASSANDRA-4542, -4635)
 * increase default max_hint_window_in_ms to 3h (CASSANDRA-4632)
 * include message initiation time to replicas so they can more
   accurately drop timed-out requests (CASSANDRA-2858)
 * fix clientutil.jar dependencies (CASSANDRA-4566)
 * optimize WriteResponse (CASSANDRA-4548)
 * new metrics (CASSANDRA-4009)
 * redesign KEYS indexes to avoid read-before-write (CASSANDRA-2897)
 * debug tracing (CASSANDRA-1123)
 * parallelize row cache loading (CASSANDRA-4282)
 * Make compaction, flush JBOD-aware (CASSANDRA-4292)
 * run local range scans on the read stage (CASSANDRA-3687)
 * clean up ioexceptions (CASSANDRA-2116)
 * add disk_failure_policy (CASSANDRA-2118)
 * Introduce new json format with row level deletion (CASSANDRA-4054)
 * remove redundant "name" column from schema_keyspaces (CASSANDRA-4433)
 * improve "nodetool ring" handling of multi-dc clusters (CASSANDRA-3047)
 * update NTS calculateNaturalEndpoints to be O(N log N) (CASSANDRA-3881)
 * split up rpc timeout by operation type (CASSANDRA-2819)
 * rewrite key cache save/load to use only sequential i/o (CASSANDRA-3762)
 * update MS protocol with a version handshake + broadcast address id
   (CASSANDRA-4311)
 * multithreaded hint replay (CASSANDRA-4189)
 * add inter-node message compression (CASSANDRA-3127)
 * remove COPP (CASSANDRA-2479)
 * Track tombstone expiration and compact when tombstone content is
   higher than a configurable threshold, default 20% (CASSANDRA-3442, 4234)
 * update MurmurHash to version 3 (CASSANDRA-2975)
 * (CLI) track elapsed time for `delete' operation (CASSANDRA-4060)
 * (CLI) jline version is bumped to 1.0 to properly  support
   'delete' key function (CASSANDRA-4132)
 * Save IndexSummary into new SSTable 'Summary' component (CASSANDRA-2392, 4289)
 * Add support for range tombstones (CASSANDRA-3708)
 * Improve MessagingService efficiency (CASSANDRA-3617)
 * Avoid ID conflicts from concurrent schema changes (CASSANDRA-3794)
 * Set thrift HSHA server thread limit to unlimited by default (CASSANDRA-4277)
 * Avoids double serialization of CF id in RowMutation messages
   (CASSANDRA-4293)
 * stream compressed sstables directly with java nio (CASSANDRA-4297)
 * Support multiple ranges in SliceQueryFilter (CASSANDRA-3885)
 * Add column metadata to system column families (CASSANDRA-4018)
 * (cql3) Always use composite types by default (CASSANDRA-4329)
 * (cql3) Add support for set, map and list (CASSANDRA-3647)
 * Validate date type correctly (CASSANDRA-4441)
 * (cql3) Allow definitions with only a PK (CASSANDRA-4361)
 * (cql3) Add support for row key composites (CASSANDRA-4179)
 * improve DynamicEndpointSnitch by using reservoir sampling (CASSANDRA-4038)
 * (cql3) Add support for 2ndary indexes (CASSANDRA-3680)
 * (cql3) fix defining more than one PK to be invalid (CASSANDRA-4477)
 * remove schema agreement checking from all external APIs (Thrift, CQL and CQL3) (CASSANDRA-4487)
 * add Murmur3Partitioner and make it default for new installations (CASSANDRA-3772, 4621)
 * (cql3) update pseudo-map syntax to use map syntax (CASSANDRA-4497)
 * Finer grained exceptions hierarchy and provides error code with exceptions (CASSANDRA-3979)
 * Adds events push to binary protocol (CASSANDRA-4480)
 * Rewrite nodetool help (CASSANDRA-2293)
 * Make CQL3 the default for CQL (CASSANDRA-4640)
 * update stress tool to be able to use CQL3 (CASSANDRA-4406)
 * Accept all thrift update on CQL3 cf but don't expose their metadata (CASSANDRA-4377)
 * Replace Throttle with Guava's RateLimiter for HintedHandOff (CASSANDRA-4541)
 * fix counter add/get using CQL2 and CQL3 in stress tool (CASSANDRA-4633)
 * Add sstable count per level to cfstats (CASSANDRA-4537)
 * (cql3) Add ALTER KEYSPACE statement (CASSANDRA-4611)
 * (cql3) Allow defining default consistency levels (CASSANDRA-4448)
 * (cql3) Fix queries using LIMIT missing results (CASSANDRA-4579)
 * fix cross-version gossip messaging (CASSANDRA-4576)
 * added inet data type (CASSANDRA-4627)


1.1.6
 * Wait for writes on synchronous read digest mismatch (CASSANDRA-4792)
 * fix commitlog replay for nanotime-infected sstables (CASSANDRA-4782)
 * preflight check ttl for maximum of 20 years (CASSANDRA-4771)
 * (Pig) fix widerow input with single column rows (CASSANDRA-4789)
 * Fix HH to compact with correct gcBefore, which avoids wiping out
   undelivered hints (CASSANDRA-4772)
 * LCS will merge up to 32 L0 sstables as intended (CASSANDRA-4778)
 * NTS will default unconfigured DC replicas to zero (CASSANDRA-4675)
 * use default consistency level in counter validation if none is
   explicitly provide (CASSANDRA-4700)
 * Improve IAuthority interface by introducing fine-grained
   access permissions and grant/revoke commands (CASSANDRA-4490, 4644)
 * fix assumption error in CLI when updating/describing keyspace
   (CASSANDRA-4322)
 * Adds offline sstablescrub to debian packaging (CASSANDRA-4642)
 * Automatic fixing of overlapping leveled sstables (CASSANDRA-4644)
 * fix error when using ORDER BY with extended selections (CASSANDRA-4689)
 * (CQL3) Fix validation for IN queries for non-PK cols (CASSANDRA-4709)
 * fix re-created keyspace disappering after 1.1.5 upgrade
   (CASSANDRA-4698, 4752)
 * (CLI) display elapsed time in 2 fraction digits (CASSANDRA-3460)
 * add authentication support to sstableloader (CASSANDRA-4712)
 * Fix CQL3 'is reversed' logic (CASSANDRA-4716, 4759)
 * (CQL3) Don't return ReversedType in result set metadata (CASSANDRA-4717)
 * Backport adding AlterKeyspace statement (CASSANDRA-4611)
 * (CQL3) Correcty accept upper-case data types (CASSANDRA-4770)
 * Add binary protocol events for schema changes (CASSANDRA-4684)
Merged from 1.0:
 * Switch from NBHM to CHM in MessagingService's callback map, which
   prevents OOM in long-running instances (CASSANDRA-4708)


1.1.5
 * add SecondaryIndex.reload API (CASSANDRA-4581)
 * use millis + atomicint for commitlog segment creation instead of
   nanotime, which has issues under some hypervisors (CASSANDRA-4601)
 * fix FD leak in slice queries (CASSANDRA-4571)
 * avoid recursion in leveled compaction (CASSANDRA-4587)
 * increase stack size under Java7 to 180K
 * Log(info) schema changes (CASSANDRA-4547)
 * Change nodetool setcachecapcity to manipulate global caches (CASSANDRA-4563)
 * (cql3) fix setting compaction strategy (CASSANDRA-4597)
 * fix broken system.schema_* timestamps on system startup (CASSANDRA-4561)
 * fix wrong skip of cache saving (CASSANDRA-4533)
 * Avoid NPE when lost+found is in data dir (CASSANDRA-4572)
 * Respect five-minute flush moratorium after initial CL replay (CASSANDRA-4474)
 * Adds ntp as recommended in debian packaging (CASSANDRA-4606)
 * Configurable transport in CF Record{Reader|Writer} (CASSANDRA-4558)
 * (cql3) fix potential NPE with both equal and unequal restriction (CASSANDRA-4532)
 * (cql3) improves ORDER BY validation (CASSANDRA-4624)
 * Fix potential deadlock during counter writes (CASSANDRA-4578)
 * Fix cql error with ORDER BY when using IN (CASSANDRA-4612)
Merged from 1.0:
 * increase Xss to 160k to accomodate latest 1.6 JVMs (CASSANDRA-4602)
 * fix toString of hint destination tokens (CASSANDRA-4568)
 * Fix multiple values for CurrentLocal NodeID (CASSANDRA-4626)


1.1.4
 * fix offline scrub to catch >= out of order rows (CASSANDRA-4411)
 * fix cassandra-env.sh on RHEL and other non-dash-based systems
   (CASSANDRA-4494)
Merged from 1.0:
 * (Hadoop) fix setting key length for old-style mapred api (CASSANDRA-4534)
 * (Hadoop) fix iterating through a resultset consisting entirely
   of tombstoned rows (CASSANDRA-4466)


1.1.3
 * (cqlsh) add COPY TO (CASSANDRA-4434)
 * munmap commitlog segments before rename (CASSANDRA-4337)
 * (JMX) rename getRangeKeySample to sampleKeyRange to avoid returning
   multi-MB results as an attribute (CASSANDRA-4452)
 * flush based on data size, not throughput; overwritten columns no
   longer artificially inflate liveRatio (CASSANDRA-4399)
 * update default commitlog segment size to 32MB and total commitlog
   size to 32/1024 MB for 32/64 bit JVMs, respectively (CASSANDRA-4422)
 * avoid using global partitioner to estimate ranges in index sstables
   (CASSANDRA-4403)
 * restore pre-CASSANDRA-3862 approach to removing expired tombstones
   from row cache during compaction (CASSANDRA-4364)
 * (stress) support for CQL prepared statements (CASSANDRA-3633)
 * Correctly catch exception when Snappy cannot be loaded (CASSANDRA-4400)
 * (cql3) Support ORDER BY when IN condition is given in WHERE clause (CASSANDRA-4327)
 * (cql3) delete "component_index" column on DROP TABLE call (CASSANDRA-4420)
 * change nanoTime() to currentTimeInMillis() in schema related code (CASSANDRA-4432)
 * add a token generation tool (CASSANDRA-3709)
 * Fix LCS bug with sstable containing only 1 row (CASSANDRA-4411)
 * fix "Can't Modify Index Name" problem on CF update (CASSANDRA-4439)
 * Fix assertion error in getOverlappingSSTables during repair (CASSANDRA-4456)
 * fix nodetool's setcompactionthreshold command (CASSANDRA-4455)
 * Ensure compacted files are never used, to avoid counter overcount (CASSANDRA-4436)
Merged from 1.0:
 * Push the validation of secondary index values to the SecondaryIndexManager (CASSANDRA-4240)
 * allow dropping columns shadowed by not-yet-expired supercolumn or row
   tombstones in PrecompactedRow (CASSANDRA-4396)


1.1.2
 * Fix cleanup not deleting index entries (CASSANDRA-4379)
 * Use correct partitioner when saving + loading caches (CASSANDRA-4331)
 * Check schema before trying to export sstable (CASSANDRA-2760)
 * Raise a meaningful exception instead of NPE when PFS encounters
   an unconfigured node + no default (CASSANDRA-4349)
 * fix bug in sstable blacklisting with LCS (CASSANDRA-4343)
 * LCS no longer promotes tiny sstables out of L0 (CASSANDRA-4341)
 * skip tombstones during hint replay (CASSANDRA-4320)
 * fix NPE in compactionstats (CASSANDRA-4318)
 * enforce 1m min keycache for auto (CASSANDRA-4306)
 * Have DeletedColumn.isMFD always return true (CASSANDRA-4307)
 * (cql3) exeption message for ORDER BY constraints said primary filter can be
    an IN clause, which is misleading (CASSANDRA-4319)
 * (cql3) Reject (not yet supported) creation of 2ndardy indexes on tables with
   composite primary keys (CASSANDRA-4328)
 * Set JVM stack size to 160k for java 7 (CASSANDRA-4275)
 * cqlsh: add COPY command to load data from CSV flat files (CASSANDRA-4012)
 * CFMetaData.fromThrift to throw ConfigurationException upon error (CASSANDRA-4353)
 * Use CF comparator to sort indexed columns in SecondaryIndexManager
   (CASSANDRA-4365)
 * add strategy_options to the KSMetaData.toString() output (CASSANDRA-4248)
 * (cql3) fix range queries containing unqueried results (CASSANDRA-4372)
 * (cql3) allow updating column_alias types (CASSANDRA-4041)
 * (cql3) Fix deletion bug (CASSANDRA-4193)
 * Fix computation of overlapping sstable for leveled compaction (CASSANDRA-4321)
 * Improve scrub and allow to run it offline (CASSANDRA-4321)
 * Fix assertionError in StorageService.bulkLoad (CASSANDRA-4368)
 * (cqlsh) add option to authenticate to a keyspace at startup (CASSANDRA-4108)
 * (cqlsh) fix ASSUME functionality (CASSANDRA-4352)
 * Fix ColumnFamilyRecordReader to not return progress > 100% (CASSANDRA-3942)
Merged from 1.0:
 * Set gc_grace on index CF to 0 (CASSANDRA-4314)


1.1.1
 * add populate_io_cache_on_flush option (CASSANDRA-2635)
 * allow larger cache capacities than 2GB (CASSANDRA-4150)
 * add getsstables command to nodetool (CASSANDRA-4199)
 * apply parent CF compaction settings to secondary index CFs (CASSANDRA-4280)
 * preserve commitlog size cap when recycling segments at startup
   (CASSANDRA-4201)
 * (Hadoop) fix split generation regression (CASSANDRA-4259)
 * ignore min/max compactions settings in LCS, while preserving
   behavior that min=max=0 disables autocompaction (CASSANDRA-4233)
 * log number of rows read from saved cache (CASSANDRA-4249)
 * calculate exact size required for cleanup operations (CASSANDRA-1404)
 * avoid blocking additional writes during flush when the commitlog
   gets behind temporarily (CASSANDRA-1991)
 * enable caching on index CFs based on data CF cache setting (CASSANDRA-4197)
 * warn on invalid replication strategy creation options (CASSANDRA-4046)
 * remove [Freeable]Memory finalizers (CASSANDRA-4222)
 * include tombstone size in ColumnFamily.size, which can prevent OOM
   during sudden mass delete operations by yielding a nonzero liveRatio
   (CASSANDRA-3741)
 * Open 1 sstableScanner per level for leveled compaction (CASSANDRA-4142)
 * Optimize reads when row deletion timestamps allow us to restrict
   the set of sstables we check (CASSANDRA-4116)
 * add support for commitlog archiving and point-in-time recovery
   (CASSANDRA-3690)
 * avoid generating redundant compaction tasks during streaming
   (CASSANDRA-4174)
 * add -cf option to nodetool snapshot, and takeColumnFamilySnapshot to
   StorageService mbean (CASSANDRA-556)
 * optimize cleanup to drop entire sstables where possible (CASSANDRA-4079)
 * optimize truncate when autosnapshot is disabled (CASSANDRA-4153)
 * update caches to use byte[] keys to reduce memory overhead (CASSANDRA-3966)
 * add column limit to cli (CASSANDRA-3012, 4098)
 * clean up and optimize DataOutputBuffer, used by CQL compression and
   CompositeType (CASSANDRA-4072)
 * optimize commitlog checksumming (CASSANDRA-3610)
 * identify and blacklist corrupted SSTables from future compactions
   (CASSANDRA-2261)
 * Move CfDef and KsDef validation out of thrift (CASSANDRA-4037)
 * Expose API to repair a user provided range (CASSANDRA-3912)
 * Add way to force the cassandra-cli to refresh its schema (CASSANDRA-4052)
 * Avoid having replicate on write tasks stacking up at CL.ONE (CASSANDRA-2889)
 * (cql3) Backwards compatibility for composite comparators in non-cql3-aware
   clients (CASSANDRA-4093)
 * (cql3) Fix order by for reversed queries (CASSANDRA-4160)
 * (cql3) Add ReversedType support (CASSANDRA-4004)
 * (cql3) Add timeuuid type (CASSANDRA-4194)
 * (cql3) Minor fixes (CASSANDRA-4185)
 * (cql3) Fix prepared statement in BATCH (CASSANDRA-4202)
 * (cql3) Reduce the list of reserved keywords (CASSANDRA-4186)
 * (cql3) Move max/min compaction thresholds to compaction strategy options
   (CASSANDRA-4187)
 * Fix exception during move when localhost is the only source (CASSANDRA-4200)
 * (cql3) Allow paging through non-ordered partitioner results (CASSANDRA-3771)
 * (cql3) Fix drop index (CASSANDRA-4192)
 * (cql3) Don't return range ghosts anymore (CASSANDRA-3982)
 * fix re-creating Keyspaces/ColumnFamilies with the same name as dropped
   ones (CASSANDRA-4219)
 * fix SecondaryIndex LeveledManifest save upon snapshot (CASSANDRA-4230)
 * fix missing arrayOffset in FBUtilities.hash (CASSANDRA-4250)
 * (cql3) Add name of parameters in CqlResultSet (CASSANDRA-4242)
 * (cql3) Correctly validate order by queries (CASSANDRA-4246)
 * rename stress to cassandra-stress for saner packaging (CASSANDRA-4256)
 * Fix exception on colum metadata with non-string comparator (CASSANDRA-4269)
 * Check for unknown/invalid compression options (CASSANDRA-4266)
 * (cql3) Adds simple access to column timestamp and ttl (CASSANDRA-4217)
 * (cql3) Fix range queries with secondary indexes (CASSANDRA-4257)
 * Better error messages from improper input in cli (CASSANDRA-3865)
 * Try to stop all compaction upon Keyspace or ColumnFamily drop (CASSANDRA-4221)
 * (cql3) Allow keyspace properties to contain hyphens (CASSANDRA-4278)
 * (cql3) Correctly validate keyspace access in create table (CASSANDRA-4296)
 * Avoid deadlock in migration stage (CASSANDRA-3882)
 * Take supercolumn names and deletion info into account in memtable throughput
   (CASSANDRA-4264)
 * Add back backward compatibility for old style replication factor (CASSANDRA-4294)
 * Preserve compatibility with pre-1.1 index queries (CASSANDRA-4262)
Merged from 1.0:
 * Fix super columns bug where cache is not updated (CASSANDRA-4190)
 * fix maxTimestamp to include row tombstones (CASSANDRA-4116)
 * (CLI) properly handle quotes in create/update keyspace commands (CASSANDRA-4129)
 * Avoids possible deadlock during bootstrap (CASSANDRA-4159)
 * fix stress tool that hangs forever on timeout or error (CASSANDRA-4128)
 * stress tool to return appropriate exit code on failure (CASSANDRA-4188)
 * fix compaction NPE when out of disk space and assertions disabled
   (CASSANDRA-3985)
 * synchronize LCS getEstimatedTasks to avoid CME (CASSANDRA-4255)
 * ensure unique streaming session id's (CASSANDRA-4223)
 * kick off background compaction when min/max thresholds change
   (CASSANDRA-4279)
 * improve ability of STCS.getBuckets to deal with 100s of 1000s of
   sstables, such as when convertinb back from LCS (CASSANDRA-4287)
 * Oversize integer in CQL throws NumberFormatException (CASSANDRA-4291)
 * fix 1.0.x node join to mixed version cluster, other nodes >= 1.1 (CASSANDRA-4195)
 * Fix LCS splitting sstable base on uncompressed size (CASSANDRA-4419)
 * Push the validation of secondary index values to the SecondaryIndexManager (CASSANDRA-4240)
 * Don't purge columns during upgradesstables (CASSANDRA-4462)
 * Make cqlsh work with piping (CASSANDRA-4113)
 * Validate arguments for nodetool decommission (CASSANDRA-4061)
 * Report thrift status in nodetool info (CASSANDRA-4010)


1.1.0-final
 * average a reduced liveRatio estimate with the previous one (CASSANDRA-4065)
 * Allow KS and CF names up to 48 characters (CASSANDRA-4157)
 * fix stress build (CASSANDRA-4140)
 * add time remaining estimate to nodetool compactionstats (CASSANDRA-4167)
 * (cql) fix NPE in cql3 ALTER TABLE (CASSANDRA-4163)
 * (cql) Add support for CL.TWO and CL.THREE in CQL (CASSANDRA-4156)
 * (cql) Fix type in CQL3 ALTER TABLE preventing update (CASSANDRA-4170)
 * (cql) Throw invalid exception from CQL3 on obsolete options (CASSANDRA-4171)
 * (cqlsh) fix recognizing uppercase SELECT keyword (CASSANDRA-4161)
 * Pig: wide row support (CASSANDRA-3909)
Merged from 1.0:
 * avoid streaming empty files with bulk loader if sstablewriter errors out
   (CASSANDRA-3946)


1.1-rc1
 * Include stress tool in binary builds (CASSANDRA-4103)
 * (Hadoop) fix wide row iteration when last row read was deleted
   (CASSANDRA-4154)
 * fix read_repair_chance to really default to 0.1 in the cli (CASSANDRA-4114)
 * Adds caching and bloomFilterFpChange to CQL options (CASSANDRA-4042)
 * Adds posibility to autoconfigure size of the KeyCache (CASSANDRA-4087)
 * fix KEYS index from skipping results (CASSANDRA-3996)
 * Remove sliced_buffer_size_in_kb dead option (CASSANDRA-4076)
 * make loadNewSStable preserve sstable version (CASSANDRA-4077)
 * Respect 1.0 cache settings as much as possible when upgrading
   (CASSANDRA-4088)
 * relax path length requirement for sstable files when upgrading on
   non-Windows platforms (CASSANDRA-4110)
 * fix terminination of the stress.java when errors were encountered
   (CASSANDRA-4128)
 * Move CfDef and KsDef validation out of thrift (CASSANDRA-4037)
 * Fix get_paged_slice (CASSANDRA-4136)
 * CQL3: Support slice with exclusive start and stop (CASSANDRA-3785)
Merged from 1.0:
 * support PropertyFileSnitch in bulk loader (CASSANDRA-4145)
 * add auto_snapshot option allowing disabling snapshot before drop/truncate
   (CASSANDRA-3710)
 * allow short snitch names (CASSANDRA-4130)


1.1-beta2
 * rename loaded sstables to avoid conflicts with local snapshots
   (CASSANDRA-3967)
 * start hint replay as soon as FD notifies that the target is back up
   (CASSANDRA-3958)
 * avoid unproductive deserializing of cached rows during compaction
   (CASSANDRA-3921)
 * fix concurrency issues with CQL keyspace creation (CASSANDRA-3903)
 * Show Effective Owership via Nodetool ring <keyspace> (CASSANDRA-3412)
 * Update ORDER BY syntax for CQL3 (CASSANDRA-3925)
 * Fix BulkRecordWriter to not throw NPE if reducer gets no map data from Hadoop (CASSANDRA-3944)
 * Fix bug with counters in super columns (CASSANDRA-3821)
 * Remove deprecated merge_shard_chance (CASSANDRA-3940)
 * add a convenient way to reset a node's schema (CASSANDRA-2963)
 * fix for intermittent SchemaDisagreementException (CASSANDRA-3884)
 * CLI `list <CF>` to limit number of columns and their order (CASSANDRA-3012)
 * ignore deprecated KsDef/CfDef/ColumnDef fields in native schema (CASSANDRA-3963)
 * CLI to report when unsupported column_metadata pair was given (CASSANDRA-3959)
 * reincarnate removed and deprecated KsDef/CfDef attributes (CASSANDRA-3953)
 * Fix race between writes and read for cache (CASSANDRA-3862)
 * perform static initialization of StorageProxy on start-up (CASSANDRA-3797)
 * support trickling fsync() on writes (CASSANDRA-3950)
 * expose counters for unavailable/timeout exceptions given to thrift clients (CASSANDRA-3671)
 * avoid quadratic startup time in LeveledManifest (CASSANDRA-3952)
 * Add type information to new schema_ columnfamilies and remove thrift
   serialization for schema (CASSANDRA-3792)
 * add missing column validator options to the CLI help (CASSANDRA-3926)
 * skip reading saved key cache if CF's caching strategy is NONE or ROWS_ONLY (CASSANDRA-3954)
 * Unify migration code (CASSANDRA-4017)
Merged from 1.0:
 * cqlsh: guess correct version of Python for Arch Linux (CASSANDRA-4090)
 * (CLI) properly handle quotes in create/update keyspace commands (CASSANDRA-4129)
 * Avoids possible deadlock during bootstrap (CASSANDRA-4159)
 * fix stress tool that hangs forever on timeout or error (CASSANDRA-4128)
 * Fix super columns bug where cache is not updated (CASSANDRA-4190)
 * stress tool to return appropriate exit code on failure (CASSANDRA-4188)


1.0.9
 * improve index sampling performance (CASSANDRA-4023)
 * always compact away deleted hints immediately after handoff (CASSANDRA-3955)
 * delete hints from dropped ColumnFamilies on handoff instead of
   erroring out (CASSANDRA-3975)
 * add CompositeType ref to the CLI doc for create/update column family (CASSANDRA-3980)
 * Pig: support Counter ColumnFamilies (CASSANDRA-3973)
 * Pig: Composite column support (CASSANDRA-3684)
 * Avoid NPE during repair when a keyspace has no CFs (CASSANDRA-3988)
 * Fix division-by-zero error on get_slice (CASSANDRA-4000)
 * don't change manifest level for cleanup, scrub, and upgradesstables
   operations under LeveledCompactionStrategy (CASSANDRA-3989, 4112)
 * fix race leading to super columns assertion failure (CASSANDRA-3957)
 * fix NPE on invalid CQL delete command (CASSANDRA-3755)
 * allow custom types in CLI's assume command (CASSANDRA-4081)
 * fix totalBytes count for parallel compactions (CASSANDRA-3758)
 * fix intermittent NPE in get_slice (CASSANDRA-4095)
 * remove unnecessary asserts in native code interfaces (CASSANDRA-4096)
 * Validate blank keys in CQL to avoid assertion errors (CASSANDRA-3612)
 * cqlsh: fix bad decoding of some column names (CASSANDRA-4003)
 * cqlsh: fix incorrect padding with unicode chars (CASSANDRA-4033)
 * Fix EC2 snitch incorrectly reporting region (CASSANDRA-4026)
 * Shut down thrift during decommission (CASSANDRA-4086)
 * Expose nodetool cfhistograms for 2ndary indexes (CASSANDRA-4063)
Merged from 0.8:
 * Fix ConcurrentModificationException in gossiper (CASSANDRA-4019)


1.1-beta1
 * (cqlsh)
   + add SOURCE and CAPTURE commands, and --file option (CASSANDRA-3479)
   + add ALTER COLUMNFAMILY WITH (CASSANDRA-3523)
   + bundle Python dependencies with Cassandra (CASSANDRA-3507)
   + added to Debian package (CASSANDRA-3458)
   + display byte data instead of erroring out on decode failure
     (CASSANDRA-3874)
 * add nodetool rebuild_index (CASSANDRA-3583)
 * add nodetool rangekeysample (CASSANDRA-2917)
 * Fix streaming too much data during move operations (CASSANDRA-3639)
 * Nodetool and CLI connect to localhost by default (CASSANDRA-3568)
 * Reduce memory used by primary index sample (CASSANDRA-3743)
 * (Hadoop) separate input/output configurations (CASSANDRA-3197, 3765)
 * avoid returning internal Cassandra classes over JMX (CASSANDRA-2805)
 * add row-level isolation via SnapTree (CASSANDRA-2893)
 * Optimize key count estimation when opening sstable on startup
   (CASSANDRA-2988)
 * multi-dc replication optimization supporting CL > ONE (CASSANDRA-3577)
 * add command to stop compactions (CASSANDRA-1740, 3566, 3582)
 * multithreaded streaming (CASSANDRA-3494)
 * removed in-tree redhat spec (CASSANDRA-3567)
 * "defragment" rows for name-based queries under STCS, again (CASSANDRA-2503)
 * Recycle commitlog segments for improved performance
   (CASSANDRA-3411, 3543, 3557, 3615)
 * update size-tiered compaction to prioritize small tiers (CASSANDRA-2407)
 * add message expiration logic to OutboundTcpConnection (CASSANDRA-3005)
 * off-heap cache to use sun.misc.Unsafe instead of JNA (CASSANDRA-3271)
 * EACH_QUORUM is only supported for writes (CASSANDRA-3272)
 * replace compactionlock use in schema migration by checking CFS.isValid
   (CASSANDRA-3116)
 * recognize that "SELECT first ... *" isn't really "SELECT *" (CASSANDRA-3445)
 * Use faster bytes comparison (CASSANDRA-3434)
 * Bulk loader is no longer a fat client, (HADOOP) bulk load output format
   (CASSANDRA-3045)
 * (Hadoop) add support for KeyRange.filter
 * remove assumption that keys and token are in bijection
   (CASSANDRA-1034, 3574, 3604)
 * always remove endpoints from delevery queue in HH (CASSANDRA-3546)
 * fix race between cf flush and its 2ndary indexes flush (CASSANDRA-3547)
 * fix potential race in AES when a repair fails (CASSANDRA-3548)
 * Remove columns shadowed by a deleted container even when we cannot purge
   (CASSANDRA-3538)
 * Improve memtable slice iteration performance (CASSANDRA-3545)
 * more efficient allocation of small bloom filters (CASSANDRA-3618)
 * Use separate writer thread in SSTableSimpleUnsortedWriter (CASSANDRA-3619)
 * fsync the directory after new sstable or commitlog segment are created (CASSANDRA-3250)
 * fix minor issues reported by FindBugs (CASSANDRA-3658)
 * global key/row caches (CASSANDRA-3143, 3849)
 * optimize memtable iteration during range scan (CASSANDRA-3638)
 * introduce 'crc_check_chance' in CompressionParameters to support
   a checksum percentage checking chance similarly to read-repair (CASSANDRA-3611)
 * a way to deactivate global key/row cache on per-CF basis (CASSANDRA-3667)
 * fix LeveledCompactionStrategy broken because of generation pre-allocation
   in LeveledManifest (CASSANDRA-3691)
 * finer-grained control over data directories (CASSANDRA-2749)
 * Fix ClassCastException during hinted handoff (CASSANDRA-3694)
 * Upgrade Thrift to 0.7 (CASSANDRA-3213)
 * Make stress.java insert operation to use microseconds (CASSANDRA-3725)
 * Allows (internally) doing a range query with a limit of columns instead of
   rows (CASSANDRA-3742)
 * Allow rangeSlice queries to be start/end inclusive/exclusive (CASSANDRA-3749)
 * Fix BulkLoader to support new SSTable layout and add stream
   throttling to prevent an NPE when there is no yaml config (CASSANDRA-3752)
 * Allow concurrent schema migrations (CASSANDRA-1391, 3832)
 * Add SnapshotCommand to trigger snapshot on remote node (CASSANDRA-3721)
 * Make CFMetaData conversions to/from thrift/native schema inverses
   (CASSANDRA_3559)
 * Add initial code for CQL 3.0-beta (CASSANDRA-2474, 3781, 3753)
 * Add wide row support for ColumnFamilyInputFormat (CASSANDRA-3264)
 * Allow extending CompositeType comparator (CASSANDRA-3657)
 * Avoids over-paging during get_count (CASSANDRA-3798)
 * Add new command to rebuild a node without (repair) merkle tree calculations
   (CASSANDRA-3483, 3922)
 * respect not only row cache capacity but caching mode when
   trying to read data (CASSANDRA-3812)
 * fix system tests (CASSANDRA-3827)
 * CQL support for altering row key type in ALTER TABLE (CASSANDRA-3781)
 * turn compression on by default (CASSANDRA-3871)
 * make hexToBytes refuse invalid input (CASSANDRA-2851)
 * Make secondary indexes CF inherit compression and compaction from their
   parent CF (CASSANDRA-3877)
 * Finish cleanup up tombstone purge code (CASSANDRA-3872)
 * Avoid NPE on aboarted stream-out sessions (CASSANDRA-3904)
 * BulkRecordWriter throws NPE for counter columns (CASSANDRA-3906)
 * Support compression using BulkWriter (CASSANDRA-3907)


1.0.8
 * fix race between cleanup and flush on secondary index CFSes (CASSANDRA-3712)
 * avoid including non-queried nodes in rangeslice read repair
   (CASSANDRA-3843)
 * Only snapshot CF being compacted for snapshot_before_compaction
   (CASSANDRA-3803)
 * Log active compactions in StatusLogger (CASSANDRA-3703)
 * Compute more accurate compaction score per level (CASSANDRA-3790)
 * Return InvalidRequest when using a keyspace that doesn't exist
   (CASSANDRA-3764)
 * disallow user modification of System keyspace (CASSANDRA-3738)
 * allow using sstable2json on secondary index data (CASSANDRA-3738)
 * (cqlsh) add DESCRIBE COLUMNFAMILIES (CASSANDRA-3586)
 * (cqlsh) format blobs correctly and use colors to improve output
   readability (CASSANDRA-3726)
 * synchronize BiMap of bootstrapping tokens (CASSANDRA-3417)
 * show index options in CLI (CASSANDRA-3809)
 * add optional socket timeout for streaming (CASSANDRA-3838)
 * fix truncate not to leave behind non-CFS backed secondary indexes
   (CASSANDRA-3844)
 * make CLI `show schema` to use output stream directly instead
   of StringBuilder (CASSANDRA-3842)
 * remove the wait on hint future during write (CASSANDRA-3870)
 * (cqlsh) ignore missing CfDef opts (CASSANDRA-3933)
 * (cqlsh) look for cqlshlib relative to realpath (CASSANDRA-3767)
 * Fix short read protection (CASSANDRA-3934)
 * Make sure infered and actual schema match (CASSANDRA-3371)
 * Fix NPE during HH delivery (CASSANDRA-3677)
 * Don't put boostrapping node in 'hibernate' status (CASSANDRA-3737)
 * Fix double quotes in windows bat files (CASSANDRA-3744)
 * Fix bad validator lookup (CASSANDRA-3789)
 * Fix soft reset in EC2MultiRegionSnitch (CASSANDRA-3835)
 * Don't leave zombie connections with THSHA thrift server (CASSANDRA-3867)
 * (cqlsh) fix deserialization of data (CASSANDRA-3874)
 * Fix removetoken force causing an inconsistent state (CASSANDRA-3876)
 * Fix ahndling of some types with Pig (CASSANDRA-3886)
 * Don't allow to drop the system keyspace (CASSANDRA-3759)
 * Make Pig deletes disabled by default and configurable (CASSANDRA-3628)
Merged from 0.8:
 * (Pig) fix CassandraStorage to use correct comparator in Super ColumnFamily
   case (CASSANDRA-3251)
 * fix thread safety issues in commitlog replay, primarily affecting
   systems with many (100s) of CF definitions (CASSANDRA-3751)
 * Fix relevant tombstone ignored with super columns (CASSANDRA-3875)


1.0.7
 * fix regression in HH page size calculation (CASSANDRA-3624)
 * retry failed stream on IOException (CASSANDRA-3686)
 * allow configuring bloom_filter_fp_chance (CASSANDRA-3497)
 * attempt hint delivery every ten minutes, or when failure detector
   notifies us that a node is back up, whichever comes first.  hint
   handoff throttle delay default changed to 1ms, from 50 (CASSANDRA-3554)
 * add nodetool setstreamthroughput (CASSANDRA-3571)
 * fix assertion when dropping a columnfamily with no sstables (CASSANDRA-3614)
 * more efficient allocation of small bloom filters (CASSANDRA-3618)
 * CLibrary.createHardLinkWithExec() to check for errors (CASSANDRA-3101)
 * Avoid creating empty and non cleaned writer during compaction (CASSANDRA-3616)
 * stop thrift service in shutdown hook so we can quiesce MessagingService
   (CASSANDRA-3335)
 * (CQL) compaction_strategy_options and compression_parameters for
   CREATE COLUMNFAMILY statement (CASSANDRA-3374)
 * Reset min/max compaction threshold when creating size tiered compaction
   strategy (CASSANDRA-3666)
 * Don't ignore IOException during compaction (CASSANDRA-3655)
 * Fix assertion error for CF with gc_grace=0 (CASSANDRA-3579)
 * Shutdown ParallelCompaction reducer executor after use (CASSANDRA-3711)
 * Avoid < 0 value for pending tasks in leveled compaction (CASSANDRA-3693)
 * (Hadoop) Support TimeUUID in Pig CassandraStorage (CASSANDRA-3327)
 * Check schema is ready before continuing boostrapping (CASSANDRA-3629)
 * Catch overflows during parsing of chunk_length_kb (CASSANDRA-3644)
 * Improve stream protocol mismatch errors (CASSANDRA-3652)
 * Avoid multiple thread doing HH to the same target (CASSANDRA-3681)
 * Add JMX property for rp_timeout_in_ms (CASSANDRA-2940)
 * Allow DynamicCompositeType to compare component of different types
   (CASSANDRA-3625)
 * Flush non-cfs backed secondary indexes (CASSANDRA-3659)
 * Secondary Indexes should report memory consumption (CASSANDRA-3155)
 * fix for SelectStatement start/end key are not set correctly
   when a key alias is involved (CASSANDRA-3700)
 * fix CLI `show schema` command insert of an extra comma in
   column_metadata (CASSANDRA-3714)
Merged from 0.8:
 * avoid logging (harmless) exception when GC takes < 1ms (CASSANDRA-3656)
 * prevent new nodes from thinking down nodes are up forever (CASSANDRA-3626)
 * use correct list of replicas for LOCAL_QUORUM reads when read repair
   is disabled (CASSANDRA-3696)
 * block on flush before compacting hints (may prevent OOM) (CASSANDRA-3733)


1.0.6
 * (CQL) fix cqlsh support for replicate_on_write (CASSANDRA-3596)
 * fix adding to leveled manifest after streaming (CASSANDRA-3536)
 * filter out unavailable cipher suites when using encryption (CASSANDRA-3178)
 * (HADOOP) add old-style api support for CFIF and CFRR (CASSANDRA-2799)
 * Support TimeUUIDType column names in Stress.java tool (CASSANDRA-3541)
 * (CQL) INSERT/UPDATE/DELETE/TRUNCATE commands should allow CF names to
   be qualified by keyspace (CASSANDRA-3419)
 * always remove endpoints from delevery queue in HH (CASSANDRA-3546)
 * fix race between cf flush and its 2ndary indexes flush (CASSANDRA-3547)
 * fix potential race in AES when a repair fails (CASSANDRA-3548)
 * fix default value validation usage in CLI SET command (CASSANDRA-3553)
 * Optimize componentsFor method for compaction and startup time
   (CASSANDRA-3532)
 * (CQL) Proper ColumnFamily metadata validation on CREATE COLUMNFAMILY
   (CASSANDRA-3565)
 * fix compression "chunk_length_kb" option to set correct kb value for
   thrift/avro (CASSANDRA-3558)
 * fix missing response during range slice repair (CASSANDRA-3551)
 * 'describe ring' moved from CLI to nodetool and available through JMX (CASSANDRA-3220)
 * add back partitioner to sstable metadata (CASSANDRA-3540)
 * fix NPE in get_count for counters (CASSANDRA-3601)
Merged from 0.8:
 * remove invalid assertion that table was opened before dropping it
   (CASSANDRA-3580)
 * range and index scans now only send requests to enough replicas to
   satisfy requested CL + RR (CASSANDRA-3598)
 * use cannonical host for local node in nodetool info (CASSANDRA-3556)
 * remove nonlocal DC write optimization since it only worked with
   CL.ONE or CL.LOCAL_QUORUM (CASSANDRA-3577, 3585)
 * detect misuses of CounterColumnType (CASSANDRA-3422)
 * turn off string interning in json2sstable, take 2 (CASSANDRA-2189)
 * validate compression parameters on add/update of the ColumnFamily
   (CASSANDRA-3573)
 * Check for 0.0.0.0 is incorrect in CFIF (CASSANDRA-3584)
 * Increase vm.max_map_count in debian packaging (CASSANDRA-3563)
 * gossiper will never add itself to saved endpoints (CASSANDRA-3485)


1.0.5
 * revert CASSANDRA-3407 (see CASSANDRA-3540)
 * fix assertion error while forwarding writes to local nodes (CASSANDRA-3539)


1.0.4
 * fix self-hinting of timed out read repair updates and make hinted handoff
   less prone to OOMing a coordinator (CASSANDRA-3440)
 * expose bloom filter sizes via JMX (CASSANDRA-3495)
 * enforce RP tokens 0..2**127 (CASSANDRA-3501)
 * canonicalize paths exposed through JMX (CASSANDRA-3504)
 * fix "liveSize" stat when sstables are removed (CASSANDRA-3496)
 * add bloom filter FP rates to nodetool cfstats (CASSANDRA-3347)
 * record partitioner in sstable metadata component (CASSANDRA-3407)
 * add new upgradesstables nodetool command (CASSANDRA-3406)
 * skip --debug requirement to see common exceptions in CLI (CASSANDRA-3508)
 * fix incorrect query results due to invalid max timestamp (CASSANDRA-3510)
 * make sstableloader recognize compressed sstables (CASSANDRA-3521)
 * avoids race in OutboundTcpConnection in multi-DC setups (CASSANDRA-3530)
 * use SETLOCAL in cassandra.bat (CASSANDRA-3506)
 * fix ConcurrentModificationException in Table.all() (CASSANDRA-3529)
Merged from 0.8:
 * fix concurrence issue in the FailureDetector (CASSANDRA-3519)
 * fix array out of bounds error in counter shard removal (CASSANDRA-3514)
 * avoid dropping tombstones when they might still be needed to shadow
   data in a different sstable (CASSANDRA-2786)


1.0.3
 * revert name-based query defragmentation aka CASSANDRA-2503 (CASSANDRA-3491)
 * fix invalidate-related test failures (CASSANDRA-3437)
 * add next-gen cqlsh to bin/ (CASSANDRA-3188, 3131, 3493)
 * (CQL) fix handling of rows with no columns (CASSANDRA-3424, 3473)
 * fix querying supercolumns by name returning only a subset of
   subcolumns or old subcolumn versions (CASSANDRA-3446)
 * automatically compute sha1 sum for uncompressed data files (CASSANDRA-3456)
 * fix reading metadata/statistics component for version < h (CASSANDRA-3474)
 * add sstable forward-compatibility (CASSANDRA-3478)
 * report compression ratio in CFSMBean (CASSANDRA-3393)
 * fix incorrect size exception during streaming of counters (CASSANDRA-3481)
 * (CQL) fix for counter decrement syntax (CASSANDRA-3418)
 * Fix race introduced by CASSANDRA-2503 (CASSANDRA-3482)
 * Fix incomplete deletion of delivered hints (CASSANDRA-3466)
 * Avoid rescheduling compactions when no compaction was executed
   (CASSANDRA-3484)
 * fix handling of the chunk_length_kb compression options (CASSANDRA-3492)
Merged from 0.8:
 * fix updating CF row_cache_provider (CASSANDRA-3414)
 * CFMetaData.convertToThrift method to set RowCacheProvider (CASSANDRA-3405)
 * acquire compactionlock during truncate (CASSANDRA-3399)
 * fix displaying cfdef entries for super columnfamilies (CASSANDRA-3415)
 * Make counter shard merging thread safe (CASSANDRA-3178)
 * Revert CASSANDRA-2855
 * Fix bug preventing the use of efficient cross-DC writes (CASSANDRA-3472)
 * `describe ring` command for CLI (CASSANDRA-3220)
 * (Hadoop) skip empty rows when entire row is requested, redux (CASSANDRA-2855)


1.0.2
 * "defragment" rows for name-based queries under STCS (CASSANDRA-2503)
 * Add timing information to cassandra-cli GET/SET/LIST queries (CASSANDRA-3326)
 * Only create one CompressionMetadata object per sstable (CASSANDRA-3427)
 * cleanup usage of StorageService.setMode() (CASSANDRA-3388)
 * Avoid large array allocation for compressed chunk offsets (CASSANDRA-3432)
 * fix DecimalType bytebuffer marshalling (CASSANDRA-3421)
 * fix bug that caused first column in per row indexes to be ignored
   (CASSANDRA-3441)
 * add JMX call to clean (failed) repair sessions (CASSANDRA-3316)
 * fix sstableloader reference acquisition bug (CASSANDRA-3438)
 * fix estimated row size regression (CASSANDRA-3451)
 * make sure we don't return more columns than asked (CASSANDRA-3303, 3395)
Merged from 0.8:
 * acquire compactionlock during truncate (CASSANDRA-3399)
 * fix displaying cfdef entries for super columnfamilies (CASSANDRA-3415)


1.0.1
 * acquire references during index build to prevent delete problems
   on Windows (CASSANDRA-3314)
 * describe_ring should include datacenter/topology information (CASSANDRA-2882)
 * Thrift sockets are not properly buffered (CASSANDRA-3261)
 * performance improvement for bytebufferutil compare function (CASSANDRA-3286)
 * add system.versions ColumnFamily (CASSANDRA-3140)
 * reduce network copies (CASSANDRA-3333, 3373)
 * limit nodetool to 32MB of heap (CASSANDRA-3124)
 * (CQL) update parser to accept "timestamp" instead of "date" (CASSANDRA-3149)
 * Fix CLI `show schema` to include "compression_options" (CASSANDRA-3368)
 * Snapshot to include manifest under LeveledCompactionStrategy (CASSANDRA-3359)
 * (CQL) SELECT query should allow CF name to be qualified by keyspace (CASSANDRA-3130)
 * (CQL) Fix internal application error specifying 'using consistency ...'
   in lower case (CASSANDRA-3366)
 * fix Deflate compression when compression actually makes the data bigger
   (CASSANDRA-3370)
 * optimize UUIDGen to avoid lock contention on InetAddress.getLocalHost
   (CASSANDRA-3387)
 * tolerate index being dropped mid-mutation (CASSANDRA-3334, 3313)
 * CompactionManager is now responsible for checking for new candidates
   post-task execution, enabling more consistent leveled compaction
   (CASSANDRA-3391)
 * Cache HSHA threads (CASSANDRA-3372)
 * use CF/KS names as snapshot prefix for drop + truncate operations
   (CASSANDRA-2997)
 * Break bloom filters up to avoid heap fragmentation (CASSANDRA-2466)
 * fix cassandra hanging on jsvc stop (CASSANDRA-3302)
 * Avoid leveled compaction getting blocked on errors (CASSANDRA-3408)
 * Make reloading the compaction strategy safe (CASSANDRA-3409)
 * ignore 0.8 hints even if compaction begins before we try to purge
   them (CASSANDRA-3385)
 * remove procrun (bin\daemon) from Cassandra source tree and
   artifacts (CASSANDRA-3331)
 * make cassandra compile under JDK7 (CASSANDRA-3275)
 * remove dependency of clientutil.jar to FBUtilities (CASSANDRA-3299)
 * avoid truncation errors by using long math on long values (CASSANDRA-3364)
 * avoid clock drift on some Windows machine (CASSANDRA-3375)
 * display cache provider in cli 'describe keyspace' command (CASSANDRA-3384)
 * fix incomplete topology information in describe_ring (CASSANDRA-3403)
 * expire dead gossip states based on time (CASSANDRA-2961)
 * improve CompactionTask extensibility (CASSANDRA-3330)
 * Allow one leveled compaction task to kick off another (CASSANDRA-3363)
 * allow encryption only between datacenters (CASSANDRA-2802)
Merged from 0.8:
 * fix truncate allowing data to be replayed post-restart (CASSANDRA-3297)
 * make iwriter final in IndexWriter to avoid NPE (CASSANDRA-2863)
 * (CQL) update grammar to require key clause in DELETE statement
   (CASSANDRA-3349)
 * (CQL) allow numeric keyspace names in USE statement (CASSANDRA-3350)
 * (Hadoop) skip empty rows when slicing the entire row (CASSANDRA-2855)
 * Fix handling of tombstone by SSTableExport/Import (CASSANDRA-3357)
 * fix ColumnIndexer to use long offsets (CASSANDRA-3358)
 * Improved CLI exceptions (CASSANDRA-3312)
 * Fix handling of tombstone by SSTableExport/Import (CASSANDRA-3357)
 * Only count compaction as active (for throttling) when they have
   successfully acquired the compaction lock (CASSANDRA-3344)
 * Display CLI version string on startup (CASSANDRA-3196)
 * (Hadoop) make CFIF try rpc_address or fallback to listen_address
   (CASSANDRA-3214)
 * (Hadoop) accept comma delimited lists of initial thrift connections
   (CASSANDRA-3185)
 * ColumnFamily min_compaction_threshold should be >= 2 (CASSANDRA-3342)
 * (Pig) add 0.8+ types and key validation type in schema (CASSANDRA-3280)
 * Fix completely removing column metadata using CLI (CASSANDRA-3126)
 * CLI `describe cluster;` output should be on separate lines for separate versions
   (CASSANDRA-3170)
 * fix changing durable_writes keyspace option during CF creation
   (CASSANDRA-3292)
 * avoid locking on update when no indexes are involved (CASSANDRA-3386)
 * fix assertionError during repair with ordered partitioners (CASSANDRA-3369)
 * correctly serialize key_validation_class for avro (CASSANDRA-3391)
 * don't expire counter tombstone after streaming (CASSANDRA-3394)
 * prevent nodes that failed to join from hanging around forever
   (CASSANDRA-3351)
 * remove incorrect optimization from slice read path (CASSANDRA-3390)
 * Fix race in AntiEntropyService (CASSANDRA-3400)


1.0.0-final
 * close scrubbed sstable fd before deleting it (CASSANDRA-3318)
 * fix bug preventing obsolete commitlog segments from being removed
   (CASSANDRA-3269)
 * tolerate whitespace in seed CDL (CASSANDRA-3263)
 * Change default heap thresholds to max(min(1/2 ram, 1G), min(1/4 ram, 8GB))
   (CASSANDRA-3295)
 * Fix broken CompressedRandomAccessReaderTest (CASSANDRA-3298)
 * (CQL) fix type information returned for wildcard queries (CASSANDRA-3311)
 * add estimated tasks to LeveledCompactionStrategy (CASSANDRA-3322)
 * avoid including compaction cache-warming in keycache stats (CASSANDRA-3325)
 * run compaction and hinted handoff threads at MIN_PRIORITY (CASSANDRA-3308)
 * default hsha thrift server to cpu core count in rpc pool (CASSANDRA-3329)
 * add bin\daemon to binary tarball for Windows service (CASSANDRA-3331)
 * Fix places where uncompressed size of sstables was use in place of the
   compressed one (CASSANDRA-3338)
 * Fix hsha thrift server (CASSANDRA-3346)
 * Make sure repair only stream needed sstables (CASSANDRA-3345)


1.0.0-rc2
 * Log a meaningful warning when a node receives a message for a repair session
   that doesn't exist anymore (CASSANDRA-3256)
 * test for NUMA policy support as well as numactl presence (CASSANDRA-3245)
 * Fix FD leak when internode encryption is enabled (CASSANDRA-3257)
 * Remove incorrect assertion in mergeIterator (CASSANDRA-3260)
 * FBUtilities.hexToBytes(String) to throw NumberFormatException when string
   contains non-hex characters (CASSANDRA-3231)
 * Keep SimpleSnitch proximity ordering unchanged from what the Strategy
   generates, as intended (CASSANDRA-3262)
 * remove Scrub from compactionstats when finished (CASSANDRA-3255)
 * fix counter entry in jdbc TypesMap (CASSANDRA-3268)
 * fix full queue scenario for ParallelCompactionIterator (CASSANDRA-3270)
 * fix bootstrap process (CASSANDRA-3285)
 * don't try delivering hints if when there isn't any (CASSANDRA-3176)
 * CLI documentation change for ColumnFamily `compression_options` (CASSANDRA-3282)
 * ignore any CF ids sent by client for adding CF/KS (CASSANDRA-3288)
 * remove obsolete hints on first startup (CASSANDRA-3291)
 * use correct ISortedColumns for time-optimized reads (CASSANDRA-3289)
 * Evict gossip state immediately when a token is taken over by a new IP
   (CASSANDRA-3259)


1.0.0-rc1
 * Update CQL to generate microsecond timestamps by default (CASSANDRA-3227)
 * Fix counting CFMetadata towards Memtable liveRatio (CASSANDRA-3023)
 * Kill server on wrapped OOME such as from FileChannel.map (CASSANDRA-3201)
 * remove unnecessary copy when adding to row cache (CASSANDRA-3223)
 * Log message when a full repair operation completes (CASSANDRA-3207)
 * Fix streamOutSession keeping sstables references forever if the remote end
   dies (CASSANDRA-3216)
 * Remove dynamic_snitch boolean from example configuration (defaulting to
   true) and set default badness threshold to 0.1 (CASSANDRA-3229)
 * Base choice of random or "balanced" token on bootstrap on whether
   schema definitions were found (CASSANDRA-3219)
 * Fixes for LeveledCompactionStrategy score computation, prioritization,
   scheduling, and performance (CASSANDRA-3224, 3234)
 * parallelize sstable open at server startup (CASSANDRA-2988)
 * fix handling of exceptions writing to OutboundTcpConnection (CASSANDRA-3235)
 * Allow using quotes in "USE <keyspace>;" CLI command (CASSANDRA-3208)
 * Don't allow any cache loading exceptions to halt startup (CASSANDRA-3218)
 * Fix sstableloader --ignores option (CASSANDRA-3247)
 * File descriptor limit increased in packaging (CASSANDRA-3206)
 * Fix deadlock in commit log during flush (CASSANDRA-3253)


1.0.0-beta1
 * removed binarymemtable (CASSANDRA-2692)
 * add commitlog_total_space_in_mb to prevent fragmented logs (CASSANDRA-2427)
 * removed commitlog_rotation_threshold_in_mb configuration (CASSANDRA-2771)
 * make AbstractBounds.normalize de-overlapp overlapping ranges (CASSANDRA-2641)
 * replace CollatingIterator, ReducingIterator with MergeIterator
   (CASSANDRA-2062)
 * Fixed the ability to set compaction strategy in cli using create column
   family command (CASSANDRA-2778)
 * clean up tmp files after failed compaction (CASSANDRA-2468)
 * restrict repair streaming to specific columnfamilies (CASSANDRA-2280)
 * don't bother persisting columns shadowed by a row tombstone (CASSANDRA-2589)
 * reset CF and SC deletion times after gc_grace (CASSANDRA-2317)
 * optimize away seek when compacting wide rows (CASSANDRA-2879)
 * single-pass streaming (CASSANDRA-2677, 2906, 2916, 3003)
 * use reference counting for deleting sstables instead of relying on GC
   (CASSANDRA-2521, 3179)
 * store hints as serialized mutations instead of pointers to data row
   (CASSANDRA-2045)
 * store hints in the coordinator node instead of in the closest replica
   (CASSANDRA-2914)
 * add row_cache_keys_to_save CF option (CASSANDRA-1966)
 * check column family validity in nodetool repair (CASSANDRA-2933)
 * use lazy initialization instead of class initialization in NodeId
   (CASSANDRA-2953)
 * add paging to get_count (CASSANDRA-2894)
 * fix "short reads" in [multi]get (CASSANDRA-2643, 3157, 3192)
 * add optional compression for sstables (CASSANDRA-47, 2994, 3001, 3128)
 * add scheduler JMX metrics (CASSANDRA-2962)
 * add block level checksum for compressed data (CASSANDRA-1717)
 * make column family backed column map pluggable and introduce unsynchronized
   ArrayList backed one to speedup reads (CASSANDRA-2843, 3165, 3205)
 * refactoring of the secondary index api (CASSANDRA-2982)
 * make CL > ONE reads wait for digest reconciliation before returning
   (CASSANDRA-2494)
 * fix missing logging for some exceptions (CASSANDRA-2061)
 * refactor and optimize ColumnFamilyStore.files(...) and Descriptor.fromFilename(String)
   and few other places responsible for work with SSTable files (CASSANDRA-3040)
 * Stop reading from sstables once we know we have the most recent columns,
   for query-by-name requests (CASSANDRA-2498)
 * Add query-by-column mode to stress.java (CASSANDRA-3064)
 * Add "install" command to cassandra.bat (CASSANDRA-292)
 * clean up KSMetadata, CFMetadata from unnecessary
   Thrift<->Avro conversion methods (CASSANDRA-3032)
 * Add timeouts to client request schedulers (CASSANDRA-3079, 3096)
 * Cli to use hashes rather than array of hashes for strategy options (CASSANDRA-3081)
 * LeveledCompactionStrategy (CASSANDRA-1608, 3085, 3110, 3087, 3145, 3154, 3182)
 * Improvements of the CLI `describe` command (CASSANDRA-2630)
 * reduce window where dropped CF sstables may not be deleted (CASSANDRA-2942)
 * Expose gossip/FD info to JMX (CASSANDRA-2806)
 * Fix streaming over SSL when compressed SSTable involved (CASSANDRA-3051)
 * Add support for pluggable secondary index implementations (CASSANDRA-3078)
 * remove compaction_thread_priority setting (CASSANDRA-3104)
 * generate hints for replicas that timeout, not just replicas that are known
   to be down before starting (CASSANDRA-2034)
 * Add throttling for internode streaming (CASSANDRA-3080)
 * make the repair of a range repair all replica (CASSANDRA-2610, 3194)
 * expose the ability to repair the first range (as returned by the
   partitioner) of a node (CASSANDRA-2606)
 * Streams Compression (CASSANDRA-3015)
 * add ability to use multiple threads during a single compaction
   (CASSANDRA-2901)
 * make AbstractBounds.normalize support overlapping ranges (CASSANDRA-2641)
 * fix of the CQL count() behavior (CASSANDRA-3068)
 * use TreeMap backed column families for the SSTable simple writers
   (CASSANDRA-3148)
 * fix inconsistency of the CLI syntax when {} should be used instead of [{}]
   (CASSANDRA-3119)
 * rename CQL type names to match expected SQL behavior (CASSANDRA-3149, 3031)
 * Arena-based allocation for memtables (CASSANDRA-2252, 3162, 3163, 3168)
 * Default RR chance to 0.1 (CASSANDRA-3169)
 * Add RowLevel support to secondary index API (CASSANDRA-3147)
 * Make SerializingCacheProvider the default if JNA is available (CASSANDRA-3183)
 * Fix backwards compatibilty for CQL memtable properties (CASSANDRA-3190)
 * Add five-minute delay before starting compactions on a restarted server
   (CASSANDRA-3181)
 * Reduce copies done for intra-host messages (CASSANDRA-1788, 3144)
 * support of compaction strategy option for stress.java (CASSANDRA-3204)
 * make memtable throughput and column count thresholds no-ops (CASSANDRA-2449)
 * Return schema information along with the resultSet in CQL (CASSANDRA-2734)
 * Add new DecimalType (CASSANDRA-2883)
 * Fix assertion error in RowRepairResolver (CASSANDRA-3156)
 * Reduce unnecessary high buffer sizes (CASSANDRA-3171)
 * Pluggable compaction strategy (CASSANDRA-1610)
 * Add new broadcast_address config option (CASSANDRA-2491)


0.8.7
 * Kill server on wrapped OOME such as from FileChannel.map (CASSANDRA-3201)
 * Allow using quotes in "USE <keyspace>;" CLI command (CASSANDRA-3208)
 * Log message when a full repair operation completes (CASSANDRA-3207)
 * Don't allow any cache loading exceptions to halt startup (CASSANDRA-3218)
 * Fix sstableloader --ignores option (CASSANDRA-3247)
 * File descriptor limit increased in packaging (CASSANDRA-3206)
 * Log a meaningfull warning when a node receive a message for a repair session
   that doesn't exist anymore (CASSANDRA-3256)
 * Fix FD leak when internode encryption is enabled (CASSANDRA-3257)
 * FBUtilities.hexToBytes(String) to throw NumberFormatException when string
   contains non-hex characters (CASSANDRA-3231)
 * Keep SimpleSnitch proximity ordering unchanged from what the Strategy
   generates, as intended (CASSANDRA-3262)
 * remove Scrub from compactionstats when finished (CASSANDRA-3255)
 * Fix tool .bat files when CASSANDRA_HOME contains spaces (CASSANDRA-3258)
 * Force flush of status table when removing/updating token (CASSANDRA-3243)
 * Evict gossip state immediately when a token is taken over by a new IP (CASSANDRA-3259)
 * Fix bug where the failure detector can take too long to mark a host
   down (CASSANDRA-3273)
 * (Hadoop) allow wrapping ranges in queries (CASSANDRA-3137)
 * (Hadoop) check all interfaces for a match with split location
   before falling back to random replica (CASSANDRA-3211)
 * (Hadoop) Make Pig storage handle implements LoadMetadata (CASSANDRA-2777)
 * (Hadoop) Fix exception during PIG 'dump' (CASSANDRA-2810)
 * Fix stress COUNTER_GET option (CASSANDRA-3301)
 * Fix missing fields in CLI `show schema` output (CASSANDRA-3304)
 * Nodetool no longer leaks threads and closes JMX connections (CASSANDRA-3309)
 * fix truncate allowing data to be replayed post-restart (CASSANDRA-3297)
 * Move SimpleAuthority and SimpleAuthenticator to examples (CASSANDRA-2922)
 * Fix handling of tombstone by SSTableExport/Import (CASSANDRA-3357)
 * Fix transposition in cfHistograms (CASSANDRA-3222)
 * Allow using number as DC name when creating keyspace in CQL (CASSANDRA-3239)
 * Force flush of system table after updating/removing a token (CASSANDRA-3243)


0.8.6
 * revert CASSANDRA-2388
 * change TokenRange.endpoints back to listen/broadcast address to match
   pre-1777 behavior, and add TokenRange.rpc_endpoints instead (CASSANDRA-3187)
 * avoid trying to watch cassandra-topology.properties when loaded from jar
   (CASSANDRA-3138)
 * prevent users from creating keyspaces with LocalStrategy replication
   (CASSANDRA-3139)
 * fix CLI `show schema;` to output correct keyspace definition statement
   (CASSANDRA-3129)
 * CustomTThreadPoolServer to log TTransportException at DEBUG level
   (CASSANDRA-3142)
 * allow topology sort to work with non-unique rack names between
   datacenters (CASSANDRA-3152)
 * Improve caching of same-version Messages on digest and repair paths
   (CASSANDRA-3158)
 * Randomize choice of first replica for counter increment (CASSANDRA-2890)
 * Fix using read_repair_chance instead of merge_shard_change (CASSANDRA-3202)
 * Avoid streaming data to nodes that already have it, on move as well as
   decommission (CASSANDRA-3041)
 * Fix divide by zero error in GCInspector (CASSANDRA-3164)
 * allow quoting of the ColumnFamily name in CLI `create column family`
   statement (CASSANDRA-3195)
 * Fix rolling upgrade from 0.7 to 0.8 problem (CASSANDRA-3166)
 * Accomodate missing encryption_options in IncomingTcpConnection.stream
   (CASSANDRA-3212)


0.8.5
 * fix NPE when encryption_options is unspecified (CASSANDRA-3007)
 * include column name in validation failure exceptions (CASSANDRA-2849)
 * make sure truncate clears out the commitlog so replay won't re-
   populate with truncated data (CASSANDRA-2950)
 * fix NPE when debug logging is enabled and dropped CF is present
   in a commitlog segment (CASSANDRA-3021)
 * fix cassandra.bat when CASSANDRA_HOME contains spaces (CASSANDRA-2952)
 * fix to SSTableSimpleUnsortedWriter bufferSize calculation (CASSANDRA-3027)
 * make cleanup and normal compaction able to skip empty rows
   (rows containing nothing but expired tombstones) (CASSANDRA-3039)
 * work around native memory leak in com.sun.management.GarbageCollectorMXBean
   (CASSANDRA-2868)
 * validate that column names in column_metadata are not equal to key_alias
   on create/update of the ColumnFamily and CQL 'ALTER' statement (CASSANDRA-3036)
 * return an InvalidRequestException if an indexed column is assigned
   a value larger than 64KB (CASSANDRA-3057)
 * fix of numeric-only and string column names handling in CLI "drop index"
   (CASSANDRA-3054)
 * prune index scan resultset back to original request for lazy
   resultset expansion case (CASSANDRA-2964)
 * (Hadoop) fail jobs when Cassandra node has failed but TaskTracker
   has not (CASSANDRA-2388)
 * fix dynamic snitch ignoring nodes when read_repair_chance is zero
   (CASSANDRA-2662)
 * avoid retaining references to dropped CFS objects in
   CompactionManager.estimatedCompactions (CASSANDRA-2708)
 * expose rpc timeouts per host in MessagingServiceMBean (CASSANDRA-2941)
 * avoid including cwd in classpath for deb and rpm packages (CASSANDRA-2881)
 * remove gossip state when a new IP takes over a token (CASSANDRA-3071)
 * allow sstable2json to work on index sstable files (CASSANDRA-3059)
 * always hint counters (CASSANDRA-3099)
 * fix log4j initialization in EmbeddedCassandraService (CASSANDRA-2857)
 * remove gossip state when a new IP takes over a token (CASSANDRA-3071)
 * work around native memory leak in com.sun.management.GarbageCollectorMXBean
    (CASSANDRA-2868)
 * fix UnavailableException with writes at CL.EACH_QUORM (CASSANDRA-3084)
 * fix parsing of the Keyspace and ColumnFamily names in numeric
   and string representations in CLI (CASSANDRA-3075)
 * fix corner cases in Range.differenceToFetch (CASSANDRA-3084)
 * fix ip address String representation in the ring cache (CASSANDRA-3044)
 * fix ring cache compatibility when mixing pre-0.8.4 nodes with post-
   in the same cluster (CASSANDRA-3023)
 * make repair report failure when a node participating dies (instead of
   hanging forever) (CASSANDRA-2433)
 * fix handling of the empty byte buffer by ReversedType (CASSANDRA-3111)
 * Add validation that Keyspace names are case-insensitively unique (CASSANDRA-3066)
 * catch invalid key_validation_class before instantiating UpdateColumnFamily (CASSANDRA-3102)
 * make Range and Bounds objects client-safe (CASSANDRA-3108)
 * optionally skip log4j configuration (CASSANDRA-3061)
 * bundle sstableloader with the debian package (CASSANDRA-3113)
 * don't try to build secondary indexes when there is none (CASSANDRA-3123)
 * improve SSTableSimpleUnsortedWriter speed for large rows (CASSANDRA-3122)
 * handle keyspace arguments correctly in nodetool snapshot (CASSANDRA-3038)
 * Fix SSTableImportTest on windows (CASSANDRA-3043)
 * expose compactionThroughputMbPerSec through JMX (CASSANDRA-3117)
 * log keyspace and CF of large rows being compacted


0.8.4
 * change TokenRing.endpoints to be a list of rpc addresses instead of
   listen/broadcast addresses (CASSANDRA-1777)
 * include files-to-be-streamed in StreamInSession.getSources (CASSANDRA-2972)
 * use JAVA env var in cassandra-env.sh (CASSANDRA-2785, 2992)
 * avoid doing read for no-op replicate-on-write at CL=1 (CASSANDRA-2892)
 * refuse counter write for CL.ANY (CASSANDRA-2990)
 * switch back to only logging recent dropped messages (CASSANDRA-3004)
 * always deserialize RowMutation for counters (CASSANDRA-3006)
 * ignore saved replication_factor strategy_option for NTS (CASSANDRA-3011)
 * make sure pre-truncate CL segments are discarded (CASSANDRA-2950)


0.8.3
 * add ability to drop local reads/writes that are going to timeout
   (CASSANDRA-2943)
 * revamp token removal process, keep gossip states for 3 days (CASSANDRA-2496)
 * don't accept extra args for 0-arg nodetool commands (CASSANDRA-2740)
 * log unavailableexception details at debug level (CASSANDRA-2856)
 * expose data_dir though jmx (CASSANDRA-2770)
 * don't include tmp files as sstable when create cfs (CASSANDRA-2929)
 * log Java classpath on startup (CASSANDRA-2895)
 * keep gossipped version in sync with actual on migration coordinator
   (CASSANDRA-2946)
 * use lazy initialization instead of class initialization in NodeId
   (CASSANDRA-2953)
 * check column family validity in nodetool repair (CASSANDRA-2933)
 * speedup bytes to hex conversions dramatically (CASSANDRA-2850)
 * Flush memtables on shutdown when durable writes are disabled
   (CASSANDRA-2958)
 * improved POSIX compatibility of start scripts (CASsANDRA-2965)
 * add counter support to Hadoop InputFormat (CASSANDRA-2981)
 * fix bug where dirty commitlog segments were removed (and avoid keeping
   segments with no post-flush activity permanently dirty) (CASSANDRA-2829)
 * fix throwing exception with batch mutation of counter super columns
   (CASSANDRA-2949)
 * ignore system tables during repair (CASSANDRA-2979)
 * throw exception when NTS is given replication_factor as an option
   (CASSANDRA-2960)
 * fix assertion error during compaction of counter CFs (CASSANDRA-2968)
 * avoid trying to create index names, when no index exists (CASSANDRA-2867)
 * don't sample the system table when choosing a bootstrap token
   (CASSANDRA-2825)
 * gossiper notifies of local state changes (CASSANDRA-2948)
 * add asynchronous and half-sync/half-async (hsha) thrift servers
   (CASSANDRA-1405)
 * fix potential use of free'd native memory in SerializingCache
   (CASSANDRA-2951)
 * prune index scan resultset back to original request for lazy
   resultset expansion case (CASSANDRA-2964)
 * (Hadoop) fail jobs when Cassandra node has failed but TaskTracker
    has not (CASSANDRA-2388)


0.8.2
 * CQL:
   - include only one row per unique key for IN queries (CASSANDRA-2717)
   - respect client timestamp on full row deletions (CASSANDRA-2912)
 * improve thread-safety in StreamOutSession (CASSANDRA-2792)
 * allow deleting a row and updating indexed columns in it in the
   same mutation (CASSANDRA-2773)
 * Expose number of threads blocked on submitting memtable to flush
   in JMX (CASSANDRA-2817)
 * add ability to return "endpoints" to nodetool (CASSANDRA-2776)
 * Add support for multiple (comma-delimited) coordinator addresses
   to ColumnFamilyInputFormat (CASSANDRA-2807)
 * fix potential NPE while scheduling read repair for range slice
   (CASSANDRA-2823)
 * Fix race in SystemTable.getCurrentLocalNodeId (CASSANDRA-2824)
 * Correctly set default for replicate_on_write (CASSANDRA-2835)
 * improve nodetool compactionstats formatting (CASSANDRA-2844)
 * fix index-building status display (CASSANDRA-2853)
 * fix CLI perpetuating obsolete KsDef.replication_factor (CASSANDRA-2846)
 * improve cli treatment of multiline comments (CASSANDRA-2852)
 * handle row tombstones correctly in EchoedRow (CASSANDRA-2786)
 * add MessagingService.get[Recently]DroppedMessages and
   StorageService.getExceptionCount (CASSANDRA-2804)
 * fix possibility of spurious UnavailableException for LOCAL_QUORUM
   reads with dynamic snitch + read repair disabled (CASSANDRA-2870)
 * add ant-optional as dependence for the debian package (CASSANDRA-2164)
 * add option to specify limit for get_slice in the CLI (CASSANDRA-2646)
 * decrease HH page size (CASSANDRA-2832)
 * reset cli keyspace after dropping the current one (CASSANDRA-2763)
 * add KeyRange option to Hadoop inputformat (CASSANDRA-1125)
 * fix protocol versioning (CASSANDRA-2818, 2860)
 * support spaces in path to log4j configuration (CASSANDRA-2383)
 * avoid including inferred types in CF update (CASSANDRA-2809)
 * fix JMX bulkload call (CASSANDRA-2908)
 * fix updating KS with durable_writes=false (CASSANDRA-2907)
 * add simplified facade to SSTableWriter for bulk loading use
   (CASSANDRA-2911)
 * fix re-using index CF sstable names after drop/recreate (CASSANDRA-2872)
 * prepend CF to default index names (CASSANDRA-2903)
 * fix hint replay (CASSANDRA-2928)
 * Properly synchronize repair's merkle tree computation (CASSANDRA-2816)


0.8.1
 * CQL:
   - support for insert, delete in BATCH (CASSANDRA-2537)
   - support for IN to SELECT, UPDATE (CASSANDRA-2553)
   - timestamp support for INSERT, UPDATE, and BATCH (CASSANDRA-2555)
   - TTL support (CASSANDRA-2476)
   - counter support (CASSANDRA-2473)
   - ALTER COLUMNFAMILY (CASSANDRA-1709)
   - DROP INDEX (CASSANDRA-2617)
   - add SCHEMA/TABLE as aliases for KS/CF (CASSANDRA-2743)
   - server handles wait-for-schema-agreement (CASSANDRA-2756)
   - key alias support (CASSANDRA-2480)
 * add support for comparator parameters and a generic ReverseType
   (CASSANDRA-2355)
 * add CompositeType and DynamicCompositeType (CASSANDRA-2231)
 * optimize batches containing multiple updates to the same row
   (CASSANDRA-2583)
 * adjust hinted handoff page size to avoid OOM with large columns
   (CASSANDRA-2652)
 * mark BRAF buffer invalid post-flush so we don't re-flush partial
   buffers again, especially on CL writes (CASSANDRA-2660)
 * add DROP INDEX support to CLI (CASSANDRA-2616)
 * don't perform HH to client-mode [storageproxy] nodes (CASSANDRA-2668)
 * Improve forceDeserialize/getCompactedRow encapsulation (CASSANDRA-2659)
 * Don't write CounterUpdateColumn to disk in tests (CASSANDRA-2650)
 * Add sstable bulk loading utility (CASSANDRA-1278)
 * avoid replaying hints to dropped columnfamilies (CASSANDRA-2685)
 * add placeholders for missing rows in range query pseudo-RR (CASSANDRA-2680)
 * remove no-op HHOM.renameHints (CASSANDRA-2693)
 * clone super columns to avoid modifying them during flush (CASSANDRA-2675)
 * allow writes to bypass the commitlog for certain keyspaces (CASSANDRA-2683)
 * avoid NPE when bypassing commitlog during memtable flush (CASSANDRA-2781)
 * Added support for making bootstrap retry if nodes flap (CASSANDRA-2644)
 * Added statusthrift to nodetool to report if thrift server is running (CASSANDRA-2722)
 * Fixed rows being cached if they do not exist (CASSANDRA-2723)
 * Support passing tableName and cfName to RowCacheProviders (CASSANDRA-2702)
 * close scrub file handles (CASSANDRA-2669)
 * throttle migration replay (CASSANDRA-2714)
 * optimize column serializer creation (CASSANDRA-2716)
 * Added support for making bootstrap retry if nodes flap (CASSANDRA-2644)
 * Added statusthrift to nodetool to report if thrift server is running
   (CASSANDRA-2722)
 * Fixed rows being cached if they do not exist (CASSANDRA-2723)
 * fix truncate/compaction race (CASSANDRA-2673)
 * workaround large resultsets causing large allocation retention
   by nio sockets (CASSANDRA-2654)
 * fix nodetool ring use with Ec2Snitch (CASSANDRA-2733)
 * fix removing columns and subcolumns that are supressed by a row or
   supercolumn tombstone during replica resolution (CASSANDRA-2590)
 * support sstable2json against snapshot sstables (CASSANDRA-2386)
 * remove active-pull schema requests (CASSANDRA-2715)
 * avoid marking entire list of sstables as actively being compacted
   in multithreaded compaction (CASSANDRA-2765)
 * seek back after deserializing a row to update cache with (CASSANDRA-2752)
 * avoid skipping rows in scrub for counter column family (CASSANDRA-2759)
 * fix ConcurrentModificationException in repair when dealing with 0.7 node
   (CASSANDRA-2767)
 * use threadsafe collections for StreamInSession (CASSANDRA-2766)
 * avoid infinite loop when creating merkle tree (CASSANDRA-2758)
 * avoids unmarking compacting sstable prematurely in cleanup (CASSANDRA-2769)
 * fix NPE when the commit log is bypassed (CASSANDRA-2718)
 * don't throw an exception in SS.isRPCServerRunning (CASSANDRA-2721)
 * make stress.jar executable (CASSANDRA-2744)
 * add daemon mode to java stress (CASSANDRA-2267)
 * expose the DC and rack of a node through JMX and nodetool ring (CASSANDRA-2531)
 * fix cache mbean getSize (CASSANDRA-2781)
 * Add Date, Float, Double, and Boolean types (CASSANDRA-2530)
 * Add startup flag to renew counter node id (CASSANDRA-2788)
 * add jamm agent to cassandra.bat (CASSANDRA-2787)
 * fix repair hanging if a neighbor has nothing to send (CASSANDRA-2797)
 * purge tombstone even if row is in only one sstable (CASSANDRA-2801)
 * Fix wrong purge of deleted cf during compaction (CASSANDRA-2786)
 * fix race that could result in Hadoop writer failing to throw an
   exception encountered after close() (CASSANDRA-2755)
 * fix scan wrongly throwing assertion error (CASSANDRA-2653)
 * Always use even distribution for merkle tree with RandomPartitionner
   (CASSANDRA-2841)
 * fix describeOwnership for OPP (CASSANDRA-2800)
 * ensure that string tokens do not contain commas (CASSANDRA-2762)


0.8.0-final
 * fix CQL grammar warning and cqlsh regression from CASSANDRA-2622
 * add ant generate-cql-html target (CASSANDRA-2526)
 * update CQL consistency levels (CASSANDRA-2566)
 * debian packaging fixes (CASSANDRA-2481, 2647)
 * fix UUIDType, IntegerType for direct buffers (CASSANDRA-2682, 2684)
 * switch to native Thrift for Hadoop map/reduce (CASSANDRA-2667)
 * fix StackOverflowError when building from eclipse (CASSANDRA-2687)
 * only provide replication_factor to strategy_options "help" for
   SimpleStrategy, OldNetworkTopologyStrategy (CASSANDRA-2678, 2713)
 * fix exception adding validators to non-string columns (CASSANDRA-2696)
 * avoid instantiating DatabaseDescriptor in JDBC (CASSANDRA-2694)
 * fix potential stack overflow during compaction (CASSANDRA-2626)
 * clone super columns to avoid modifying them during flush (CASSANDRA-2675)
 * reset underlying iterator in EchoedRow constructor (CASSANDRA-2653)


0.8.0-rc1
 * faster flushes and compaction from fixing excessively pessimistic
   rebuffering in BRAF (CASSANDRA-2581)
 * fix returning null column values in the python cql driver (CASSANDRA-2593)
 * fix merkle tree splitting exiting early (CASSANDRA-2605)
 * snapshot_before_compaction directory name fix (CASSANDRA-2598)
 * Disable compaction throttling during bootstrap (CASSANDRA-2612)
 * fix CQL treatment of > and < operators in range slices (CASSANDRA-2592)
 * fix potential double-application of counter updates on commitlog replay
   by moving replay position from header to sstable metadata (CASSANDRA-2419)
 * JDBC CQL driver exposes getColumn for access to timestamp
 * JDBC ResultSetMetadata properties added to AbstractType
 * r/m clustertool (CASSANDRA-2607)
 * add support for presenting row key as a column in CQL result sets
   (CASSANDRA-2622)
 * Don't allow {LOCAL|EACH}_QUORUM unless strategy is NTS (CASSANDRA-2627)
 * validate keyspace strategy_options during CQL create (CASSANDRA-2624)
 * fix empty Result with secondary index when limit=1 (CASSANDRA-2628)
 * Fix regression where bootstrapping a node with no schema fails
   (CASSANDRA-2625)
 * Allow removing LocationInfo sstables (CASSANDRA-2632)
 * avoid attempting to replay mutations from dropped keyspaces (CASSANDRA-2631)
 * avoid using cached position of a key when GT is requested (CASSANDRA-2633)
 * fix counting bloom filter true positives (CASSANDRA-2637)
 * initialize local ep state prior to gossip startup if needed (CASSANDRA-2638)
 * fix counter increment lost after restart (CASSANDRA-2642)
 * add quote-escaping via backslash to CLI (CASSANDRA-2623)
 * fix pig example script (CASSANDRA-2487)
 * fix dynamic snitch race in adding latencies (CASSANDRA-2618)
 * Start/stop cassandra after more important services such as mdadm in
   debian packaging (CASSANDRA-2481)


0.8.0-beta2
 * fix NPE compacting index CFs (CASSANDRA-2528)
 * Remove checking all column families on startup for compaction candidates
   (CASSANDRA-2444)
 * validate CQL create keyspace options (CASSANDRA-2525)
 * fix nodetool setcompactionthroughput (CASSANDRA-2550)
 * move	gossip heartbeat back to its own thread (CASSANDRA-2554)
 * validate cql TRUNCATE columnfamily before truncating (CASSANDRA-2570)
 * fix batch_mutate for mixed standard-counter mutations (CASSANDRA-2457)
 * disallow making schema changes to system keyspace (CASSANDRA-2563)
 * fix sending mutation messages multiple times (CASSANDRA-2557)
 * fix incorrect use of NBHM.size in ReadCallback that could cause
   reads to time out even when responses were received (CASSANDRA-2552)
 * trigger read repair correctly for LOCAL_QUORUM reads (CASSANDRA-2556)
 * Allow configuring the number of compaction thread (CASSANDRA-2558)
 * forceUserDefinedCompaction will attempt to compact what it is given
   even if the pessimistic estimate is that there is not enough disk space;
   automatic compactions will only compact 2 or more sstables (CASSANDRA-2575)
 * refuse to apply migrations with older timestamps than the current
   schema (CASSANDRA-2536)
 * remove unframed Thrift transport option
 * include indexes in snapshots (CASSANDRA-2596)
 * improve ignoring of obsolete mutations in index maintenance (CASSANDRA-2401)
 * recognize attempt to drop just the index while leaving the column
   definition alone (CASSANDRA-2619)


0.8.0-beta1
 * remove Avro RPC support (CASSANDRA-926)
 * support for columns that act as incr/decr counters
   (CASSANDRA-1072, 1937, 1944, 1936, 2101, 2093, 2288, 2105, 2384, 2236, 2342,
   2454)
 * CQL (CASSANDRA-1703, 1704, 1705, 1706, 1707, 1708, 1710, 1711, 1940,
   2124, 2302, 2277, 2493)
 * avoid double RowMutation serialization on write path (CASSANDRA-1800)
 * make NetworkTopologyStrategy the default (CASSANDRA-1960)
 * configurable internode encryption (CASSANDRA-1567, 2152)
 * human readable column names in sstable2json output (CASSANDRA-1933)
 * change default JMX port to 7199 (CASSANDRA-2027)
 * backwards compatible internal messaging (CASSANDRA-1015)
 * atomic switch of memtables and sstables (CASSANDRA-2284)
 * add pluggable SeedProvider (CASSANDRA-1669)
 * Fix clustertool to not throw exception when calling get_endpoints (CASSANDRA-2437)
 * upgrade to thrift 0.6 (CASSANDRA-2412)
 * repair works on a token range instead of full ring (CASSANDRA-2324)
 * purge tombstones from row cache (CASSANDRA-2305)
 * push replication_factor into strategy_options (CASSANDRA-1263)
 * give snapshots the same name on each node (CASSANDRA-1791)
 * remove "nodetool loadbalance" (CASSANDRA-2448)
 * multithreaded compaction (CASSANDRA-2191)
 * compaction throttling (CASSANDRA-2156)
 * add key type information and alias (CASSANDRA-2311, 2396)
 * cli no longer divides read_repair_chance by 100 (CASSANDRA-2458)
 * made CompactionInfo.getTaskType return an enum (CASSANDRA-2482)
 * add a server-wide cap on measured memtable memory usage and aggressively
   flush to keep under that threshold (CASSANDRA-2006)
 * add unified UUIDType (CASSANDRA-2233)
 * add off-heap row cache support (CASSANDRA-1969)


0.7.5
 * improvements/fixes to PIG driver (CASSANDRA-1618, CASSANDRA-2387,
   CASSANDRA-2465, CASSANDRA-2484)
 * validate index names (CASSANDRA-1761)
 * reduce contention on Table.flusherLock (CASSANDRA-1954)
 * try harder to detect failures during streaming, cleaning up temporary
   files more reliably (CASSANDRA-2088)
 * shut down server for OOM on a Thrift thread (CASSANDRA-2269)
 * fix tombstone handling in repair and sstable2json (CASSANDRA-2279)
 * preserve version when streaming data from old sstables (CASSANDRA-2283)
 * don't start repair if a neighboring node is marked as dead (CASSANDRA-2290)
 * purge tombstones from row cache (CASSANDRA-2305)
 * Avoid seeking when sstable2json exports the entire file (CASSANDRA-2318)
 * clear Built flag in system table when dropping an index (CASSANDRA-2320)
 * don't allow arbitrary argument for stress.java (CASSANDRA-2323)
 * validate values for index predicates in get_indexed_slice (CASSANDRA-2328)
 * queue secondary indexes for flush before the parent (CASSANDRA-2330)
 * allow job configuration to set the CL used in Hadoop jobs (CASSANDRA-2331)
 * add memtable_flush_queue_size defaulting to 4 (CASSANDRA-2333)
 * Allow overriding of initial_token, storage_port and rpc_port from system
   properties (CASSANDRA-2343)
 * fix comparator used for non-indexed secondary expressions in index scan
   (CASSANDRA-2347)
 * ensure size calculation and write phase of large-row compaction use
   the same threshold for TTL expiration (CASSANDRA-2349)
 * fix race when iterating CFs during add/drop (CASSANDRA-2350)
 * add ConsistencyLevel command to CLI (CASSANDRA-2354)
 * allow negative numbers in the cli (CASSANDRA-2358)
 * hard code serialVersionUID for tokens class (CASSANDRA-2361)
 * fix potential infinite loop in ByteBufferUtil.inputStream (CASSANDRA-2365)
 * fix encoding bugs in HintedHandoffManager, SystemTable when default
   charset is not UTF8 (CASSANDRA-2367)
 * avoids having removed node reappearing in Gossip (CASSANDRA-2371)
 * fix incorrect truncation of long to int when reading columns via block
   index (CASSANDRA-2376)
 * fix NPE during stream session (CASSANDRA-2377)
 * fix race condition that could leave orphaned data files when dropping CF or
   KS (CASSANDRA-2381)
 * fsync statistics component on write (CASSANDRA-2382)
 * fix duplicate results from CFS.scan (CASSANDRA-2406)
 * add IntegerType to CLI help (CASSANDRA-2414)
 * avoid caching token-only decoratedkeys (CASSANDRA-2416)
 * convert mmap assertion to if/throw so scrub can catch it (CASSANDRA-2417)
 * don't overwrite gc log (CASSANDR-2418)
 * invalidate row cache for streamed row to avoid inconsitencies
   (CASSANDRA-2420)
 * avoid copies in range/index scans (CASSANDRA-2425)
 * make sure we don't wipe data during cleanup if the node has not join
   the ring (CASSANDRA-2428)
 * Try harder to close files after compaction (CASSANDRA-2431)
 * re-set bootstrapped flag after move finishes (CASSANDRA-2435)
 * display validation_class in CLI 'describe keyspace' (CASSANDRA-2442)
 * make cleanup compactions cleanup the row cache (CASSANDRA-2451)
 * add column fields validation to scrub (CASSANDRA-2460)
 * use 64KB flush buffer instead of in_memory_compaction_limit (CASSANDRA-2463)
 * fix backslash substitutions in CLI (CASSANDRA-2492)
 * disable cache saving for system CFS (CASSANDRA-2502)
 * fixes for verifying destination availability under hinted conditions
   so UE can be thrown intead of timing out (CASSANDRA-2514)
 * fix update of validation class in column metadata (CASSANDRA-2512)
 * support LOCAL_QUORUM, EACH_QUORUM CLs outside of NTS (CASSANDRA-2516)
 * preserve version when streaming data from old sstables (CASSANDRA-2283)
 * fix backslash substitutions in CLI (CASSANDRA-2492)
 * count a row deletion as one operation towards memtable threshold
   (CASSANDRA-2519)
 * support LOCAL_QUORUM, EACH_QUORUM CLs outside of NTS (CASSANDRA-2516)


0.7.4
 * add nodetool join command (CASSANDRA-2160)
 * fix secondary indexes on pre-existing or streamed data (CASSANDRA-2244)
 * initialize endpoint in gossiper earlier (CASSANDRA-2228)
 * add ability to write to Cassandra from Pig (CASSANDRA-1828)
 * add rpc_[min|max]_threads (CASSANDRA-2176)
 * add CL.TWO, CL.THREE (CASSANDRA-2013)
 * avoid exporting an un-requested row in sstable2json, when exporting
   a key that does not exist (CASSANDRA-2168)
 * add incremental_backups option (CASSANDRA-1872)
 * add configurable row limit to Pig loadfunc (CASSANDRA-2276)
 * validate column values in batches as well as single-Column inserts
   (CASSANDRA-2259)
 * move sample schema from cassandra.yaml to schema-sample.txt,
   a cli scripts (CASSANDRA-2007)
 * avoid writing empty rows when scrubbing tombstoned rows (CASSANDRA-2296)
 * fix assertion error in range and index scans for CL < ALL
   (CASSANDRA-2282)
 * fix commitlog replay when flush position refers to data that didn't
   get synced before server died (CASSANDRA-2285)
 * fix fd leak in sstable2json with non-mmap'd i/o (CASSANDRA-2304)
 * reduce memory use during streaming of multiple sstables (CASSANDRA-2301)
 * purge tombstoned rows from cache after GCGraceSeconds (CASSANDRA-2305)
 * allow zero replicas in a NTS datacenter (CASSANDRA-1924)
 * make range queries respect snitch for local replicas (CASSANDRA-2286)
 * fix HH delivery when column index is larger than 2GB (CASSANDRA-2297)
 * make 2ary indexes use parent CF flush thresholds during initial build
   (CASSANDRA-2294)
 * update memtable_throughput to be a long (CASSANDRA-2158)


0.7.3
 * Keep endpoint state until aVeryLongTime (CASSANDRA-2115)
 * lower-latency read repair (CASSANDRA-2069)
 * add hinted_handoff_throttle_delay_in_ms option (CASSANDRA-2161)
 * fixes for cache save/load (CASSANDRA-2172, -2174)
 * Handle whole-row deletions in CFOutputFormat (CASSANDRA-2014)
 * Make memtable_flush_writers flush in parallel (CASSANDRA-2178)
 * Add compaction_preheat_key_cache option (CASSANDRA-2175)
 * refactor stress.py to have only one copy of the format string
   used for creating row keys (CASSANDRA-2108)
 * validate index names for \w+ (CASSANDRA-2196)
 * Fix Cassandra cli to respect timeout if schema does not settle
   (CASSANDRA-2187)
 * fix for compaction and cleanup writing old-format data into new-version
   sstable (CASSANDRA-2211, -2216)
 * add nodetool scrub (CASSANDRA-2217, -2240)
 * fix sstable2json large-row pagination (CASSANDRA-2188)
 * fix EOFing on requests for the last bytes in a file (CASSANDRA-2213)
 * fix BufferedRandomAccessFile bugs (CASSANDRA-2218, -2241)
 * check for memtable flush_after_mins exceeded every 10s (CASSANDRA-2183)
 * fix cache saving on Windows (CASSANDRA-2207)
 * add validateSchemaAgreement call + synchronization to schema
   modification operations (CASSANDRA-2222)
 * fix for reversed slice queries on large rows (CASSANDRA-2212)
 * fat clients were writing local data (CASSANDRA-2223)
 * set DEFAULT_MEMTABLE_LIFETIME_IN_MINS to 24h
 * improve detection and cleanup of partially-written sstables
   (CASSANDRA-2206)
 * fix supercolumn de/serialization when subcolumn comparator is different
   from supercolumn's (CASSANDRA-2104)
 * fix starting up on Windows when CASSANDRA_HOME contains whitespace
   (CASSANDRA-2237)
 * add [get|set][row|key]cacheSavePeriod to JMX (CASSANDRA-2100)
 * fix Hadoop ColumnFamilyOutputFormat dropping of mutations
   when batch fills up (CASSANDRA-2255)
 * move file deletions off of scheduledtasks executor (CASSANDRA-2253)


0.7.2
 * copy DecoratedKey.key when inserting into caches to avoid retaining
   a reference to the underlying buffer (CASSANDRA-2102)
 * format subcolumn names with subcomparator (CASSANDRA-2136)
 * fix column bloom filter deserialization (CASSANDRA-2165)


0.7.1
 * refactor MessageDigest creation code. (CASSANDRA-2107)
 * buffer network stack to avoid inefficient small TCP messages while avoiding
   the nagle/delayed ack problem (CASSANDRA-1896)
 * check log4j configuration for changes every 10s (CASSANDRA-1525, 1907)
 * more-efficient cross-DC replication (CASSANDRA-1530, -2051, -2138)
 * avoid polluting page cache with commitlog or sstable writes
   and seq scan operations (CASSANDRA-1470)
 * add RMI authentication options to nodetool (CASSANDRA-1921)
 * make snitches configurable at runtime (CASSANDRA-1374)
 * retry hadoop split requests on connection failure (CASSANDRA-1927)
 * implement describeOwnership for BOP, COPP (CASSANDRA-1928)
 * make read repair behave as expected for ConsistencyLevel > ONE
   (CASSANDRA-982, 2038)
 * distributed test harness (CASSANDRA-1859, 1964)
 * reduce flush lock contention (CASSANDRA-1930)
 * optimize supercolumn deserialization (CASSANDRA-1891)
 * fix CFMetaData.apply to only compare objects of the same class
   (CASSANDRA-1962)
 * allow specifying specific SSTables to compact from JMX (CASSANDRA-1963)
 * fix race condition in MessagingService.targets (CASSANDRA-1959, 2094, 2081)
 * refuse to open sstables from a future version (CASSANDRA-1935)
 * zero-copy reads (CASSANDRA-1714)
 * fix copy bounds for word Text in wordcount demo (CASSANDRA-1993)
 * fixes for contrib/javautils (CASSANDRA-1979)
 * check more frequently for memtable expiration (CASSANDRA-2000)
 * fix writing SSTable column count statistics (CASSANDRA-1976)
 * fix streaming of multiple CFs during bootstrap (CASSANDRA-1992)
 * explicitly set JVM GC new generation size with -Xmn (CASSANDRA-1968)
 * add short options for CLI flags (CASSANDRA-1565)
 * make keyspace argument to "describe keyspace" in CLI optional
   when authenticated to keyspace already (CASSANDRA-2029)
 * added option to specify -Dcassandra.join_ring=false on startup
   to allow "warm spare" nodes or performing JMX maintenance before
   joining the ring (CASSANDRA-526)
 * log migrations at INFO (CASSANDRA-2028)
 * add CLI verbose option in file mode (CASSANDRA-2030)
 * add single-line "--" comments to CLI (CASSANDRA-2032)
 * message serialization tests (CASSANDRA-1923)
 * switch from ivy to maven-ant-tasks (CASSANDRA-2017)
 * CLI attempts to block for new schema to propagate (CASSANDRA-2044)
 * fix potential overflow in nodetool cfstats (CASSANDRA-2057)
 * add JVM shutdownhook to sync commitlog (CASSANDRA-1919)
 * allow nodes to be up without being part of  normal traffic (CASSANDRA-1951)
 * fix CLI "show keyspaces" with null options on NTS (CASSANDRA-2049)
 * fix possible ByteBuffer race conditions (CASSANDRA-2066)
 * reduce garbage generated by MessagingService to prevent load spikes
   (CASSANDRA-2058)
 * fix math in RandomPartitioner.describeOwnership (CASSANDRA-2071)
 * fix deletion of sstable non-data components (CASSANDRA-2059)
 * avoid blocking gossip while deleting handoff hints (CASSANDRA-2073)
 * ignore messages from newer versions, keep track of nodes in gossip
   regardless of version (CASSANDRA-1970)
 * cache writing moved to CompactionManager to reduce i/o contention and
   updated to use non-cache-polluting writes (CASSANDRA-2053)
 * page through large rows when exporting to JSON (CASSANDRA-2041)
 * add flush_largest_memtables_at and reduce_cache_sizes_at options
   (CASSANDRA-2142)
 * add cli 'describe cluster' command (CASSANDRA-2127)
 * add cli support for setting username/password at 'connect' command
   (CASSANDRA-2111)
 * add -D option to Stress.java to allow reading hosts from a file
   (CASSANDRA-2149)
 * bound hints CF throughput between 32M and 256M (CASSANDRA-2148)
 * continue starting when invalid saved cache entries are encountered
   (CASSANDRA-2076)
 * add max_hint_window_in_ms option (CASSANDRA-1459)


0.7.0-final
 * fix offsets to ByteBuffer.get (CASSANDRA-1939)


0.7.0-rc4
 * fix cli crash after backgrounding (CASSANDRA-1875)
 * count timeouts in storageproxy latencies, and include latency
   histograms in StorageProxyMBean (CASSANDRA-1893)
 * fix CLI get recognition of supercolumns (CASSANDRA-1899)
 * enable keepalive on intra-cluster sockets (CASSANDRA-1766)
 * count timeouts towards dynamicsnitch latencies (CASSANDRA-1905)
 * Expose index-building status in JMX + cli schema description
   (CASSANDRA-1871)
 * allow [LOCAL|EACH]_QUORUM to be used with non-NetworkTopology
   replication Strategies
 * increased amount of index locks for faster commitlog replay
 * collect secondary index tombstones immediately (CASSANDRA-1914)
 * revert commitlog changes from #1780 (CASSANDRA-1917)
 * change RandomPartitioner min token to -1 to avoid collision w/
   tokens on actual nodes (CASSANDRA-1901)
 * examine the right nibble when validating TimeUUID (CASSANDRA-1910)
 * include secondary indexes in cleanup (CASSANDRA-1916)
 * CFS.scrubDataDirectories should also cleanup invalid secondary indexes
   (CASSANDRA-1904)
 * ability to disable/enable gossip on nodes to force them down
   (CASSANDRA-1108)


0.7.0-rc3
 * expose getNaturalEndpoints in StorageServiceMBean taking byte[]
   key; RMI cannot serialize ByteBuffer (CASSANDRA-1833)
 * infer org.apache.cassandra.locator for replication strategy classes
   when not otherwise specified
 * validation that generates less garbage (CASSANDRA-1814)
 * add TTL support to CLI (CASSANDRA-1838)
 * cli defaults to bytestype for subcomparator when creating
   column families (CASSANDRA-1835)
 * unregister index MBeans when index is dropped (CASSANDRA-1843)
 * make ByteBufferUtil.clone thread-safe (CASSANDRA-1847)
 * change exception for read requests during bootstrap from
   InvalidRequest to Unavailable (CASSANDRA-1862)
 * respect row-level tombstones post-flush in range scans
   (CASSANDRA-1837)
 * ReadResponseResolver check digests against each other (CASSANDRA-1830)
 * return InvalidRequest when remove of subcolumn without supercolumn
   is requested (CASSANDRA-1866)
 * flush before repair (CASSANDRA-1748)
 * SSTableExport validates key order (CASSANDRA-1884)
 * large row support for SSTableExport (CASSANDRA-1867)
 * Re-cache hot keys post-compaction without hitting disk (CASSANDRA-1878)
 * manage read repair in coordinator instead of data source, to
   provide latency information to dynamic snitch (CASSANDRA-1873)


0.7.0-rc2
 * fix live-column-count of slice ranges including tombstoned supercolumn
   with live subcolumn (CASSANDRA-1591)
 * rename o.a.c.internal.AntientropyStage -> AntiEntropyStage,
   o.a.c.request.Request_responseStage -> RequestResponseStage,
   o.a.c.internal.Internal_responseStage -> InternalResponseStage
 * add AbstractType.fromString (CASSANDRA-1767)
 * require index_type to be present when specifying index_name
   on ColumnDef (CASSANDRA-1759)
 * fix add/remove index bugs in CFMetadata (CASSANDRA-1768)
 * rebuild Strategy during system_update_keyspace (CASSANDRA-1762)
 * cli updates prompt to ... in continuation lines (CASSANDRA-1770)
 * support multiple Mutations per key in hadoop ColumnFamilyOutputFormat
   (CASSANDRA-1774)
 * improvements to Debian init script (CASSANDRA-1772)
 * use local classloader to check for version.properties (CASSANDRA-1778)
 * Validate that column names in column_metadata are valid for the
   defined comparator, and decode properly in cli (CASSANDRA-1773)
 * use cross-platform newlines in cli (CASSANDRA-1786)
 * add ExpiringColumn support to sstable import/export (CASSANDRA-1754)
 * add flush for each append to periodic commitlog mode; added
   periodic_without_flush option to disable this (CASSANDRA-1780)
 * close file handle used for post-flush truncate (CASSANDRA-1790)
 * various code cleanup (CASSANDRA-1793, -1794, -1795)
 * fix range queries against wrapped range (CASSANDRA-1781)
 * fix consistencylevel calculations for NetworkTopologyStrategy
   (CASSANDRA-1804)
 * cli support index type enum names (CASSANDRA-1810)
 * improved validation of column_metadata (CASSANDRA-1813)
 * reads at ConsistencyLevel > 1 throw UnavailableException
   immediately if insufficient live nodes exist (CASSANDRA-1803)
 * copy bytebuffers for local writes to avoid retaining the entire
   Thrift frame (CASSANDRA-1801)
 * fix NPE adding index to column w/o prior metadata (CASSANDRA-1764)
 * reduce fat client timeout (CASSANDRA-1730)
 * fix botched merge of CASSANDRA-1316


0.7.0-rc1
 * fix compaction and flush races with schema updates (CASSANDRA-1715)
 * add clustertool, config-converter, sstablekeys, and schematool
   Windows .bat files (CASSANDRA-1723)
 * reject range queries received during bootstrap (CASSANDRA-1739)
 * fix wrapping-range queries on non-minimum token (CASSANDRA-1700)
 * add nodetool cfhistogram (CASSANDRA-1698)
 * limit repaired ranges to what the nodes have in common (CASSANDRA-1674)
 * index scan treats missing columns as not matching secondary
   expressions (CASSANDRA-1745)
 * Fix misuse of DataOutputBuffer.getData in AntiEntropyService
   (CASSANDRA-1729)
 * detect and warn when obsolete version of JNA is present (CASSANDRA-1760)
 * reduce fat client timeout (CASSANDRA-1730)
 * cleanup smallest CFs first to increase free temp space for larger ones
   (CASSANDRA-1811)
 * Update windows .bat files to work outside of main Cassandra
   directory (CASSANDRA-1713)
 * fix read repair regression from 0.6.7 (CASSANDRA-1727)
 * more-efficient read repair (CASSANDRA-1719)
 * fix hinted handoff replay (CASSANDRA-1656)
 * log type of dropped messages (CASSANDRA-1677)
 * upgrade to SLF4J 1.6.1
 * fix ByteBuffer bug in ExpiringColumn.updateDigest (CASSANDRA-1679)
 * fix IntegerType.getString (CASSANDRA-1681)
 * make -Djava.net.preferIPv4Stack=true the default (CASSANDRA-628)
 * add INTERNAL_RESPONSE verb to differentiate from responses related
   to client requests (CASSANDRA-1685)
 * log tpstats when dropping messages (CASSANDRA-1660)
 * include unreachable nodes in describeSchemaVersions (CASSANDRA-1678)
 * Avoid dropping messages off the client request path (CASSANDRA-1676)
 * fix jna errno reporting (CASSANDRA-1694)
 * add friendlier error for UnknownHostException on startup (CASSANDRA-1697)
 * include jna dependency in RPM package (CASSANDRA-1690)
 * add --skip-keys option to stress.py (CASSANDRA-1696)
 * improve cli handling of non-string keys and column names
   (CASSANDRA-1701, -1693)
 * r/m extra subcomparator line in cli keyspaces output (CASSANDRA-1712)
 * add read repair chance to cli "show keyspaces"
 * upgrade to ConcurrentLinkedHashMap 1.1 (CASSANDRA-975)
 * fix index scan routing (CASSANDRA-1722)
 * fix tombstoning of supercolumns in range queries (CASSANDRA-1734)
 * clear endpoint cache after updating keyspace metadata (CASSANDRA-1741)
 * fix wrapping-range queries on non-minimum token (CASSANDRA-1700)
 * truncate includes secondary indexes (CASSANDRA-1747)
 * retain reference to PendingFile sstables (CASSANDRA-1749)
 * fix sstableimport regression (CASSANDRA-1753)
 * fix for bootstrap when no non-system tables are defined (CASSANDRA-1732)
 * handle replica unavailability in index scan (CASSANDRA-1755)
 * fix service initialization order deadlock (CASSANDRA-1756)
 * multi-line cli commands (CASSANDRA-1742)
 * fix race between snapshot and compaction (CASSANDRA-1736)
 * add listEndpointsPendingHints, deleteHintsForEndpoint JMX methods
   (CASSANDRA-1551)


0.7.0-beta3
 * add strategy options to describe_keyspace output (CASSANDRA-1560)
 * log warning when using randomly generated token (CASSANDRA-1552)
 * re-organize JMX into .db, .net, .internal, .request (CASSANDRA-1217)
 * allow nodes to change IPs between restarts (CASSANDRA-1518)
 * remember ring state between restarts by default (CASSANDRA-1518)
 * flush index built flag so we can read it before log replay (CASSANDRA-1541)
 * lock row cache updates to prevent race condition (CASSANDRA-1293)
 * remove assertion causing rare (and harmless) error messages in
   commitlog (CASSANDRA-1330)
 * fix moving nodes with no keyspaces defined (CASSANDRA-1574)
 * fix unbootstrap when no data is present in a transfer range (CASSANDRA-1573)
 * take advantage of AVRO-495 to simplify our avro IDL (CASSANDRA-1436)
 * extend authorization hierarchy to column family (CASSANDRA-1554)
 * deletion support in secondary indexes (CASSANDRA-1571)
 * meaningful error message for invalid replication strategy class
   (CASSANDRA-1566)
 * allow keyspace creation with RF > N (CASSANDRA-1428)
 * improve cli error handling (CASSANDRA-1580)
 * add cache save/load ability (CASSANDRA-1417, 1606, 1647)
 * add StorageService.getDrainProgress (CASSANDRA-1588)
 * Disallow bootstrap to an in-use token (CASSANDRA-1561)
 * Allow dynamic secondary index creation and destruction (CASSANDRA-1532)
 * log auto-guessed memtable thresholds (CASSANDRA-1595)
 * add ColumnDef support to cli (CASSANDRA-1583)
 * reduce index sample time by 75% (CASSANDRA-1572)
 * add cli support for column, strategy metadata (CASSANDRA-1578, 1612)
 * add cli support for schema modification (CASSANDRA-1584)
 * delete temp files on failed compactions (CASSANDRA-1596)
 * avoid blocking for dead nodes during removetoken (CASSANDRA-1605)
 * remove ConsistencyLevel.ZERO (CASSANDRA-1607)
 * expose in-progress compaction type in jmx (CASSANDRA-1586)
 * removed IClock & related classes from internals (CASSANDRA-1502)
 * fix removing tokens from SystemTable on decommission and removetoken
   (CASSANDRA-1609)
 * include CF metadata in cli 'show keyspaces' (CASSANDRA-1613)
 * switch from Properties to HashMap in PropertyFileSnitch to
   avoid synchronization bottleneck (CASSANDRA-1481)
 * PropertyFileSnitch configuration file renamed to
   cassandra-topology.properties
 * add cli support for get_range_slices (CASSANDRA-1088, CASSANDRA-1619)
 * Make memtable flush thresholds per-CF instead of global
   (CASSANDRA-1007, 1637)
 * add cli support for binary data without CfDef hints (CASSANDRA-1603)
 * fix building SSTable statistics post-stream (CASSANDRA-1620)
 * fix potential infinite loop in 2ary index queries (CASSANDRA-1623)
 * allow creating NTS keyspaces with no replicas configured (CASSANDRA-1626)
 * add jmx histogram of sstables accessed per read (CASSANDRA-1624)
 * remove system_rename_column_family and system_rename_keyspace from the
   client API until races can be fixed (CASSANDRA-1630, CASSANDRA-1585)
 * add cli sanity tests (CASSANDRA-1582)
 * update GC settings in cassandra.bat (CASSANDRA-1636)
 * cli support for index queries (CASSANDRA-1635)
 * cli support for updating schema memtable settings (CASSANDRA-1634)
 * cli --file option (CASSANDRA-1616)
 * reduce automatically chosen memtable sizes by 50% (CASSANDRA-1641)
 * move endpoint cache from snitch to strategy (CASSANDRA-1643)
 * fix commitlog recovery deleting the newly-created segment as well as
   the old ones (CASSANDRA-1644)
 * upgrade to Thrift 0.5 (CASSANDRA-1367)
 * renamed CL.DCQUORUM to LOCAL_QUORUM and DCQUORUMSYNC to EACH_QUORUM
 * cli truncate support (CASSANDRA-1653)
 * update GC settings in cassandra.bat (CASSANDRA-1636)
 * avoid logging when a node's ip/token is gossipped back to it (CASSANDRA-1666)


0.7-beta2
 * always use UTF-8 for hint keys (CASSANDRA-1439)
 * remove cassandra.yaml dependency from Hadoop and Pig (CASSADRA-1322)
 * expose CfDef metadata in describe_keyspaces (CASSANDRA-1363)
 * restore use of mmap_index_only option (CASSANDRA-1241)
 * dropping a keyspace with no column families generated an error
   (CASSANDRA-1378)
 * rename RackAwareStrategy to OldNetworkTopologyStrategy, RackUnawareStrategy
   to SimpleStrategy, DatacenterShardStrategy to NetworkTopologyStrategy,
   AbstractRackAwareSnitch to AbstractNetworkTopologySnitch (CASSANDRA-1392)
 * merge StorageProxy.mutate, mutateBlocking (CASSANDRA-1396)
 * faster UUIDType, LongType comparisons (CASSANDRA-1386, 1393)
 * fix setting read_repair_chance from CLI addColumnFamily (CASSANDRA-1399)
 * fix updates to indexed columns (CASSANDRA-1373)
 * fix race condition leaving to FileNotFoundException (CASSANDRA-1382)
 * fix sharded lock hash on index write path (CASSANDRA-1402)
 * add support for GT/E, LT/E in subordinate index clauses (CASSANDRA-1401)
 * cfId counter got out of sync when CFs were added (CASSANDRA-1403)
 * less chatty schema updates (CASSANDRA-1389)
 * rename column family mbeans. 'type' will now include either
   'IndexColumnFamilies' or 'ColumnFamilies' depending on the CFS type.
   (CASSANDRA-1385)
 * disallow invalid keyspace and column family names. This includes name that
   matches a '^\w+' regex. (CASSANDRA-1377)
 * use JNA, if present, to take snapshots (CASSANDRA-1371)
 * truncate hints if starting 0.7 for the first time (CASSANDRA-1414)
 * fix FD leak in single-row slicepredicate queries (CASSANDRA-1416)
 * allow index expressions against columns that are not part of the
   SlicePredicate (CASSANDRA-1410)
 * config-converter properly handles snitches and framed support
   (CASSANDRA-1420)
 * remove keyspace argument from multiget_count (CASSANDRA-1422)
 * allow specifying cassandra.yaml location as (local or remote) URL
   (CASSANDRA-1126)
 * fix using DynamicEndpointSnitch with NetworkTopologyStrategy
   (CASSANDRA-1429)
 * Add CfDef.default_validation_class (CASSANDRA-891)
 * fix EstimatedHistogram.max (CASSANDRA-1413)
 * quorum read optimization (CASSANDRA-1622)
 * handle zero-length (or missing) rows during HH paging (CASSANDRA-1432)
 * include secondary indexes during schema migrations (CASSANDRA-1406)
 * fix commitlog header race during schema change (CASSANDRA-1435)
 * fix ColumnFamilyStoreMBeanIterator to use new type name (CASSANDRA-1433)
 * correct filename generated by xml->yaml converter (CASSANDRA-1419)
 * add CMSInitiatingOccupancyFraction=75 and UseCMSInitiatingOccupancyOnly
   to default JVM options
 * decrease jvm heap for cassandra-cli (CASSANDRA-1446)
 * ability to modify keyspaces and column family definitions on a live cluster
   (CASSANDRA-1285)
 * support for Hadoop Streaming [non-jvm map/reduce via stdin/out]
   (CASSANDRA-1368)
 * Move persistent sstable stats from the system table to an sstable component
   (CASSANDRA-1430)
 * remove failed bootstrap attempt from pending ranges when gossip times
   it out after 1h (CASSANDRA-1463)
 * eager-create tcp connections to other cluster members (CASSANDRA-1465)
 * enumerate stages and derive stage from message type instead of
   transmitting separately (CASSANDRA-1465)
 * apply reversed flag during collation from different data sources
   (CASSANDRA-1450)
 * make failure to remove commitlog segment non-fatal (CASSANDRA-1348)
 * correct ordering of drain operations so CL.recover is no longer
   necessary (CASSANDRA-1408)
 * removed keyspace from describe_splits method (CASSANDRA-1425)
 * rename check_schema_agreement to describe_schema_versions
   (CASSANDRA-1478)
 * fix QUORUM calculation for RF > 3 (CASSANDRA-1487)
 * remove tombstones during non-major compactions when bloom filter
   verifies that row does not exist in other sstables (CASSANDRA-1074)
 * nodes that coordinated a loadbalance in the past could not be seen by
   newly added nodes (CASSANDRA-1467)
 * exposed endpoint states (gossip details) via jmx (CASSANDRA-1467)
 * ensure that compacted sstables are not included when new readers are
   instantiated (CASSANDRA-1477)
 * by default, calculate heap size and memtable thresholds at runtime (CASSANDRA-1469)
 * fix races dealing with adding/dropping keyspaces and column families in
   rapid succession (CASSANDRA-1477)
 * clean up of Streaming system (CASSANDRA-1503, 1504, 1506)
 * add options to configure Thrift socket keepalive and buffer sizes (CASSANDRA-1426)
 * make contrib CassandraServiceDataCleaner recursive (CASSANDRA-1509)
 * min, max compaction threshold are configurable and persistent
   per-ColumnFamily (CASSANDRA-1468)
 * fix replaying the last mutation in a commitlog unnecessarily
   (CASSANDRA-1512)
 * invoke getDefaultUncaughtExceptionHandler from DTPE with the original
   exception rather than the ExecutionException wrapper (CASSANDRA-1226)
 * remove Clock from the Thrift (and Avro) API (CASSANDRA-1501)
 * Close intra-node sockets when connection is broken (CASSANDRA-1528)
 * RPM packaging spec file (CASSANDRA-786)
 * weighted request scheduler (CASSANDRA-1485)
 * treat expired columns as deleted (CASSANDRA-1539)
 * make IndexInterval configurable (CASSANDRA-1488)
 * add describe_snitch to Thrift API (CASSANDRA-1490)
 * MD5 authenticator compares plain text submitted password with MD5'd
   saved property, instead of vice versa (CASSANDRA-1447)
 * JMX MessagingService pending and completed counts (CASSANDRA-1533)
 * fix race condition processing repair responses (CASSANDRA-1511)
 * make repair blocking (CASSANDRA-1511)
 * create EndpointSnitchInfo and MBean to expose rack and DC (CASSANDRA-1491)
 * added option to contrib/word_count to output results back to Cassandra
   (CASSANDRA-1342)
 * rewrite Hadoop ColumnFamilyRecordWriter to pool connections, retry to
   multiple Cassandra nodes, and smooth impact on the Cassandra cluster
   by using smaller batch sizes (CASSANDRA-1434)
 * fix setting gc_grace_seconds via CLI (CASSANDRA-1549)
 * support TTL'd index values (CASSANDRA-1536)
 * make removetoken work like decommission (CASSANDRA-1216)
 * make cli comparator-aware and improve quote rules (CASSANDRA-1523,-1524)
 * make nodetool compact and cleanup blocking (CASSANDRA-1449)
 * add memtable, cache information to GCInspector logs (CASSANDRA-1558)
 * enable/disable HintedHandoff via JMX (CASSANDRA-1550)
 * Ignore stray files in the commit log directory (CASSANDRA-1547)
 * Disallow bootstrap to an in-use token (CASSANDRA-1561)


0.7-beta1
 * sstable versioning (CASSANDRA-389)
 * switched to slf4j logging (CASSANDRA-625)
 * add (optional) expiration time for column (CASSANDRA-699)
 * access levels for authentication/authorization (CASSANDRA-900)
 * add ReadRepairChance to CF definition (CASSANDRA-930)
 * fix heisenbug in system tests, especially common on OS X (CASSANDRA-944)
 * convert to byte[] keys internally and all public APIs (CASSANDRA-767)
 * ability to alter schema definitions on a live cluster (CASSANDRA-44)
 * renamed configuration file to cassandra.xml, and log4j.properties to
   log4j-server.properties, which must now be loaded from
   the classpath (which is how our scripts in bin/ have always done it)
   (CASSANDRA-971)
 * change get_count to require a SlicePredicate. create multi_get_count
   (CASSANDRA-744)
 * re-organized endpointsnitch implementations and added SimpleSnitch
   (CASSANDRA-994)
 * Added preload_row_cache option (CASSANDRA-946)
 * add CRC to commitlog header (CASSANDRA-999)
 * removed deprecated batch_insert and get_range_slice methods (CASSANDRA-1065)
 * add truncate thrift method (CASSANDRA-531)
 * http mini-interface using mx4j (CASSANDRA-1068)
 * optimize away copy of sliced row on memtable read path (CASSANDRA-1046)
 * replace constant-size 2GB mmaped segments and special casing for index
   entries spanning segment boundaries, with SegmentedFile that computes
   segments that always contain entire entries/rows (CASSANDRA-1117)
 * avoid reading large rows into memory during compaction (CASSANDRA-16)
 * added hadoop OutputFormat (CASSANDRA-1101)
 * efficient Streaming (no more anticompaction) (CASSANDRA-579)
 * split commitlog header into separate file and add size checksum to
   mutations (CASSANDRA-1179)
 * avoid allocating a new byte[] for each mutation on replay (CASSANDRA-1219)
 * revise HH schema to be per-endpoint (CASSANDRA-1142)
 * add joining/leaving status to nodetool ring (CASSANDRA-1115)
 * allow multiple repair sessions per node (CASSANDRA-1190)
 * optimize away MessagingService for local range queries (CASSANDRA-1261)
 * make framed transport the default so malformed requests can't OOM the
   server (CASSANDRA-475)
 * significantly faster reads from row cache (CASSANDRA-1267)
 * take advantage of row cache during range queries (CASSANDRA-1302)
 * make GCGraceSeconds a per-ColumnFamily value (CASSANDRA-1276)
 * keep persistent row size and column count statistics (CASSANDRA-1155)
 * add IntegerType (CASSANDRA-1282)
 * page within a single row during hinted handoff (CASSANDRA-1327)
 * push DatacenterShardStrategy configuration into keyspace definition,
   eliminating datacenter.properties. (CASSANDRA-1066)
 * optimize forward slices starting with '' and single-index-block name
   queries by skipping the column index (CASSANDRA-1338)
 * streaming refactor (CASSANDRA-1189)
 * faster comparison for UUID types (CASSANDRA-1043)
 * secondary index support (CASSANDRA-749 and subtasks)
 * make compaction buckets deterministic (CASSANDRA-1265)


0.6.6
 * Allow using DynamicEndpointSnitch with RackAwareStrategy (CASSANDRA-1429)
 * remove the remaining vestiges of the unfinished DatacenterShardStrategy
   (replaced by NetworkTopologyStrategy in 0.7)


0.6.5
 * fix key ordering in range query results with RandomPartitioner
   and ConsistencyLevel > ONE (CASSANDRA-1145)
 * fix for range query starting with the wrong token range (CASSANDRA-1042)
 * page within a single row during hinted handoff (CASSANDRA-1327)
 * fix compilation on non-sun JDKs (CASSANDRA-1061)
 * remove String.trim() call on row keys in batch mutations (CASSANDRA-1235)
 * Log summary of dropped messages instead of spamming log (CASSANDRA-1284)
 * add dynamic endpoint snitch (CASSANDRA-981)
 * fix streaming for keyspaces with hyphens in their name (CASSANDRA-1377)
 * fix errors in hard-coded bloom filter optKPerBucket by computing it
   algorithmically (CASSANDRA-1220
 * remove message deserialization stage, and uncap read/write stages
   so slow reads/writes don't block gossip processing (CASSANDRA-1358)
 * add jmx port configuration to Debian package (CASSANDRA-1202)
 * use mlockall via JNA, if present, to prevent Linux from swapping
   out parts of the JVM (CASSANDRA-1214)


0.6.4
 * avoid queuing multiple hint deliveries for the same endpoint
   (CASSANDRA-1229)
 * better performance for and stricter checking of UTF8 column names
   (CASSANDRA-1232)
 * extend option to lower compaction priority to hinted handoff
   as well (CASSANDRA-1260)
 * log errors in gossip instead of re-throwing (CASSANDRA-1289)
 * avoid aborting commitlog replay prematurely if a flushed-but-
   not-removed commitlog segment is encountered (CASSANDRA-1297)
 * fix duplicate rows being read during mapreduce (CASSANDRA-1142)
 * failure detection wasn't closing command sockets (CASSANDRA-1221)
 * cassandra-cli.bat works on windows (CASSANDRA-1236)
 * pre-emptively drop requests that cannot be processed within RPCTimeout
   (CASSANDRA-685)
 * add ack to Binary write verb and update CassandraBulkLoader
   to wait for acks for each row (CASSANDRA-1093)
 * added describe_partitioner Thrift method (CASSANDRA-1047)
 * Hadoop jobs no longer require the Cassandra storage-conf.xml
   (CASSANDRA-1280, CASSANDRA-1047)
 * log thread pool stats when GC is excessive (CASSANDRA-1275)
 * remove gossip message size limit (CASSANDRA-1138)
 * parallelize local and remote reads during multiget, and respect snitch
   when determining whether to do local read for CL.ONE (CASSANDRA-1317)
 * fix read repair to use requested consistency level on digest mismatch,
   rather than assuming QUORUM (CASSANDRA-1316)
 * process digest mismatch re-reads in parallel (CASSANDRA-1323)
 * switch hints CF comparator to BytesType (CASSANDRA-1274)


0.6.3
 * retry to make streaming connections up to 8 times. (CASSANDRA-1019)
 * reject describe_ring() calls on invalid keyspaces (CASSANDRA-1111)
 * fix cache size calculation for size of 100% (CASSANDRA-1129)
 * fix cache capacity only being recalculated once (CASSANDRA-1129)
 * remove hourly scan of all hints on the off chance that the gossiper
   missed a status change; instead, expose deliverHintsToEndpoint to JMX
   so it can be done manually, if necessary (CASSANDRA-1141)
 * don't reject reads at CL.ALL (CASSANDRA-1152)
 * reject deletions to supercolumns in CFs containing only standard
   columns (CASSANDRA-1139)
 * avoid preserving login information after client disconnects
   (CASSANDRA-1057)
 * prefer sun jdk to openjdk in debian init script (CASSANDRA-1174)
 * detect partioner config changes between restarts and fail fast
   (CASSANDRA-1146)
 * use generation time to resolve node token reassignment disagreements
   (CASSANDRA-1118)
 * restructure the startup ordering of Gossiper and MessageService to avoid
   timing anomalies (CASSANDRA-1160)
 * detect incomplete commit log hearders (CASSANDRA-1119)
 * force anti-entropy service to stream files on the stream stage to avoid
   sending streams out of order (CASSANDRA-1169)
 * remove inactive stream managers after AES streams files (CASSANDRA-1169)
 * allow removing entire row through batch_mutate Deletion (CASSANDRA-1027)
 * add JMX metrics for row-level bloom filter false positives (CASSANDRA-1212)
 * added a redhat init script to contrib (CASSANDRA-1201)
 * use midpoint when bootstrapping a new machine into range with not
   much data yet instead of random token (CASSANDRA-1112)
 * kill server on OOM in executor stage as well as Thrift (CASSANDRA-1226)
 * remove opportunistic repairs, when two machines with overlapping replica
   responsibilities happen to finish major compactions of the same CF near
   the same time.  repairs are now fully manual (CASSANDRA-1190)
 * add ability to lower compaction priority (default is no change from 0.6.2)
   (CASSANDRA-1181)


0.6.2
 * fix contrib/word_count build. (CASSANDRA-992)
 * split CommitLogExecutorService into BatchCommitLogExecutorService and
   PeriodicCommitLogExecutorService (CASSANDRA-1014)
 * add latency histograms to CFSMBean (CASSANDRA-1024)
 * make resolving timestamp ties deterministic by using value bytes
   as a tiebreaker (CASSANDRA-1039)
 * Add option to turn off Hinted Handoff (CASSANDRA-894)
 * fix windows startup (CASSANDRA-948)
 * make concurrent_reads, concurrent_writes configurable at runtime via JMX
   (CASSANDRA-1060)
 * disable GCInspector on non-Sun JVMs (CASSANDRA-1061)
 * fix tombstone handling in sstable rows with no other data (CASSANDRA-1063)
 * fix size of row in spanned index entries (CASSANDRA-1056)
 * install json2sstable, sstable2json, and sstablekeys to Debian package
 * StreamingService.StreamDestinations wouldn't empty itself after streaming
   finished (CASSANDRA-1076)
 * added Collections.shuffle(splits) before returning the splits in
   ColumnFamilyInputFormat (CASSANDRA-1096)
 * do not recalculate cache capacity post-compaction if it's been manually
   modified (CASSANDRA-1079)
 * better defaults for flush sorter + writer executor queue sizes
   (CASSANDRA-1100)
 * windows scripts for SSTableImport/Export (CASSANDRA-1051)
 * windows script for nodetool (CASSANDRA-1113)
 * expose PhiConvictThreshold (CASSANDRA-1053)
 * make repair of RF==1 a no-op (CASSANDRA-1090)
 * improve default JVM GC options (CASSANDRA-1014)
 * fix SlicePredicate serialization inside Hadoop jobs (CASSANDRA-1049)
 * close Thrift sockets in Hadoop ColumnFamilyRecordReader (CASSANDRA-1081)


0.6.1
 * fix NPE in sstable2json when no excluded keys are given (CASSANDRA-934)
 * keep the replica set constant throughout the read repair process
   (CASSANDRA-937)
 * allow querying getAllRanges with empty token list (CASSANDRA-933)
 * fix command line arguments inversion in clustertool (CASSANDRA-942)
 * fix race condition that could trigger a false-positive assertion
   during post-flush discard of old commitlog segments (CASSANDRA-936)
 * fix neighbor calculation for anti-entropy repair (CASSANDRA-924)
 * perform repair even for small entropy differences (CASSANDRA-924)
 * Use hostnames in CFInputFormat to allow Hadoop's naive string-based
   locality comparisons to work (CASSANDRA-955)
 * cache read-only BufferedRandomAccessFile length to avoid
   3 system calls per invocation (CASSANDRA-950)
 * nodes with IPv6 (and no IPv4) addresses could not join cluster
   (CASSANDRA-969)
 * Retrieve the correct number of undeleted columns, if any, from
   a supercolumn in a row that had been deleted previously (CASSANDRA-920)
 * fix index scans that cross the 2GB mmap boundaries for both mmap
   and standard i/o modes (CASSANDRA-866)
 * expose drain via nodetool (CASSANDRA-978)


0.6.0-RC1
 * JMX drain to flush memtables and run through commit log (CASSANDRA-880)
 * Bootstrapping can skip ranges under the right conditions (CASSANDRA-902)
 * fix merging row versions in range_slice for CL > ONE (CASSANDRA-884)
 * default write ConsistencyLeven chaned from ZERO to ONE
 * fix for index entries spanning mmap buffer boundaries (CASSANDRA-857)
 * use lexical comparison if time part of TimeUUIDs are the same
   (CASSANDRA-907)
 * bound read, mutation, and response stages to fix possible OOM
   during log replay (CASSANDRA-885)
 * Use microseconds-since-epoch (UTC) in cli, instead of milliseconds
 * Treat batch_mutate Deletion with null supercolumn as "apply this predicate
   to top level supercolumns" (CASSANDRA-834)
 * Streaming destination nodes do not update their JMX status (CASSANDRA-916)
 * Fix internal RPC timeout calculation (CASSANDRA-911)
 * Added Pig loadfunc to contrib/pig (CASSANDRA-910)


0.6.0-beta3
 * fix compaction bucketing bug (CASSANDRA-814)
 * update windows batch file (CASSANDRA-824)
 * deprecate KeysCachedFraction configuration directive in favor
   of KeysCached; move to unified-per-CF key cache (CASSANDRA-801)
 * add invalidateRowCache to ColumnFamilyStoreMBean (CASSANDRA-761)
 * send Handoff hints to natural locations to reduce load on
   remaining nodes in a failure scenario (CASSANDRA-822)
 * Add RowWarningThresholdInMB configuration option to warn before very
   large rows get big enough to threaten node stability, and -x option to
   be able to remove them with sstable2json if the warning is unheeded
   until it's too late (CASSANDRA-843)
 * Add logging of GC activity (CASSANDRA-813)
 * fix ConcurrentModificationException in commitlog discard (CASSANDRA-853)
 * Fix hardcoded row count in Hadoop RecordReader (CASSANDRA-837)
 * Add a jmx status to the streaming service and change several DEBUG
   messages to INFO (CASSANDRA-845)
 * fix classpath in cassandra-cli.bat for Windows (CASSANDRA-858)
 * allow re-specifying host, port to cassandra-cli if invalid ones
   are first tried (CASSANDRA-867)
 * fix race condition handling rpc timeout in the coordinator
   (CASSANDRA-864)
 * Remove CalloutLocation and StagingFileDirectory from storage-conf files
   since those settings are no longer used (CASSANDRA-878)
 * Parse a long from RowWarningThresholdInMB instead of an int (CASSANDRA-882)
 * Remove obsolete ControlPort code from DatabaseDescriptor (CASSANDRA-886)
 * move skipBytes side effect out of assert (CASSANDRA-899)
 * add "double getLoad" to StorageServiceMBean (CASSANDRA-898)
 * track row stats per CF at compaction time (CASSANDRA-870)
 * disallow CommitLogDirectory matching a DataFileDirectory (CASSANDRA-888)
 * default key cache size is 200k entries, changed from 10% (CASSANDRA-863)
 * add -Dcassandra-foreground=yes to cassandra.bat
 * exit if cluster name is changed unexpectedly (CASSANDRA-769)


0.6.0-beta1/beta2
 * add batch_mutate thrift command, deprecating batch_insert (CASSANDRA-336)
 * remove get_key_range Thrift API, deprecated in 0.5 (CASSANDRA-710)
 * add optional login() Thrift call for authentication (CASSANDRA-547)
 * support fat clients using gossiper and StorageProxy to perform
   replication in-process [jvm-only] (CASSANDRA-535)
 * support mmapped I/O for reads, on by default on 64bit JVMs
   (CASSANDRA-408, CASSANDRA-669)
 * improve insert concurrency, particularly during Hinted Handoff
   (CASSANDRA-658)
 * faster network code (CASSANDRA-675)
 * stress.py moved to contrib (CASSANDRA-635)
 * row caching [must be explicitly enabled per-CF in config] (CASSANDRA-678)
 * present a useful measure of compaction progress in JMX (CASSANDRA-599)
 * add bin/sstablekeys (CASSNADRA-679)
 * add ConsistencyLevel.ANY (CASSANDRA-687)
 * make removetoken remove nodes from gossip entirely (CASSANDRA-644)
 * add ability to set cache sizes at runtime (CASSANDRA-708)
 * report latency and cache hit rate statistics with lifetime totals
   instead of average over the last minute (CASSANDRA-702)
 * support get_range_slice for RandomPartitioner (CASSANDRA-745)
 * per-keyspace replication factory and replication strategy (CASSANDRA-620)
 * track latency in microseconds (CASSANDRA-733)
 * add describe_ Thrift methods, deprecating get_string_property and
   get_string_list_property
 * jmx interface for tracking operation mode and streams in general.
   (CASSANDRA-709)
 * keep memtables in sorted order to improve range query performance
   (CASSANDRA-799)
 * use while loop instead of recursion when trimming sstables compaction list
   to avoid blowing stack in pathological cases (CASSANDRA-804)
 * basic Hadoop map/reduce support (CASSANDRA-342)


0.5.1
 * ensure all files for an sstable are streamed to the same directory.
   (CASSANDRA-716)
 * more accurate load estimate for bootstrapping (CASSANDRA-762)
 * tolerate dead or unavailable bootstrap target on write (CASSANDRA-731)
 * allow larger numbers of keys (> 140M) in a sstable bloom filter
   (CASSANDRA-790)
 * include jvm argument improvements from CASSANDRA-504 in debian package
 * change streaming chunk size to 32MB to accomodate Windows XP limitations
   (was 64MB) (CASSANDRA-795)
 * fix get_range_slice returning results in the wrong order (CASSANDRA-781)


0.5.0 final
 * avoid attempting to delete temporary bootstrap files twice (CASSANDRA-681)
 * fix bogus NaN in nodeprobe cfstats output (CASSANDRA-646)
 * provide a policy for dealing with single thread executors w/ a full queue
   (CASSANDRA-694)
 * optimize inner read in MessagingService, vastly improving multiple-node
   performance (CASSANDRA-675)
 * wait for table flush before streaming data back to a bootstrapping node.
   (CASSANDRA-696)
 * keep track of bootstrapping sources by table so that bootstrapping doesn't
   give the indication of finishing early (CASSANDRA-673)


0.5.0 RC3
 * commit the correct version of the patch for CASSANDRA-663


0.5.0 RC2 (unreleased)
 * fix bugs in converting get_range_slice results to Thrift
   (CASSANDRA-647, CASSANDRA-649)
 * expose java.util.concurrent.TimeoutException in StorageProxy methods
   (CASSANDRA-600)
 * TcpConnectionManager was holding on to disconnected connections,
   giving the false indication they were being used. (CASSANDRA-651)
 * Remove duplicated write. (CASSANDRA-662)
 * Abort bootstrap if IP is already in the token ring (CASSANDRA-663)
 * increase default commitlog sync period, and wait for last sync to
   finish before submitting another (CASSANDRA-668)


0.5.0 RC1
 * Fix potential NPE in get_range_slice (CASSANDRA-623)
 * add CRC32 to commitlog entries (CASSANDRA-605)
 * fix data streaming on windows (CASSANDRA-630)
 * GC compacted sstables after cleanup and compaction (CASSANDRA-621)
 * Speed up anti-entropy validation (CASSANDRA-629)
 * Fix anti-entropy assertion error (CASSANDRA-639)
 * Fix pending range conflicts when bootstapping or moving
   multiple nodes at once (CASSANDRA-603)
 * Handle obsolete gossip related to node movement in the case where
   one or more nodes is down when the movement occurs (CASSANDRA-572)
 * Include dead nodes in gossip to avoid a variety of problems
   and fix HH to removed nodes (CASSANDRA-634)
 * return an InvalidRequestException for mal-formed SlicePredicates
   (CASSANDRA-643)
 * fix bug determining closest neighbor for use in multiple datacenters
   (CASSANDRA-648)
 * Vast improvements in anticompaction speed (CASSANDRA-607)
 * Speed up log replay and writes by avoiding redundant serializations
   (CASSANDRA-652)


0.5.0 beta 2
 * Bootstrap improvements (several tickets)
 * add nodeprobe repair anti-entropy feature (CASSANDRA-193, CASSANDRA-520)
 * fix possibility of partition when many nodes restart at once
   in clusters with multiple seeds (CASSANDRA-150)
 * fix NPE in get_range_slice when no data is found (CASSANDRA-578)
 * fix potential NPE in hinted handoff (CASSANDRA-585)
 * fix cleanup of local "system" keyspace (CASSANDRA-576)
 * improve computation of cluster load balance (CASSANDRA-554)
 * added super column read/write, column count, and column/row delete to
   cassandra-cli (CASSANDRA-567, CASSANDRA-594)
 * fix returning live subcolumns of deleted supercolumns (CASSANDRA-583)
 * respect JAVA_HOME in bin/ scripts (several tickets)
 * add StorageService.initClient for fat clients on the JVM (CASSANDRA-535)
   (see contrib/client_only for an example of use)
 * make consistency_level functional in get_range_slice (CASSANDRA-568)
 * optimize key deserialization for RandomPartitioner (CASSANDRA-581)
 * avoid GCing tombstones except on major compaction (CASSANDRA-604)
 * increase failure conviction threshold, resulting in less nodes
   incorrectly (and temporarily) marked as down (CASSANDRA-610)
 * respect memtable thresholds during log replay (CASSANDRA-609)
 * support ConsistencyLevel.ALL on read (CASSANDRA-584)
 * add nodeprobe removetoken command (CASSANDRA-564)


0.5.0 beta
 * Allow multiple simultaneous flushes, improving flush throughput
   on multicore systems (CASSANDRA-401)
 * Split up locks to improve write and read throughput on multicore systems
   (CASSANDRA-444, CASSANDRA-414)
 * More efficient use of memory during compaction (CASSANDRA-436)
 * autobootstrap option: when enabled, all non-seed nodes will attempt
   to bootstrap when started, until bootstrap successfully
   completes. -b option is removed.  (CASSANDRA-438)
 * Unless a token is manually specified in the configuration xml,
   a bootstraping node will use a token that gives it half the
   keys from the most-heavily-loaded node in the cluster,
   instead of generating a random token.
   (CASSANDRA-385, CASSANDRA-517)
 * Miscellaneous bootstrap fixes (several tickets)
 * Ability to change a node's token even after it has data on it
   (CASSANDRA-541)
 * Ability to decommission a live node from the ring (CASSANDRA-435)
 * Semi-automatic loadbalancing via nodeprobe (CASSANDRA-192)
 * Add ability to set compaction thresholds at runtime via
   JMX / nodeprobe.  (CASSANDRA-465)
 * Add "comment" field to ColumnFamily definition. (CASSANDRA-481)
 * Additional JMX metrics (CASSANDRA-482)
 * JSON based export and import tools (several tickets)
 * Hinted Handoff fixes (several tickets)
 * Add key cache to improve read performance (CASSANDRA-423)
 * Simplified construction of custom ReplicationStrategy classes
   (CASSANDRA-497)
 * Graphical application (Swing) for ring integrity verification and
   visualization was added to contrib (CASSANDRA-252)
 * Add DCQUORUM, DCQUORUMSYNC consistency levels and corresponding
   ReplicationStrategy / EndpointSnitch classes.  Experimental.
   (CASSANDRA-492)
 * Web client interface added to contrib (CASSANDRA-457)
 * More-efficient flush for Random, CollatedOPP partitioners
   for normal writes (CASSANDRA-446) and bulk load (CASSANDRA-420)
 * Add MemtableFlushAfterMinutes, a global replacement for the old
   per-CF FlushPeriodInMinutes setting (CASSANDRA-463)
 * optimizations to slice reading (CASSANDRA-350) and supercolumn
   queries (CASSANDRA-510)
 * force binding to given listenaddress for nodes with multiple
   interfaces (CASSANDRA-546)
 * stress.py benchmarking tool improvements (several tickets)
 * optimized replica placement code (CASSANDRA-525)
 * faster log replay on restart (CASSANDRA-539, CASSANDRA-540)
 * optimized local-node writes (CASSANDRA-558)
 * added get_range_slice, deprecating get_key_range (CASSANDRA-344)
 * expose TimedOutException to thrift (CASSANDRA-563)


0.4.2
 * Add validation disallowing null keys (CASSANDRA-486)
 * Fix race conditions in TCPConnectionManager (CASSANDRA-487)
 * Fix using non-utf8-aware comparison as a sanity check.
   (CASSANDRA-493)
 * Improve default garbage collector options (CASSANDRA-504)
 * Add "nodeprobe flush" (CASSANDRA-505)
 * remove NotFoundException from get_slice throws list (CASSANDRA-518)
 * fix get (not get_slice) of entire supercolumn (CASSANDRA-508)
 * fix null token during bootstrap (CASSANDRA-501)


0.4.1
 * Fix FlushPeriod columnfamily configuration regression
   (CASSANDRA-455)
 * Fix long column name support (CASSANDRA-460)
 * Fix for serializing a row that only contains tombstones
   (CASSANDRA-458)
 * Fix for discarding unneeded commitlog segments (CASSANDRA-459)
 * Add SnapshotBeforeCompaction configuration option (CASSANDRA-426)
 * Fix compaction abort under insufficient disk space (CASSANDRA-473)
 * Fix reading subcolumn slice from tombstoned CF (CASSANDRA-484)
 * Fix race condition in RVH causing occasional NPE (CASSANDRA-478)


0.4.0
 * fix get_key_range problems when a node is down (CASSANDRA-440)
   and add UnavailableException to more Thrift methods
 * Add example EndPointSnitch contrib code (several tickets)


0.4.0 RC2
 * fix SSTable generation clash during compaction (CASSANDRA-418)
 * reject method calls with null parameters (CASSANDRA-308)
 * properly order ranges in nodeprobe output (CASSANDRA-421)
 * fix logging of certain errors on executor threads (CASSANDRA-425)


0.4.0 RC1
 * Bootstrap feature is live; use -b on startup (several tickets)
 * Added multiget api (CASSANDRA-70)
 * fix Deadlock with SelectorManager.doProcess and TcpConnection.write
   (CASSANDRA-392)
 * remove key cache b/c of concurrency bugs in third-party
   CLHM library (CASSANDRA-405)
 * update non-major compaction logic to use two threshold values
   (CASSANDRA-407)
 * add periodic / batch commitlog sync modes (several tickets)
 * inline BatchMutation into batch_insert params (CASSANDRA-403)
 * allow setting the logging level at runtime via mbean (CASSANDRA-402)
 * change default comparator to BytesType (CASSANDRA-400)
 * add forwards-compatible ConsistencyLevel parameter to get_key_range
   (CASSANDRA-322)
 * r/m special case of blocking for local destination when writing with
   ConsistencyLevel.ZERO (CASSANDRA-399)
 * Fixes to make BinaryMemtable [bulk load interface] useful (CASSANDRA-337);
   see contrib/bmt_example for an example of using it.
 * More JMX properties added (several tickets)
 * Thrift changes (several tickets)
    - Merged _super get methods with the normal ones; return values
      are now of ColumnOrSuperColumn.
    - Similarly, merged batch_insert_super into batch_insert.



0.4.0 beta
 * On-disk data format has changed to allow billions of keys/rows per
   node instead of only millions
 * Multi-keyspace support
 * Scan all sstables for all queries to avoid situations where
   different types of operation on the same ColumnFamily could
   disagree on what data was present
 * Snapshot support via JMX
 * Thrift API has changed a _lot_:
    - removed time-sorted CFs; instead, user-defined comparators
      may be defined on the column names, which are now byte arrays.
      Default comparators are provided for UTF8, Bytes, Ascii, Long (i64),
      and UUID types.
    - removed colon-delimited strings in thrift api in favor of explicit
      structs such as ColumnPath, ColumnParent, etc.  Also normalized
      thrift struct and argument naming.
    - Added columnFamily argument to get_key_range.
    - Change signature of get_slice to accept starting and ending
      columns as well as an offset.  (This allows use of indexes.)
      Added "ascending" flag to allow reasonably-efficient reverse
      scans as well.  Removed get_slice_by_range as redundant.
    - get_key_range operates on one CF at a time
    - changed `block` boolean on insert methods to ConsistencyLevel enum,
      with options of NONE, ONE, QUORUM, and ALL.
    - added similar consistency_level parameter to read methods
    - column-name-set slice with no names given now returns zero columns
      instead of all of them.  ("all" can run your server out of memory.
      use a range-based slice with a high max column count instead.)
 * Removed the web interface. Node information can now be obtained by
   using the newly introduced nodeprobe utility.
 * More JMX stats
 * Remove magic values from internals (e.g. special key to indicate
   when to flush memtables)
 * Rename configuration "table" to "keyspace"
 * Moved to crash-only design; no more shutdown (just kill the process)
 * Lots of bug fixes

Full list of issues resolved in 0.4 is at https://issues.apache.org/jira/secure/IssueNavigator.jspa?reset=true&&pid=12310865&fixfor=12313862&resolution=1&sorter/field=issuekey&sorter/order=DESC


0.3.0 RC3
 * Fix potential deadlock under load in TCPConnection.
   (CASSANDRA-220)


0.3.0 RC2
 * Fix possible data loss when server is stopped after replaying
   log but before new inserts force memtable flush.
   (CASSANDRA-204)
 * Added BUGS file


0.3.0 RC1
 * Range queries on keys, including user-defined key collation
 * Remove support
 * Workarounds for a weird bug in JDK select/register that seems
   particularly common on VM environments. Cassandra should deploy
   fine on EC2 now
 * Much improved infrastructure: the beginnings of a decent test suite
   ("ant test" for unit tests; "nosetests" for system tests), code
   coverage reporting, etc.
 * Expanded node status reporting via JMX
 * Improved error reporting/logging on both server and client
 * Reduced memory footprint in default configuration
 * Combined blocking and non-blocking versions of insert APIs
 * Added FlushPeriodInMinutes configuration parameter to force
   flushing of infrequently-updated ColumnFamilies<|MERGE_RESOLUTION|>--- conflicted
+++ resolved
@@ -256,11 +256,7 @@
  * RateBasedBackPressure unnecessarily invokes a lock on the Guava RateLimiter (CASSANDRA-14163)
  * Fix wildcard GROUP BY queries (CASSANDRA-14209)
 Merged from 3.0:
-<<<<<<< HEAD
-=======
  * Cleanup StartupClusterConnectivityChecker and PING Verb (CASSANDRA-14447)
- * Fix deprecated repair error notifications from 3.x clusters to legacy JMX clients (CASSANDRA-13121)
->>>>>>> 0d4aacc8
  * Cassandra not starting when using enhanced startup scripts in windows (CASSANDRA-14418)
  * Fix progress stats and units in compactionstats (CASSANDRA-12244)
  * Better handle missing partition columns in system_schema.columns (CASSANDRA-14379)
