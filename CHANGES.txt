3.0.15
 * Fix secondary index queries on COMPACT tables (CASSANDRA-13627)
 * Nodetool listsnapshots output is missing a newline, if there are no snapshots (CASSANDRA-13568)


3.0.14
<<<<<<< HEAD
=======
 * Ensure int overflow doesn't occur when calculating large partition warning size (CASSANDRA-13172)
>>>>>>> 5aec8349
 * Ensure consistent view of partition columns between coordinator and replica in ColumnFilter (CASSANDRA-13004)
 * Failed unregistering mbean during drop keyspace (CASSANDRA-13346)
 * nodetool scrub/cleanup/upgradesstables exit code is wrong (CASSANDRA-13542)
 * Fix the reported number of sstable data files accessed per read (CASSANDRA-13120)
 * Fix schema digest mismatch during rolling upgrades from versions before 3.0.12 (CASSANDRA-13559)
 * Upgrade JNA version to 4.4.0 (CASSANDRA-13072)
 * Interned ColumnIdentifiers should use minimal ByteBuffers (CASSANDRA-13533)
 * ReverseIndexedReader may drop rows during 2.1 to 3.0 upgrade (CASSANDRA-13525)
 * Fix repair process violating start/end token limits for small ranges (CASSANDRA-13052)
 * Add storage port options to sstableloader (CASSANDRA-13518)
 * Properly handle quoted index names in cqlsh DESCRIBE output (CASSANDRA-12847)
 * Avoid reading static row twice from old format sstables (CASSANDRA-13236)
 * Fix NPE in StorageService.excise() (CASSANDRA-13163)
 * Expire OutboundTcpConnection messages by a single Thread (CASSANDRA-13265)
 * Fail repair if insufficient responses received (CASSANDRA-13397)
 * Fix SSTableLoader fail when the loaded table contains dropped columns (CASSANDRA-13276)
 * Avoid name clashes in CassandraIndexTest (CASSANDRA-13427)
 * Handling partially written hint files (CASSANDRA-12728)
 * Interrupt replaying hints on decommission (CASSANDRA-13308)
 * Fix schema version calculation for rolling upgrades (CASSANDRA-13441)
Merged from 2.2:
 * Nodes started with join_ring=False should be able to serve requests when authentication is enabled (CASSANDRA-11381)
 * cqlsh COPY FROM: increment error count only for failures, not for attempts (CASSANDRA-13209)

3.0.13
 * Make reading of range tombstones more reliable (CASSANDRA-12811)
 * Fix startup problems due to schema tables not completely flushed (CASSANDRA-12213)
 * Fix view builder bug that can filter out data on restart (CASSANDRA-13405)
 * Fix 2i page size calculation when there are no regular columns (CASSANDRA-13400)
 * Fix the conversion of 2.X expired rows without regular column data (CASSANDRA-13395)
 * Fix hint delivery when using ext+internal IPs with prefer_local enabled (CASSANDRA-13020)
 * Fix possible NPE on upgrade to 3.0/3.X in case of IO errors (CASSANDRA-13389)
 * Legacy deserializer can create empty range tombstones (CASSANDRA-13341)
 * Use the Kernel32 library to retrieve the PID on Windows and fix startup checks (CASSANDRA-13333)
 * Fix code to not exchange schema across major versions (CASSANDRA-13274)
 * Dropping column results in "corrupt" SSTable (CASSANDRA-13337)
 * Bugs handling range tombstones in the sstable iterators (CASSANDRA-13340)
 * Fix CONTAINS filtering for null collections (CASSANDRA-13246)
 * Applying: Use a unique metric reservoir per test run when using Cassandra-wide metrics residing in MBeans (CASSANDRA-13216)
 * Propagate row deletions in 2i tables on upgrade (CASSANDRA-13320)
 * Slice.isEmpty() returns false for some empty slices (CASSANDRA-13305)
 * Add formatted row output to assertEmpty in CQL Tester (CASSANDRA-13238)
 * Legacy caching options can prevent 3.0 upgrade (CASSANDRA-13384)
 * Nodetool upgradesstables/scrub/compact ignores system tables (CASSANDRA-13410)
 * Fix NPE issue in StorageService (CASSANDRA-13060)
Merged from 2.2:
 * Avoid starting gossiper in RemoveTest (CASSANDRA-13407)
 * Fix weightedSize() for row-cache reported by JMX and NodeTool (CASSANDRA-13393)
 * Honor truststore-password parameter in cassandra-stress (CASSANDRA-12773)
 * Discard in-flight shadow round responses (CASSANDRA-12653)
 * Don't anti-compact repaired data to avoid inconsistencies (CASSANDRA-13153)
 * Wrong logger name in AnticompactionTask (CASSANDRA-13343)
 * Commitlog replay may fail if last mutation is within 4 bytes of end of segment (CASSANDRA-13282)
 * Fix queries updating multiple time the same list (CASSANDRA-13130)
 * Fix GRANT/REVOKE when keyspace isn't specified (CASSANDRA-13053)
Merged from 2.1:
 * Fix 2ndary index queries on partition keys for tables with static columns CASSANDRA-13147
 * Fix ParseError unhashable type list in cqlsh copy from (CASSANDRA-13364)


3.0.12
 * Prevent data loss on upgrade 2.1 - 3.0 by adding component separator to LogRecord absolute path (CASSANDRA-13294)
 * Improve testing on macOS by eliminating sigar logging (CASSANDRA-13233)
 * Cqlsh copy-from should error out when csv contains invalid data for collections (CASSANDRA-13071)
 * Update c.yaml doc for offheap memtables (CASSANDRA-13179)
 * Faster StreamingHistogram (CASSANDRA-13038)
 * Legacy deserializer can create unexpected boundary range tombstones (CASSANDRA-13237)
 * Remove unnecessary assertion from AntiCompactionTest (CASSANDRA-13070)
 * Fix cqlsh COPY for dates before 1900 (CASSANDRA-13185)
Merged from 2.2:
 * Avoid race on receiver by starting streaming sender thread after sending init message (CASSANDRA-12886)
 * Fix "multiple versions of ant detected..." when running ant test (CASSANDRA-13232)
 * Coalescing strategy sleeps too much (CASSANDRA-13090)
 * Fix flaky LongLeveledCompactionStrategyTest (CASSANDRA-12202)
 * Fix failing COPY TO STDOUT (CASSANDRA-12497)
 * Fix ColumnCounter::countAll behaviour for reverse queries (CASSANDRA-13222)
 * Exceptions encountered calling getSeeds() breaks OTC thread (CASSANDRA-13018)
Merged from 2.1:
 * Remove unused repositories (CASSANDRA-13278)
 * Log stacktrace of uncaught exceptions (CASSANDRA-13108)


3.0.11
 * Use keyspace replication settings on system.size_estimates table (CASSANDRA-9639)
 * Add vm.max_map_count StartupCheck (CASSANDRA-13008)
 * Hint related logging should include the IP address of the destination in addition to 
   host ID (CASSANDRA-13205)
 * Reloading logback.xml does not work (CASSANDRA-13173)
 * Lightweight transactions temporarily fail after upgrade from 2.1 to 3.0 (CASSANDRA-13109)
 * Duplicate rows after upgrading from 2.1.16 to 3.0.10/3.9 (CASSANDRA-13125)
 * Fix UPDATE queries with empty IN restrictions (CASSANDRA-13152)
 * Abort or retry on failed hints delivery (CASSANDRA-13124)
 * Fix handling of partition with partition-level deletion plus
   live rows in sstabledump (CASSANDRA-13177)
 * Provide user workaround when system_schema.columns does not contain entries
   for a table that's in system_schema.tables (CASSANDRA-13180)
 * Dump threads when unit tests time out (CASSANDRA-13117)
 * Better error when modifying function permissions without explicit keyspace (CASSANDRA-12925)
 * Indexer is not correctly invoked when building indexes over sstables (CASSANDRA-13075)
 * Read repair is not blocking repair to finish in foreground repair (CASSANDRA-13115)
 * Stress daemon help is incorrect (CASSANDRA-12563)
 * Remove ALTER TYPE support (CASSANDRA-12443)
 * Fix assertion for certain legacy range tombstone pattern (CASSANDRA-12203)
 * Set javac encoding to utf-8 (CASSANDRA-11077)
 * Replace empty strings with null values if they cannot be converted (CASSANDRA-12794)
 * Fixed flacky SSTableRewriterTest: check file counts before calling validateCFS (CASSANDRA-12348)
 * Fix deserialization of 2.x DeletedCells (CASSANDRA-12620)
 * Add parent repair session id to anticompaction log message (CASSANDRA-12186)
 * Improve contention handling on failure to acquire MV lock for streaming and hints (CASSANDRA-12905)
 * Fix DELETE and UPDATE queries with empty IN restrictions (CASSANDRA-12829)
 * Mark MVs as built after successful bootstrap (CASSANDRA-12984)
 * Estimated TS drop-time histogram updated with Cell.NO_DELETION_TIME (CASSANDRA-13040)
 * Nodetool compactionstats fails with NullPointerException (CASSANDRA-13021)
 * Thread local pools never cleaned up (CASSANDRA-13033)
 * Set RPC_READY to false when draining or if a node is marked as shutdown (CASSANDRA-12781)
 * Make sure sstables only get committed when it's safe to discard commit log records (CASSANDRA-12956)
 * Reject default_time_to_live option when creating or altering MVs (CASSANDRA-12868)
 * Nodetool should use a more sane max heap size (CASSANDRA-12739)
 * LocalToken ensures token values are cloned on heap (CASSANDRA-12651)
 * AnticompactionRequestSerializer serializedSize is incorrect (CASSANDRA-12934)
 * Prevent reloading of logback.xml from UDF sandbox (CASSANDRA-12535)
 * Reenable HeapPool (CASSANDRA-12900)
Merged from 2.2:
 * Fix JVM metric names (CASSANDRA-13103)
 * Fix negative mean latency metric (CASSANDRA-12876)
 * Use only one file pointer when creating commitlog segments (CASSANDRA-12539)
 * Fix speculative retry bugs (CASSANDRA-13009)
 * Fix handling of nulls and unsets in IN conditions (CASSANDRA-12981)
 * Fix race causing infinite loop if Thrift server is stopped before it starts listening (CASSANDRA-12856)
 * CompactionTasks now correctly drops sstables out of compaction when not enough disk space is available (CASSANDRA-12979)
 * Remove support for non-JavaScript UDFs (CASSANDRA-12883)
 * Fix DynamicEndpointSnitch noop in multi-datacenter situations (CASSANDRA-13074)
 * cqlsh copy-from: encode column names to avoid primary key parsing errors (CASSANDRA-12909)
 * Temporarily fix bug that creates commit log when running offline tools (CASSANDRA-8616)
 * Reduce granuality of OpOrder.Group during index build (CASSANDRA-12796)
 * Test bind parameters and unset parameters in InsertUpdateIfConditionTest (CASSANDRA-12980)
 * Do not specify local address on outgoing connection when listen_on_broadcast_address is set (CASSANDRA-12673)
 * Use saved tokens when setting local tokens on StorageService.joinRing (CASSANDRA-12935)
 * cqlsh: fix DESC TYPES errors (CASSANDRA-12914)
 * Fix leak on skipped SSTables in sstableupgrade (CASSANDRA-12899)
 * Avoid blocking gossip during pending range calculation (CASSANDRA-12281)
Merged from 2.1:
 * Use portable stderr for java error in startup (CASSANDRA-13211)
 * Fix Thread Leak in OutboundTcpConnection (CASSANDRA-13204)
 * Coalescing strategy can enter infinite loop (CASSANDRA-13159)
 * Upgrade netty version to fix memory leak with client encryption (CASSANDRA-13114)
 * cqlsh copy-from: sort user type fields in csv (CASSANDRA-12959)



3.0.10
 * Disallow offheap_buffers memtable allocation (CASSANDRA-11039)
 * Fix CommitLogSegmentManagerTest (CASSANDRA-12283)
 * Pass root cause to CorruptBlockException when uncompression failed (CASSANDRA-12889)
 * Fix partition count log during compaction (CASSANDRA-12184)
 * Batch with multiple conditional updates for the same partition causes AssertionError (CASSANDRA-12867)
 * Make AbstractReplicationStrategy extendable from outside its package (CASSANDRA-12788)
 * Fix CommitLogTest.testDeleteIfNotDirty (CASSANDRA-12854)
 * Don't tell users to turn off consistent rangemovements during rebuild. (CASSANDRA-12296)
 * Avoid deadlock due to materialized view lock contention (CASSANDRA-12689)
 * Fix for KeyCacheCqlTest flakiness (CASSANDRA-12801)
 * Include SSTable filename in compacting large row message (CASSANDRA-12384)
 * Fix potential socket leak (CASSANDRA-12329, CASSANDRA-12330)
 * Fix ViewTest.testCompaction (CASSANDRA-12789)
 * Improve avg aggregate functions (CASSANDRA-12417)
 * Preserve quoted reserved keyword column names in MV creation (CASSANDRA-11803)
 * nodetool stopdaemon errors out (CASSANDRA-12646)
 * Split materialized view mutations on build to prevent OOM (CASSANDRA-12268)
 * mx4j does not work in 3.0.8 (CASSANDRA-12274)
 * Abort cqlsh copy-from in case of no answer after prolonged period of time (CASSANDRA-12740)
 * Avoid sstable corrupt exception due to dropped static column (CASSANDRA-12582)
 * Make stress use client mode to avoid checking commit log size on startup (CASSANDRA-12478)
 * Fix exceptions with new vnode allocation (CASSANDRA-12715)
 * Unify drain and shutdown processes (CASSANDRA-12509)
 * Fix NPE in ComponentOfSlice.isEQ() (CASSANDRA-12706)
 * Fix failure in LogTransactionTest (CASSANDRA-12632)
 * Fix potentially incomplete non-frozen UDT values when querying with the
   full primary key specified (CASSANDRA-12605)
 * Skip writing MV mutations to commitlog on mutation.applyUnsafe() (CASSANDRA-11670)
 * Establish consistent distinction between non-existing partition and NULL value for LWTs on static columns (CASSANDRA-12060)
 * Extend ColumnIdentifier.internedInstances key to include the type that generated the byte buffer (CASSANDRA-12516)
 * Backport CASSANDRA-10756 (race condition in NativeTransportService shutdown) (CASSANDRA-12472)
 * If CF has no clustering columns, any row cache is full partition cache (CASSANDRA-12499)
 * Correct log message for statistics of offheap memtable flush (CASSANDRA-12776)
 * Explicitly set locale for string validation (CASSANDRA-12541,CASSANDRA-12542,CASSANDRA-12543,CASSANDRA-12545)
Merged from 2.2:
 * Fix purgeability of tombstones with max timestamp (CASSANDRA-12792)
 * Fail repair if participant dies during sync or anticompaction (CASSANDRA-12901)
 * cqlsh COPY: unprotected pk values before converting them if not using prepared statements (CASSANDRA-12863)
 * Fix Util.spinAssertEquals (CASSANDRA-12283)
 * Fix potential NPE for compactionstats (CASSANDRA-12462)
 * Prepare legacy authenticate statement if credentials table initialised after node startup (CASSANDRA-12813)
 * Change cassandra.wait_for_tracing_events_timeout_secs default to 0 (CASSANDRA-12754)
 * Clean up permissions when a UDA is dropped (CASSANDRA-12720)
 * Limit colUpdateTimeDelta histogram updates to reasonable deltas (CASSANDRA-11117)
 * Fix leak errors and execution rejected exceptions when draining (CASSANDRA-12457)
 * Fix merkle tree depth calculation (CASSANDRA-12580)
 * Make Collections deserialization more robust (CASSANDRA-12618)
 * Better handle invalid system roles table (CASSANDRA-12700)
 * Fix exceptions when enabling gossip on nodes that haven't joined the ring (CASSANDRA-12253)
 * Fix authentication problem when invoking cqlsh copy from a SOURCE command (CASSANDRA-12642)
 * Decrement pending range calculator jobs counter in finally block
  (CASSANDRA-12554)
 * Split consistent range movement flag correction (CASSANDRA-12786)
Merged from 2.1:
 * Add system property to set the max number of native transport requests in queue (CASSANDRA-11363)
 * Don't skip sstables based on maxLocalDeletionTime (CASSANDRA-12765)


3.0.9
 * Handle composite prefixes with final EOC=0 as in 2.x and refactor LegacyLayout.decodeBound (CASSANDRA-12423)
 * Fix paging for 2.x to 3.x upgrades (CASSANDRA-11195)
 * select_distinct_with_deletions_test failing on non-vnode environments (CASSANDRA-11126)
 * Stack Overflow returned to queries while upgrading (CASSANDRA-12527)
 * Fix legacy regex for temporary files from 2.2 (CASSANDRA-12565)
 * Add option to state current gc_grace_seconds to tools/bin/sstablemetadata (CASSANDRA-12208)
 * Fix file system race condition that may cause LogAwareFileLister to fail to classify files (CASSANDRA-11889)
 * Fix file handle leaks due to simultaneous compaction/repair and
   listing snapshots, calculating snapshot sizes, or making schema
   changes (CASSANDRA-11594)
 * Fix nodetool repair exits with 0 for some errors (CASSANDRA-12508)
 * Do not shut down BatchlogManager twice during drain (CASSANDRA-12504)
 * Disk failure policy should not be invoked on out of space (CASSANDRA-12385)
 * Calculate last compacted key on startup (CASSANDRA-6216)
 * Add schema to snapshot manifest, add USING TIMESTAMP clause to ALTER TABLE statements (CASSANDRA-7190)
 * Fix clean interval not sent to commit log for empty memtable flush (CASSANDRA-12436)
 * Fix potential resource leak in RMIServerSocketFactoryImpl (CASSANDRA-12331)
 * Backport CASSANDRA-12002 (CASSANDRA-12177)
 * Make sure compaction stats are updated when compaction is interrupted (CASSANDRA-12100)
 * Fix potential bad messaging service message for paged range reads
   within mixed-version 3.x clusters (CASSANDRA-12249)
 * Change commitlog and sstables to track dirty and clean intervals (CASSANDRA-11828)
 * NullPointerException during compaction on table with static columns (CASSANDRA-12336)
 * Fixed ConcurrentModificationException when reading metrics in GraphiteReporter (CASSANDRA-11823)
 * Fix upgrade of super columns on thrift (CASSANDRA-12335)
 * Fixed flacky BlacklistingCompactionsTest, switched to fixed size types and increased corruption size (CASSANDRA-12359)
 * Rerun ReplicationAwareTokenAllocatorTest on failure to avoid flakiness (CASSANDRA-12277)
 * Exception when computing read-repair for range tombstones (CASSANDRA-12263)
 * Lost counter writes in compact table and static columns (CASSANDRA-12219)
 * AssertionError with MVs on updating a row that isn't indexed due to a null value (CASSANDRA-12247)
 * Disable RR and speculative retry with EACH_QUORUM reads (CASSANDRA-11980)
 * Add option to override compaction space check (CASSANDRA-12180)
 * Faster startup by only scanning each directory for temporary files once (CASSANDRA-12114)
 * Respond with v1/v2 protocol header when responding to driver that attempts
   to connect with too low of a protocol version (CASSANDRA-11464)
 * NullPointerExpception when reading/compacting table (CASSANDRA-11988)
 * Fix problem with undeleteable rows on upgrade to new sstable format (CASSANDRA-12144)
 * Fix paging logic for deleted partitions with static columns (CASSANDRA-12107)
 * Wait until the message is being send to decide which serializer must be used (CASSANDRA-11393)
 * Fix migration of static thrift column names with non-text comparators (CASSANDRA-12147)
 * Fix upgrading sparse tables that are incorrectly marked as dense (CASSANDRA-11315)
 * Fix reverse queries ignoring range tombstones (CASSANDRA-11733)
 * Avoid potential race when rebuilding CFMetaData (CASSANDRA-12098)
 * Avoid missing sstables when getting the canonical sstables (CASSANDRA-11996)
 * Always select the live sstables when getting sstables in bounds (CASSANDRA-11944)
 * Fix column ordering of results with static columns for Thrift requests in
   a mixed 2.x/3.x cluster, also fix potential non-resolved duplication of
   those static columns in query results (CASSANDRA-12123)
 * Avoid digest mismatch with empty but static rows (CASSANDRA-12090)
 * Fix EOF exception when altering column type (CASSANDRA-11820)
 * Fix JsonTransformer output of partition with deletion info (CASSANDRA-12418)
 * Fix NPE in SSTableLoader when specifying partial directory path (CASSANDRA-12609)
Merged from 2.2:
 * Add local address entry in PropertyFileSnitch (CASSANDRA-11332)
 * cqlshlib tests: increase default execute timeout (CASSANDRA-12481)
 * Forward writes to replacement node when replace_address != broadcast_address (CASSANDRA-8523)
 * Enable repair -pr and -local together (fix regression of CASSANDRA-7450) (CASSANDRA-12522)
 * Fail repair on non-existing table (CASSANDRA-12279)
 * cqlsh copy: fix missing counter values (CASSANDRA-12476)
 * Move migration tasks to non-periodic queue, assure flush executor shutdown after non-periodic executor (CASSANDRA-12251)
 * cqlsh copy: fixed possible race in initializing feeding thread (CASSANDRA-11701)
 * Only set broadcast_rpc_address on Ec2MultiRegionSnitch if it's not set (CASSANDRA-11357)
 * Update StorageProxy range metrics for timeouts, failures and unavailables (CASSANDRA-9507)
 * Add Sigar to classes included in clientutil.jar (CASSANDRA-11635)
 * Add decay to histograms and timers used for metrics (CASSANDRA-11752)
 * Fix hanging stream session (CASSANDRA-10992)
 * Fix INSERT JSON, fromJson() support of smallint, tinyint types (CASSANDRA-12371)
 * Restore JVM metric export for metric reporters (CASSANDRA-12312)
 * Release sstables of failed stream sessions only when outgoing transfers are finished (CASSANDRA-11345)
 * Wait for tracing events before returning response and query at same consistency level client side (CASSANDRA-11465)
 * cqlsh copyutil should get host metadata by connected address (CASSANDRA-11979)
 * Fixed cqlshlib.test.remove_test_db (CASSANDRA-12214)
 * Synchronize ThriftServer::stop() (CASSANDRA-12105)
 * Use dedicated thread for JMX notifications (CASSANDRA-12146)
 * Improve streaming synchronization and fault tolerance (CASSANDRA-11414)
 * MemoryUtil.getShort() should return an unsigned short also for architectures not supporting unaligned memory accesses (CASSANDRA-11973)
Merged from 2.1:
 * Fix queries with empty ByteBuffer values in clustering column restrictions (CASSANDRA-12127)
 * Disable passing control to post-flush after flush failure to prevent data loss (CASSANDRA-11828)
 * Allow STCS-in-L0 compactions to reduce scope with LCS (CASSANDRA-12040)
 * cannot use cql since upgrading python to 2.7.11+ (CASSANDRA-11850)
 * Fix filtering on clustering columns when 2i is used (CASSANDRA-11907)


3.0.8
 * Fix potential race in schema during new table creation (CASSANDRA-12083)
 * cqlsh: fix error handling in rare COPY FROM failure scenario (CASSANDRA-12070)
 * Disable autocompaction during drain (CASSANDRA-11878)
 * Add a metrics timer to MemtablePool and use it to track time spent blocked on memory in MemtableAllocator (CASSANDRA-11327)
 * Fix upgrading schema with super columns with non-text subcomparators (CASSANDRA-12023)
 * Add TimeWindowCompactionStrategy (CASSANDRA-9666)
Merged from 2.2:
 * Allow nodetool info to run with readonly JMX access (CASSANDRA-11755)
 * Validate bloom_filter_fp_chance against lowest supported
   value when the table is created (CASSANDRA-11920)
 * Don't send erroneous NEW_NODE notifications on restart (CASSANDRA-11038)
 * StorageService shutdown hook should use a volatile variable (CASSANDRA-11984)
Merged from 2.1:
 * Avoid stalling paxos when the paxos state expires (CASSANDRA-12043)
 * Remove finished incoming streaming connections from MessagingService (CASSANDRA-11854)
 * Don't try to get sstables for non-repairing column families (CASSANDRA-12077)
 * Avoid marking too many sstables as repaired (CASSANDRA-11696)
 * Prevent select statements with clustering key > 64k (CASSANDRA-11882)
 * Fix clock skew corrupting other nodes with paxos (CASSANDRA-11991)
 * Remove distinction between non-existing static columns and existing but null in LWTs (CASSANDRA-9842)
 * Cache local ranges when calculating repair neighbors (CASSANDRA-11934)
 * Allow LWT operation on static column with only partition keys (CASSANDRA-10532)
 * Create interval tree over canonical sstables to avoid missing sstables during streaming (CASSANDRA-11886)
 * cqlsh COPY FROM: shutdown parent cluster after forking, to avoid corrupting SSL connections (CASSANDRA-11749)


3.0.7
 * Fix legacy serialization of Thrift-generated non-compound range tombstones
   when communicating with 2.x nodes (CASSANDRA-11930)
 * Fix Directories instantiations where CFS.initialDirectories should be used (CASSANDRA-11849)
 * Avoid referencing DatabaseDescriptor in AbstractType (CASSANDRA-11912)
 * Fix sstables not being protected from removal during index build (CASSANDRA-11905)
 * cqlsh: Suppress stack trace from Read/WriteFailures (CASSANDRA-11032)
 * Remove unneeded code to repair index summaries that have
   been improperly down-sampled (CASSANDRA-11127)
 * Avoid WriteTimeoutExceptions during commit log replay due to materialized
   view lock contention (CASSANDRA-11891)
 * Prevent OOM failures on SSTable corruption, improve tests for corruption detection (CASSANDRA-9530)
 * Use CFS.initialDirectories when clearing snapshots (CASSANDRA-11705)
 * Allow compaction strategies to disable early open (CASSANDRA-11754)
 * Refactor Materialized View code (CASSANDRA-11475)
 * Update Java Driver (CASSANDRA-11615)
Merged from 2.2:
 * Persist local metadata earlier in startup sequence (CASSANDRA-11742)
 * Run CommitLog tests with different compression settings (CASSANDRA-9039)
 * cqlsh: fix tab completion for case-sensitive identifiers (CASSANDRA-11664)
 * Avoid showing estimated key as -1 in tablestats (CASSANDRA-11587)
 * Fix possible race condition in CommitLog.recover (CASSANDRA-11743)
 * Enable client encryption in sstableloader with cli options (CASSANDRA-11708)
 * Possible memory leak in NIODataInputStream (CASSANDRA-11867)
 * Add seconds to cqlsh tracing session duration (CASSANDRA-11753)
 * Prohibit Reversed Counter type as part of the PK (CASSANDRA-9395)
Merged from 2.1:
 * cqlsh: apply current keyspace to source command (CASSANDRA-11152)
 * Backport CASSANDRA-11578 (CASSANDRA-11750)
 * Clear out parent repair session if repair coordinator dies (CASSANDRA-11824)
 * Set default streaming_socket_timeout_in_ms to 24 hours (CASSANDRA-11840)
 * Do not consider local node a valid source during replace (CASSANDRA-11848)
 * Add message dropped tasks to nodetool netstats (CASSANDRA-11855)
 * Avoid holding SSTableReaders for duration of incremental repair (CASSANDRA-11739)


3.0.6
 * Disallow creating view with a static column (CASSANDRA-11602)
 * Reduce the amount of object allocations caused by the getFunctions methods (CASSANDRA-11593)
 * Potential error replaying commitlog with smallint/tinyint/date/time types (CASSANDRA-11618)
 * Fix queries with filtering on counter columns (CASSANDRA-11629)
 * Improve tombstone printing in sstabledump (CASSANDRA-11655)
 * Fix paging for range queries where all clustering columns are specified (CASSANDRA-11669)
 * Don't require HEAP_NEW_SIZE to be set when using G1 (CASSANDRA-11600)
 * Fix sstabledump not showing cells after tombstone marker (CASSANDRA-11654)
 * Ignore all LocalStrategy keyspaces for streaming and other related
   operations (CASSANDRA-11627)
 * Ensure columnfilter covers indexed columns for thrift 2i queries (CASSANDRA-11523)
 * Only open one sstable scanner per sstable (CASSANDRA-11412)
 * Option to specify ProtocolVersion in cassandra-stress (CASSANDRA-11410)
 * ArithmeticException in avgFunctionForDecimal (CASSANDRA-11485)
 * LogAwareFileLister should only use OLD sstable files in current folder to determine disk consistency (CASSANDRA-11470)
 * Notify indexers of expired rows during compaction (CASSANDRA-11329)
 * Properly respond with ProtocolError when a v1/v2 native protocol
   header is received (CASSANDRA-11464)
 * Validate that num_tokens and initial_token are consistent with one another (CASSANDRA-10120)
Merged from 2.2:
 * Fix commit log replay after out-of-order flush completion (CASSANDRA-9669)
 * cqlsh: correctly handle non-ascii chars in error messages (CASSANDRA-11626)
 * Exit JVM if JMX server fails to startup (CASSANDRA-11540)
 * Produce a heap dump when exiting on OOM (CASSANDRA-9861)
 * Restore ability to filter on clustering columns when using a 2i (CASSANDRA-11510)
 * JSON datetime formatting needs timezone (CASSANDRA-11137)
 * Fix is_dense recalculation for Thrift-updated tables (CASSANDRA-11502)
 * Remove unnescessary file existence check during anticompaction (CASSANDRA-11660)
 * Add missing files to debian packages (CASSANDRA-11642)
 * Avoid calling Iterables::concat in loops during ModificationStatement::getFunctions (CASSANDRA-11621)
 * cqlsh: COPY FROM should use regular inserts for single statement batches and
   report errors correctly if workers processes crash on initialization (CASSANDRA-11474)
 * Always close cluster with connection in CqlRecordWriter (CASSANDRA-11553)
 * Allow only DISTINCT queries with partition keys restrictions (CASSANDRA-11339)
 * CqlConfigHelper no longer requires both a keystore and truststore to work (CASSANDRA-11532)
 * Make deprecated repair methods backward-compatible with previous notification service (CASSANDRA-11430)
 * IncomingStreamingConnection version check message wrong (CASSANDRA-11462)
Merged from 2.1:
 * Support mlockall on IBM POWER arch (CASSANDRA-11576)
 * Add option to disable use of severity in DynamicEndpointSnitch (CASSANDRA-11737)
 * cqlsh COPY FROM fails for null values with non-prepared statements (CASSANDRA-11631)
 * Make cython optional in pylib/setup.py (CASSANDRA-11630)
 * Change order of directory searching for cassandra.in.sh to favor local one (CASSANDRA-11628)
 * cqlsh COPY FROM fails with []{} chars in UDT/tuple fields/values (CASSANDRA-11633)
 * clqsh: COPY FROM throws TypeError with Cython extensions enabled (CASSANDRA-11574)
 * cqlsh: COPY FROM ignores NULL values in conversion (CASSANDRA-11549)
 * Validate levels when building LeveledScanner to avoid overlaps with orphaned sstables (CASSANDRA-9935)


3.0.5
 * Fix rare NPE on schema upgrade from 2.x to 3.x (CASSANDRA-10943)
 * Improve backoff policy for cqlsh COPY FROM (CASSANDRA-11320)
 * Improve IF NOT EXISTS check in CREATE INDEX (CASSANDRA-11131)
 * Upgrade ohc to 0.4.3
 * Enable SO_REUSEADDR for JMX RMI server sockets (CASSANDRA-11093)
 * Allocate merkletrees with the correct size (CASSANDRA-11390)
 * Support streaming pre-3.0 sstables (CASSANDRA-10990)
 * Add backpressure to compressed commit log (CASSANDRA-10971)
 * SSTableExport supports secondary index tables (CASSANDRA-11330)
 * Fix sstabledump to include missing info in debug output (CASSANDRA-11321)
 * Establish and implement canonical bulk reading workload(s) (CASSANDRA-10331)
 * Fix paging for IN queries on tables without clustering columns (CASSANDRA-11208)
 * Remove recursive call from CompositesSearcher (CASSANDRA-11304)
 * Fix filtering on non-primary key columns for queries without index (CASSANDRA-6377)
 * Fix sstableloader fail when using materialized view (CASSANDRA-11275)
Merged from 2.2:
 * DatabaseDescriptor should log stacktrace in case of Eception during seed provider creation (CASSANDRA-11312)
 * Use canonical path for directory in SSTable descriptor (CASSANDRA-10587)
 * Add cassandra-stress keystore option (CASSANDRA-9325)
 * Dont mark sstables as repairing with sub range repairs (CASSANDRA-11451)
 * Notify when sstables change after cancelling compaction (CASSANDRA-11373)
 * cqlsh: COPY FROM should check that explicit column names are valid (CASSANDRA-11333)
 * Add -Dcassandra.start_gossip startup option (CASSANDRA-10809)
 * Fix UTF8Validator.validate() for modified UTF-8 (CASSANDRA-10748)
 * Clarify that now() function is calculated on the coordinator node in CQL documentation (CASSANDRA-10900)
 * Fix bloom filter sizing with LCS (CASSANDRA-11344)
 * (cqlsh) Fix error when result is 0 rows with EXPAND ON (CASSANDRA-11092)
 * Add missing newline at end of bin/cqlsh (CASSANDRA-11325)
 * Fix AE in nodetool cfstats (backport CASSANDRA-10859) (CASSANDRA-11297)
 * Unresolved hostname leads to replace being ignored (CASSANDRA-11210)
 * Only log yaml config once, at startup (CASSANDRA-11217)
 * Reference leak with parallel repairs on the same table (CASSANDRA-11215)
Merged from 2.1:
 * Add a -j parameter to scrub/cleanup/upgradesstables to state how
   many threads to use (CASSANDRA-11179)
 * Backport CASSANDRA-10679 (CASSANDRA-9598)
 * InvalidateKeys should have a weak ref to key cache (CASSANDRA-11176)
 * COPY FROM on large datasets: fix progress report and debug performance (CASSANDRA-11053)

3.0.4
 * Preserve order for preferred SSL cipher suites (CASSANDRA-11164)
 * MV should only query complex columns included in the view (CASSANDRA-11069)
 * Failed aggregate creation breaks server permanently (CASSANDRA-11064)
 * Add sstabledump tool (CASSANDRA-7464)
 * Introduce backpressure for hints (CASSANDRA-10972)
 * Fix ClusteringPrefix not being able to read tombstone range boundaries (CASSANDRA-11158)
 * Prevent logging in sandboxed state (CASSANDRA-11033)
 * Disallow drop/alter operations of UDTs used by UDAs (CASSANDRA-10721)
 * Add query time validation method on Index (CASSANDRA-11043)
 * Avoid potential AssertionError in mixed version cluster (CASSANDRA-11128)
 * Properly handle hinted handoff after topology changes (CASSANDRA-5902)
 * AssertionError when listing sstable files on inconsistent disk state (CASSANDRA-11156)
 * Fix wrong rack counting and invalid conditions check for TokenAllocation
   (CASSANDRA-11139)
 * Avoid creating empty hint files (CASSANDRA-11090)
 * Fix leak detection strong reference loop using weak reference (CASSANDRA-11120)
 * Configurie BatchlogManager to stop delayed tasks on shutdown (CASSANDRA-11062)
 * Hadoop integration is incompatible with Cassandra Driver 3.0.0 (CASSANDRA-11001)
 * Add dropped_columns to the list of schema table so it gets handled
   properly (CASSANDRA-11050)
 * Fix NPE when using forceRepairRangeAsync without DC (CASSANDRA-11239)
Merged from 2.2:
 * Range.compareTo() violates the contract of Comparable (CASSANDRA-11216)
 * Avoid NPE when serializing ErrorMessage with null message (CASSANDRA-11167)
 * Replacing an aggregate with a new version doesn't reset INITCOND (CASSANDRA-10840)
 * (cqlsh) cqlsh cannot be called through symlink (CASSANDRA-11037)
 * fix ohc and java-driver pom dependencies in build.xml (CASSANDRA-10793)
 * Protect from keyspace dropped during repair (CASSANDRA-11065)
 * Handle adding fields to a UDT in SELECT JSON and toJson() (CASSANDRA-11146)
 * Better error message for cleanup (CASSANDRA-10991)
 * cqlsh pg-style-strings broken if line ends with ';' (CASSANDRA-11123)
 * Always persist upsampled index summaries (CASSANDRA-10512)
 * (cqlsh) Fix inconsistent auto-complete (CASSANDRA-10733)
 * Make SELECT JSON and toJson() threadsafe (CASSANDRA-11048)
 * Fix SELECT on tuple relations for mixed ASC/DESC clustering order (CASSANDRA-7281)
 * Use cloned TokenMetadata in size estimates to avoid race against membership check
   (CASSANDRA-10736)
 * (cqlsh) Support utf-8/cp65001 encoding on Windows (CASSANDRA-11030)
 * Fix paging on DISTINCT queries repeats result when first row in partition changes
   (CASSANDRA-10010)
 * cqlsh: change default encoding to UTF-8 (CASSANDRA-11124)
Merged from 2.1:
 * Checking if an unlogged batch is local is inefficient (CASSANDRA-11529)
 * Fix out-of-space error treatment in memtable flushing (CASSANDRA-11448).
 * Don't do defragmentation if reading from repaired sstables (CASSANDRA-10342)
 * Fix streaming_socket_timeout_in_ms not enforced (CASSANDRA-11286)
 * Avoid dropping message too quickly due to missing unit conversion (CASSANDRA-11302)
 * Don't remove FailureDetector history on removeEndpoint (CASSANDRA-10371)
 * Only notify if repair status changed (CASSANDRA-11172)
 * Use logback setting for 'cassandra -v' command (CASSANDRA-10767)
 * Fix sstableloader to unthrottle streaming by default (CASSANDRA-9714)
 * Fix incorrect warning in 'nodetool status' (CASSANDRA-10176)
 * Properly release sstable ref when doing offline scrub (CASSANDRA-10697)
 * Improve nodetool status performance for large cluster (CASSANDRA-7238)
 * Gossiper#isEnabled is not thread safe (CASSANDRA-11116)
 * Avoid major compaction mixing repaired and unrepaired sstables in DTCS (CASSANDRA-11113)
 * Make it clear what DTCS timestamp_resolution is used for (CASSANDRA-11041)
 * (cqlsh) Support timezone conversion using pytz (CASSANDRA-10397)
 * (cqlsh) Display milliseconds when datetime overflows (CASSANDRA-10625)


3.0.3
 * Remove double initialization of newly added tables (CASSANDRA-11027)
 * Filter keys searcher results by target range (CASSANDRA-11104)
 * Fix deserialization of legacy read commands (CASSANDRA-11087)
 * Fix incorrect computation of deletion time in sstable metadata (CASSANDRA-11102)
 * Avoid memory leak when collecting sstable metadata (CASSANDRA-11026)
 * Mutations do not block for completion under view lock contention (CASSANDRA-10779)
 * Invalidate legacy schema tables when unloading them (CASSANDRA-11071)
 * (cqlsh) handle INSERT and UPDATE statements with LWT conditions correctly
   (CASSANDRA-11003)
 * Fix DISTINCT queries in mixed version clusters (CASSANDRA-10762)
 * Migrate build status for indexes along with legacy schema (CASSANDRA-11046)
 * Ensure SSTables for legacy KEYS indexes can be read (CASSANDRA-11045)
 * Added support for IBM zSystems architecture (CASSANDRA-11054)
 * Update CQL documentation (CASSANDRA-10899)
 * Check the column name, not cell name, for dropped columns when reading
   legacy sstables (CASSANDRA-11018)
 * Don't attempt to index clustering values of static rows (CASSANDRA-11021)
 * Remove checksum files after replaying hints (CASSANDRA-10947)
 * Support passing base table metadata to custom 2i validation (CASSANDRA-10924)
 * Ensure stale index entries are purged during reads (CASSANDRA-11013)
 * Fix AssertionError when removing from list using UPDATE (CASSANDRA-10954)
 * Fix UnsupportedOperationException when reading old sstable with range
   tombstone (CASSANDRA-10743)
 * MV should use the maximum timestamp of the primary key (CASSANDRA-10910)
 * Fix potential assertion error during compaction (CASSANDRA-10944)
 * Fix counting of received sstables in streaming (CASSANDRA-10949)
 * Implement hints compression (CASSANDRA-9428)
 * Fix potential assertion error when reading static columns (CASSANDRA-10903)
 * Avoid NoSuchElementException when executing empty batch (CASSANDRA-10711)
 * Avoid building PartitionUpdate in toString (CASSANDRA-10897)
 * Reduce heap spent when receiving many SSTables (CASSANDRA-10797)
 * Add back support for 3rd party auth providers to bulk loader (CASSANDRA-10873)
 * Eliminate the dependency on jgrapht for UDT resolution (CASSANDRA-10653)
 * (Hadoop) Close Clusters and Sessions in Hadoop Input/Output classes (CASSANDRA-10837)
 * Fix sstableloader not working with upper case keyspace name (CASSANDRA-10806)
Merged from 2.2:
 * maxPurgeableTimestamp needs to check memtables too (CASSANDRA-9949)
 * Apply change to compaction throughput in real time (CASSANDRA-10025)
 * Fix potential NPE on ORDER BY queries with IN (CASSANDRA-10955)
 * Start L0 STCS-compactions even if there is a L0 -> L1 compaction
   going (CASSANDRA-10979)
 * Make UUID LSB unique per process (CASSANDRA-7925)
 * Avoid NPE when performing sstable tasks (scrub etc.) (CASSANDRA-10980)
 * Make sure client gets tombstone overwhelmed warning (CASSANDRA-9465)
 * Fix error streaming section more than 2GB (CASSANDRA-10961)
 * (cqlsh) Also apply --connect-timeout to control connection
   timeout (CASSANDRA-10959)
 * Histogram buckets exposed in jmx are sorted incorrectly (CASSANDRA-10975)
 * Enable GC logging by default (CASSANDRA-10140)
 * Optimize pending range computation (CASSANDRA-9258)
 * Skip commit log and saved cache directories in SSTable version startup check (CASSANDRA-10902)
 * drop/alter user should be case sensitive (CASSANDRA-10817)
 * jemalloc detection fails due to quoting issues in regexv (CASSANDRA-10946)
 * (cqlsh) show correct column names for empty result sets (CASSANDRA-9813)
 * Add new types to Stress (CASSANDRA-9556)
 * Add property to allow listening on broadcast interface (CASSANDRA-9748)
 * Fix regression in split size on CqlInputFormat (CASSANDRA-10835)
 * Better handling of SSL connection errors inter-node (CASSANDRA-10816)
 * Disable reloading of GossipingPropertyFileSnitch (CASSANDRA-9474)
 * Verify tables in pseudo-system keyspaces at startup (CASSANDRA-10761)
 * (cqlsh) encode input correctly when saving history
Merged from 2.1:
 * test_bulk_round_trip_blogposts is failing occasionally (CASSANDRA-10938)
 * Fix isJoined return true only after becoming cluster member (CASANDRA-11007)
 * Fix bad gossip generation seen in long-running clusters (CASSANDRA-10969)
 * Avoid NPE when incremental repair fails (CASSANDRA-10909)
 * Unmark sstables compacting once they are done in cleanup/scrub/upgradesstables (CASSANDRA-10829)
 * Allow simultaneous bootstrapping with strict consistency when no vnodes are used (CASSANDRA-11005)
 * Log a message when major compaction does not result in a single file (CASSANDRA-10847)
 * (cqlsh) fix cqlsh_copy_tests when vnodes are disabled (CASSANDRA-10997)
 * (cqlsh) Add request timeout option to cqlsh (CASSANDRA-10686)
 * Avoid AssertionError while submitting hint with LWT (CASSANDRA-10477)
 * If CompactionMetadata is not in stats file, use index summary instead (CASSANDRA-10676)
 * Retry sending gossip syn multiple times during shadow round (CASSANDRA-8072)
 * Fix pending range calculation during moves (CASSANDRA-10887)
 * Sane default (200Mbps) for inter-DC streaming througput (CASSANDRA-8708)
 * Match cassandra-loader options in COPY FROM (CASSANDRA-9303)
 * Fix binding to any address in CqlBulkRecordWriter (CASSANDRA-9309)
 * cqlsh fails to decode utf-8 characters for text typed columns (CASSANDRA-10875)
 * Log error when stream session fails (CASSANDRA-9294)
 * Fix bugs in commit log archiving startup behavior (CASSANDRA-10593)
 * (cqlsh) further optimise COPY FROM (CASSANDRA-9302)
 * Allow CREATE TABLE WITH ID (CASSANDRA-9179)
 * Make Stress compiles within eclipse (CASSANDRA-10807)
 * Cassandra Daemon should print JVM arguments (CASSANDRA-10764)
 * Allow cancellation of index summary redistribution (CASSANDRA-8805)


3.0.2
 * Fix upgrade data loss due to range tombstone deleting more data than then should
   (CASSANDRA-10822)


3.0.1
 * Avoid MV race during node decommission (CASSANDRA-10674)
 * Disable reloading of GossipingPropertyFileSnitch (CASSANDRA-9474)
 * Handle single-column deletions correction in materialized views
   when the column is part of the view primary key (CASSANDRA-10796)
 * Fix issue with datadir migration on upgrade (CASSANDRA-10788)
 * Fix bug with range tombstones on reverse queries and test coverage for
   AbstractBTreePartition (CASSANDRA-10059)
 * Remove 64k limit on collection elements (CASSANDRA-10374)
 * Remove unclear Indexer.indexes() method (CASSANDRA-10690)
 * Fix NPE on stream read error (CASSANDRA-10771)
 * Normalize cqlsh DESC output (CASSANDRA-10431)
 * Rejects partition range deletions when columns are specified (CASSANDRA-10739)
 * Fix error when saving cached key for old format sstable (CASSANDRA-10778)
 * Invalidate prepared statements on DROP INDEX (CASSANDRA-10758)
 * Fix SELECT statement with IN restrictions on partition key,
   ORDER BY and LIMIT (CASSANDRA-10729)
 * Improve stress performance over 1k threads (CASSANDRA-7217)
 * Wait for migration responses to complete before bootstrapping (CASSANDRA-10731)
 * Unable to create a function with argument of type Inet (CASSANDRA-10741)
 * Fix backward incompatibiliy in CqlInputFormat (CASSANDRA-10717)
 * Correctly preserve deletion info on updated rows when notifying indexers
   of single-row deletions (CASSANDRA-10694)
 * Notify indexers of partition delete during cleanup (CASSANDRA-10685)
 * Keep the file open in trySkipCache (CASSANDRA-10669)
 * Updated trigger example (CASSANDRA-10257)
Merged from 2.2:
 * Verify tables in pseudo-system keyspaces at startup (CASSANDRA-10761)
 * Fix IllegalArgumentException in DataOutputBuffer.reallocate for large buffers (CASSANDRA-10592)
 * Show CQL help in cqlsh in web browser (CASSANDRA-7225)
 * Serialize on disk the proper SSTable compression ratio (CASSANDRA-10775)
 * Reject index queries while the index is building (CASSANDRA-8505)
 * CQL.textile syntax incorrectly includes optional keyspace for aggregate SFUNC and FINALFUNC (CASSANDRA-10747)
 * Fix JSON update with prepared statements (CASSANDRA-10631)
 * Don't do anticompaction after subrange repair (CASSANDRA-10422)
 * Fix SimpleDateType type compatibility (CASSANDRA-10027)
 * (Hadoop) fix splits calculation (CASSANDRA-10640)
 * (Hadoop) ensure that Cluster instances are always closed (CASSANDRA-10058)
Merged from 2.1:
 * Fix Stress profile parsing on Windows (CASSANDRA-10808)
 * Fix incremental repair hang when replica is down (CASSANDRA-10288)
 * Optimize the way we check if a token is repaired in anticompaction (CASSANDRA-10768)
 * Add proper error handling to stream receiver (CASSANDRA-10774)
 * Warn or fail when changing cluster topology live (CASSANDRA-10243)
 * Status command in debian/ubuntu init script doesn't work (CASSANDRA-10213)
 * Some DROP ... IF EXISTS incorrectly result in exceptions on non-existing KS (CASSANDRA-10658)
 * DeletionTime.compareTo wrong in rare cases (CASSANDRA-10749)
 * Force encoding when computing statement ids (CASSANDRA-10755)
 * Properly reject counters as map keys (CASSANDRA-10760)
 * Fix the sstable-needs-cleanup check (CASSANDRA-10740)
 * (cqlsh) Print column names before COPY operation (CASSANDRA-8935)
 * Fix CompressedInputStream for proper cleanup (CASSANDRA-10012)
 * (cqlsh) Support counters in COPY commands (CASSANDRA-9043)
 * Try next replica if not possible to connect to primary replica on
   ColumnFamilyRecordReader (CASSANDRA-2388)
 * Limit window size in DTCS (CASSANDRA-10280)
 * sstableloader does not use MAX_HEAP_SIZE env parameter (CASSANDRA-10188)
 * (cqlsh) Improve COPY TO performance and error handling (CASSANDRA-9304)
 * Create compression chunk for sending file only (CASSANDRA-10680)
 * Forbid compact clustering column type changes in ALTER TABLE (CASSANDRA-8879)
 * Reject incremental repair with subrange repair (CASSANDRA-10422)
 * Add a nodetool command to refresh size_estimates (CASSANDRA-9579)
 * Invalidate cache after stream receive task is completed (CASSANDRA-10341)
 * Reject counter writes in CQLSSTableWriter (CASSANDRA-10258)
 * Remove superfluous COUNTER_MUTATION stage mapping (CASSANDRA-10605)


3.0
 * Fix AssertionError while flushing memtable due to materialized views
   incorrectly inserting empty rows (CASSANDRA-10614)
 * Store UDA initcond as CQL literal in the schema table, instead of a blob (CASSANDRA-10650)
 * Don't use -1 for the position of partition key in schema (CASSANDRA-10491)
 * Fix distinct queries in mixed version cluster (CASSANDRA-10573)
 * Skip sstable on clustering in names query (CASSANDRA-10571)
 * Remove value skipping as it breaks read-repair (CASSANDRA-10655)
 * Fix bootstrapping with MVs (CASSANDRA-10621)
 * Make sure EACH_QUORUM reads are using NTS (CASSANDRA-10584)
 * Fix MV replica filtering for non-NetworkTopologyStrategy (CASSANDRA-10634)
 * (Hadoop) fix CIF describeSplits() not handling 0 size estimates (CASSANDRA-10600)
 * Fix reading of legacy sstables (CASSANDRA-10590)
 * Use CQL type names in schema metadata tables (CASSANDRA-10365)
 * Guard batchlog replay against integer division by zero (CASSANDRA-9223)
 * Fix bug when adding a column to thrift with the same name than a primary key (CASSANDRA-10608)
 * Add client address argument to IAuthenticator::newSaslNegotiator (CASSANDRA-8068)
 * Fix implementation of LegacyLayout.LegacyBoundComparator (CASSANDRA-10602)
 * Don't use 'names query' read path for counters (CASSANDRA-10572)
 * Fix backward compatibility for counters (CASSANDRA-10470)
 * Remove memory_allocator paramter from cassandra.yaml (CASSANDRA-10581,10628)
 * Execute the metadata reload task of all registered indexes on CFS::reload (CASSANDRA-10604)
 * Fix thrift cas operations with defined columns (CASSANDRA-10576)
 * Fix PartitionUpdate.operationCount()for updates with static column operations (CASSANDRA-10606)
 * Fix thrift get() queries with defined columns (CASSANDRA-10586)
 * Fix marking of indexes as built and removed (CASSANDRA-10601)
 * Skip initialization of non-registered 2i instances, remove Index::getIndexName (CASSANDRA-10595)
 * Fix batches on multiple tables (CASSANDRA-10554)
 * Ensure compaction options are validated when updating KeyspaceMetadata (CASSANDRA-10569)
 * Flatten Iterator Transformation Hierarchy (CASSANDRA-9975)
 * Remove token generator (CASSANDRA-5261)
 * RolesCache should not be created for any authenticator that does not requireAuthentication (CASSANDRA-10562)
 * Fix LogTransaction checking only a single directory for files (CASSANDRA-10421)
 * Fix handling of range tombstones when reading old format sstables (CASSANDRA-10360)
 * Aggregate with Initial Condition fails with C* 3.0 (CASSANDRA-10367)
Merged from 2.2:
 * (cqlsh) show partial trace if incomplete after max_trace_wait (CASSANDRA-7645)
 * Use most up-to-date version of schema for system tables (CASSANDRA-10652)
 * Deprecate memory_allocator in cassandra.yaml (CASSANDRA-10581,10628)
 * Expose phi values from failure detector via JMX and tweak debug
   and trace logging (CASSANDRA-9526)
 * Fix IllegalArgumentException in DataOutputBuffer.reallocate for large buffers (CASSANDRA-10592)
Merged from 2.1:
 * Shutdown compaction in drain to prevent leak (CASSANDRA-10079)
 * (cqlsh) fix COPY using wrong variable name for time_format (CASSANDRA-10633)
 * Do not run SizeEstimatesRecorder if a node is not a member of the ring (CASSANDRA-9912)
 * Improve handling of dead nodes in gossip (CASSANDRA-10298)
 * Fix logback-tools.xml incorrectly configured for outputing to System.err
   (CASSANDRA-9937)
 * Fix streaming to catch exception so retry not fail (CASSANDRA-10557)
 * Add validation method to PerRowSecondaryIndex (CASSANDRA-10092)
 * Support encrypted and plain traffic on the same port (CASSANDRA-10559)
 * Do STCS in DTCS windows (CASSANDRA-10276)
 * Avoid repetition of JVM_OPTS in debian package (CASSANDRA-10251)
 * Fix potential NPE from handling result of SIM.highestSelectivityIndex (CASSANDRA-10550)
 * Fix paging issues with partitions containing only static columns data (CASSANDRA-10381)
 * Fix conditions on static columns (CASSANDRA-10264)
 * AssertionError: attempted to delete non-existing file CommitLog (CASSANDRA-10377)
 * Fix sorting for queries with an IN condition on partition key columns (CASSANDRA-10363)


3.0-rc2
 * Fix SELECT DISTINCT queries between 2.2.2 nodes and 3.0 nodes (CASSANDRA-10473)
 * Remove circular references in SegmentedFile (CASSANDRA-10543)
 * Ensure validation of indexed values only occurs once per-partition (CASSANDRA-10536)
 * Fix handling of static columns for range tombstones in thrift (CASSANDRA-10174)
 * Support empty ColumnFilter for backward compatility on empty IN (CASSANDRA-10471)
 * Remove Pig support (CASSANDRA-10542)
 * Fix LogFile throws Exception when assertion is disabled (CASSANDRA-10522)
 * Revert CASSANDRA-7486, make CMS default GC, move GC config to
   conf/jvm.options (CASSANDRA-10403)
 * Fix TeeingAppender causing some logs to be truncated/empty (CASSANDRA-10447)
 * Allow EACH_QUORUM for reads (CASSANDRA-9602)
 * Fix potential ClassCastException while upgrading (CASSANDRA-10468)
 * Fix NPE in MVs on update (CASSANDRA-10503)
 * Only include modified cell data in indexing deltas (CASSANDRA-10438)
 * Do not load keyspace when creating sstable writer (CASSANDRA-10443)
 * If node is not yet gossiping write all MV updates to batchlog only (CASSANDRA-10413)
 * Re-populate token metadata after commit log recovery (CASSANDRA-10293)
 * Provide additional metrics for materialized views (CASSANDRA-10323)
 * Flush system schema tables after local schema changes (CASSANDRA-10429)
Merged from 2.2:
 * Reduce contention getting instances of CompositeType (CASSANDRA-10433)
 * Fix the regression when using LIMIT with aggregates (CASSANDRA-10487)
 * Avoid NoClassDefFoundError during DataDescriptor initialization on windows (CASSANDRA-10412)
 * Preserve case of quoted Role & User names (CASSANDRA-10394)
 * cqlsh pg-style-strings broken (CASSANDRA-10484)
 * cqlsh prompt includes name of keyspace after failed `use` statement (CASSANDRA-10369)
Merged from 2.1:
 * (cqlsh) Distinguish negative and positive infinity in output (CASSANDRA-10523)
 * (cqlsh) allow custom time_format for COPY TO (CASSANDRA-8970)
 * Don't allow startup if the node's rack has changed (CASSANDRA-10242)
 * (cqlsh) show partial trace if incomplete after max_trace_wait (CASSANDRA-7645)
 * Allow LOCAL_JMX to be easily overridden (CASSANDRA-10275)
 * Mark nodes as dead even if they've already left (CASSANDRA-10205)


3.0.0-rc1
 * Fix mixed version read request compatibility for compact static tables
   (CASSANDRA-10373)
 * Fix paging of DISTINCT with static and IN (CASSANDRA-10354)
 * Allow MATERIALIZED VIEW's SELECT statement to restrict primary key
   columns (CASSANDRA-9664)
 * Move crc_check_chance out of compression options (CASSANDRA-9839)
 * Fix descending iteration past end of BTreeSearchIterator (CASSANDRA-10301)
 * Transfer hints to a different node on decommission (CASSANDRA-10198)
 * Check partition keys for CAS operations during stmt validation (CASSANDRA-10338)
 * Add custom query expressions to SELECT (CASSANDRA-10217)
 * Fix minor bugs in MV handling (CASSANDRA-10362)
 * Allow custom indexes with 0,1 or multiple target columns (CASSANDRA-10124)
 * Improve MV schema representation (CASSANDRA-9921)
 * Add flag to enable/disable coordinator batchlog for MV writes (CASSANDRA-10230)
 * Update cqlsh COPY for new internal driver serialization interface (CASSANDRA-10318)
 * Give index implementations more control over rebuild operations (CASSANDRA-10312)
 * Update index file format (CASSANDRA-10314)
 * Add "shadowable" row tombstones to deal with mv timestamp issues (CASSANDRA-10261)
 * CFS.loadNewSSTables() broken for pre-3.0 sstables
 * Cache selected index in read command to reduce lookups (CASSANDRA-10215)
 * Small optimizations of sstable index serialization (CASSANDRA-10232)
 * Support for both encrypted and unencrypted native transport connections (CASSANDRA-9590)
Merged from 2.2:
 * Configurable page size in cqlsh (CASSANDRA-9855)
 * Defer default role manager setup until all nodes are on 2.2+ (CASSANDRA-9761)
 * Handle missing RoleManager in config after upgrade to 2.2 (CASSANDRA-10209)
Merged from 2.1:
 * Bulk Loader API could not tolerate even node failure (CASSANDRA-10347)
 * Avoid misleading pushed notifications when multiple nodes
   share an rpc_address (CASSANDRA-10052)
 * Fix dropping undroppable when message queue is full (CASSANDRA-10113)
 * Fix potential ClassCastException during paging (CASSANDRA-10352)
 * Prevent ALTER TYPE from creating circular references (CASSANDRA-10339)
 * Fix cache handling of 2i and base tables (CASSANDRA-10155, 10359)
 * Fix NPE in nodetool compactionhistory (CASSANDRA-9758)
 * (Pig) support BulkOutputFormat as a URL parameter (CASSANDRA-7410)
 * BATCH statement is broken in cqlsh (CASSANDRA-10272)
 * (cqlsh) Make cqlsh PEP8 Compliant (CASSANDRA-10066)
 * (cqlsh) Fix error when starting cqlsh with --debug (CASSANDRA-10282)
 * Scrub, Cleanup and Upgrade do not unmark compacting until all operations
   have completed, regardless of the occurence of exceptions (CASSANDRA-10274)


3.0.0-beta2
 * Fix columns returned by AbstractBtreePartitions (CASSANDRA-10220)
 * Fix backward compatibility issue due to AbstractBounds serialization bug (CASSANDRA-9857)
 * Fix startup error when upgrading nodes (CASSANDRA-10136)
 * Base table PRIMARY KEY can be assumed to be NOT NULL in MV creation (CASSANDRA-10147)
 * Improve batchlog write patch (CASSANDRA-9673)
 * Re-apply MaterializedView updates on commitlog replay (CASSANDRA-10164)
 * Require AbstractType.isByteOrderComparable declaration in constructor (CASSANDRA-9901)
 * Avoid digest mismatch on upgrade to 3.0 (CASSANDRA-9554)
 * Fix Materialized View builder when adding multiple MVs (CASSANDRA-10156)
 * Choose better poolingOptions for protocol v4 in cassandra-stress (CASSANDRA-10182)
 * Fix LWW bug affecting Materialized Views (CASSANDRA-10197)
 * Ensures frozen sets and maps are always sorted (CASSANDRA-10162)
 * Don't deadlock when flushing CFS backed custom indexes (CASSANDRA-10181)
 * Fix double flushing of secondary index tables (CASSANDRA-10180)
 * Fix incorrect handling of range tombstones in thrift (CASSANDRA-10046)
 * Only use batchlog when paired materialized view replica is remote (CASSANDRA-10061)
 * Reuse TemporalRow when updating multiple MaterializedViews (CASSANDRA-10060)
 * Validate gc_grace_seconds for batchlog writes and MVs (CASSANDRA-9917)
 * Fix sstablerepairedset (CASSANDRA-10132)
Merged from 2.2:
 * Cancel transaction for sstables we wont redistribute index summary
   for (CASSANDRA-10270)
 * Retry snapshot deletion after compaction and gc on Windows (CASSANDRA-10222)
 * Fix failure to start with space in directory path on Windows (CASSANDRA-10239)
 * Fix repair hang when snapshot failed (CASSANDRA-10057)
 * Fall back to 1/4 commitlog volume for commitlog_total_space on small disks
   (CASSANDRA-10199)
Merged from 2.1:
 * Added configurable warning threshold for GC duration (CASSANDRA-8907)
 * Fix handling of streaming EOF (CASSANDRA-10206)
 * Only check KeyCache when it is enabled
 * Change streaming_socket_timeout_in_ms default to 1 hour (CASSANDRA-8611)
 * (cqlsh) update list of CQL keywords (CASSANDRA-9232)
 * Add nodetool gettraceprobability command (CASSANDRA-10234)
Merged from 2.0:
 * Fix rare race where older gossip states can be shadowed (CASSANDRA-10366)
 * Fix consolidating racks violating the RF contract (CASSANDRA-10238)
 * Disallow decommission when node is in drained state (CASSANDRA-8741)


2.2.1
 * Fix race during construction of commit log (CASSANDRA-10049)
 * Fix LeveledCompactionStrategyTest (CASSANDRA-9757)
 * Fix broken UnbufferedDataOutputStreamPlus.writeUTF (CASSANDRA-10203)
 * (cqlsh) default load-from-file encoding to utf-8 (CASSANDRA-9898)
 * Avoid returning Permission.NONE when failing to query users table (CASSANDRA-10168)
 * (cqlsh) add CLEAR command (CASSANDRA-10086)
 * Support string literals as Role names for compatibility (CASSANDRA-10135)
Merged from 2.1:
 * Only check KeyCache when it is enabled
 * Change streaming_socket_timeout_in_ms default to 1 hour (CASSANDRA-8611)
 * (cqlsh) update list of CQL keywords (CASSANDRA-9232)


3.0.0-beta1
 * Redesign secondary index API (CASSANDRA-9459, 7771, 9041)
 * Fix throwing ReadFailure instead of ReadTimeout on range queries (CASSANDRA-10125)
 * Rewrite hinted handoff (CASSANDRA-6230)
 * Fix query on static compact tables (CASSANDRA-10093)
 * Fix race during construction of commit log (CASSANDRA-10049)
 * Add option to only purge repaired tombstones (CASSANDRA-6434)
 * Change authorization handling for MVs (CASSANDRA-9927)
 * Add custom JMX enabled executor for UDF sandbox (CASSANDRA-10026)
 * Fix row deletion bug for Materialized Views (CASSANDRA-10014)
 * Support mixed-version clusters with Cassandra 2.1 and 2.2 (CASSANDRA-9704)
 * Fix multiple slices on RowSearchers (CASSANDRA-10002)
 * Fix bug in merging of collections (CASSANDRA-10001)
 * Optimize batchlog replay to avoid full scans (CASSANDRA-7237)
 * Repair improvements when using vnodes (CASSANDRA-5220)
 * Disable scripted UDFs by default (CASSANDRA-9889)
 * Bytecode inspection for Java-UDFs (CASSANDRA-9890)
 * Use byte to serialize MT hash length (CASSANDRA-9792)
 * Replace usage of Adler32 with CRC32 (CASSANDRA-8684)
 * Fix migration to new format from 2.1 SSTable (CASSANDRA-10006)
 * SequentialWriter should extend BufferedDataOutputStreamPlus (CASSANDRA-9500)
 * Use the same repairedAt timestamp within incremental repair session (CASSANDRA-9111)
Merged from 2.2:
 * Allow count(*) and count(1) to be use as normal aggregation (CASSANDRA-10114)
 * An NPE is thrown if the column name is unknown for an IN relation (CASSANDRA-10043)
 * Apply commit_failure_policy to more errors on startup (CASSANDRA-9749)
 * Fix histogram overflow exception (CASSANDRA-9973)
 * Route gossip messages over dedicated socket (CASSANDRA-9237)
 * Add checksum to saved cache files (CASSANDRA-9265)
 * Log warning when using an aggregate without partition key (CASSANDRA-9737)
Merged from 2.1:
 * (cqlsh) Allow encoding to be set through command line (CASSANDRA-10004)
 * Add new JMX methods to change local compaction strategy (CASSANDRA-9965)
 * Write hints for paxos commits (CASSANDRA-7342)
 * (cqlsh) Fix timestamps before 1970 on Windows, always
   use UTC for timestamp display (CASSANDRA-10000)
 * (cqlsh) Avoid overwriting new config file with old config
   when both exist (CASSANDRA-9777)
 * Release snapshot selfRef when doing snapshot repair (CASSANDRA-9998)
 * Cannot replace token does not exist - DN node removed as Fat Client (CASSANDRA-9871)
Merged from 2.0:
 * Don't cast expected bf size to an int (CASSANDRA-9959)
 * Make getFullyExpiredSSTables less expensive (CASSANDRA-9882)


3.0.0-alpha1
 * Implement proper sandboxing for UDFs (CASSANDRA-9402)
 * Simplify (and unify) cleanup of compaction leftovers (CASSANDRA-7066)
 * Allow extra schema definitions in cassandra-stress yaml (CASSANDRA-9850)
 * Metrics should use up to date nomenclature (CASSANDRA-9448)
 * Change CREATE/ALTER TABLE syntax for compression (CASSANDRA-8384)
 * Cleanup crc and adler code for java 8 (CASSANDRA-9650)
 * Storage engine refactor (CASSANDRA-8099, 9743, 9746, 9759, 9781, 9808, 9825,
   9848, 9705, 9859, 9867, 9874, 9828, 9801)
 * Update Guava to 18.0 (CASSANDRA-9653)
 * Bloom filter false positive ratio is not honoured (CASSANDRA-8413)
 * New option for cassandra-stress to leave a ratio of columns null (CASSANDRA-9522)
 * Change hinted_handoff_enabled yaml setting, JMX (CASSANDRA-9035)
 * Add algorithmic token allocation (CASSANDRA-7032)
 * Add nodetool command to replay batchlog (CASSANDRA-9547)
 * Make file buffer cache independent of paths being read (CASSANDRA-8897)
 * Remove deprecated legacy Hadoop code (CASSANDRA-9353)
 * Decommissioned nodes will not rejoin the cluster (CASSANDRA-8801)
 * Change gossip stabilization to use endpoit size (CASSANDRA-9401)
 * Change default garbage collector to G1 (CASSANDRA-7486)
 * Populate TokenMetadata early during startup (CASSANDRA-9317)
 * Undeprecate cache recentHitRate (CASSANDRA-6591)
 * Add support for selectively varint encoding fields (CASSANDRA-9499, 9865)
 * Materialized Views (CASSANDRA-6477)
Merged from 2.2:
 * Avoid grouping sstables for anticompaction with DTCS (CASSANDRA-9900)
 * UDF / UDA execution time in trace (CASSANDRA-9723)
 * Fix broken internode SSL (CASSANDRA-9884)
Merged from 2.1:
 * Add new JMX methods to change local compaction strategy (CASSANDRA-9965)
 * Fix handling of enable/disable autocompaction (CASSANDRA-9899)
 * Add consistency level to tracing ouput (CASSANDRA-9827)
 * Remove repair snapshot leftover on startup (CASSANDRA-7357)
 * Use random nodes for batch log when only 2 racks (CASSANDRA-8735)
 * Ensure atomicity inside thrift and stream session (CASSANDRA-7757)
 * Fix nodetool info error when the node is not joined (CASSANDRA-9031)
Merged from 2.0:
 * Log when messages are dropped due to cross_node_timeout (CASSANDRA-9793)
 * Don't track hotness when opening from snapshot for validation (CASSANDRA-9382)


2.2.0
 * Allow the selection of columns together with aggregates (CASSANDRA-9767)
 * Fix cqlsh copy methods and other windows specific issues (CASSANDRA-9795)
 * Don't wrap byte arrays in SequentialWriter (CASSANDRA-9797)
 * sum() and avg() functions missing for smallint and tinyint types (CASSANDRA-9671)
 * Revert CASSANDRA-9542 (allow native functions in UDA) (CASSANDRA-9771)
Merged from 2.1:
 * Fix MarshalException when upgrading superColumn family (CASSANDRA-9582)
 * Fix broken logging for "empty" flushes in Memtable (CASSANDRA-9837)
 * Handle corrupt files on startup (CASSANDRA-9686)
 * Fix clientutil jar and tests (CASSANDRA-9760)
 * (cqlsh) Allow the SSL protocol version to be specified through the
    config file or environment variables (CASSANDRA-9544)
Merged from 2.0:
 * Add tool to find why expired sstables are not getting dropped (CASSANDRA-10015)
 * Remove erroneous pending HH tasks from tpstats/jmx (CASSANDRA-9129)
 * Don't cast expected bf size to an int (CASSANDRA-9959)
 * checkForEndpointCollision fails for legitimate collisions (CASSANDRA-9765)
 * Complete CASSANDRA-8448 fix (CASSANDRA-9519)
 * Don't include auth credentials in debug log (CASSANDRA-9682)
 * Can't transition from write survey to normal mode (CASSANDRA-9740)
 * Scrub (recover) sstables even when -Index.db is missing (CASSANDRA-9591)
 * Fix growing pending background compaction (CASSANDRA-9662)


2.2.0-rc2
 * Re-enable memory-mapped I/O on Windows (CASSANDRA-9658)
 * Warn when an extra-large partition is compacted (CASSANDRA-9643)
 * (cqlsh) Allow setting the initial connection timeout (CASSANDRA-9601)
 * BulkLoader has --transport-factory option but does not use it (CASSANDRA-9675)
 * Allow JMX over SSL directly from nodetool (CASSANDRA-9090)
 * Update cqlsh for UDFs (CASSANDRA-7556)
 * Change Windows kernel default timer resolution (CASSANDRA-9634)
 * Deprected sstable2json and json2sstable (CASSANDRA-9618)
 * Allow native functions in user-defined aggregates (CASSANDRA-9542)
 * Don't repair system_distributed by default (CASSANDRA-9621)
 * Fix mixing min, max, and count aggregates for blob type (CASSANRA-9622)
 * Rename class for DATE type in Java driver (CASSANDRA-9563)
 * Duplicate compilation of UDFs on coordinator (CASSANDRA-9475)
 * Fix connection leak in CqlRecordWriter (CASSANDRA-9576)
 * Mlockall before opening system sstables & remove boot_without_jna option (CASSANDRA-9573)
 * Add functions to convert timeuuid to date or time, deprecate dateOf and unixTimestampOf (CASSANDRA-9229)
 * Make sure we cancel non-compacting sstables from LifecycleTransaction (CASSANDRA-9566)
 * Fix deprecated repair JMX API (CASSANDRA-9570)
 * Add logback metrics (CASSANDRA-9378)
 * Update and refactor ant test/test-compression to run the tests in parallel (CASSANDRA-9583)
 * Fix upgrading to new directory for secondary index (CASSANDRA-9687)
Merged from 2.1:
 * (cqlsh) Fix bad check for CQL compatibility when DESCRIBE'ing
   COMPACT STORAGE tables with no clustering columns
 * Eliminate strong self-reference chains in sstable ref tidiers (CASSANDRA-9656)
 * Ensure StreamSession uses canonical sstable reader instances (CASSANDRA-9700) 
 * Ensure memtable book keeping is not corrupted in the event we shrink usage (CASSANDRA-9681)
 * Update internal python driver for cqlsh (CASSANDRA-9064)
 * Fix IndexOutOfBoundsException when inserting tuple with too many
   elements using the string literal notation (CASSANDRA-9559)
 * Enable describe on indices (CASSANDRA-7814)
 * Fix incorrect result for IN queries where column not found (CASSANDRA-9540)
 * ColumnFamilyStore.selectAndReference may block during compaction (CASSANDRA-9637)
 * Fix bug in cardinality check when compacting (CASSANDRA-9580)
 * Fix memory leak in Ref due to ConcurrentLinkedQueue.remove() behaviour (CASSANDRA-9549)
 * Make rebuild only run one at a time (CASSANDRA-9119)
Merged from 2.0:
 * Avoid NPE in AuthSuccess#decode (CASSANDRA-9727)
 * Add listen_address to system.local (CASSANDRA-9603)
 * Bug fixes to resultset metadata construction (CASSANDRA-9636)
 * Fix setting 'durable_writes' in ALTER KEYSPACE (CASSANDRA-9560)
 * Avoids ballot clash in Paxos (CASSANDRA-9649)
 * Improve trace messages for RR (CASSANDRA-9479)
 * Fix suboptimal secondary index selection when restricted
   clustering column is also indexed (CASSANDRA-9631)
 * (cqlsh) Add min_threshold to DTCS option autocomplete (CASSANDRA-9385)
 * Fix error message when attempting to create an index on a column
   in a COMPACT STORAGE table with clustering columns (CASSANDRA-9527)
 * 'WITH WITH' in alter keyspace statements causes NPE (CASSANDRA-9565)
 * Expose some internals of SelectStatement for inspection (CASSANDRA-9532)
 * ArrivalWindow should use primitives (CASSANDRA-9496)
 * Periodically submit background compaction tasks (CASSANDRA-9592)
 * Set HAS_MORE_PAGES flag to false when PagingState is null (CASSANDRA-9571)


2.2.0-rc1
 * Compressed commit log should measure compressed space used (CASSANDRA-9095)
 * Fix comparison bug in CassandraRoleManager#collectRoles (CASSANDRA-9551)
 * Add tinyint,smallint,time,date support for UDFs (CASSANDRA-9400)
 * Deprecates SSTableSimpleWriter and SSTableSimpleUnsortedWriter (CASSANDRA-9546)
 * Empty INITCOND treated as null in aggregate (CASSANDRA-9457)
 * Remove use of Cell in Thrift MapReduce classes (CASSANDRA-8609)
 * Integrate pre-release Java Driver 2.2-rc1, custom build (CASSANDRA-9493)
 * Clean up gossiper logic for old versions (CASSANDRA-9370)
 * Fix custom payload coding/decoding to match the spec (CASSANDRA-9515)
 * ant test-all results incomplete when parsed (CASSANDRA-9463)
 * Disallow frozen<> types in function arguments and return types for
   clarity (CASSANDRA-9411)
 * Static Analysis to warn on unsafe use of Autocloseable instances (CASSANDRA-9431)
 * Update commitlog archiving examples now that commitlog segments are
   not recycled (CASSANDRA-9350)
 * Extend Transactional API to sstable lifecycle management (CASSANDRA-8568)
 * (cqlsh) Add support for native protocol 4 (CASSANDRA-9399)
 * Ensure that UDF and UDAs are keyspace-isolated (CASSANDRA-9409)
 * Revert CASSANDRA-7807 (tracing completion client notifications) (CASSANDRA-9429)
 * Add ability to stop compaction by ID (CASSANDRA-7207)
 * Let CassandraVersion handle SNAPSHOT version (CASSANDRA-9438)
Merged from 2.1:
 * (cqlsh) Fix using COPY through SOURCE or -f (CASSANDRA-9083)
 * Fix occasional lack of `system` keyspace in schema tables (CASSANDRA-8487)
 * Use ProtocolError code instead of ServerError code for native protocol
   error responses to unsupported protocol versions (CASSANDRA-9451)
 * Default commitlog_sync_batch_window_in_ms changed to 2ms (CASSANDRA-9504)
 * Fix empty partition assertion in unsorted sstable writing tools (CASSANDRA-9071)
 * Ensure truncate without snapshot cannot produce corrupt responses (CASSANDRA-9388) 
 * Consistent error message when a table mixes counter and non-counter
   columns (CASSANDRA-9492)
 * Avoid getting unreadable keys during anticompaction (CASSANDRA-9508)
 * (cqlsh) Better float precision by default (CASSANDRA-9224)
 * Improve estimated row count (CASSANDRA-9107)
 * Optimize range tombstone memory footprint (CASSANDRA-8603)
 * Use configured gcgs in anticompaction (CASSANDRA-9397)
Merged from 2.0:
 * Don't accumulate more range than necessary in RangeTombstone.Tracker (CASSANDRA-9486)
 * Add broadcast and rpc addresses to system.local (CASSANDRA-9436)
 * Always mark sstable suspect when corrupted (CASSANDRA-9478)
 * Add database users and permissions to CQL3 documentation (CASSANDRA-7558)
 * Allow JVM_OPTS to be passed to standalone tools (CASSANDRA-5969)
 * Fix bad condition in RangeTombstoneList (CASSANDRA-9485)
 * Fix potential StackOverflow when setting CrcCheckChance over JMX (CASSANDRA-9488)
 * Fix null static columns in pages after the first, paged reversed
   queries (CASSANDRA-8502)
 * Fix counting cache serialization in request metrics (CASSANDRA-9466)
 * Add option not to validate atoms during scrub (CASSANDRA-9406)


2.2.0-beta1
 * Introduce Transactional API for internal state changes (CASSANDRA-8984)
 * Add a flag in cassandra.yaml to enable UDFs (CASSANDRA-9404)
 * Better support of null for UDF (CASSANDRA-8374)
 * Use ecj instead of javassist for UDFs (CASSANDRA-8241)
 * faster async logback configuration for tests (CASSANDRA-9376)
 * Add `smallint` and `tinyint` data types (CASSANDRA-8951)
 * Avoid thrift schema creation when native driver is used in stress tool (CASSANDRA-9374)
 * Make Functions.declared thread-safe
 * Add client warnings to native protocol v4 (CASSANDRA-8930)
 * Allow roles cache to be invalidated (CASSANDRA-8967)
 * Upgrade Snappy (CASSANDRA-9063)
 * Don't start Thrift rpc by default (CASSANDRA-9319)
 * Only stream from unrepaired sstables with incremental repair (CASSANDRA-8267)
 * Aggregate UDFs allow SFUNC return type to differ from STYPE if FFUNC specified (CASSANDRA-9321)
 * Remove Thrift dependencies in bundled tools (CASSANDRA-8358)
 * Disable memory mapping of hsperfdata file for JVM statistics (CASSANDRA-9242)
 * Add pre-startup checks to detect potential incompatibilities (CASSANDRA-8049)
 * Distinguish between null and unset in protocol v4 (CASSANDRA-7304)
 * Add user/role permissions for user-defined functions (CASSANDRA-7557)
 * Allow cassandra config to be updated to restart daemon without unloading classes (CASSANDRA-9046)
 * Don't initialize compaction writer before checking if iter is empty (CASSANDRA-9117)
 * Don't execute any functions at prepare-time (CASSANDRA-9037)
 * Share file handles between all instances of a SegmentedFile (CASSANDRA-8893)
 * Make it possible to major compact LCS (CASSANDRA-7272)
 * Make FunctionExecutionException extend RequestExecutionException
   (CASSANDRA-9055)
 * Add support for SELECT JSON, INSERT JSON syntax and new toJson(), fromJson()
   functions (CASSANDRA-7970)
 * Optimise max purgeable timestamp calculation in compaction (CASSANDRA-8920)
 * Constrain internode message buffer sizes, and improve IO class hierarchy (CASSANDRA-8670) 
 * New tool added to validate all sstables in a node (CASSANDRA-5791)
 * Push notification when tracing completes for an operation (CASSANDRA-7807)
 * Delay "node up" and "node added" notifications until native protocol server is started (CASSANDRA-8236)
 * Compressed Commit Log (CASSANDRA-6809)
 * Optimise IntervalTree (CASSANDRA-8988)
 * Add a key-value payload for third party usage (CASSANDRA-8553, 9212)
 * Bump metrics-reporter-config dependency for metrics 3.0 (CASSANDRA-8149)
 * Partition intra-cluster message streams by size, not type (CASSANDRA-8789)
 * Add WriteFailureException to native protocol, notify coordinator of
   write failures (CASSANDRA-8592)
 * Convert SequentialWriter to nio (CASSANDRA-8709)
 * Add role based access control (CASSANDRA-7653, 8650, 7216, 8760, 8849, 8761, 8850)
 * Record client ip address in tracing sessions (CASSANDRA-8162)
 * Indicate partition key columns in response metadata for prepared
   statements (CASSANDRA-7660)
 * Merge UUIDType and TimeUUIDType parse logic (CASSANDRA-8759)
 * Avoid memory allocation when searching index summary (CASSANDRA-8793)
 * Optimise (Time)?UUIDType Comparisons (CASSANDRA-8730)
 * Make CRC32Ex into a separate maven dependency (CASSANDRA-8836)
 * Use preloaded jemalloc w/ Unsafe (CASSANDRA-8714, 9197)
 * Avoid accessing partitioner through StorageProxy (CASSANDRA-8244, 8268)
 * Upgrade Metrics library and remove depricated metrics (CASSANDRA-5657)
 * Serializing Row cache alternative, fully off heap (CASSANDRA-7438)
 * Duplicate rows returned when in clause has repeated values (CASSANDRA-6706)
 * Make CassandraException unchecked, extend RuntimeException (CASSANDRA-8560)
 * Support direct buffer decompression for reads (CASSANDRA-8464)
 * DirectByteBuffer compatible LZ4 methods (CASSANDRA-7039)
 * Group sstables for anticompaction correctly (CASSANDRA-8578)
 * Add ReadFailureException to native protocol, respond
   immediately when replicas encounter errors while handling
   a read request (CASSANDRA-7886)
 * Switch CommitLogSegment from RandomAccessFile to nio (CASSANDRA-8308)
 * Allow mixing token and partition key restrictions (CASSANDRA-7016)
 * Support index key/value entries on map collections (CASSANDRA-8473)
 * Modernize schema tables (CASSANDRA-8261)
 * Support for user-defined aggregation functions (CASSANDRA-8053)
 * Fix NPE in SelectStatement with empty IN values (CASSANDRA-8419)
 * Refactor SelectStatement, return IN results in natural order instead
   of IN value list order and ignore duplicate values in partition key IN restrictions (CASSANDRA-7981)
 * Support UDTs, tuples, and collections in user-defined
   functions (CASSANDRA-7563)
 * Fix aggregate fn results on empty selection, result column name,
   and cqlsh parsing (CASSANDRA-8229)
 * Mark sstables as repaired after full repair (CASSANDRA-7586)
 * Extend Descriptor to include a format value and refactor reader/writer
   APIs (CASSANDRA-7443)
 * Integrate JMH for microbenchmarks (CASSANDRA-8151)
 * Keep sstable levels when bootstrapping (CASSANDRA-7460)
 * Add Sigar library and perform basic OS settings check on startup (CASSANDRA-7838)
 * Support for aggregation functions (CASSANDRA-4914)
 * Remove cassandra-cli (CASSANDRA-7920)
 * Accept dollar quoted strings in CQL (CASSANDRA-7769)
 * Make assassinate a first class command (CASSANDRA-7935)
 * Support IN clause on any partition key column (CASSANDRA-7855)
 * Support IN clause on any clustering column (CASSANDRA-4762)
 * Improve compaction logging (CASSANDRA-7818)
 * Remove YamlFileNetworkTopologySnitch (CASSANDRA-7917)
 * Do anticompaction in groups (CASSANDRA-6851)
 * Support user-defined functions (CASSANDRA-7395, 7526, 7562, 7740, 7781, 7929,
   7924, 7812, 8063, 7813, 7708)
 * Permit configurable timestamps with cassandra-stress (CASSANDRA-7416)
 * Move sstable RandomAccessReader to nio2, which allows using the
   FILE_SHARE_DELETE flag on Windows (CASSANDRA-4050)
 * Remove CQL2 (CASSANDRA-5918)
 * Optimize fetching multiple cells by name (CASSANDRA-6933)
 * Allow compilation in java 8 (CASSANDRA-7028)
 * Make incremental repair default (CASSANDRA-7250)
 * Enable code coverage thru JaCoCo (CASSANDRA-7226)
 * Switch external naming of 'column families' to 'tables' (CASSANDRA-4369) 
 * Shorten SSTable path (CASSANDRA-6962)
 * Use unsafe mutations for most unit tests (CASSANDRA-6969)
 * Fix race condition during calculation of pending ranges (CASSANDRA-7390)
 * Fail on very large batch sizes (CASSANDRA-8011)
 * Improve concurrency of repair (CASSANDRA-6455, 8208, 9145)
 * Select optimal CRC32 implementation at runtime (CASSANDRA-8614)
 * Evaluate MurmurHash of Token once per query (CASSANDRA-7096)
 * Generalize progress reporting (CASSANDRA-8901)
 * Resumable bootstrap streaming (CASSANDRA-8838, CASSANDRA-8942)
 * Allow scrub for secondary index (CASSANDRA-5174)
 * Save repair data to system table (CASSANDRA-5839)
 * fix nodetool names that reference column families (CASSANDRA-8872)
 Merged from 2.1:
 * Warn on misuse of unlogged batches (CASSANDRA-9282)
 * Failure detector detects and ignores local pauses (CASSANDRA-9183)
 * Add utility class to support for rate limiting a given log statement (CASSANDRA-9029)
 * Add missing consistency levels to cassandra-stess (CASSANDRA-9361)
 * Fix commitlog getCompletedTasks to not increment (CASSANDRA-9339)
 * Fix for harmless exceptions logged as ERROR (CASSANDRA-8564)
 * Delete processed sstables in sstablesplit/sstableupgrade (CASSANDRA-8606)
 * Improve sstable exclusion from partition tombstones (CASSANDRA-9298)
 * Validate the indexed column rather than the cell's contents for 2i (CASSANDRA-9057)
 * Add support for top-k custom 2i queries (CASSANDRA-8717)
 * Fix error when dropping table during compaction (CASSANDRA-9251)
 * cassandra-stress supports validation operations over user profiles (CASSANDRA-8773)
 * Add support for rate limiting log messages (CASSANDRA-9029)
 * Log the partition key with tombstone warnings (CASSANDRA-8561)
 * Reduce runWithCompactionsDisabled poll interval to 1ms (CASSANDRA-9271)
 * Fix PITR commitlog replay (CASSANDRA-9195)
 * GCInspector logs very different times (CASSANDRA-9124)
 * Fix deleting from an empty list (CASSANDRA-9198)
 * Update tuple and collection types that use a user-defined type when that UDT
   is modified (CASSANDRA-9148, CASSANDRA-9192)
 * Use higher timeout for prepair and snapshot in repair (CASSANDRA-9261)
 * Fix anticompaction blocking ANTI_ENTROPY stage (CASSANDRA-9151)
 * Repair waits for anticompaction to finish (CASSANDRA-9097)
 * Fix streaming not holding ref when stream error (CASSANDRA-9295)
 * Fix canonical view returning early opened SSTables (CASSANDRA-9396)
Merged from 2.0:
 * (cqlsh) Add LOGIN command to switch users (CASSANDRA-7212)
 * Clone SliceQueryFilter in AbstractReadCommand implementations (CASSANDRA-8940)
 * Push correct protocol notification for DROP INDEX (CASSANDRA-9310)
 * token-generator - generated tokens too long (CASSANDRA-9300)
 * Fix counting of tombstones for TombstoneOverwhelmingException (CASSANDRA-9299)
 * Fix ReconnectableSnitch reconnecting to peers during upgrade (CASSANDRA-6702)
 * Include keyspace and table name in error log for collections over the size
   limit (CASSANDRA-9286)
 * Avoid potential overlap in LCS with single-partition sstables (CASSANDRA-9322)
 * Log warning message when a table is queried before the schema has fully
   propagated (CASSANDRA-9136)
 * Overload SecondaryIndex#indexes to accept the column definition (CASSANDRA-9314)
 * (cqlsh) Add SERIAL and LOCAL_SERIAL consistency levels (CASSANDRA-8051)
 * Fix index selection during rebuild with certain table layouts (CASSANDRA-9281)
 * Fix partition-level-delete-only workload accounting (CASSANDRA-9194)
 * Allow scrub to handle corrupted compressed chunks (CASSANDRA-9140)
 * Fix assertion error when resetlocalschema is run during repair (CASSANDRA-9249)
 * Disable single sstable tombstone compactions for DTCS by default (CASSANDRA-9234)
 * IncomingTcpConnection thread is not named (CASSANDRA-9262)
 * Close incoming connections when MessagingService is stopped (CASSANDRA-9238)
 * Fix streaming hang when retrying (CASSANDRA-9132)


2.1.5
 * Re-add deprecated cold_reads_to_omit param for backwards compat (CASSANDRA-9203)
 * Make anticompaction visible in compactionstats (CASSANDRA-9098)
 * Improve nodetool getendpoints documentation about the partition
   key parameter (CASSANDRA-6458)
 * Don't check other keyspaces for schema changes when an user-defined
   type is altered (CASSANDRA-9187)
 * Add generate-idea-files target to build.xml (CASSANDRA-9123)
 * Allow takeColumnFamilySnapshot to take a list of tables (CASSANDRA-8348)
 * Limit major sstable operations to their canonical representation (CASSANDRA-8669)
 * cqlsh: Add tests for INSERT and UPDATE tab completion (CASSANDRA-9125)
 * cqlsh: quote column names when needed in COPY FROM inserts (CASSANDRA-9080)
 * Do not load read meter for offline operations (CASSANDRA-9082)
 * cqlsh: Make CompositeType data readable (CASSANDRA-8919)
 * cqlsh: Fix display of triggers (CASSANDRA-9081)
 * Fix NullPointerException when deleting or setting an element by index on
   a null list collection (CASSANDRA-9077)
 * Buffer bloom filter serialization (CASSANDRA-9066)
 * Fix anti-compaction target bloom filter size (CASSANDRA-9060)
 * Make FROZEN and TUPLE unreserved keywords in CQL (CASSANDRA-9047)
 * Prevent AssertionError from SizeEstimatesRecorder (CASSANDRA-9034)
 * Avoid overwriting index summaries for sstables with an older format that
   does not support downsampling; rebuild summaries on startup when this
   is detected (CASSANDRA-8993)
 * Fix potential data loss in CompressedSequentialWriter (CASSANDRA-8949)
 * Make PasswordAuthenticator number of hashing rounds configurable (CASSANDRA-8085)
 * Fix AssertionError when binding nested collections in DELETE (CASSANDRA-8900)
 * Check for overlap with non-early sstables in LCS (CASSANDRA-8739)
 * Only calculate max purgable timestamp if we have to (CASSANDRA-8914)
 * (cqlsh) Greatly improve performance of COPY FROM (CASSANDRA-8225)
 * IndexSummary effectiveIndexInterval is now a guideline, not a rule (CASSANDRA-8993)
 * Use correct bounds for page cache eviction of compressed files (CASSANDRA-8746)
 * SSTableScanner enforces its bounds (CASSANDRA-8946)
 * Cleanup cell equality (CASSANDRA-8947)
 * Introduce intra-cluster message coalescing (CASSANDRA-8692)
 * DatabaseDescriptor throws NPE when rpc_interface is used (CASSANDRA-8839)
 * Don't check if an sstable is live for offline compactions (CASSANDRA-8841)
 * Don't set clientMode in SSTableLoader (CASSANDRA-8238)
 * Fix SSTableRewriter with disabled early open (CASSANDRA-8535)
 * Fix cassandra-stress so it respects the CL passed in user mode (CASSANDRA-8948)
 * Fix rare NPE in ColumnDefinition#hasIndexOption() (CASSANDRA-8786)
 * cassandra-stress reports per-operation statistics, plus misc (CASSANDRA-8769)
 * Add SimpleDate (cql date) and Time (cql time) types (CASSANDRA-7523)
 * Use long for key count in cfstats (CASSANDRA-8913)
 * Make SSTableRewriter.abort() more robust to failure (CASSANDRA-8832)
 * Remove cold_reads_to_omit from STCS (CASSANDRA-8860)
 * Make EstimatedHistogram#percentile() use ceil instead of floor (CASSANDRA-8883)
 * Fix top partitions reporting wrong cardinality (CASSANDRA-8834)
 * Fix rare NPE in KeyCacheSerializer (CASSANDRA-8067)
 * Pick sstables for validation as late as possible inc repairs (CASSANDRA-8366)
 * Fix commitlog getPendingTasks to not increment (CASSANDRA-8862)
 * Fix parallelism adjustment in range and secondary index queries
   when the first fetch does not satisfy the limit (CASSANDRA-8856)
 * Check if the filtered sstables is non-empty in STCS (CASSANDRA-8843)
 * Upgrade java-driver used for cassandra-stress (CASSANDRA-8842)
 * Fix CommitLog.forceRecycleAllSegments() memory access error (CASSANDRA-8812)
 * Improve assertions in Memory (CASSANDRA-8792)
 * Fix SSTableRewriter cleanup (CASSANDRA-8802)
 * Introduce SafeMemory for CompressionMetadata.Writer (CASSANDRA-8758)
 * 'nodetool info' prints exception against older node (CASSANDRA-8796)
 * Ensure SSTableReader.last corresponds exactly with the file end (CASSANDRA-8750)
 * Make SSTableWriter.openEarly more robust and obvious (CASSANDRA-8747)
 * Enforce SSTableReader.first/last (CASSANDRA-8744)
 * Cleanup SegmentedFile API (CASSANDRA-8749)
 * Avoid overlap with early compaction replacement (CASSANDRA-8683)
 * Safer Resource Management++ (CASSANDRA-8707)
 * Write partition size estimates into a system table (CASSANDRA-7688)
 * cqlsh: Fix keys() and full() collection indexes in DESCRIBE output
   (CASSANDRA-8154)
 * Show progress of streaming in nodetool netstats (CASSANDRA-8886)
 * IndexSummaryBuilder utilises offheap memory, and shares data between
   each IndexSummary opened from it (CASSANDRA-8757)
 * markCompacting only succeeds if the exact SSTableReader instances being 
   marked are in the live set (CASSANDRA-8689)
 * cassandra-stress support for varint (CASSANDRA-8882)
 * Fix Adler32 digest for compressed sstables (CASSANDRA-8778)
 * Add nodetool statushandoff/statusbackup (CASSANDRA-8912)
 * Use stdout for progress and stats in sstableloader (CASSANDRA-8982)
 * Correctly identify 2i datadir from older versions (CASSANDRA-9116)
Merged from 2.0:
 * Ignore gossip SYNs after shutdown (CASSANDRA-9238)
 * Avoid overflow when calculating max sstable size in LCS (CASSANDRA-9235)
 * Make sstable blacklisting work with compression (CASSANDRA-9138)
 * Do not attempt to rebuild indexes if no index accepts any column (CASSANDRA-9196)
 * Don't initiate snitch reconnection for dead states (CASSANDRA-7292)
 * Fix ArrayIndexOutOfBoundsException in CQLSSTableWriter (CASSANDRA-8978)
 * Add shutdown gossip state to prevent timeouts during rolling restarts (CASSANDRA-8336)
 * Fix running with java.net.preferIPv6Addresses=true (CASSANDRA-9137)
 * Fix failed bootstrap/replace attempts being persisted in system.peers (CASSANDRA-9180)
 * Flush system.IndexInfo after marking index built (CASSANDRA-9128)
 * Fix updates to min/max_compaction_threshold through cassandra-cli
   (CASSANDRA-8102)
 * Don't include tmp files when doing offline relevel (CASSANDRA-9088)
 * Use the proper CAS WriteType when finishing a previous round during Paxos
   preparation (CASSANDRA-8672)
 * Avoid race in cancelling compactions (CASSANDRA-9070)
 * More aggressive check for expired sstables in DTCS (CASSANDRA-8359)
 * Fix ignored index_interval change in ALTER TABLE statements (CASSANDRA-7976)
 * Do more aggressive compaction in old time windows in DTCS (CASSANDRA-8360)
 * java.lang.AssertionError when reading saved cache (CASSANDRA-8740)
 * "disk full" when running cleanup (CASSANDRA-9036)
 * Lower logging level from ERROR to DEBUG when a scheduled schema pull
   cannot be completed due to a node being down (CASSANDRA-9032)
 * Fix MOVED_NODE client event (CASSANDRA-8516)
 * Allow overriding MAX_OUTSTANDING_REPLAY_COUNT (CASSANDRA-7533)
 * Fix malformed JMX ObjectName containing IPv6 addresses (CASSANDRA-9027)
 * (cqlsh) Allow increasing CSV field size limit through
   cqlshrc config option (CASSANDRA-8934)
 * Stop logging range tombstones when exceeding the threshold
   (CASSANDRA-8559)
 * Fix NullPointerException when nodetool getendpoints is run
   against invalid keyspaces or tables (CASSANDRA-8950)
 * Allow specifying the tmp dir (CASSANDRA-7712)
 * Improve compaction estimated tasks estimation (CASSANDRA-8904)
 * Fix duplicate up/down messages sent to native clients (CASSANDRA-7816)
 * Expose commit log archive status via JMX (CASSANDRA-8734)
 * Provide better exceptions for invalid replication strategy parameters
   (CASSANDRA-8909)
 * Fix regression in mixed single and multi-column relation support for
   SELECT statements (CASSANDRA-8613)
 * Add ability to limit number of native connections (CASSANDRA-8086)
 * Fix CQLSSTableWriter throwing exception and spawning threads
   (CASSANDRA-8808)
 * Fix MT mismatch between empty and GC-able data (CASSANDRA-8979)
 * Fix incorrect validation when snapshotting single table (CASSANDRA-8056)
 * Add offline tool to relevel sstables (CASSANDRA-8301)
 * Preserve stream ID for more protocol errors (CASSANDRA-8848)
 * Fix combining token() function with multi-column relations on
   clustering columns (CASSANDRA-8797)
 * Make CFS.markReferenced() resistant to bad refcounting (CASSANDRA-8829)
 * Fix StreamTransferTask abort/complete bad refcounting (CASSANDRA-8815)
 * Fix AssertionError when querying a DESC clustering ordered
   table with ASC ordering and paging (CASSANDRA-8767)
 * AssertionError: "Memory was freed" when running cleanup (CASSANDRA-8716)
 * Make it possible to set max_sstable_age to fractional days (CASSANDRA-8406)
 * Fix some multi-column relations with indexes on some clustering
   columns (CASSANDRA-8275)
 * Fix memory leak in SSTableSimple*Writer and SSTableReader.validate()
   (CASSANDRA-8748)
 * Throw OOM if allocating memory fails to return a valid pointer (CASSANDRA-8726)
 * Fix SSTableSimpleUnsortedWriter ConcurrentModificationException (CASSANDRA-8619)
 * 'nodetool info' prints exception against older node (CASSANDRA-8796)
 * Ensure SSTableSimpleUnsortedWriter.close() terminates if
   disk writer has crashed (CASSANDRA-8807)


2.1.4
 * Bind JMX to localhost unless explicitly configured otherwise (CASSANDRA-9085)


2.1.3
 * Fix HSHA/offheap_objects corruption (CASSANDRA-8719)
 * Upgrade libthrift to 0.9.2 (CASSANDRA-8685)
 * Don't use the shared ref in sstableloader (CASSANDRA-8704)
 * Purge internal prepared statements if related tables or
   keyspaces are dropped (CASSANDRA-8693)
 * (cqlsh) Handle unicode BOM at start of files (CASSANDRA-8638)
 * Stop compactions before exiting offline tools (CASSANDRA-8623)
 * Update tools/stress/README.txt to match current behaviour (CASSANDRA-7933)
 * Fix schema from Thrift conversion with empty metadata (CASSANDRA-8695)
 * Safer Resource Management (CASSANDRA-7705)
 * Make sure we compact highly overlapping cold sstables with
   STCS (CASSANDRA-8635)
 * rpc_interface and listen_interface generate NPE on startup when specified
   interface doesn't exist (CASSANDRA-8677)
 * Fix ArrayIndexOutOfBoundsException in nodetool cfhistograms (CASSANDRA-8514)
 * Switch from yammer metrics for nodetool cf/proxy histograms (CASSANDRA-8662)
 * Make sure we don't add tmplink files to the compaction
   strategy (CASSANDRA-8580)
 * (cqlsh) Handle maps with blob keys (CASSANDRA-8372)
 * (cqlsh) Handle DynamicCompositeType schemas correctly (CASSANDRA-8563)
 * Duplicate rows returned when in clause has repeated values (CASSANDRA-6706)
 * Add tooling to detect hot partitions (CASSANDRA-7974)
 * Fix cassandra-stress user-mode truncation of partition generation (CASSANDRA-8608)
 * Only stream from unrepaired sstables during inc repair (CASSANDRA-8267)
 * Don't allow starting multiple inc repairs on the same sstables (CASSANDRA-8316)
 * Invalidate prepared BATCH statements when related tables
   or keyspaces are dropped (CASSANDRA-8652)
 * Fix missing results in secondary index queries on collections
   with ALLOW FILTERING (CASSANDRA-8421)
 * Expose EstimatedHistogram metrics for range slices (CASSANDRA-8627)
 * (cqlsh) Escape clqshrc passwords properly (CASSANDRA-8618)
 * Fix NPE when passing wrong argument in ALTER TABLE statement (CASSANDRA-8355)
 * Pig: Refactor and deprecate CqlStorage (CASSANDRA-8599)
 * Don't reuse the same cleanup strategy for all sstables (CASSANDRA-8537)
 * Fix case-sensitivity of index name on CREATE and DROP INDEX
   statements (CASSANDRA-8365)
 * Better detection/logging for corruption in compressed sstables (CASSANDRA-8192)
 * Use the correct repairedAt value when closing writer (CASSANDRA-8570)
 * (cqlsh) Handle a schema mismatch being detected on startup (CASSANDRA-8512)
 * Properly calculate expected write size during compaction (CASSANDRA-8532)
 * Invalidate affected prepared statements when a table's columns
   are altered (CASSANDRA-7910)
 * Stress - user defined writes should populate sequentally (CASSANDRA-8524)
 * Fix regression in SSTableRewriter causing some rows to become unreadable 
   during compaction (CASSANDRA-8429)
 * Run major compactions for repaired/unrepaired in parallel (CASSANDRA-8510)
 * (cqlsh) Fix compression options in DESCRIBE TABLE output when compression
   is disabled (CASSANDRA-8288)
 * (cqlsh) Fix DESCRIBE output after keyspaces are altered (CASSANDRA-7623)
 * Make sure we set lastCompactedKey correctly (CASSANDRA-8463)
 * (cqlsh) Fix output of CONSISTENCY command (CASSANDRA-8507)
 * (cqlsh) Fixed the handling of LIST statements (CASSANDRA-8370)
 * Make sstablescrub check leveled manifest again (CASSANDRA-8432)
 * Check first/last keys in sstable when giving out positions (CASSANDRA-8458)
 * Disable mmap on Windows (CASSANDRA-6993)
 * Add missing ConsistencyLevels to cassandra-stress (CASSANDRA-8253)
 * Add auth support to cassandra-stress (CASSANDRA-7985)
 * Fix ArrayIndexOutOfBoundsException when generating error message
   for some CQL syntax errors (CASSANDRA-8455)
 * Scale memtable slab allocation logarithmically (CASSANDRA-7882)
 * cassandra-stress simultaneous inserts over same seed (CASSANDRA-7964)
 * Reduce cassandra-stress sampling memory requirements (CASSANDRA-7926)
 * Ensure memtable flush cannot expire commit log entries from its future (CASSANDRA-8383)
 * Make read "defrag" async to reclaim memtables (CASSANDRA-8459)
 * Remove tmplink files for offline compactions (CASSANDRA-8321)
 * Reduce maxHintsInProgress (CASSANDRA-8415)
 * BTree updates may call provided update function twice (CASSANDRA-8018)
 * Release sstable references after anticompaction (CASSANDRA-8386)
 * Handle abort() in SSTableRewriter properly (CASSANDRA-8320)
 * Centralize shared executors (CASSANDRA-8055)
 * Fix filtering for CONTAINS (KEY) relations on frozen collection
   clustering columns when the query is restricted to a single
   partition (CASSANDRA-8203)
 * Do more aggressive entire-sstable TTL expiry checks (CASSANDRA-8243)
 * Add more log info if readMeter is null (CASSANDRA-8238)
 * add check of the system wall clock time at startup (CASSANDRA-8305)
 * Support for frozen collections (CASSANDRA-7859)
 * Fix overflow on histogram computation (CASSANDRA-8028)
 * Have paxos reuse the timestamp generation of normal queries (CASSANDRA-7801)
 * Fix incremental repair not remove parent session on remote (CASSANDRA-8291)
 * Improve JBOD disk utilization (CASSANDRA-7386)
 * Log failed host when preparing incremental repair (CASSANDRA-8228)
 * Force config client mode in CQLSSTableWriter (CASSANDRA-8281)
 * Fix sstableupgrade throws exception (CASSANDRA-8688)
 * Fix hang when repairing empty keyspace (CASSANDRA-8694)
Merged from 2.0:
 * Fix IllegalArgumentException in dynamic snitch (CASSANDRA-8448)
 * Add support for UPDATE ... IF EXISTS (CASSANDRA-8610)
 * Fix reversal of list prepends (CASSANDRA-8733)
 * Prevent non-zero default_time_to_live on tables with counters
   (CASSANDRA-8678)
 * Fix SSTableSimpleUnsortedWriter ConcurrentModificationException
   (CASSANDRA-8619)
 * Round up time deltas lower than 1ms in BulkLoader (CASSANDRA-8645)
 * Add batch remove iterator to ABSC (CASSANDRA-8414, 8666)
 * Round up time deltas lower than 1ms in BulkLoader (CASSANDRA-8645)
 * Fix isClientMode check in Keyspace (CASSANDRA-8687)
 * Use more efficient slice size for querying internal secondary
   index tables (CASSANDRA-8550)
 * Fix potentially returning deleted rows with range tombstone (CASSANDRA-8558)
 * Check for available disk space before starting a compaction (CASSANDRA-8562)
 * Fix DISTINCT queries with LIMITs or paging when some partitions
   contain only tombstones (CASSANDRA-8490)
 * Introduce background cache refreshing to permissions cache
   (CASSANDRA-8194)
 * Fix race condition in StreamTransferTask that could lead to
   infinite loops and premature sstable deletion (CASSANDRA-7704)
 * Add an extra version check to MigrationTask (CASSANDRA-8462)
 * Ensure SSTableWriter cleans up properly after failure (CASSANDRA-8499)
 * Increase bf true positive count on key cache hit (CASSANDRA-8525)
 * Move MeteredFlusher to its own thread (CASSANDRA-8485)
 * Fix non-distinct results in DISTNCT queries on static columns when
   paging is enabled (CASSANDRA-8087)
 * Move all hints related tasks to hints internal executor (CASSANDRA-8285)
 * Fix paging for multi-partition IN queries (CASSANDRA-8408)
 * Fix MOVED_NODE topology event never being emitted when a node
   moves its token (CASSANDRA-8373)
 * Fix validation of indexes in COMPACT tables (CASSANDRA-8156)
 * Avoid StackOverflowError when a large list of IN values
   is used for a clustering column (CASSANDRA-8410)
 * Fix NPE when writetime() or ttl() calls are wrapped by
   another function call (CASSANDRA-8451)
 * Fix NPE after dropping a keyspace (CASSANDRA-8332)
 * Fix error message on read repair timeouts (CASSANDRA-7947)
 * Default DTCS base_time_seconds changed to 60 (CASSANDRA-8417)
 * Refuse Paxos operation with more than one pending endpoint (CASSANDRA-8346, 8640)
 * Throw correct exception when trying to bind a keyspace or table
   name (CASSANDRA-6952)
 * Make HHOM.compact synchronized (CASSANDRA-8416)
 * cancel latency-sampling task when CF is dropped (CASSANDRA-8401)
 * don't block SocketThread for MessagingService (CASSANDRA-8188)
 * Increase quarantine delay on replacement (CASSANDRA-8260)
 * Expose off-heap memory usage stats (CASSANDRA-7897)
 * Ignore Paxos commits for truncated tables (CASSANDRA-7538)
 * Validate size of indexed column values (CASSANDRA-8280)
 * Make LCS split compaction results over all data directories (CASSANDRA-8329)
 * Fix some failing queries that use multi-column relations
   on COMPACT STORAGE tables (CASSANDRA-8264)
 * Fix InvalidRequestException with ORDER BY (CASSANDRA-8286)
 * Disable SSLv3 for POODLE (CASSANDRA-8265)
 * Fix millisecond timestamps in Tracing (CASSANDRA-8297)
 * Include keyspace name in error message when there are insufficient
   live nodes to stream from (CASSANDRA-8221)
 * Avoid overlap in L1 when L0 contains many nonoverlapping
   sstables (CASSANDRA-8211)
 * Improve PropertyFileSnitch logging (CASSANDRA-8183)
 * Add DC-aware sequential repair (CASSANDRA-8193)
 * Use live sstables in snapshot repair if possible (CASSANDRA-8312)
 * Fix hints serialized size calculation (CASSANDRA-8587)


2.1.2
 * (cqlsh) parse_for_table_meta errors out on queries with undefined
   grammars (CASSANDRA-8262)
 * (cqlsh) Fix SELECT ... TOKEN() function broken in C* 2.1.1 (CASSANDRA-8258)
 * Fix Cassandra crash when running on JDK8 update 40 (CASSANDRA-8209)
 * Optimize partitioner tokens (CASSANDRA-8230)
 * Improve compaction of repaired/unrepaired sstables (CASSANDRA-8004)
 * Make cache serializers pluggable (CASSANDRA-8096)
 * Fix issues with CONTAINS (KEY) queries on secondary indexes
   (CASSANDRA-8147)
 * Fix read-rate tracking of sstables for some queries (CASSANDRA-8239)
 * Fix default timestamp in QueryOptions (CASSANDRA-8246)
 * Set socket timeout when reading remote version (CASSANDRA-8188)
 * Refactor how we track live size (CASSANDRA-7852)
 * Make sure unfinished compaction files are removed (CASSANDRA-8124)
 * Fix shutdown when run as Windows service (CASSANDRA-8136)
 * Fix DESCRIBE TABLE with custom indexes (CASSANDRA-8031)
 * Fix race in RecoveryManagerTest (CASSANDRA-8176)
 * Avoid IllegalArgumentException while sorting sstables in
   IndexSummaryManager (CASSANDRA-8182)
 * Shutdown JVM on file descriptor exhaustion (CASSANDRA-7579)
 * Add 'die' policy for commit log and disk failure (CASSANDRA-7927)
 * Fix installing as service on Windows (CASSANDRA-8115)
 * Fix CREATE TABLE for CQL2 (CASSANDRA-8144)
 * Avoid boxing in ColumnStats min/max trackers (CASSANDRA-8109)
Merged from 2.0:
 * Correctly handle non-text column names in cql3 (CASSANDRA-8178)
 * Fix deletion for indexes on primary key columns (CASSANDRA-8206)
 * Add 'nodetool statusgossip' (CASSANDRA-8125)
 * Improve client notification that nodes are ready for requests (CASSANDRA-7510)
 * Handle negative timestamp in writetime method (CASSANDRA-8139)
 * Pig: Remove errant LIMIT clause in CqlNativeStorage (CASSANDRA-8166)
 * Throw ConfigurationException when hsha is used with the default
   rpc_max_threads setting of 'unlimited' (CASSANDRA-8116)
 * Allow concurrent writing of the same table in the same JVM using
   CQLSSTableWriter (CASSANDRA-7463)
 * Fix totalDiskSpaceUsed calculation (CASSANDRA-8205)


2.1.1
 * Fix spin loop in AtomicSortedColumns (CASSANDRA-7546)
 * Dont notify when replacing tmplink files (CASSANDRA-8157)
 * Fix validation with multiple CONTAINS clause (CASSANDRA-8131)
 * Fix validation of collections in TriggerExecutor (CASSANDRA-8146)
 * Fix IllegalArgumentException when a list of IN values containing tuples
   is passed as a single arg to a prepared statement with the v1 or v2
   protocol (CASSANDRA-8062)
 * Fix ClassCastException in DISTINCT query on static columns with
   query paging (CASSANDRA-8108)
 * Fix NPE on null nested UDT inside a set (CASSANDRA-8105)
 * Fix exception when querying secondary index on set items or map keys
   when some clustering columns are specified (CASSANDRA-8073)
 * Send proper error response when there is an error during native
   protocol message decode (CASSANDRA-8118)
 * Gossip should ignore generation numbers too far in the future (CASSANDRA-8113)
 * Fix NPE when creating a table with frozen sets, lists (CASSANDRA-8104)
 * Fix high memory use due to tracking reads on incrementally opened sstable
   readers (CASSANDRA-8066)
 * Fix EXECUTE request with skipMetadata=false returning no metadata
   (CASSANDRA-8054)
 * Allow concurrent use of CQLBulkOutputFormat (CASSANDRA-7776)
 * Shutdown JVM on OOM (CASSANDRA-7507)
 * Upgrade netty version and enable epoll event loop (CASSANDRA-7761)
 * Don't duplicate sstables smaller than split size when using
   the sstablesplitter tool (CASSANDRA-7616)
 * Avoid re-parsing already prepared statements (CASSANDRA-7923)
 * Fix some Thrift slice deletions and updates of COMPACT STORAGE
   tables with some clustering columns omitted (CASSANDRA-7990)
 * Fix filtering for CONTAINS on sets (CASSANDRA-8033)
 * Properly track added size (CASSANDRA-7239)
 * Allow compilation in java 8 (CASSANDRA-7208)
 * Fix Assertion error on RangeTombstoneList diff (CASSANDRA-8013)
 * Release references to overlapping sstables during compaction (CASSANDRA-7819)
 * Send notification when opening compaction results early (CASSANDRA-8034)
 * Make native server start block until properly bound (CASSANDRA-7885)
 * (cqlsh) Fix IPv6 support (CASSANDRA-7988)
 * Ignore fat clients when checking for endpoint collision (CASSANDRA-7939)
 * Make sstablerepairedset take a list of files (CASSANDRA-7995)
 * (cqlsh) Tab completeion for indexes on map keys (CASSANDRA-7972)
 * (cqlsh) Fix UDT field selection in select clause (CASSANDRA-7891)
 * Fix resource leak in event of corrupt sstable
 * (cqlsh) Add command line option for cqlshrc file path (CASSANDRA-7131)
 * Provide visibility into prepared statements churn (CASSANDRA-7921, CASSANDRA-7930)
 * Invalidate prepared statements when their keyspace or table is
   dropped (CASSANDRA-7566)
 * cassandra-stress: fix support for NetworkTopologyStrategy (CASSANDRA-7945)
 * Fix saving caches when a table is dropped (CASSANDRA-7784)
 * Add better error checking of new stress profile (CASSANDRA-7716)
 * Use ThreadLocalRandom and remove FBUtilities.threadLocalRandom (CASSANDRA-7934)
 * Prevent operator mistakes due to simultaneous bootstrap (CASSANDRA-7069)
 * cassandra-stress supports whitelist mode for node config (CASSANDRA-7658)
 * GCInspector more closely tracks GC; cassandra-stress and nodetool report it (CASSANDRA-7916)
 * nodetool won't output bogus ownership info without a keyspace (CASSANDRA-7173)
 * Add human readable option to nodetool commands (CASSANDRA-5433)
 * Don't try to set repairedAt on old sstables (CASSANDRA-7913)
 * Add metrics for tracking PreparedStatement use (CASSANDRA-7719)
 * (cqlsh) tab-completion for triggers (CASSANDRA-7824)
 * (cqlsh) Support for query paging (CASSANDRA-7514)
 * (cqlsh) Show progress of COPY operations (CASSANDRA-7789)
 * Add syntax to remove multiple elements from a map (CASSANDRA-6599)
 * Support non-equals conditions in lightweight transactions (CASSANDRA-6839)
 * Add IF [NOT] EXISTS to create/drop triggers (CASSANDRA-7606)
 * (cqlsh) Display the current logged-in user (CASSANDRA-7785)
 * (cqlsh) Don't ignore CTRL-C during COPY FROM execution (CASSANDRA-7815)
 * (cqlsh) Order UDTs according to cross-type dependencies in DESCRIBE
   output (CASSANDRA-7659)
 * (cqlsh) Fix handling of CAS statement results (CASSANDRA-7671)
 * (cqlsh) COPY TO/FROM improvements (CASSANDRA-7405)
 * Support list index operations with conditions (CASSANDRA-7499)
 * Add max live/tombstoned cells to nodetool cfstats output (CASSANDRA-7731)
 * Validate IPv6 wildcard addresses properly (CASSANDRA-7680)
 * (cqlsh) Error when tracing query (CASSANDRA-7613)
 * Avoid IOOBE when building SyntaxError message snippet (CASSANDRA-7569)
 * SSTableExport uses correct validator to create string representation of partition
   keys (CASSANDRA-7498)
 * Avoid NPEs when receiving type changes for an unknown keyspace (CASSANDRA-7689)
 * Add support for custom 2i validation (CASSANDRA-7575)
 * Pig support for hadoop CqlInputFormat (CASSANDRA-6454)
 * Add duration mode to cassandra-stress (CASSANDRA-7468)
 * Add listen_interface and rpc_interface options (CASSANDRA-7417)
 * Improve schema merge performance (CASSANDRA-7444)
 * Adjust MT depth based on # of partition validating (CASSANDRA-5263)
 * Optimise NativeCell comparisons (CASSANDRA-6755)
 * Configurable client timeout for cqlsh (CASSANDRA-7516)
 * Include snippet of CQL query near syntax error in messages (CASSANDRA-7111)
 * Make repair -pr work with -local (CASSANDRA-7450)
 * Fix error in sstableloader with -cph > 1 (CASSANDRA-8007)
 * Fix snapshot repair error on indexed tables (CASSANDRA-8020)
 * Do not exit nodetool repair when receiving JMX NOTIF_LOST (CASSANDRA-7909)
 * Stream to private IP when available (CASSANDRA-8084)
Merged from 2.0:
 * Reject conditions on DELETE unless full PK is given (CASSANDRA-6430)
 * Properly reject the token function DELETE (CASSANDRA-7747)
 * Force batchlog replay before decommissioning a node (CASSANDRA-7446)
 * Fix hint replay with many accumulated expired hints (CASSANDRA-6998)
 * Fix duplicate results in DISTINCT queries on static columns with query
   paging (CASSANDRA-8108)
 * Add DateTieredCompactionStrategy (CASSANDRA-6602)
 * Properly validate ascii and utf8 string literals in CQL queries (CASSANDRA-8101)
 * (cqlsh) Fix autocompletion for alter keyspace (CASSANDRA-8021)
 * Create backup directories for commitlog archiving during startup (CASSANDRA-8111)
 * Reduce totalBlockFor() for LOCAL_* consistency levels (CASSANDRA-8058)
 * Fix merging schemas with re-dropped keyspaces (CASSANDRA-7256)
 * Fix counters in supercolumns during live upgrades from 1.2 (CASSANDRA-7188)
 * Notify DT subscribers when a column family is truncated (CASSANDRA-8088)
 * Add sanity check of $JAVA on startup (CASSANDRA-7676)
 * Schedule fat client schema pull on join (CASSANDRA-7993)
 * Don't reset nodes' versions when closing IncomingTcpConnections
   (CASSANDRA-7734)
 * Record the real messaging version in all cases in OutboundTcpConnection
   (CASSANDRA-8057)
 * SSL does not work in cassandra-cli (CASSANDRA-7899)
 * Fix potential exception when using ReversedType in DynamicCompositeType
   (CASSANDRA-7898)
 * Better validation of collection values (CASSANDRA-7833)
 * Track min/max timestamps correctly (CASSANDRA-7969)
 * Fix possible overflow while sorting CL segments for replay (CASSANDRA-7992)
 * Increase nodetool Xmx (CASSANDRA-7956)
 * Archive any commitlog segments present at startup (CASSANDRA-6904)
 * CrcCheckChance should adjust based on live CFMetadata not 
   sstable metadata (CASSANDRA-7978)
 * token() should only accept columns in the partitioning
   key order (CASSANDRA-6075)
 * Add method to invalidate permission cache via JMX (CASSANDRA-7977)
 * Allow propagating multiple gossip states atomically (CASSANDRA-6125)
 * Log exceptions related to unclean native protocol client disconnects
   at DEBUG or INFO (CASSANDRA-7849)
 * Allow permissions cache to be set via JMX (CASSANDRA-7698)
 * Include schema_triggers CF in readable system resources (CASSANDRA-7967)
 * Fix RowIndexEntry to report correct serializedSize (CASSANDRA-7948)
 * Make CQLSSTableWriter sync within partitions (CASSANDRA-7360)
 * Potentially use non-local replicas in CqlConfigHelper (CASSANDRA-7906)
 * Explicitly disallow mixing multi-column and single-column
   relations on clustering columns (CASSANDRA-7711)
 * Better error message when condition is set on PK column (CASSANDRA-7804)
 * Don't send schema change responses and events for no-op DDL
   statements (CASSANDRA-7600)
 * (Hadoop) fix cluster initialisation for a split fetching (CASSANDRA-7774)
 * Throw InvalidRequestException when queries contain relations on entire
   collection columns (CASSANDRA-7506)
 * (cqlsh) enable CTRL-R history search with libedit (CASSANDRA-7577)
 * (Hadoop) allow ACFRW to limit nodes to local DC (CASSANDRA-7252)
 * (cqlsh) cqlsh should automatically disable tracing when selecting
   from system_traces (CASSANDRA-7641)
 * (Hadoop) Add CqlOutputFormat (CASSANDRA-6927)
 * Don't depend on cassandra config for nodetool ring (CASSANDRA-7508)
 * (cqlsh) Fix failing cqlsh formatting tests (CASSANDRA-7703)
 * Fix IncompatibleClassChangeError from hadoop2 (CASSANDRA-7229)
 * Add 'nodetool sethintedhandoffthrottlekb' (CASSANDRA-7635)
 * (cqlsh) Add tab-completion for CREATE/DROP USER IF [NOT] EXISTS (CASSANDRA-7611)
 * Catch errors when the JVM pulls the rug out from GCInspector (CASSANDRA-5345)
 * cqlsh fails when version number parts are not int (CASSANDRA-7524)
 * Fix NPE when table dropped during streaming (CASSANDRA-7946)
 * Fix wrong progress when streaming uncompressed (CASSANDRA-7878)
 * Fix possible infinite loop in creating repair range (CASSANDRA-7983)
 * Fix unit in nodetool for streaming throughput (CASSANDRA-7375)
Merged from 1.2:
 * Don't index tombstones (CASSANDRA-7828)
 * Improve PasswordAuthenticator default super user setup (CASSANDRA-7788)


2.1.0
 * (cqlsh) Removed "ALTER TYPE <name> RENAME TO <name>" from tab-completion
   (CASSANDRA-7895)
 * Fixed IllegalStateException in anticompaction (CASSANDRA-7892)
 * cqlsh: DESCRIBE support for frozen UDTs, tuples (CASSANDRA-7863)
 * Avoid exposing internal classes over JMX (CASSANDRA-7879)
 * Add null check for keys when freezing collection (CASSANDRA-7869)
 * Improve stress workload realism (CASSANDRA-7519)
Merged from 2.0:
 * Configure system.paxos with LeveledCompactionStrategy (CASSANDRA-7753)
 * Fix ALTER clustering column type from DateType to TimestampType when
   using DESC clustering order (CASSANRDA-7797)
 * Throw EOFException if we run out of chunks in compressed datafile
   (CASSANDRA-7664)
 * Fix PRSI handling of CQL3 row markers for row cleanup (CASSANDRA-7787)
 * Fix dropping collection when it's the last regular column (CASSANDRA-7744)
 * Make StreamReceiveTask thread safe and gc friendly (CASSANDRA-7795)
 * Validate empty cell names from counter updates (CASSANDRA-7798)
Merged from 1.2:
 * Don't allow compacted sstables to be marked as compacting (CASSANDRA-7145)
 * Track expired tombstones (CASSANDRA-7810)


2.1.0-rc7
 * Add frozen keyword and require UDT to be frozen (CASSANDRA-7857)
 * Track added sstable size correctly (CASSANDRA-7239)
 * (cqlsh) Fix case insensitivity (CASSANDRA-7834)
 * Fix failure to stream ranges when moving (CASSANDRA-7836)
 * Correctly remove tmplink files (CASSANDRA-7803)
 * (cqlsh) Fix column name formatting for functions, CAS operations,
   and UDT field selections (CASSANDRA-7806)
 * (cqlsh) Fix COPY FROM handling of null/empty primary key
   values (CASSANDRA-7792)
 * Fix ordering of static cells (CASSANDRA-7763)
Merged from 2.0:
 * Forbid re-adding dropped counter columns (CASSANDRA-7831)
 * Fix CFMetaData#isThriftCompatible() for PK-only tables (CASSANDRA-7832)
 * Always reject inequality on the partition key without token()
   (CASSANDRA-7722)
 * Always send Paxos commit to all replicas (CASSANDRA-7479)
 * Make disruptor_thrift_server invocation pool configurable (CASSANDRA-7594)
 * Make repair no-op when RF=1 (CASSANDRA-7864)


2.1.0-rc6
 * Fix OOM issue from netty caching over time (CASSANDRA-7743)
 * json2sstable couldn't import JSON for CQL table (CASSANDRA-7477)
 * Invalidate all caches on table drop (CASSANDRA-7561)
 * Skip strict endpoint selection for ranges if RF == nodes (CASSANRA-7765)
 * Fix Thrift range filtering without 2ary index lookups (CASSANDRA-7741)
 * Add tracing entries about concurrent range requests (CASSANDRA-7599)
 * (cqlsh) Fix DESCRIBE for NTS keyspaces (CASSANDRA-7729)
 * Remove netty buffer ref-counting (CASSANDRA-7735)
 * Pass mutated cf to index updater for use by PRSI (CASSANDRA-7742)
 * Include stress yaml example in release and deb (CASSANDRA-7717)
 * workaround for netty issue causing corrupted data off the wire (CASSANDRA-7695)
 * cqlsh DESC CLUSTER fails retrieving ring information (CASSANDRA-7687)
 * Fix binding null values inside UDT (CASSANDRA-7685)
 * Fix UDT field selection with empty fields (CASSANDRA-7670)
 * Bogus deserialization of static cells from sstable (CASSANDRA-7684)
 * Fix NPE on compaction leftover cleanup for dropped table (CASSANDRA-7770)
Merged from 2.0:
 * Fix race condition in StreamTransferTask that could lead to
   infinite loops and premature sstable deletion (CASSANDRA-7704)
 * (cqlsh) Wait up to 10 sec for a tracing session (CASSANDRA-7222)
 * Fix NPE in FileCacheService.sizeInBytes (CASSANDRA-7756)
 * Remove duplicates from StorageService.getJoiningNodes (CASSANDRA-7478)
 * Clone token map outside of hot gossip loops (CASSANDRA-7758)
 * Fix MS expiring map timeout for Paxos messages (CASSANDRA-7752)
 * Do not flush on truncate if durable_writes is false (CASSANDRA-7750)
 * Give CRR a default input_cql Statement (CASSANDRA-7226)
 * Better error message when adding a collection with the same name
   than a previously dropped one (CASSANDRA-6276)
 * Fix validation when adding static columns (CASSANDRA-7730)
 * (Thrift) fix range deletion of supercolumns (CASSANDRA-7733)
 * Fix potential AssertionError in RangeTombstoneList (CASSANDRA-7700)
 * Validate arguments of blobAs* functions (CASSANDRA-7707)
 * Fix potential AssertionError with 2ndary indexes (CASSANDRA-6612)
 * Avoid logging CompactionInterrupted at ERROR (CASSANDRA-7694)
 * Minor leak in sstable2jon (CASSANDRA-7709)
 * Add cassandra.auto_bootstrap system property (CASSANDRA-7650)
 * Update java driver (for hadoop) (CASSANDRA-7618)
 * Remove CqlPagingRecordReader/CqlPagingInputFormat (CASSANDRA-7570)
 * Support connecting to ipv6 jmx with nodetool (CASSANDRA-7669)


2.1.0-rc5
 * Reject counters inside user types (CASSANDRA-7672)
 * Switch to notification-based GCInspector (CASSANDRA-7638)
 * (cqlsh) Handle nulls in UDTs and tuples correctly (CASSANDRA-7656)
 * Don't use strict consistency when replacing (CASSANDRA-7568)
 * Fix min/max cell name collection on 2.0 SSTables with range
   tombstones (CASSANDRA-7593)
 * Tolerate min/max cell names of different lengths (CASSANDRA-7651)
 * Filter cached results correctly (CASSANDRA-7636)
 * Fix tracing on the new SEPExecutor (CASSANDRA-7644)
 * Remove shuffle and taketoken (CASSANDRA-7601)
 * Clean up Windows batch scripts (CASSANDRA-7619)
 * Fix native protocol drop user type notification (CASSANDRA-7571)
 * Give read access to system.schema_usertypes to all authenticated users
   (CASSANDRA-7578)
 * (cqlsh) Fix cqlsh display when zero rows are returned (CASSANDRA-7580)
 * Get java version correctly when JAVA_TOOL_OPTIONS is set (CASSANDRA-7572)
 * Fix NPE when dropping index from non-existent keyspace, AssertionError when
   dropping non-existent index with IF EXISTS (CASSANDRA-7590)
 * Fix sstablelevelresetter hang (CASSANDRA-7614)
 * (cqlsh) Fix deserialization of blobs (CASSANDRA-7603)
 * Use "keyspace updated" schema change message for UDT changes in v1 and
   v2 protocols (CASSANDRA-7617)
 * Fix tracing of range slices and secondary index lookups that are local
   to the coordinator (CASSANDRA-7599)
 * Set -Dcassandra.storagedir for all tool shell scripts (CASSANDRA-7587)
 * Don't swap max/min col names when mutating sstable metadata (CASSANDRA-7596)
 * (cqlsh) Correctly handle paged result sets (CASSANDRA-7625)
 * (cqlsh) Improve waiting for a trace to complete (CASSANDRA-7626)
 * Fix tracing of concurrent range slices and 2ary index queries (CASSANDRA-7626)
 * Fix scrub against collection type (CASSANDRA-7665)
Merged from 2.0:
 * Set gc_grace_seconds to seven days for system schema tables (CASSANDRA-7668)
 * SimpleSeedProvider no longer caches seeds forever (CASSANDRA-7663)
 * Always flush on truncate (CASSANDRA-7511)
 * Fix ReversedType(DateType) mapping to native protocol (CASSANDRA-7576)
 * Always merge ranges owned by a single node (CASSANDRA-6930)
 * Track max/min timestamps for range tombstones (CASSANDRA-7647)
 * Fix NPE when listing saved caches dir (CASSANDRA-7632)


2.1.0-rc4
 * Fix word count hadoop example (CASSANDRA-7200)
 * Updated memtable_cleanup_threshold and memtable_flush_writers defaults 
   (CASSANDRA-7551)
 * (Windows) fix startup when WMI memory query fails (CASSANDRA-7505)
 * Anti-compaction proceeds if any part of the repair failed (CASSANDRA-7521)
 * Add missing table name to DROP INDEX responses and notifications (CASSANDRA-7539)
 * Bump CQL version to 3.2.0 and update CQL documentation (CASSANDRA-7527)
 * Fix configuration error message when running nodetool ring (CASSANDRA-7508)
 * Support conditional updates, tuple type, and the v3 protocol in cqlsh (CASSANDRA-7509)
 * Handle queries on multiple secondary index types (CASSANDRA-7525)
 * Fix cqlsh authentication with v3 native protocol (CASSANDRA-7564)
 * Fix NPE when unknown prepared statement ID is used (CASSANDRA-7454)
Merged from 2.0:
 * (Windows) force range-based repair to non-sequential mode (CASSANDRA-7541)
 * Fix range merging when DES scores are zero (CASSANDRA-7535)
 * Warn when SSL certificates have expired (CASSANDRA-7528)
 * Fix error when doing reversed queries with static columns (CASSANDRA-7490)
Merged from 1.2:
 * Set correct stream ID on responses when non-Exception Throwables
   are thrown while handling native protocol messages (CASSANDRA-7470)


2.1.0-rc3
 * Consider expiry when reconciling otherwise equal cells (CASSANDRA-7403)
 * Introduce CQL support for stress tool (CASSANDRA-6146)
 * Fix ClassCastException processing expired messages (CASSANDRA-7496)
 * Fix prepared marker for collections inside UDT (CASSANDRA-7472)
 * Remove left-over populate_io_cache_on_flush and replicate_on_write
   uses (CASSANDRA-7493)
 * (Windows) handle spaces in path names (CASSANDRA-7451)
 * Ensure writes have completed after dropping a table, before recycling
   commit log segments (CASSANDRA-7437)
 * Remove left-over rows_per_partition_to_cache (CASSANDRA-7493)
 * Fix error when CONTAINS is used with a bind marker (CASSANDRA-7502)
 * Properly reject unknown UDT field (CASSANDRA-7484)
Merged from 2.0:
 * Fix CC#collectTimeOrderedData() tombstone optimisations (CASSANDRA-7394)
 * Support DISTINCT for static columns and fix behaviour when DISTINC is
   not use (CASSANDRA-7305).
 * Workaround JVM NPE on JMX bind failure (CASSANDRA-7254)
 * Fix race in FileCacheService RemovalListener (CASSANDRA-7278)
 * Fix inconsistent use of consistencyForCommit that allowed LOCAL_QUORUM
   operations to incorrect become full QUORUM (CASSANDRA-7345)
 * Properly handle unrecognized opcodes and flags (CASSANDRA-7440)
 * (Hadoop) close CqlRecordWriter clients when finished (CASSANDRA-7459)
 * Commit disk failure policy (CASSANDRA-7429)
 * Make sure high level sstables get compacted (CASSANDRA-7414)
 * Fix AssertionError when using empty clustering columns and static columns
   (CASSANDRA-7455)
 * Add option to disable STCS in L0 (CASSANDRA-6621)
 * Upgrade to snappy-java 1.0.5.2 (CASSANDRA-7476)


2.1.0-rc2
 * Fix heap size calculation for CompoundSparseCellName and 
   CompoundSparseCellName.WithCollection (CASSANDRA-7421)
 * Allow counter mutations in UNLOGGED batches (CASSANDRA-7351)
 * Modify reconcile logic to always pick a tombstone over a counter cell
   (CASSANDRA-7346)
 * Avoid incremental compaction on Windows (CASSANDRA-7365)
 * Fix exception when querying a composite-keyed table with a collection index
   (CASSANDRA-7372)
 * Use node's host id in place of counter ids (CASSANDRA-7366)
 * Fix error when doing reversed queries with static columns (CASSANDRA-7490)
 * Backport CASSANDRA-6747 (CASSANDRA-7560)
 * Track max/min timestamps for range tombstones (CASSANDRA-7647)
 * Fix NPE when listing saved caches dir (CASSANDRA-7632)
 * Fix sstableloader unable to connect encrypted node (CASSANDRA-7585)
Merged from 1.2:
 * Clone token map outside of hot gossip loops (CASSANDRA-7758)
 * Add stop method to EmbeddedCassandraService (CASSANDRA-7595)
 * Support connecting to ipv6 jmx with nodetool (CASSANDRA-7669)
 * Set gc_grace_seconds to seven days for system schema tables (CASSANDRA-7668)
 * SimpleSeedProvider no longer caches seeds forever (CASSANDRA-7663)
 * Set correct stream ID on responses when non-Exception Throwables
   are thrown while handling native protocol messages (CASSANDRA-7470)
 * Fix row size miscalculation in LazilyCompactedRow (CASSANDRA-7543)
 * Fix race in background compaction check (CASSANDRA-7745)
 * Don't clear out range tombstones during compaction (CASSANDRA-7808)


2.1.0-rc1
 * Revert flush directory (CASSANDRA-6357)
 * More efficient executor service for fast operations (CASSANDRA-4718)
 * Move less common tools into a new cassandra-tools package (CASSANDRA-7160)
 * Support more concurrent requests in native protocol (CASSANDRA-7231)
 * Add tab-completion to debian nodetool packaging (CASSANDRA-6421)
 * Change concurrent_compactors defaults (CASSANDRA-7139)
 * Add PowerShell Windows launch scripts (CASSANDRA-7001)
 * Make commitlog archive+restore more robust (CASSANDRA-6974)
 * Fix marking commitlogsegments clean (CASSANDRA-6959)
 * Add snapshot "manifest" describing files included (CASSANDRA-6326)
 * Parallel streaming for sstableloader (CASSANDRA-3668)
 * Fix bugs in supercolumns handling (CASSANDRA-7138)
 * Fix ClassClassException on composite dense tables (CASSANDRA-7112)
 * Cleanup and optimize collation and slice iterators (CASSANDRA-7107)
 * Upgrade NBHM lib (CASSANDRA-7128)
 * Optimize netty server (CASSANDRA-6861)
 * Fix repair hang when given CF does not exist (CASSANDRA-7189)
 * Allow c* to be shutdown in an embedded mode (CASSANDRA-5635)
 * Add server side batching to native transport (CASSANDRA-5663)
 * Make batchlog replay asynchronous (CASSANDRA-6134)
 * remove unused classes (CASSANDRA-7197)
 * Limit user types to the keyspace they are defined in (CASSANDRA-6643)
 * Add validate method to CollectionType (CASSANDRA-7208)
 * New serialization format for UDT values (CASSANDRA-7209, CASSANDRA-7261)
 * Fix nodetool netstats (CASSANDRA-7270)
 * Fix potential ClassCastException in HintedHandoffManager (CASSANDRA-7284)
 * Use prepared statements internally (CASSANDRA-6975)
 * Fix broken paging state with prepared statement (CASSANDRA-7120)
 * Fix IllegalArgumentException in CqlStorage (CASSANDRA-7287)
 * Allow nulls/non-existant fields in UDT (CASSANDRA-7206)
 * Add Thrift MultiSliceRequest (CASSANDRA-6757, CASSANDRA-7027)
 * Handle overlapping MultiSlices (CASSANDRA-7279)
 * Fix DataOutputTest on Windows (CASSANDRA-7265)
 * Embedded sets in user defined data-types are not updating (CASSANDRA-7267)
 * Add tuple type to CQL/native protocol (CASSANDRA-7248)
 * Fix CqlPagingRecordReader on tables with few rows (CASSANDRA-7322)
Merged from 2.0:
 * Copy compaction options to make sure they are reloaded (CASSANDRA-7290)
 * Add option to do more aggressive tombstone compactions (CASSANDRA-6563)
 * Don't try to compact already-compacting files in HHOM (CASSANDRA-7288)
 * Always reallocate buffers in HSHA (CASSANDRA-6285)
 * (Hadoop) support authentication in CqlRecordReader (CASSANDRA-7221)
 * (Hadoop) Close java driver Cluster in CQLRR.close (CASSANDRA-7228)
 * Warn when 'USING TIMESTAMP' is used on a CAS BATCH (CASSANDRA-7067)
 * return all cpu values from BackgroundActivityMonitor.readAndCompute (CASSANDRA-7183)
 * Correctly delete scheduled range xfers (CASSANDRA-7143)
 * return all cpu values from BackgroundActivityMonitor.readAndCompute (CASSANDRA-7183)  
 * reduce garbage creation in calculatePendingRanges (CASSANDRA-7191)
 * fix c* launch issues on Russian os's due to output of linux 'free' cmd (CASSANDRA-6162)
 * Fix disabling autocompaction (CASSANDRA-7187)
 * Fix potential NumberFormatException when deserializing IntegerType (CASSANDRA-7088)
 * cqlsh can't tab-complete disabling compaction (CASSANDRA-7185)
 * cqlsh: Accept and execute CQL statement(s) from command-line parameter (CASSANDRA-7172)
 * Fix IllegalStateException in CqlPagingRecordReader (CASSANDRA-7198)
 * Fix the InvertedIndex trigger example (CASSANDRA-7211)
 * Add --resolve-ip option to 'nodetool ring' (CASSANDRA-7210)
 * reduce garbage on codec flag deserialization (CASSANDRA-7244) 
 * Fix duplicated error messages on directory creation error at startup (CASSANDRA-5818)
 * Proper null handle for IF with map element access (CASSANDRA-7155)
 * Improve compaction visibility (CASSANDRA-7242)
 * Correctly delete scheduled range xfers (CASSANDRA-7143)
 * Make batchlog replica selection rack-aware (CASSANDRA-6551)
 * Fix CFMetaData#getColumnDefinitionFromColumnName() (CASSANDRA-7074)
 * Fix writetime/ttl functions for static columns (CASSANDRA-7081)
 * Suggest CTRL-C or semicolon after three blank lines in cqlsh (CASSANDRA-7142)
 * Fix 2ndary index queries with DESC clustering order (CASSANDRA-6950)
 * Invalid key cache entries on DROP (CASSANDRA-6525)
 * Fix flapping RecoveryManagerTest (CASSANDRA-7084)
 * Add missing iso8601 patterns for date strings (CASSANDRA-6973)
 * Support selecting multiple rows in a partition using IN (CASSANDRA-6875)
 * Add authentication support to shuffle (CASSANDRA-6484)
 * Swap local and global default read repair chances (CASSANDRA-7320)
 * Add conditional CREATE/DROP USER support (CASSANDRA-7264)
 * Cqlsh counts non-empty lines for "Blank lines" warning (CASSANDRA-7325)
Merged from 1.2:
 * Add Cloudstack snitch (CASSANDRA-7147)
 * Update system.peers correctly when relocating tokens (CASSANDRA-7126)
 * Add Google Compute Engine snitch (CASSANDRA-7132)
 * remove duplicate query for local tokens (CASSANDRA-7182)
 * exit CQLSH with error status code if script fails (CASSANDRA-6344)
 * Fix bug with some IN queries missig results (CASSANDRA-7105)
 * Fix availability validation for LOCAL_ONE CL (CASSANDRA-7319)
 * Hint streaming can cause decommission to fail (CASSANDRA-7219)


2.1.0-beta2
 * Increase default CL space to 8GB (CASSANDRA-7031)
 * Add range tombstones to read repair digests (CASSANDRA-6863)
 * Fix BTree.clear for large updates (CASSANDRA-6943)
 * Fail write instead of logging a warning when unable to append to CL
   (CASSANDRA-6764)
 * Eliminate possibility of CL segment appearing twice in active list 
   (CASSANDRA-6557)
 * Apply DONTNEED fadvise to commitlog segments (CASSANDRA-6759)
 * Switch CRC component to Adler and include it for compressed sstables 
   (CASSANDRA-4165)
 * Allow cassandra-stress to set compaction strategy options (CASSANDRA-6451)
 * Add broadcast_rpc_address option to cassandra.yaml (CASSANDRA-5899)
 * Auto reload GossipingPropertyFileSnitch config (CASSANDRA-5897)
 * Fix overflow of memtable_total_space_in_mb (CASSANDRA-6573)
 * Fix ABTC NPE and apply update function correctly (CASSANDRA-6692)
 * Allow nodetool to use a file or prompt for password (CASSANDRA-6660)
 * Fix AIOOBE when concurrently accessing ABSC (CASSANDRA-6742)
 * Fix assertion error in ALTER TYPE RENAME (CASSANDRA-6705)
 * Scrub should not always clear out repaired status (CASSANDRA-5351)
 * Improve handling of range tombstone for wide partitions (CASSANDRA-6446)
 * Fix ClassCastException for compact table with composites (CASSANDRA-6738)
 * Fix potentially repairing with wrong nodes (CASSANDRA-6808)
 * Change caching option syntax (CASSANDRA-6745)
 * Fix stress to do proper counter reads (CASSANDRA-6835)
 * Fix help message for stress counter_write (CASSANDRA-6824)
 * Fix stress smart Thrift client to pick servers correctly (CASSANDRA-6848)
 * Add logging levels (minimal, normal or verbose) to stress tool (CASSANDRA-6849)
 * Fix race condition in Batch CLE (CASSANDRA-6860)
 * Improve cleanup/scrub/upgradesstables failure handling (CASSANDRA-6774)
 * ByteBuffer write() methods for serializing sstables (CASSANDRA-6781)
 * Proper compare function for CollectionType (CASSANDRA-6783)
 * Update native server to Netty 4 (CASSANDRA-6236)
 * Fix off-by-one error in stress (CASSANDRA-6883)
 * Make OpOrder AutoCloseable (CASSANDRA-6901)
 * Remove sync repair JMX interface (CASSANDRA-6900)
 * Add multiple memory allocation options for memtables (CASSANDRA-6689, 6694)
 * Remove adjusted op rate from stress output (CASSANDRA-6921)
 * Add optimized CF.hasColumns() implementations (CASSANDRA-6941)
 * Serialize batchlog mutations with the version of the target node
   (CASSANDRA-6931)
 * Optimize CounterColumn#reconcile() (CASSANDRA-6953)
 * Properly remove 1.2 sstable support in 2.1 (CASSANDRA-6869)
 * Lock counter cells, not partitions (CASSANDRA-6880)
 * Track presence of legacy counter shards in sstables (CASSANDRA-6888)
 * Ensure safe resource cleanup when replacing sstables (CASSANDRA-6912)
 * Add failure handler to async callback (CASSANDRA-6747)
 * Fix AE when closing SSTable without releasing reference (CASSANDRA-7000)
 * Clean up IndexInfo on keyspace/table drops (CASSANDRA-6924)
 * Only snapshot relative SSTables when sequential repair (CASSANDRA-7024)
 * Require nodetool rebuild_index to specify index names (CASSANDRA-7038)
 * fix cassandra stress errors on reads with native protocol (CASSANDRA-7033)
 * Use OpOrder to guard sstable references for reads (CASSANDRA-6919)
 * Preemptive opening of compaction result (CASSANDRA-6916)
 * Multi-threaded scrub/cleanup/upgradesstables (CASSANDRA-5547)
 * Optimize cellname comparison (CASSANDRA-6934)
 * Native protocol v3 (CASSANDRA-6855)
 * Optimize Cell liveness checks and clean up Cell (CASSANDRA-7119)
 * Support consistent range movements (CASSANDRA-2434)
 * Display min timestamp in sstablemetadata viewer (CASSANDRA-6767)
Merged from 2.0:
 * Avoid race-prone second "scrub" of system keyspace (CASSANDRA-6797)
 * Pool CqlRecordWriter clients by inetaddress rather than Range
   (CASSANDRA-6665)
 * Fix compaction_history timestamps (CASSANDRA-6784)
 * Compare scores of full replica ordering in DES (CASSANDRA-6683)
 * fix CME in SessionInfo updateProgress affecting netstats (CASSANDRA-6577)
 * Allow repairing between specific replicas (CASSANDRA-6440)
 * Allow per-dc enabling of hints (CASSANDRA-6157)
 * Add compatibility for Hadoop 0.2.x (CASSANDRA-5201)
 * Fix EstimatedHistogram races (CASSANDRA-6682)
 * Failure detector correctly converts initial value to nanos (CASSANDRA-6658)
 * Add nodetool taketoken to relocate vnodes (CASSANDRA-4445)
 * Expose bulk loading progress over JMX (CASSANDRA-4757)
 * Correctly handle null with IF conditions and TTL (CASSANDRA-6623)
 * Account for range/row tombstones in tombstone drop
   time histogram (CASSANDRA-6522)
 * Stop CommitLogSegment.close() from calling sync() (CASSANDRA-6652)
 * Make commitlog failure handling configurable (CASSANDRA-6364)
 * Avoid overlaps in LCS (CASSANDRA-6688)
 * Improve support for paginating over composites (CASSANDRA-4851)
 * Fix count(*) queries in a mixed cluster (CASSANDRA-6707)
 * Improve repair tasks(snapshot, differencing) concurrency (CASSANDRA-6566)
 * Fix replaying pre-2.0 commit logs (CASSANDRA-6714)
 * Add static columns to CQL3 (CASSANDRA-6561)
 * Optimize single partition batch statements (CASSANDRA-6737)
 * Disallow post-query re-ordering when paging (CASSANDRA-6722)
 * Fix potential paging bug with deleted columns (CASSANDRA-6748)
 * Fix NPE on BulkLoader caused by losing StreamEvent (CASSANDRA-6636)
 * Fix truncating compression metadata (CASSANDRA-6791)
 * Add CMSClassUnloadingEnabled JVM option (CASSANDRA-6541)
 * Catch memtable flush exceptions during shutdown (CASSANDRA-6735)
 * Fix upgradesstables NPE for non-CF-based indexes (CASSANDRA-6645)
 * Fix UPDATE updating PRIMARY KEY columns implicitly (CASSANDRA-6782)
 * Fix IllegalArgumentException when updating from 1.2 with SuperColumns
   (CASSANDRA-6733)
 * FBUtilities.singleton() should use the CF comparator (CASSANDRA-6778)
 * Fix CQLSStableWriter.addRow(Map<String, Object>) (CASSANDRA-6526)
 * Fix HSHA server introducing corrupt data (CASSANDRA-6285)
 * Fix CAS conditions for COMPACT STORAGE tables (CASSANDRA-6813)
 * Starting threads in OutboundTcpConnectionPool constructor causes race conditions (CASSANDRA-7177)
 * Allow overriding cassandra-rackdc.properties file (CASSANDRA-7072)
 * Set JMX RMI port to 7199 (CASSANDRA-7087)
 * Use LOCAL_QUORUM for data reads at LOCAL_SERIAL (CASSANDRA-6939)
 * Log a warning for large batches (CASSANDRA-6487)
 * Put nodes in hibernate when join_ring is false (CASSANDRA-6961)
 * Avoid early loading of non-system keyspaces before compaction-leftovers 
   cleanup at startup (CASSANDRA-6913)
 * Restrict Windows to parallel repairs (CASSANDRA-6907)
 * (Hadoop) Allow manually specifying start/end tokens in CFIF (CASSANDRA-6436)
 * Fix NPE in MeteredFlusher (CASSANDRA-6820)
 * Fix race processing range scan responses (CASSANDRA-6820)
 * Allow deleting snapshots from dropped keyspaces (CASSANDRA-6821)
 * Add uuid() function (CASSANDRA-6473)
 * Omit tombstones from schema digests (CASSANDRA-6862)
 * Include correct consistencyLevel in LWT timeout (CASSANDRA-6884)
 * Lower chances for losing new SSTables during nodetool refresh and
   ColumnFamilyStore.loadNewSSTables (CASSANDRA-6514)
 * Add support for DELETE ... IF EXISTS to CQL3 (CASSANDRA-5708)
 * Update hadoop_cql3_word_count example (CASSANDRA-6793)
 * Fix handling of RejectedExecution in sync Thrift server (CASSANDRA-6788)
 * Log more information when exceeding tombstone_warn_threshold (CASSANDRA-6865)
 * Fix truncate to not abort due to unreachable fat clients (CASSANDRA-6864)
 * Fix schema concurrency exceptions (CASSANDRA-6841)
 * Fix leaking validator FH in StreamWriter (CASSANDRA-6832)
 * Fix saving triggers to schema (CASSANDRA-6789)
 * Fix trigger mutations when base mutation list is immutable (CASSANDRA-6790)
 * Fix accounting in FileCacheService to allow re-using RAR (CASSANDRA-6838)
 * Fix static counter columns (CASSANDRA-6827)
 * Restore expiring->deleted (cell) compaction optimization (CASSANDRA-6844)
 * Fix CompactionManager.needsCleanup (CASSANDRA-6845)
 * Correctly compare BooleanType values other than 0 and 1 (CASSANDRA-6779)
 * Read message id as string from earlier versions (CASSANDRA-6840)
 * Properly use the Paxos consistency for (non-protocol) batch (CASSANDRA-6837)
 * Add paranoid disk failure option (CASSANDRA-6646)
 * Improve PerRowSecondaryIndex performance (CASSANDRA-6876)
 * Extend triggers to support CAS updates (CASSANDRA-6882)
 * Static columns with IF NOT EXISTS don't always work as expected (CASSANDRA-6873)
 * Fix paging with SELECT DISTINCT (CASSANDRA-6857)
 * Fix UnsupportedOperationException on CAS timeout (CASSANDRA-6923)
 * Improve MeteredFlusher handling of MF-unaffected column families
   (CASSANDRA-6867)
 * Add CqlRecordReader using native pagination (CASSANDRA-6311)
 * Add QueryHandler interface (CASSANDRA-6659)
 * Track liveRatio per-memtable, not per-CF (CASSANDRA-6945)
 * Make sure upgradesstables keeps sstable level (CASSANDRA-6958)
 * Fix LIMIT with static columns (CASSANDRA-6956)
 * Fix clash with CQL column name in thrift validation (CASSANDRA-6892)
 * Fix error with super columns in mixed 1.2-2.0 clusters (CASSANDRA-6966)
 * Fix bad skip of sstables on slice query with composite start/finish (CASSANDRA-6825)
 * Fix unintended update with conditional statement (CASSANDRA-6893)
 * Fix map element access in IF (CASSANDRA-6914)
 * Avoid costly range calculations for range queries on system keyspaces
   (CASSANDRA-6906)
 * Fix SSTable not released if stream session fails (CASSANDRA-6818)
 * Avoid build failure due to ANTLR timeout (CASSANDRA-6991)
 * Queries on compact tables can return more rows that requested (CASSANDRA-7052)
 * USING TIMESTAMP for batches does not work (CASSANDRA-7053)
 * Fix performance regression from CASSANDRA-5614 (CASSANDRA-6949)
 * Ensure that batchlog and hint timeouts do not produce hints (CASSANDRA-7058)
 * Merge groupable mutations in TriggerExecutor#execute() (CASSANDRA-7047)
 * Plug holes in resource release when wiring up StreamSession (CASSANDRA-7073)
 * Re-add parameter columns to tracing session (CASSANDRA-6942)
 * Preserves CQL metadata when updating table from thrift (CASSANDRA-6831)
Merged from 1.2:
 * Fix nodetool display with vnodes (CASSANDRA-7082)
 * Add UNLOGGED, COUNTER options to BATCH documentation (CASSANDRA-6816)
 * add extra SSL cipher suites (CASSANDRA-6613)
 * fix nodetool getsstables for blob PK (CASSANDRA-6803)
 * Fix BatchlogManager#deleteBatch() use of millisecond timestamps
   (CASSANDRA-6822)
 * Continue assassinating even if the endpoint vanishes (CASSANDRA-6787)
 * Schedule schema pulls on change (CASSANDRA-6971)
 * Non-droppable verbs shouldn't be dropped from OTC (CASSANDRA-6980)
 * Shutdown batchlog executor in SS#drain() (CASSANDRA-7025)
 * Fix batchlog to account for CF truncation records (CASSANDRA-6999)
 * Fix CQLSH parsing of functions and BLOB literals (CASSANDRA-7018)
 * Properly load trustore in the native protocol (CASSANDRA-6847)
 * Always clean up references in SerializingCache (CASSANDRA-6994)
 * Don't shut MessagingService down when replacing a node (CASSANDRA-6476)
 * fix npe when doing -Dcassandra.fd_initial_value_ms (CASSANDRA-6751)


2.1.0-beta1
 * Add flush directory distinct from compaction directories (CASSANDRA-6357)
 * Require JNA by default (CASSANDRA-6575)
 * add listsnapshots command to nodetool (CASSANDRA-5742)
 * Introduce AtomicBTreeColumns (CASSANDRA-6271, 6692)
 * Multithreaded commitlog (CASSANDRA-3578)
 * allocate fixed index summary memory pool and resample cold index summaries 
   to use less memory (CASSANDRA-5519)
 * Removed multithreaded compaction (CASSANDRA-6142)
 * Parallelize fetching rows for low-cardinality indexes (CASSANDRA-1337)
 * change logging from log4j to logback (CASSANDRA-5883)
 * switch to LZ4 compression for internode communication (CASSANDRA-5887)
 * Stop using Thrift-generated Index* classes internally (CASSANDRA-5971)
 * Remove 1.2 network compatibility code (CASSANDRA-5960)
 * Remove leveled json manifest migration code (CASSANDRA-5996)
 * Remove CFDefinition (CASSANDRA-6253)
 * Use AtomicIntegerFieldUpdater in RefCountedMemory (CASSANDRA-6278)
 * User-defined types for CQL3 (CASSANDRA-5590)
 * Use of o.a.c.metrics in nodetool (CASSANDRA-5871, 6406)
 * Batch read from OTC's queue and cleanup (CASSANDRA-1632)
 * Secondary index support for collections (CASSANDRA-4511, 6383)
 * SSTable metadata(Stats.db) format change (CASSANDRA-6356)
 * Push composites support in the storage engine
   (CASSANDRA-5417, CASSANDRA-6520)
 * Add snapshot space used to cfstats (CASSANDRA-6231)
 * Add cardinality estimator for key count estimation (CASSANDRA-5906)
 * CF id is changed to be non-deterministic. Data dir/key cache are created
   uniquely for CF id (CASSANDRA-5202)
 * New counters implementation (CASSANDRA-6504)
 * Replace UnsortedColumns, EmptyColumns, TreeMapBackedSortedColumns with new
   ArrayBackedSortedColumns (CASSANDRA-6630, CASSANDRA-6662, CASSANDRA-6690)
 * Add option to use row cache with a given amount of rows (CASSANDRA-5357)
 * Avoid repairing already repaired data (CASSANDRA-5351)
 * Reject counter updates with USING TTL/TIMESTAMP (CASSANDRA-6649)
 * Replace index_interval with min/max_index_interval (CASSANDRA-6379)
 * Lift limitation that order by columns must be selected for IN queries (CASSANDRA-4911)


2.0.5
 * Reduce garbage generated by bloom filter lookups (CASSANDRA-6609)
 * Add ks.cf names to tombstone logging (CASSANDRA-6597)
 * Use LOCAL_QUORUM for LWT operations at LOCAL_SERIAL (CASSANDRA-6495)
 * Wait for gossip to settle before accepting client connections (CASSANDRA-4288)
 * Delete unfinished compaction incrementally (CASSANDRA-6086)
 * Allow specifying custom secondary index options in CQL3 (CASSANDRA-6480)
 * Improve replica pinning for cache efficiency in DES (CASSANDRA-6485)
 * Fix LOCAL_SERIAL from thrift (CASSANDRA-6584)
 * Don't special case received counts in CAS timeout exceptions (CASSANDRA-6595)
 * Add support for 2.1 global counter shards (CASSANDRA-6505)
 * Fix NPE when streaming connection is not yet established (CASSANDRA-6210)
 * Avoid rare duplicate read repair triggering (CASSANDRA-6606)
 * Fix paging discardFirst (CASSANDRA-6555)
 * Fix ArrayIndexOutOfBoundsException in 2ndary index query (CASSANDRA-6470)
 * Release sstables upon rebuilding 2i (CASSANDRA-6635)
 * Add AbstractCompactionStrategy.startup() method (CASSANDRA-6637)
 * SSTableScanner may skip rows during cleanup (CASSANDRA-6638)
 * sstables from stalled repair sessions can resurrect deleted data (CASSANDRA-6503)
 * Switch stress to use ITransportFactory (CASSANDRA-6641)
 * Fix IllegalArgumentException during prepare (CASSANDRA-6592)
 * Fix possible loss of 2ndary index entries during compaction (CASSANDRA-6517)
 * Fix direct Memory on architectures that do not support unaligned long access
   (CASSANDRA-6628)
 * Let scrub optionally skip broken counter partitions (CASSANDRA-5930)
Merged from 1.2:
 * fsync compression metadata (CASSANDRA-6531)
 * Validate CF existence on execution for prepared statement (CASSANDRA-6535)
 * Add ability to throttle batchlog replay (CASSANDRA-6550)
 * Fix executing LOCAL_QUORUM with SimpleStrategy (CASSANDRA-6545)
 * Avoid StackOverflow when using large IN queries (CASSANDRA-6567)
 * Nodetool upgradesstables includes secondary indexes (CASSANDRA-6598)
 * Paginate batchlog replay (CASSANDRA-6569)
 * skip blocking on streaming during drain (CASSANDRA-6603)
 * Improve error message when schema doesn't match loaded sstable (CASSANDRA-6262)
 * Add properties to adjust FD initial value and max interval (CASSANDRA-4375)
 * Fix preparing with batch and delete from collection (CASSANDRA-6607)
 * Fix ABSC reverse iterator's remove() method (CASSANDRA-6629)
 * Handle host ID conflicts properly (CASSANDRA-6615)
 * Move handling of migration event source to solve bootstrap race. (CASSANDRA-6648)
 * Make sure compaction throughput value doesn't overflow with int math (CASSANDRA-6647)


2.0.4
 * Allow removing snapshots of no-longer-existing CFs (CASSANDRA-6418)
 * add StorageService.stopDaemon() (CASSANDRA-4268)
 * add IRE for invalid CF supplied to get_count (CASSANDRA-5701)
 * add client encryption support to sstableloader (CASSANDRA-6378)
 * Fix accept() loop for SSL sockets post-shutdown (CASSANDRA-6468)
 * Fix size-tiered compaction in LCS L0 (CASSANDRA-6496)
 * Fix assertion failure in filterColdSSTables (CASSANDRA-6483)
 * Fix row tombstones in larger-than-memory compactions (CASSANDRA-6008)
 * Fix cleanup ClassCastException (CASSANDRA-6462)
 * Reduce gossip memory use by interning VersionedValue strings (CASSANDRA-6410)
 * Allow specifying datacenters to participate in a repair (CASSANDRA-6218)
 * Fix divide-by-zero in PCI (CASSANDRA-6403)
 * Fix setting last compacted key in the wrong level for LCS (CASSANDRA-6284)
 * Add millisecond precision formats to the timestamp parser (CASSANDRA-6395)
 * Expose a total memtable size metric for a CF (CASSANDRA-6391)
 * cqlsh: handle symlinks properly (CASSANDRA-6425)
 * Fix potential infinite loop when paging query with IN (CASSANDRA-6464)
 * Fix assertion error in AbstractQueryPager.discardFirst (CASSANDRA-6447)
 * Fix streaming older SSTable yields unnecessary tombstones (CASSANDRA-6527)
Merged from 1.2:
 * Improved error message on bad properties in DDL queries (CASSANDRA-6453)
 * Randomize batchlog candidates selection (CASSANDRA-6481)
 * Fix thundering herd on endpoint cache invalidation (CASSANDRA-6345, 6485)
 * Improve batchlog write performance with vnodes (CASSANDRA-6488)
 * cqlsh: quote single quotes in strings inside collections (CASSANDRA-6172)
 * Improve gossip performance for typical messages (CASSANDRA-6409)
 * Throw IRE if a prepared statement has more markers than supported 
   (CASSANDRA-5598)
 * Expose Thread metrics for the native protocol server (CASSANDRA-6234)
 * Change snapshot response message verb to INTERNAL to avoid dropping it 
   (CASSANDRA-6415)
 * Warn when collection read has > 65K elements (CASSANDRA-5428)
 * Fix cache persistence when both row and key cache are enabled 
   (CASSANDRA-6413)
 * (Hadoop) add describe_local_ring (CASSANDRA-6268)
 * Fix handling of concurrent directory creation failure (CASSANDRA-6459)
 * Allow executing CREATE statements multiple times (CASSANDRA-6471)
 * Don't send confusing info with timeouts (CASSANDRA-6491)
 * Don't resubmit counter mutation runnables internally (CASSANDRA-6427)
 * Don't drop local mutations without a hint (CASSANDRA-6510)
 * Don't allow null max_hint_window_in_ms (CASSANDRA-6419)
 * Validate SliceRange start and finish lengths (CASSANDRA-6521)


2.0.3
 * Fix FD leak on slice read path (CASSANDRA-6275)
 * Cancel read meter task when closing SSTR (CASSANDRA-6358)
 * free off-heap IndexSummary during bulk (CASSANDRA-6359)
 * Recover from IOException in accept() thread (CASSANDRA-6349)
 * Improve Gossip tolerance of abnormally slow tasks (CASSANDRA-6338)
 * Fix trying to hint timed out counter writes (CASSANDRA-6322)
 * Allow restoring specific columnfamilies from archived CL (CASSANDRA-4809)
 * Avoid flushing compaction_history after each operation (CASSANDRA-6287)
 * Fix repair assertion error when tombstones expire (CASSANDRA-6277)
 * Skip loading corrupt key cache (CASSANDRA-6260)
 * Fixes for compacting larger-than-memory rows (CASSANDRA-6274)
 * Compact hottest sstables first and optionally omit coldest from
   compaction entirely (CASSANDRA-6109)
 * Fix modifying column_metadata from thrift (CASSANDRA-6182)
 * cqlsh: fix LIST USERS output (CASSANDRA-6242)
 * Add IRequestSink interface (CASSANDRA-6248)
 * Update memtable size while flushing (CASSANDRA-6249)
 * Provide hooks around CQL2/CQL3 statement execution (CASSANDRA-6252)
 * Require Permission.SELECT for CAS updates (CASSANDRA-6247)
 * New CQL-aware SSTableWriter (CASSANDRA-5894)
 * Reject CAS operation when the protocol v1 is used (CASSANDRA-6270)
 * Correctly throw error when frame too large (CASSANDRA-5981)
 * Fix serialization bug in PagedRange with 2ndary indexes (CASSANDRA-6299)
 * Fix CQL3 table validation in Thrift (CASSANDRA-6140)
 * Fix bug missing results with IN clauses (CASSANDRA-6327)
 * Fix paging with reversed slices (CASSANDRA-6343)
 * Set minTimestamp correctly to be able to drop expired sstables (CASSANDRA-6337)
 * Support NaN and Infinity as float literals (CASSANDRA-6003)
 * Remove RF from nodetool ring output (CASSANDRA-6289)
 * Fix attempting to flush empty rows (CASSANDRA-6374)
 * Fix potential out of bounds exception when paging (CASSANDRA-6333)
Merged from 1.2:
 * Optimize FD phi calculation (CASSANDRA-6386)
 * Improve initial FD phi estimate when starting up (CASSANDRA-6385)
 * Don't list CQL3 table in CLI describe even if named explicitely 
   (CASSANDRA-5750)
 * Invalidate row cache when dropping CF (CASSANDRA-6351)
 * add non-jamm path for cached statements (CASSANDRA-6293)
 * add windows bat files for shell commands (CASSANDRA-6145)
 * Require logging in for Thrift CQL2/3 statement preparation (CASSANDRA-6254)
 * restrict max_num_tokens to 1536 (CASSANDRA-6267)
 * Nodetool gets default JMX port from cassandra-env.sh (CASSANDRA-6273)
 * make calculatePendingRanges asynchronous (CASSANDRA-6244)
 * Remove blocking flushes in gossip thread (CASSANDRA-6297)
 * Fix potential socket leak in connectionpool creation (CASSANDRA-6308)
 * Allow LOCAL_ONE/LOCAL_QUORUM to work with SimpleStrategy (CASSANDRA-6238)
 * cqlsh: handle 'null' as session duration (CASSANDRA-6317)
 * Fix json2sstable handling of range tombstones (CASSANDRA-6316)
 * Fix missing one row in reverse query (CASSANDRA-6330)
 * Fix reading expired row value from row cache (CASSANDRA-6325)
 * Fix AssertionError when doing set element deletion (CASSANDRA-6341)
 * Make CL code for the native protocol match the one in C* 2.0
   (CASSANDRA-6347)
 * Disallow altering CQL3 table from thrift (CASSANDRA-6370)
 * Fix size computation of prepared statement (CASSANDRA-6369)


2.0.2
 * Update FailureDetector to use nanontime (CASSANDRA-4925)
 * Fix FileCacheService regressions (CASSANDRA-6149)
 * Never return WriteTimeout for CL.ANY (CASSANDRA-6132)
 * Fix race conditions in bulk loader (CASSANDRA-6129)
 * Add configurable metrics reporting (CASSANDRA-4430)
 * drop queries exceeding a configurable number of tombstones (CASSANDRA-6117)
 * Track and persist sstable read activity (CASSANDRA-5515)
 * Fixes for speculative retry (CASSANDRA-5932, CASSANDRA-6194)
 * Improve memory usage of metadata min/max column names (CASSANDRA-6077)
 * Fix thrift validation refusing row markers on CQL3 tables (CASSANDRA-6081)
 * Fix insertion of collections with CAS (CASSANDRA-6069)
 * Correctly send metadata on SELECT COUNT (CASSANDRA-6080)
 * Track clients' remote addresses in ClientState (CASSANDRA-6070)
 * Create snapshot dir if it does not exist when migrating
   leveled manifest (CASSANDRA-6093)
 * make sequential nodetool repair the default (CASSANDRA-5950)
 * Add more hooks for compaction strategy implementations (CASSANDRA-6111)
 * Fix potential NPE on composite 2ndary indexes (CASSANDRA-6098)
 * Delete can potentially be skipped in batch (CASSANDRA-6115)
 * Allow alter keyspace on system_traces (CASSANDRA-6016)
 * Disallow empty column names in cql (CASSANDRA-6136)
 * Use Java7 file-handling APIs and fix file moving on Windows (CASSANDRA-5383)
 * Save compaction history to system keyspace (CASSANDRA-5078)
 * Fix NPE if StorageService.getOperationMode() is executed before full startup (CASSANDRA-6166)
 * CQL3: support pre-epoch longs for TimestampType (CASSANDRA-6212)
 * Add reloadtriggers command to nodetool (CASSANDRA-4949)
 * cqlsh: ignore empty 'value alias' in DESCRIBE (CASSANDRA-6139)
 * Fix sstable loader (CASSANDRA-6205)
 * Reject bootstrapping if the node already exists in gossip (CASSANDRA-5571)
 * Fix NPE while loading paxos state (CASSANDRA-6211)
 * cqlsh: add SHOW SESSION <tracing-session> command (CASSANDRA-6228)
Merged from 1.2:
 * (Hadoop) Require CFRR batchSize to be at least 2 (CASSANDRA-6114)
 * Add a warning for small LCS sstable size (CASSANDRA-6191)
 * Add ability to list specific KS/CF combinations in nodetool cfstats (CASSANDRA-4191)
 * Mark CF clean if a mutation raced the drop and got it marked dirty (CASSANDRA-5946)
 * Add a LOCAL_ONE consistency level (CASSANDRA-6202)
 * Limit CQL prepared statement cache by size instead of count (CASSANDRA-6107)
 * Tracing should log write failure rather than raw exceptions (CASSANDRA-6133)
 * lock access to TM.endpointToHostIdMap (CASSANDRA-6103)
 * Allow estimated memtable size to exceed slab allocator size (CASSANDRA-6078)
 * Start MeteredFlusher earlier to prevent OOM during CL replay (CASSANDRA-6087)
 * Avoid sending Truncate command to fat clients (CASSANDRA-6088)
 * Allow where clause conditions to be in parenthesis (CASSANDRA-6037)
 * Do not open non-ssl storage port if encryption option is all (CASSANDRA-3916)
 * Move batchlog replay to its own executor (CASSANDRA-6079)
 * Add tombstone debug threshold and histogram (CASSANDRA-6042, 6057)
 * Enable tcp keepalive on incoming connections (CASSANDRA-4053)
 * Fix fat client schema pull NPE (CASSANDRA-6089)
 * Fix memtable flushing for indexed tables (CASSANDRA-6112)
 * Fix skipping columns with multiple slices (CASSANDRA-6119)
 * Expose connected thrift + native client counts (CASSANDRA-5084)
 * Optimize auth setup (CASSANDRA-6122)
 * Trace index selection (CASSANDRA-6001)
 * Update sstablesPerReadHistogram to use biased sampling (CASSANDRA-6164)
 * Log UnknownColumnfamilyException when closing socket (CASSANDRA-5725)
 * Properly error out on CREATE INDEX for counters table (CASSANDRA-6160)
 * Handle JMX notification failure for repair (CASSANDRA-6097)
 * (Hadoop) Fetch no more than 128 splits in parallel (CASSANDRA-6169)
 * stress: add username/password authentication support (CASSANDRA-6068)
 * Fix indexed queries with row cache enabled on parent table (CASSANDRA-5732)
 * Fix compaction race during columnfamily drop (CASSANDRA-5957)
 * Fix validation of empty column names for compact tables (CASSANDRA-6152)
 * Skip replaying mutations that pass CRC but fail to deserialize (CASSANDRA-6183)
 * Rework token replacement to use replace_address (CASSANDRA-5916)
 * Fix altering column types (CASSANDRA-6185)
 * cqlsh: fix CREATE/ALTER WITH completion (CASSANDRA-6196)
 * add windows bat files for shell commands (CASSANDRA-6145)
 * Fix potential stack overflow during range tombstones insertion (CASSANDRA-6181)
 * (Hadoop) Make LOCAL_ONE the default consistency level (CASSANDRA-6214)


2.0.1
 * Fix bug that could allow reading deleted data temporarily (CASSANDRA-6025)
 * Improve memory use defaults (CASSANDRA-6059)
 * Make ThriftServer more easlly extensible (CASSANDRA-6058)
 * Remove Hadoop dependency from ITransportFactory (CASSANDRA-6062)
 * add file_cache_size_in_mb setting (CASSANDRA-5661)
 * Improve error message when yaml contains invalid properties (CASSANDRA-5958)
 * Improve leveled compaction's ability to find non-overlapping L0 compactions
   to work on concurrently (CASSANDRA-5921)
 * Notify indexer of columns shadowed by range tombstones (CASSANDRA-5614)
 * Log Merkle tree stats (CASSANDRA-2698)
 * Switch from crc32 to adler32 for compressed sstable checksums (CASSANDRA-5862)
 * Improve offheap memcpy performance (CASSANDRA-5884)
 * Use a range aware scanner for cleanup (CASSANDRA-2524)
 * Cleanup doesn't need to inspect sstables that contain only local data
   (CASSANDRA-5722)
 * Add ability for CQL3 to list partition keys (CASSANDRA-4536)
 * Improve native protocol serialization (CASSANDRA-5664)
 * Upgrade Thrift to 0.9.1 (CASSANDRA-5923)
 * Require superuser status for adding triggers (CASSANDRA-5963)
 * Make standalone scrubber handle old and new style leveled manifest
   (CASSANDRA-6005)
 * Fix paxos bugs (CASSANDRA-6012, 6013, 6023)
 * Fix paged ranges with multiple replicas (CASSANDRA-6004)
 * Fix potential AssertionError during tracing (CASSANDRA-6041)
 * Fix NPE in sstablesplit (CASSANDRA-6027)
 * Migrate pre-2.0 key/value/column aliases to system.schema_columns
   (CASSANDRA-6009)
 * Paging filter empty rows too agressively (CASSANDRA-6040)
 * Support variadic parameters for IN clauses (CASSANDRA-4210)
 * cqlsh: return the result of CAS writes (CASSANDRA-5796)
 * Fix validation of IN clauses with 2ndary indexes (CASSANDRA-6050)
 * Support named bind variables in CQL (CASSANDRA-6033)
Merged from 1.2:
 * Allow cache-keys-to-save to be set at runtime (CASSANDRA-5980)
 * Avoid second-guessing out-of-space state (CASSANDRA-5605)
 * Tuning knobs for dealing with large blobs and many CFs (CASSANDRA-5982)
 * (Hadoop) Fix CQLRW for thrift tables (CASSANDRA-6002)
 * Fix possible divide-by-zero in HHOM (CASSANDRA-5990)
 * Allow local batchlog writes for CL.ANY (CASSANDRA-5967)
 * Upgrade metrics-core to version 2.2.0 (CASSANDRA-5947)
 * Fix CqlRecordWriter with composite keys (CASSANDRA-5949)
 * Add snitch, schema version, cluster, partitioner to JMX (CASSANDRA-5881)
 * Allow disabling SlabAllocator (CASSANDRA-5935)
 * Make user-defined compaction JMX blocking (CASSANDRA-4952)
 * Fix streaming does not transfer wrapped range (CASSANDRA-5948)
 * Fix loading index summary containing empty key (CASSANDRA-5965)
 * Correctly handle limits in CompositesSearcher (CASSANDRA-5975)
 * Pig: handle CQL collections (CASSANDRA-5867)
 * Pass the updated cf to the PRSI index() method (CASSANDRA-5999)
 * Allow empty CQL3 batches (as no-op) (CASSANDRA-5994)
 * Support null in CQL3 functions (CASSANDRA-5910)
 * Replace the deprecated MapMaker with CacheLoader (CASSANDRA-6007)
 * Add SSTableDeletingNotification to DataTracker (CASSANDRA-6010)
 * Fix snapshots in use get deleted during snapshot repair (CASSANDRA-6011)
 * Move hints and exception count to o.a.c.metrics (CASSANDRA-6017)
 * Fix memory leak in snapshot repair (CASSANDRA-6047)
 * Fix sstable2sjon for CQL3 tables (CASSANDRA-5852)


2.0.0
 * Fix thrift validation when inserting into CQL3 tables (CASSANDRA-5138)
 * Fix periodic memtable flushing behavior with clean memtables (CASSANDRA-5931)
 * Fix dateOf() function for pre-2.0 timestamp columns (CASSANDRA-5928)
 * Fix SSTable unintentionally loads BF when opened for batch (CASSANDRA-5938)
 * Add stream session progress to JMX (CASSANDRA-4757)
 * Fix NPE during CAS operation (CASSANDRA-5925)
Merged from 1.2:
 * Fix getBloomFilterDiskSpaceUsed for AlwaysPresentFilter (CASSANDRA-5900)
 * Don't announce schema version until we've loaded the changes locally
   (CASSANDRA-5904)
 * Fix to support off heap bloom filters size greater than 2 GB (CASSANDRA-5903)
 * Properly handle parsing huge map and set literals (CASSANDRA-5893)


2.0.0-rc2
 * enable vnodes by default (CASSANDRA-5869)
 * fix CAS contention timeout (CASSANDRA-5830)
 * fix HsHa to respect max frame size (CASSANDRA-4573)
 * Fix (some) 2i on composite components omissions (CASSANDRA-5851)
 * cqlsh: add DESCRIBE FULL SCHEMA variant (CASSANDRA-5880)
Merged from 1.2:
 * Correctly validate sparse composite cells in scrub (CASSANDRA-5855)
 * Add KeyCacheHitRate metric to CF metrics (CASSANDRA-5868)
 * cqlsh: add support for multiline comments (CASSANDRA-5798)
 * Handle CQL3 SELECT duplicate IN restrictions on clustering columns
   (CASSANDRA-5856)


2.0.0-rc1
 * improve DecimalSerializer performance (CASSANDRA-5837)
 * fix potential spurious wakeup in AsyncOneResponse (CASSANDRA-5690)
 * fix schema-related trigger issues (CASSANDRA-5774)
 * Better validation when accessing CQL3 table from thrift (CASSANDRA-5138)
 * Fix assertion error during repair (CASSANDRA-5801)
 * Fix range tombstone bug (CASSANDRA-5805)
 * DC-local CAS (CASSANDRA-5797)
 * Add a native_protocol_version column to the system.local table (CASSANRDA-5819)
 * Use index_interval from cassandra.yaml when upgraded (CASSANDRA-5822)
 * Fix buffer underflow on socket close (CASSANDRA-5792)
Merged from 1.2:
 * Fix reading DeletionTime from 1.1-format sstables (CASSANDRA-5814)
 * cqlsh: add collections support to COPY (CASSANDRA-5698)
 * retry important messages for any IOException (CASSANDRA-5804)
 * Allow empty IN relations in SELECT/UPDATE/DELETE statements (CASSANDRA-5626)
 * cqlsh: fix crashing on Windows due to libedit detection (CASSANDRA-5812)
 * fix bulk-loading compressed sstables (CASSANDRA-5820)
 * (Hadoop) fix quoting in CqlPagingRecordReader and CqlRecordWriter 
   (CASSANDRA-5824)
 * update default LCS sstable size to 160MB (CASSANDRA-5727)
 * Allow compacting 2Is via nodetool (CASSANDRA-5670)
 * Hex-encode non-String keys in OPP (CASSANDRA-5793)
 * nodetool history logging (CASSANDRA-5823)
 * (Hadoop) fix support for Thrift tables in CqlPagingRecordReader 
   (CASSANDRA-5752)
 * add "all time blocked" to StatusLogger output (CASSANDRA-5825)
 * Future-proof inter-major-version schema migrations (CASSANDRA-5845)
 * (Hadoop) add CqlPagingRecordReader support for ReversedType in Thrift table
   (CASSANDRA-5718)
 * Add -no-snapshot option to scrub (CASSANDRA-5891)
 * Fix to support off heap bloom filters size greater than 2 GB (CASSANDRA-5903)
 * Properly handle parsing huge map and set literals (CASSANDRA-5893)
 * Fix LCS L0 compaction may overlap in L1 (CASSANDRA-5907)
 * New sstablesplit tool to split large sstables offline (CASSANDRA-4766)
 * Fix potential deadlock in native protocol server (CASSANDRA-5926)
 * Disallow incompatible type change in CQL3 (CASSANDRA-5882)
Merged from 1.1:
 * Correctly validate sparse composite cells in scrub (CASSANDRA-5855)


2.0.0-beta2
 * Replace countPendingHints with Hints Created metric (CASSANDRA-5746)
 * Allow nodetool with no args, and with help to run without a server (CASSANDRA-5734)
 * Cleanup AbstractType/TypeSerializer classes (CASSANDRA-5744)
 * Remove unimplemented cli option schema-mwt (CASSANDRA-5754)
 * Support range tombstones in thrift (CASSANDRA-5435)
 * Normalize table-manipulating CQL3 statements' class names (CASSANDRA-5759)
 * cqlsh: add missing table options to DESCRIBE output (CASSANDRA-5749)
 * Fix assertion error during repair (CASSANDRA-5757)
 * Fix bulkloader (CASSANDRA-5542)
 * Add LZ4 compression to the native protocol (CASSANDRA-5765)
 * Fix bugs in the native protocol v2 (CASSANDRA-5770)
 * CAS on 'primary key only' table (CASSANDRA-5715)
 * Support streaming SSTables of old versions (CASSANDRA-5772)
 * Always respect protocol version in native protocol (CASSANDRA-5778)
 * Fix ConcurrentModificationException during streaming (CASSANDRA-5782)
 * Update deletion timestamp in Commit#updatesWithPaxosTime (CASSANDRA-5787)
 * Thrift cas() method crashes if input columns are not sorted (CASSANDRA-5786)
 * Order columns names correctly when querying for CAS (CASSANDRA-5788)
 * Fix streaming retry (CASSANDRA-5775)
Merged from 1.2:
 * if no seeds can be a reached a node won't start in a ring by itself (CASSANDRA-5768)
 * add cassandra.unsafesystem property (CASSANDRA-5704)
 * (Hadoop) quote identifiers in CqlPagingRecordReader (CASSANDRA-5763)
 * Add replace_node functionality for vnodes (CASSANDRA-5337)
 * Add timeout events to query traces (CASSANDRA-5520)
 * Fix serialization of the LEFT gossip value (CASSANDRA-5696)
 * Pig: support for cql3 tables (CASSANDRA-5234)
 * Fix skipping range tombstones with reverse queries (CASSANDRA-5712)
 * Expire entries out of ThriftSessionManager (CASSANDRA-5719)
 * Don't keep ancestor information in memory (CASSANDRA-5342)
 * Expose native protocol server status in nodetool info (CASSANDRA-5735)
 * Fix pathetic performance of range tombstones (CASSANDRA-5677)
 * Fix querying with an empty (impossible) range (CASSANDRA-5573)
 * cqlsh: handle CUSTOM 2i in DESCRIBE output (CASSANDRA-5760)
 * Fix minor bug in Range.intersects(Bound) (CASSANDRA-5771)
 * cqlsh: handle disabled compression in DESCRIBE output (CASSANDRA-5766)
 * Ensure all UP events are notified on the native protocol (CASSANDRA-5769)
 * Fix formatting of sstable2json with multiple -k arguments (CASSANDRA-5781)
 * Don't rely on row marker for queries in general to hide lost markers
   after TTL expires (CASSANDRA-5762)
 * Sort nodetool help output (CASSANDRA-5776)
 * Fix column expiring during 2 phases compaction (CASSANDRA-5799)
 * now() is being rejected in INSERTs when inside collections (CASSANDRA-5795)


2.0.0-beta1
 * Add support for indexing clustered columns (CASSANDRA-5125)
 * Removed on-heap row cache (CASSANDRA-5348)
 * use nanotime consistently for node-local timeouts (CASSANDRA-5581)
 * Avoid unnecessary second pass on name-based queries (CASSANDRA-5577)
 * Experimental triggers (CASSANDRA-1311)
 * JEMalloc support for off-heap allocation (CASSANDRA-3997)
 * Single-pass compaction (CASSANDRA-4180)
 * Removed token range bisection (CASSANDRA-5518)
 * Removed compatibility with pre-1.2.5 sstables and network messages
   (CASSANDRA-5511)
 * removed PBSPredictor (CASSANDRA-5455)
 * CAS support (CASSANDRA-5062, 5441, 5442, 5443, 5619, 5667)
 * Leveled compaction performs size-tiered compactions in L0 
   (CASSANDRA-5371, 5439)
 * Add yaml network topology snitch for mixed ec2/other envs (CASSANDRA-5339)
 * Log when a node is down longer than the hint window (CASSANDRA-4554)
 * Optimize tombstone creation for ExpiringColumns (CASSANDRA-4917)
 * Improve LeveledScanner work estimation (CASSANDRA-5250, 5407)
 * Replace compaction lock with runWithCompactionsDisabled (CASSANDRA-3430)
 * Change Message IDs to ints (CASSANDRA-5307)
 * Move sstable level information into the Stats component, removing the
   need for a separate Manifest file (CASSANDRA-4872)
 * avoid serializing to byte[] on commitlog append (CASSANDRA-5199)
 * make index_interval configurable per columnfamily (CASSANDRA-3961, CASSANDRA-5650)
 * add default_time_to_live (CASSANDRA-3974)
 * add memtable_flush_period_in_ms (CASSANDRA-4237)
 * replace supercolumns internally by composites (CASSANDRA-3237, 5123)
 * upgrade thrift to 0.9.0 (CASSANDRA-3719)
 * drop unnecessary keyspace parameter from user-defined compaction API 
   (CASSANDRA-5139)
 * more robust solution to incomplete compactions + counters (CASSANDRA-5151)
 * Change order of directory searching for c*.in.sh (CASSANDRA-3983)
 * Add tool to reset SSTable compaction level for LCS (CASSANDRA-5271)
 * Allow custom configuration loader (CASSANDRA-5045)
 * Remove memory emergency pressure valve logic (CASSANDRA-3534)
 * Reduce request latency with eager retry (CASSANDRA-4705)
 * cqlsh: Remove ASSUME command (CASSANDRA-5331)
 * Rebuild BF when loading sstables if bloom_filter_fp_chance
   has changed since compaction (CASSANDRA-5015)
 * remove row-level bloom filters (CASSANDRA-4885)
 * Change Kernel Page Cache skipping into row preheating (disabled by default)
   (CASSANDRA-4937)
 * Improve repair by deciding on a gcBefore before sending
   out TreeRequests (CASSANDRA-4932)
 * Add an official way to disable compactions (CASSANDRA-5074)
 * Reenable ALTER TABLE DROP with new semantics (CASSANDRA-3919)
 * Add binary protocol versioning (CASSANDRA-5436)
 * Swap THshaServer for TThreadedSelectorServer (CASSANDRA-5530)
 * Add alias support to SELECT statement (CASSANDRA-5075)
 * Don't create empty RowMutations in CommitLogReplayer (CASSANDRA-5541)
 * Use range tombstones when dropping cfs/columns from schema (CASSANDRA-5579)
 * cqlsh: drop CQL2/CQL3-beta support (CASSANDRA-5585)
 * Track max/min column names in sstables to be able to optimize slice
   queries (CASSANDRA-5514, CASSANDRA-5595, CASSANDRA-5600)
 * Binary protocol: allow batching already prepared statements (CASSANDRA-4693)
 * Allow preparing timestamp, ttl and limit in CQL3 queries (CASSANDRA-4450)
 * Support native link w/o JNA in Java7 (CASSANDRA-3734)
 * Use SASL authentication in binary protocol v2 (CASSANDRA-5545)
 * Replace Thrift HsHa with LMAX Disruptor based implementation (CASSANDRA-5582)
 * cqlsh: Add row count to SELECT output (CASSANDRA-5636)
 * Include a timestamp with all read commands to determine column expiration
   (CASSANDRA-5149)
 * Streaming 2.0 (CASSANDRA-5286, 5699)
 * Conditional create/drop ks/table/index statements in CQL3 (CASSANDRA-2737)
 * more pre-table creation property validation (CASSANDRA-5693)
 * Redesign repair messages (CASSANDRA-5426)
 * Fix ALTER RENAME post-5125 (CASSANDRA-5702)
 * Disallow renaming a 2ndary indexed column (CASSANDRA-5705)
 * Rename Table to Keyspace (CASSANDRA-5613)
 * Ensure changing column_index_size_in_kb on different nodes don't corrupt the
   sstable (CASSANDRA-5454)
 * Move resultset type information into prepare, not execute (CASSANDRA-5649)
 * Auto paging in binary protocol (CASSANDRA-4415, 5714)
 * Don't tie client side use of AbstractType to JDBC (CASSANDRA-4495)
 * Adds new TimestampType to replace DateType (CASSANDRA-5723, CASSANDRA-5729)
Merged from 1.2:
 * make starting native protocol server idempotent (CASSANDRA-5728)
 * Fix loading key cache when a saved entry is no longer valid (CASSANDRA-5706)
 * Fix serialization of the LEFT gossip value (CASSANDRA-5696)
 * cqlsh: Don't show 'null' in place of empty values (CASSANDRA-5675)
 * Race condition in detecting version on a mixed 1.1/1.2 cluster
   (CASSANDRA-5692)
 * Fix skipping range tombstones with reverse queries (CASSANDRA-5712)
 * Expire entries out of ThriftSessionManager (CASSANRDA-5719)
 * Don't keep ancestor information in memory (CASSANDRA-5342)
 * cqlsh: fix handling of semicolons inside BATCH queries (CASSANDRA-5697)


1.2.6
 * Fix tracing when operation completes before all responses arrive 
   (CASSANDRA-5668)
 * Fix cross-DC mutation forwarding (CASSANDRA-5632)
 * Reduce SSTableLoader memory usage (CASSANDRA-5555)
 * Scale hinted_handoff_throttle_in_kb to cluster size (CASSANDRA-5272)
 * (Hadoop) Add CQL3 input/output formats (CASSANDRA-4421, 5622)
 * (Hadoop) Fix InputKeyRange in CFIF (CASSANDRA-5536)
 * Fix dealing with ridiculously large max sstable sizes in LCS (CASSANDRA-5589)
 * Ignore pre-truncate hints (CASSANDRA-4655)
 * Move System.exit on OOM into a separate thread (CASSANDRA-5273)
 * Write row markers when serializing schema (CASSANDRA-5572)
 * Check only SSTables for the requested range when streaming (CASSANDRA-5569)
 * Improve batchlog replay behavior and hint ttl handling (CASSANDRA-5314)
 * Exclude localTimestamp from validation for tombstones (CASSANDRA-5398)
 * cqlsh: add custom prompt support (CASSANDRA-5539)
 * Reuse prepared statements in hot auth queries (CASSANDRA-5594)
 * cqlsh: add vertical output option (see EXPAND) (CASSANDRA-5597)
 * Add a rate limit option to stress (CASSANDRA-5004)
 * have BulkLoader ignore snapshots directories (CASSANDRA-5587) 
 * fix SnitchProperties logging context (CASSANDRA-5602)
 * Expose whether jna is enabled and memory is locked via JMX (CASSANDRA-5508)
 * cqlsh: fix COPY FROM with ReversedType (CASSANDRA-5610)
 * Allow creating CUSTOM indexes on collections (CASSANDRA-5615)
 * Evaluate now() function at execution time (CASSANDRA-5616)
 * Expose detailed read repair metrics (CASSANDRA-5618)
 * Correct blob literal + ReversedType parsing (CASSANDRA-5629)
 * Allow GPFS to prefer the internal IP like EC2MRS (CASSANDRA-5630)
 * fix help text for -tspw cassandra-cli (CASSANDRA-5643)
 * don't throw away initial causes exceptions for internode encryption issues 
   (CASSANDRA-5644)
 * Fix message spelling errors for cql select statements (CASSANDRA-5647)
 * Suppress custom exceptions thru jmx (CASSANDRA-5652)
 * Update CREATE CUSTOM INDEX syntax (CASSANDRA-5639)
 * Fix PermissionDetails.equals() method (CASSANDRA-5655)
 * Never allow partition key ranges in CQL3 without token() (CASSANDRA-5666)
 * Gossiper incorrectly drops AppState for an upgrading node (CASSANDRA-5660)
 * Connection thrashing during multi-region ec2 during upgrade, due to 
   messaging version (CASSANDRA-5669)
 * Avoid over reconnecting in EC2MRS (CASSANDRA-5678)
 * Fix ReadResponseSerializer.serializedSize() for digest reads (CASSANDRA-5476)
 * allow sstable2json on 2i CFs (CASSANDRA-5694)
Merged from 1.1:
 * Remove buggy thrift max message length option (CASSANDRA-5529)
 * Fix NPE in Pig's widerow mode (CASSANDRA-5488)
 * Add split size parameter to Pig and disable split combination (CASSANDRA-5544)


1.2.5
 * make BytesToken.toString only return hex bytes (CASSANDRA-5566)
 * Ensure that submitBackground enqueues at least one task (CASSANDRA-5554)
 * fix 2i updates with identical values and timestamps (CASSANDRA-5540)
 * fix compaction throttling bursty-ness (CASSANDRA-4316)
 * reduce memory consumption of IndexSummary (CASSANDRA-5506)
 * remove per-row column name bloom filters (CASSANDRA-5492)
 * Include fatal errors in trace events (CASSANDRA-5447)
 * Ensure that PerRowSecondaryIndex is notified of row-level deletes
   (CASSANDRA-5445)
 * Allow empty blob literals in CQL3 (CASSANDRA-5452)
 * Fix streaming RangeTombstones at column index boundary (CASSANDRA-5418)
 * Fix preparing statements when current keyspace is not set (CASSANDRA-5468)
 * Fix SemanticVersion.isSupportedBy minor/patch handling (CASSANDRA-5496)
 * Don't provide oldCfId for post-1.1 system cfs (CASSANDRA-5490)
 * Fix primary range ignores replication strategy (CASSANDRA-5424)
 * Fix shutdown of binary protocol server (CASSANDRA-5507)
 * Fix repair -snapshot not working (CASSANDRA-5512)
 * Set isRunning flag later in binary protocol server (CASSANDRA-5467)
 * Fix use of CQL3 functions with descending clustering order (CASSANDRA-5472)
 * Disallow renaming columns one at a time for thrift table in CQL3
   (CASSANDRA-5531)
 * cqlsh: add CLUSTERING ORDER BY support to DESCRIBE (CASSANDRA-5528)
 * Add custom secondary index support to CQL3 (CASSANDRA-5484)
 * Fix repair hanging silently on unexpected error (CASSANDRA-5229)
 * Fix Ec2Snitch regression introduced by CASSANDRA-5171 (CASSANDRA-5432)
 * Add nodetool enablebackup/disablebackup (CASSANDRA-5556)
 * cqlsh: fix DESCRIBE after case insensitive USE (CASSANDRA-5567)
Merged from 1.1
 * Add retry mechanism to OTC for non-droppable_verbs (CASSANDRA-5393)
 * Use allocator information to improve memtable memory usage estimate
   (CASSANDRA-5497)
 * Fix trying to load deleted row into row cache on startup (CASSANDRA-4463)
 * fsync leveled manifest to avoid corruption (CASSANDRA-5535)
 * Fix Bound intersection computation (CASSANDRA-5551)
 * sstablescrub now respects max memory size in cassandra.in.sh (CASSANDRA-5562)


1.2.4
 * Ensure that PerRowSecondaryIndex updates see the most recent values
   (CASSANDRA-5397)
 * avoid duplicate index entries ind PrecompactedRow and 
   ParallelCompactionIterable (CASSANDRA-5395)
 * remove the index entry on oldColumn when new column is a tombstone 
   (CASSANDRA-5395)
 * Change default stream throughput from 400 to 200 mbps (CASSANDRA-5036)
 * Gossiper logs DOWN for symmetry with UP (CASSANDRA-5187)
 * Fix mixing prepared statements between keyspaces (CASSANDRA-5352)
 * Fix consistency level during bootstrap - strike 3 (CASSANDRA-5354)
 * Fix transposed arguments in AlreadyExistsException (CASSANDRA-5362)
 * Improve asynchronous hint delivery (CASSANDRA-5179)
 * Fix Guava dependency version (12.0 -> 13.0.1) for Maven (CASSANDRA-5364)
 * Validate that provided CQL3 collection value are < 64K (CASSANDRA-5355)
 * Make upgradeSSTable skip current version sstables by default (CASSANDRA-5366)
 * Optimize min/max timestamp collection (CASSANDRA-5373)
 * Invalid streamId in cql binary protocol when using invalid CL 
   (CASSANDRA-5164)
 * Fix validation for IN where clauses with collections (CASSANDRA-5376)
 * Copy resultSet on count query to avoid ConcurrentModificationException 
   (CASSANDRA-5382)
 * Correctly typecheck in CQL3 even with ReversedType (CASSANDRA-5386)
 * Fix streaming compressed files when using encryption (CASSANDRA-5391)
 * cassandra-all 1.2.0 pom missing netty dependency (CASSANDRA-5392)
 * Fix writetime/ttl functions on null values (CASSANDRA-5341)
 * Fix NPE during cql3 select with token() (CASSANDRA-5404)
 * IndexHelper.skipBloomFilters won't skip non-SHA filters (CASSANDRA-5385)
 * cqlsh: Print maps ordered by key, sort sets (CASSANDRA-5413)
 * Add null syntax support in CQL3 for inserts (CASSANDRA-3783)
 * Allow unauthenticated set_keyspace() calls (CASSANDRA-5423)
 * Fix potential incremental backups race (CASSANDRA-5410)
 * Fix prepared BATCH statements with batch-level timestamps (CASSANDRA-5415)
 * Allow overriding superuser setup delay (CASSANDRA-5430)
 * cassandra-shuffle with JMX usernames and passwords (CASSANDRA-5431)
Merged from 1.1:
 * cli: Quote ks and cf names in schema output when needed (CASSANDRA-5052)
 * Fix bad default for min/max timestamp in SSTableMetadata (CASSANDRA-5372)
 * Fix cf name extraction from manifest in Directories.migrateFile() 
   (CASSANDRA-5242)
 * Support pluggable internode authentication (CASSANDRA-5401)


1.2.3
 * add check for sstable overlap within a level on startup (CASSANDRA-5327)
 * replace ipv6 colons in jmx object names (CASSANDRA-5298, 5328)
 * Avoid allocating SSTableBoundedScanner during repair when the range does 
   not intersect the sstable (CASSANDRA-5249)
 * Don't lowercase property map keys (this breaks NTS) (CASSANDRA-5292)
 * Fix composite comparator with super columns (CASSANDRA-5287)
 * Fix insufficient validation of UPDATE queries against counter cfs
   (CASSANDRA-5300)
 * Fix PropertyFileSnitch default DC/Rack behavior (CASSANDRA-5285)
 * Handle null values when executing prepared statement (CASSANDRA-5081)
 * Add netty to pom dependencies (CASSANDRA-5181)
 * Include type arguments in Thrift CQLPreparedResult (CASSANDRA-5311)
 * Fix compaction not removing columns when bf_fp_ratio is 1 (CASSANDRA-5182)
 * cli: Warn about missing CQL3 tables in schema descriptions (CASSANDRA-5309)
 * Re-enable unknown option in replication/compaction strategies option for
   backward compatibility (CASSANDRA-4795)
 * Add binary protocol support to stress (CASSANDRA-4993)
 * cqlsh: Fix COPY FROM value quoting and null handling (CASSANDRA-5305)
 * Fix repair -pr for vnodes (CASSANDRA-5329)
 * Relax CL for auth queries for non-default users (CASSANDRA-5310)
 * Fix AssertionError during repair (CASSANDRA-5245)
 * Don't announce migrations to pre-1.2 nodes (CASSANDRA-5334)
Merged from 1.1:
 * Update offline scrub for 1.0 -> 1.1 directory structure (CASSANDRA-5195)
 * add tmp flag to Descriptor hashcode (CASSANDRA-4021)
 * fix logging of "Found table data in data directories" when only system tables
   are present (CASSANDRA-5289)
 * cli: Add JMX authentication support (CASSANDRA-5080)
 * nodetool: ability to repair specific range (CASSANDRA-5280)
 * Fix possible assertion triggered in SliceFromReadCommand (CASSANDRA-5284)
 * cqlsh: Add inet type support on Windows (ipv4-only) (CASSANDRA-4801)
 * Fix race when initializing ColumnFamilyStore (CASSANDRA-5350)
 * Add UseTLAB JVM flag (CASSANDRA-5361)


1.2.2
 * fix potential for multiple concurrent compactions of the same sstables
   (CASSANDRA-5256)
 * avoid no-op caching of byte[] on commitlog append (CASSANDRA-5199)
 * fix symlinks under data dir not working (CASSANDRA-5185)
 * fix bug in compact storage metadata handling (CASSANDRA-5189)
 * Validate login for USE queries (CASSANDRA-5207)
 * cli: remove default username and password (CASSANDRA-5208)
 * configure populate_io_cache_on_flush per-CF (CASSANDRA-4694)
 * allow configuration of internode socket buffer (CASSANDRA-3378)
 * Make sstable directory picking blacklist-aware again (CASSANDRA-5193)
 * Correctly expire gossip states for edge cases (CASSANDRA-5216)
 * Improve handling of directory creation failures (CASSANDRA-5196)
 * Expose secondary indicies to the rest of nodetool (CASSANDRA-4464)
 * Binary protocol: avoid sending notification for 0.0.0.0 (CASSANDRA-5227)
 * add UseCondCardMark XX jvm settings on jdk 1.7 (CASSANDRA-4366)
 * CQL3 refactor to allow conversion function (CASSANDRA-5226)
 * Fix drop of sstables in some circumstance (CASSANDRA-5232)
 * Implement caching of authorization results (CASSANDRA-4295)
 * Add support for LZ4 compression (CASSANDRA-5038)
 * Fix missing columns in wide rows queries (CASSANDRA-5225)
 * Simplify auth setup and make system_auth ks alterable (CASSANDRA-5112)
 * Stop compactions from hanging during bootstrap (CASSANDRA-5244)
 * fix compressed streaming sending extra chunk (CASSANDRA-5105)
 * Add CQL3-based implementations of IAuthenticator and IAuthorizer
   (CASSANDRA-4898)
 * Fix timestamp-based tomstone removal logic (CASSANDRA-5248)
 * cli: Add JMX authentication support (CASSANDRA-5080)
 * Fix forceFlush behavior (CASSANDRA-5241)
 * cqlsh: Add username autocompletion (CASSANDRA-5231)
 * Fix CQL3 composite partition key error (CASSANDRA-5240)
 * Allow IN clause on last clustering key (CASSANDRA-5230)
Merged from 1.1:
 * fix start key/end token validation for wide row iteration (CASSANDRA-5168)
 * add ConfigHelper support for Thrift frame and max message sizes (CASSANDRA-5188)
 * fix nodetool repair not fail on node down (CASSANDRA-5203)
 * always collect tombstone hints (CASSANDRA-5068)
 * Fix error when sourcing file in cqlsh (CASSANDRA-5235)


1.2.1
 * stream undelivered hints on decommission (CASSANDRA-5128)
 * GossipingPropertyFileSnitch loads saved dc/rack info if needed (CASSANDRA-5133)
 * drain should flush system CFs too (CASSANDRA-4446)
 * add inter_dc_tcp_nodelay setting (CASSANDRA-5148)
 * re-allow wrapping ranges for start_token/end_token range pairitspwng (CASSANDRA-5106)
 * fix validation compaction of empty rows (CASSANDRA-5136)
 * nodetool methods to enable/disable hint storage/delivery (CASSANDRA-4750)
 * disallow bloom filter false positive chance of 0 (CASSANDRA-5013)
 * add threadpool size adjustment methods to JMXEnabledThreadPoolExecutor and 
   CompactionManagerMBean (CASSANDRA-5044)
 * fix hinting for dropped local writes (CASSANDRA-4753)
 * off-heap cache doesn't need mutable column container (CASSANDRA-5057)
 * apply disk_failure_policy to bad disks on initial directory creation 
   (CASSANDRA-4847)
 * Optimize name-based queries to use ArrayBackedSortedColumns (CASSANDRA-5043)
 * Fall back to old manifest if most recent is unparseable (CASSANDRA-5041)
 * pool [Compressed]RandomAccessReader objects on the partitioned read path
   (CASSANDRA-4942)
 * Add debug logging to list filenames processed by Directories.migrateFile 
   method (CASSANDRA-4939)
 * Expose black-listed directories via JMX (CASSANDRA-4848)
 * Log compaction merge counts (CASSANDRA-4894)
 * Minimize byte array allocation by AbstractData{Input,Output} (CASSANDRA-5090)
 * Add SSL support for the binary protocol (CASSANDRA-5031)
 * Allow non-schema system ks modification for shuffle to work (CASSANDRA-5097)
 * cqlsh: Add default limit to SELECT statements (CASSANDRA-4972)
 * cqlsh: fix DESCRIBE for 1.1 cfs in CQL3 (CASSANDRA-5101)
 * Correctly gossip with nodes >= 1.1.7 (CASSANDRA-5102)
 * Ensure CL guarantees on digest mismatch (CASSANDRA-5113)
 * Validate correctly selects on composite partition key (CASSANDRA-5122)
 * Fix exception when adding collection (CASSANDRA-5117)
 * Handle states for non-vnode clusters correctly (CASSANDRA-5127)
 * Refuse unrecognized replication and compaction strategy options (CASSANDRA-4795)
 * Pick the correct value validator in sstable2json for cql3 tables (CASSANDRA-5134)
 * Validate login for describe_keyspace, describe_keyspaces and set_keyspace
   (CASSANDRA-5144)
 * Fix inserting empty maps (CASSANDRA-5141)
 * Don't remove tokens from System table for node we know (CASSANDRA-5121)
 * fix streaming progress report for compresed files (CASSANDRA-5130)
 * Coverage analysis for low-CL queries (CASSANDRA-4858)
 * Stop interpreting dates as valid timeUUID value (CASSANDRA-4936)
 * Adds E notation for floating point numbers (CASSANDRA-4927)
 * Detect (and warn) unintentional use of the cql2 thrift methods when cql3 was
   intended (CASSANDRA-5172)
 * cli: Quote ks and cf names in schema output when needed (CASSANDRA-5052)
 * Fix cf name extraction from manifest in Directories.migrateFile() (CASSANDRA-5242)
 * Replace mistaken usage of commons-logging with slf4j (CASSANDRA-5464)
 * Ensure Jackson dependency matches lib (CASSANDRA-5126)
 * Expose droppable tombstone ratio stats over JMX (CASSANDRA-5159)
Merged from 1.1:
 * Simplify CompressedRandomAccessReader to work around JDK FD bug (CASSANDRA-5088)
 * Improve handling a changing target throttle rate mid-compaction (CASSANDRA-5087)
 * Pig: correctly decode row keys in widerow mode (CASSANDRA-5098)
 * nodetool repair command now prints progress (CASSANDRA-4767)
 * fix user defined compaction to run against 1.1 data directory (CASSANDRA-5118)
 * Fix CQL3 BATCH authorization caching (CASSANDRA-5145)
 * fix get_count returns incorrect value with TTL (CASSANDRA-5099)
 * better handling for mid-compaction failure (CASSANDRA-5137)
 * convert default marshallers list to map for better readability (CASSANDRA-5109)
 * fix ConcurrentModificationException in getBootstrapSource (CASSANDRA-5170)
 * fix sstable maxtimestamp for row deletes and pre-1.1.1 sstables (CASSANDRA-5153)
 * Fix thread growth on node removal (CASSANDRA-5175)
 * Make Ec2Region's datacenter name configurable (CASSANDRA-5155)


1.2.0
 * Disallow counters in collections (CASSANDRA-5082)
 * cqlsh: add unit tests (CASSANDRA-3920)
 * fix default bloom_filter_fp_chance for LeveledCompactionStrategy (CASSANDRA-5093)
Merged from 1.1:
 * add validation for get_range_slices with start_key and end_token (CASSANDRA-5089)


1.2.0-rc2
 * fix nodetool ownership display with vnodes (CASSANDRA-5065)
 * cqlsh: add DESCRIBE KEYSPACES command (CASSANDRA-5060)
 * Fix potential infinite loop when reloading CFS (CASSANDRA-5064)
 * Fix SimpleAuthorizer example (CASSANDRA-5072)
 * cqlsh: force CL.ONE for tracing and system.schema* queries (CASSANDRA-5070)
 * Includes cassandra-shuffle in the debian package (CASSANDRA-5058)
Merged from 1.1:
 * fix multithreaded compaction deadlock (CASSANDRA-4492)
 * fix temporarily missing schema after upgrade from pre-1.1.5 (CASSANDRA-5061)
 * Fix ALTER TABLE overriding compression options with defaults
   (CASSANDRA-4996, 5066)
 * fix specifying and altering crc_check_chance (CASSANDRA-5053)
 * fix Murmur3Partitioner ownership% calculation (CASSANDRA-5076)
 * Don't expire columns sooner than they should in 2ndary indexes (CASSANDRA-5079)


1.2-rc1
 * rename rpc_timeout settings to request_timeout (CASSANDRA-5027)
 * add BF with 0.1 FP to LCS by default (CASSANDRA-5029)
 * Fix preparing insert queries (CASSANDRA-5016)
 * Fix preparing queries with counter increment (CASSANDRA-5022)
 * Fix preparing updates with collections (CASSANDRA-5017)
 * Don't generate UUID based on other node address (CASSANDRA-5002)
 * Fix message when trying to alter a clustering key type (CASSANDRA-5012)
 * Update IAuthenticator to match the new IAuthorizer (CASSANDRA-5003)
 * Fix inserting only a key in CQL3 (CASSANDRA-5040)
 * Fix CQL3 token() function when used with strings (CASSANDRA-5050)
Merged from 1.1:
 * reduce log spam from invalid counter shards (CASSANDRA-5026)
 * Improve schema propagation performance (CASSANDRA-5025)
 * Fix for IndexHelper.IndexFor throws OOB Exception (CASSANDRA-5030)
 * cqlsh: make it possible to describe thrift CFs (CASSANDRA-4827)
 * cqlsh: fix timestamp formatting on some platforms (CASSANDRA-5046)


1.2-beta3
 * make consistency level configurable in cqlsh (CASSANDRA-4829)
 * fix cqlsh rendering of blob fields (CASSANDRA-4970)
 * fix cqlsh DESCRIBE command (CASSANDRA-4913)
 * save truncation position in system table (CASSANDRA-4906)
 * Move CompressionMetadata off-heap (CASSANDRA-4937)
 * allow CLI to GET cql3 columnfamily data (CASSANDRA-4924)
 * Fix rare race condition in getExpireTimeForEndpoint (CASSANDRA-4402)
 * acquire references to overlapping sstables during compaction so bloom filter
   doesn't get free'd prematurely (CASSANDRA-4934)
 * Don't share slice query filter in CQL3 SelectStatement (CASSANDRA-4928)
 * Separate tracing from Log4J (CASSANDRA-4861)
 * Exclude gcable tombstones from merkle-tree computation (CASSANDRA-4905)
 * Better printing of AbstractBounds for tracing (CASSANDRA-4931)
 * Optimize mostRecentTombstone check in CC.collectAllData (CASSANDRA-4883)
 * Change stream session ID to UUID to avoid collision from same node (CASSANDRA-4813)
 * Use Stats.db when bulk loading if present (CASSANDRA-4957)
 * Skip repair on system_trace and keyspaces with RF=1 (CASSANDRA-4956)
 * (cql3) Remove arbitrary SELECT limit (CASSANDRA-4918)
 * Correctly handle prepared operation on collections (CASSANDRA-4945)
 * Fix CQL3 LIMIT (CASSANDRA-4877)
 * Fix Stress for CQL3 (CASSANDRA-4979)
 * Remove cassandra specific exceptions from JMX interface (CASSANDRA-4893)
 * (CQL3) Force using ALLOW FILTERING on potentially inefficient queries (CASSANDRA-4915)
 * (cql3) Fix adding column when the table has collections (CASSANDRA-4982)
 * (cql3) Fix allowing collections with compact storage (CASSANDRA-4990)
 * (cql3) Refuse ttl/writetime function on collections (CASSANDRA-4992)
 * Replace IAuthority with new IAuthorizer (CASSANDRA-4874)
 * clqsh: fix KEY pseudocolumn escaping when describing Thrift tables
   in CQL3 mode (CASSANDRA-4955)
 * add basic authentication support for Pig CassandraStorage (CASSANDRA-3042)
 * fix CQL2 ALTER TABLE compaction_strategy_class altering (CASSANDRA-4965)
Merged from 1.1:
 * Fall back to old describe_splits if d_s_ex is not available (CASSANDRA-4803)
 * Improve error reporting when streaming ranges fail (CASSANDRA-5009)
 * Fix cqlsh timestamp formatting of timezone info (CASSANDRA-4746)
 * Fix assertion failure with leveled compaction (CASSANDRA-4799)
 * Check for null end_token in get_range_slice (CASSANDRA-4804)
 * Remove all remnants of removed nodes (CASSANDRA-4840)
 * Add aut-reloading of the log4j file in debian package (CASSANDRA-4855)
 * Fix estimated row cache entry size (CASSANDRA-4860)
 * reset getRangeSlice filter after finishing a row for get_paged_slice
   (CASSANDRA-4919)
 * expunge row cache post-truncate (CASSANDRA-4940)
 * Allow static CF definition with compact storage (CASSANDRA-4910)
 * Fix endless loop/compaction of schema_* CFs due to broken timestamps (CASSANDRA-4880)
 * Fix 'wrong class type' assertion in CounterColumn (CASSANDRA-4976)


1.2-beta2
 * fp rate of 1.0 disables BF entirely; LCS defaults to 1.0 (CASSANDRA-4876)
 * off-heap bloom filters for row keys (CASSANDRA_4865)
 * add extension point for sstable components (CASSANDRA-4049)
 * improve tracing output (CASSANDRA-4852, 4862)
 * make TRACE verb droppable (CASSANDRA-4672)
 * fix BulkLoader recognition of CQL3 columnfamilies (CASSANDRA-4755)
 * Sort commitlog segments for replay by id instead of mtime (CASSANDRA-4793)
 * Make hint delivery asynchronous (CASSANDRA-4761)
 * Pluggable Thrift transport factories for CLI and cqlsh (CASSANDRA-4609, 4610)
 * cassandra-cli: allow Double value type to be inserted to a column (CASSANDRA-4661)
 * Add ability to use custom TServerFactory implementations (CASSANDRA-4608)
 * optimize batchlog flushing to skip successful batches (CASSANDRA-4667)
 * include metadata for system keyspace itself in schema tables (CASSANDRA-4416)
 * add check to PropertyFileSnitch to verify presence of location for
   local node (CASSANDRA-4728)
 * add PBSPredictor consistency modeler (CASSANDRA-4261)
 * remove vestiges of Thrift unframed mode (CASSANDRA-4729)
 * optimize single-row PK lookups (CASSANDRA-4710)
 * adjust blockFor calculation to account for pending ranges due to node 
   movement (CASSANDRA-833)
 * Change CQL version to 3.0.0 and stop accepting 3.0.0-beta1 (CASSANDRA-4649)
 * (CQL3) Make prepared statement global instead of per connection 
   (CASSANDRA-4449)
 * Fix scrubbing of CQL3 created tables (CASSANDRA-4685)
 * (CQL3) Fix validation when using counter and regular columns in the same 
   table (CASSANDRA-4706)
 * Fix bug starting Cassandra with simple authentication (CASSANDRA-4648)
 * Add support for batchlog in CQL3 (CASSANDRA-4545, 4738)
 * Add support for multiple column family outputs in CFOF (CASSANDRA-4208)
 * Support repairing only the local DC nodes (CASSANDRA-4747)
 * Use rpc_address for binary protocol and change default port (CASSANDRA-4751)
 * Fix use of collections in prepared statements (CASSANDRA-4739)
 * Store more information into peers table (CASSANDRA-4351, 4814)
 * Configurable bucket size for size tiered compaction (CASSANDRA-4704)
 * Run leveled compaction in parallel (CASSANDRA-4310)
 * Fix potential NPE during CFS reload (CASSANDRA-4786)
 * Composite indexes may miss results (CASSANDRA-4796)
 * Move consistency level to the protocol level (CASSANDRA-4734, 4824)
 * Fix Subcolumn slice ends not respected (CASSANDRA-4826)
 * Fix Assertion error in cql3 select (CASSANDRA-4783)
 * Fix list prepend logic (CQL3) (CASSANDRA-4835)
 * Add booleans as literals in CQL3 (CASSANDRA-4776)
 * Allow renaming PK columns in CQL3 (CASSANDRA-4822)
 * Fix binary protocol NEW_NODE event (CASSANDRA-4679)
 * Fix potential infinite loop in tombstone compaction (CASSANDRA-4781)
 * Remove system tables accounting from schema (CASSANDRA-4850)
 * (cql3) Force provided columns in clustering key order in 
   'CLUSTERING ORDER BY' (CASSANDRA-4881)
 * Fix composite index bug (CASSANDRA-4884)
 * Fix short read protection for CQL3 (CASSANDRA-4882)
 * Add tracing support to the binary protocol (CASSANDRA-4699)
 * (cql3) Don't allow prepared marker inside collections (CASSANDRA-4890)
 * Re-allow order by on non-selected columns (CASSANDRA-4645)
 * Bug when composite index is created in a table having collections (CASSANDRA-4909)
 * log index scan subject in CompositesSearcher (CASSANDRA-4904)
Merged from 1.1:
 * add get[Row|Key]CacheEntries to CacheServiceMBean (CASSANDRA-4859)
 * fix get_paged_slice to wrap to next row correctly (CASSANDRA-4816)
 * fix indexing empty column values (CASSANDRA-4832)
 * allow JdbcDate to compose null Date objects (CASSANDRA-4830)
 * fix possible stackoverflow when compacting 1000s of sstables
   (CASSANDRA-4765)
 * fix wrong leveled compaction progress calculation (CASSANDRA-4807)
 * add a close() method to CRAR to prevent leaking file descriptors (CASSANDRA-4820)
 * fix potential infinite loop in get_count (CASSANDRA-4833)
 * fix compositeType.{get/from}String methods (CASSANDRA-4842)
 * (CQL) fix CREATE COLUMNFAMILY permissions check (CASSANDRA-4864)
 * Fix DynamicCompositeType same type comparison (CASSANDRA-4711)
 * Fix duplicate SSTable reference when stream session failed (CASSANDRA-3306)
 * Allow static CF definition with compact storage (CASSANDRA-4910)
 * Fix endless loop/compaction of schema_* CFs due to broken timestamps (CASSANDRA-4880)
 * Fix 'wrong class type' assertion in CounterColumn (CASSANDRA-4976)


1.2-beta1
 * add atomic_batch_mutate (CASSANDRA-4542, -4635)
 * increase default max_hint_window_in_ms to 3h (CASSANDRA-4632)
 * include message initiation time to replicas so they can more
   accurately drop timed-out requests (CASSANDRA-2858)
 * fix clientutil.jar dependencies (CASSANDRA-4566)
 * optimize WriteResponse (CASSANDRA-4548)
 * new metrics (CASSANDRA-4009)
 * redesign KEYS indexes to avoid read-before-write (CASSANDRA-2897)
 * debug tracing (CASSANDRA-1123)
 * parallelize row cache loading (CASSANDRA-4282)
 * Make compaction, flush JBOD-aware (CASSANDRA-4292)
 * run local range scans on the read stage (CASSANDRA-3687)
 * clean up ioexceptions (CASSANDRA-2116)
 * add disk_failure_policy (CASSANDRA-2118)
 * Introduce new json format with row level deletion (CASSANDRA-4054)
 * remove redundant "name" column from schema_keyspaces (CASSANDRA-4433)
 * improve "nodetool ring" handling of multi-dc clusters (CASSANDRA-3047)
 * update NTS calculateNaturalEndpoints to be O(N log N) (CASSANDRA-3881)
 * split up rpc timeout by operation type (CASSANDRA-2819)
 * rewrite key cache save/load to use only sequential i/o (CASSANDRA-3762)
 * update MS protocol with a version handshake + broadcast address id
   (CASSANDRA-4311)
 * multithreaded hint replay (CASSANDRA-4189)
 * add inter-node message compression (CASSANDRA-3127)
 * remove COPP (CASSANDRA-2479)
 * Track tombstone expiration and compact when tombstone content is
   higher than a configurable threshold, default 20% (CASSANDRA-3442, 4234)
 * update MurmurHash to version 3 (CASSANDRA-2975)
 * (CLI) track elapsed time for `delete' operation (CASSANDRA-4060)
 * (CLI) jline version is bumped to 1.0 to properly  support
   'delete' key function (CASSANDRA-4132)
 * Save IndexSummary into new SSTable 'Summary' component (CASSANDRA-2392, 4289)
 * Add support for range tombstones (CASSANDRA-3708)
 * Improve MessagingService efficiency (CASSANDRA-3617)
 * Avoid ID conflicts from concurrent schema changes (CASSANDRA-3794)
 * Set thrift HSHA server thread limit to unlimited by default (CASSANDRA-4277)
 * Avoids double serialization of CF id in RowMutation messages
   (CASSANDRA-4293)
 * stream compressed sstables directly with java nio (CASSANDRA-4297)
 * Support multiple ranges in SliceQueryFilter (CASSANDRA-3885)
 * Add column metadata to system column families (CASSANDRA-4018)
 * (cql3) Always use composite types by default (CASSANDRA-4329)
 * (cql3) Add support for set, map and list (CASSANDRA-3647)
 * Validate date type correctly (CASSANDRA-4441)
 * (cql3) Allow definitions with only a PK (CASSANDRA-4361)
 * (cql3) Add support for row key composites (CASSANDRA-4179)
 * improve DynamicEndpointSnitch by using reservoir sampling (CASSANDRA-4038)
 * (cql3) Add support for 2ndary indexes (CASSANDRA-3680)
 * (cql3) fix defining more than one PK to be invalid (CASSANDRA-4477)
 * remove schema agreement checking from all external APIs (Thrift, CQL and CQL3) (CASSANDRA-4487)
 * add Murmur3Partitioner and make it default for new installations (CASSANDRA-3772, 4621)
 * (cql3) update pseudo-map syntax to use map syntax (CASSANDRA-4497)
 * Finer grained exceptions hierarchy and provides error code with exceptions (CASSANDRA-3979)
 * Adds events push to binary protocol (CASSANDRA-4480)
 * Rewrite nodetool help (CASSANDRA-2293)
 * Make CQL3 the default for CQL (CASSANDRA-4640)
 * update stress tool to be able to use CQL3 (CASSANDRA-4406)
 * Accept all thrift update on CQL3 cf but don't expose their metadata (CASSANDRA-4377)
 * Replace Throttle with Guava's RateLimiter for HintedHandOff (CASSANDRA-4541)
 * fix counter add/get using CQL2 and CQL3 in stress tool (CASSANDRA-4633)
 * Add sstable count per level to cfstats (CASSANDRA-4537)
 * (cql3) Add ALTER KEYSPACE statement (CASSANDRA-4611)
 * (cql3) Allow defining default consistency levels (CASSANDRA-4448)
 * (cql3) Fix queries using LIMIT missing results (CASSANDRA-4579)
 * fix cross-version gossip messaging (CASSANDRA-4576)
 * added inet data type (CASSANDRA-4627)


1.1.6
 * Wait for writes on synchronous read digest mismatch (CASSANDRA-4792)
 * fix commitlog replay for nanotime-infected sstables (CASSANDRA-4782)
 * preflight check ttl for maximum of 20 years (CASSANDRA-4771)
 * (Pig) fix widerow input with single column rows (CASSANDRA-4789)
 * Fix HH to compact with correct gcBefore, which avoids wiping out
   undelivered hints (CASSANDRA-4772)
 * LCS will merge up to 32 L0 sstables as intended (CASSANDRA-4778)
 * NTS will default unconfigured DC replicas to zero (CASSANDRA-4675)
 * use default consistency level in counter validation if none is
   explicitly provide (CASSANDRA-4700)
 * Improve IAuthority interface by introducing fine-grained
   access permissions and grant/revoke commands (CASSANDRA-4490, 4644)
 * fix assumption error in CLI when updating/describing keyspace 
   (CASSANDRA-4322)
 * Adds offline sstablescrub to debian packaging (CASSANDRA-4642)
 * Automatic fixing of overlapping leveled sstables (CASSANDRA-4644)
 * fix error when using ORDER BY with extended selections (CASSANDRA-4689)
 * (CQL3) Fix validation for IN queries for non-PK cols (CASSANDRA-4709)
 * fix re-created keyspace disappering after 1.1.5 upgrade 
   (CASSANDRA-4698, 4752)
 * (CLI) display elapsed time in 2 fraction digits (CASSANDRA-3460)
 * add authentication support to sstableloader (CASSANDRA-4712)
 * Fix CQL3 'is reversed' logic (CASSANDRA-4716, 4759)
 * (CQL3) Don't return ReversedType in result set metadata (CASSANDRA-4717)
 * Backport adding AlterKeyspace statement (CASSANDRA-4611)
 * (CQL3) Correcty accept upper-case data types (CASSANDRA-4770)
 * Add binary protocol events for schema changes (CASSANDRA-4684)
Merged from 1.0:
 * Switch from NBHM to CHM in MessagingService's callback map, which
   prevents OOM in long-running instances (CASSANDRA-4708)


1.1.5
 * add SecondaryIndex.reload API (CASSANDRA-4581)
 * use millis + atomicint for commitlog segment creation instead of
   nanotime, which has issues under some hypervisors (CASSANDRA-4601)
 * fix FD leak in slice queries (CASSANDRA-4571)
 * avoid recursion in leveled compaction (CASSANDRA-4587)
 * increase stack size under Java7 to 180K
 * Log(info) schema changes (CASSANDRA-4547)
 * Change nodetool setcachecapcity to manipulate global caches (CASSANDRA-4563)
 * (cql3) fix setting compaction strategy (CASSANDRA-4597)
 * fix broken system.schema_* timestamps on system startup (CASSANDRA-4561)
 * fix wrong skip of cache saving (CASSANDRA-4533)
 * Avoid NPE when lost+found is in data dir (CASSANDRA-4572)
 * Respect five-minute flush moratorium after initial CL replay (CASSANDRA-4474)
 * Adds ntp as recommended in debian packaging (CASSANDRA-4606)
 * Configurable transport in CF Record{Reader|Writer} (CASSANDRA-4558)
 * (cql3) fix potential NPE with both equal and unequal restriction (CASSANDRA-4532)
 * (cql3) improves ORDER BY validation (CASSANDRA-4624)
 * Fix potential deadlock during counter writes (CASSANDRA-4578)
 * Fix cql error with ORDER BY when using IN (CASSANDRA-4612)
Merged from 1.0:
 * increase Xss to 160k to accomodate latest 1.6 JVMs (CASSANDRA-4602)
 * fix toString of hint destination tokens (CASSANDRA-4568)
 * Fix multiple values for CurrentLocal NodeID (CASSANDRA-4626)


1.1.4
 * fix offline scrub to catch >= out of order rows (CASSANDRA-4411)
 * fix cassandra-env.sh on RHEL and other non-dash-based systems 
   (CASSANDRA-4494)
Merged from 1.0:
 * (Hadoop) fix setting key length for old-style mapred api (CASSANDRA-4534)
 * (Hadoop) fix iterating through a resultset consisting entirely
   of tombstoned rows (CASSANDRA-4466)


1.1.3
 * (cqlsh) add COPY TO (CASSANDRA-4434)
 * munmap commitlog segments before rename (CASSANDRA-4337)
 * (JMX) rename getRangeKeySample to sampleKeyRange to avoid returning
   multi-MB results as an attribute (CASSANDRA-4452)
 * flush based on data size, not throughput; overwritten columns no 
   longer artificially inflate liveRatio (CASSANDRA-4399)
 * update default commitlog segment size to 32MB and total commitlog
   size to 32/1024 MB for 32/64 bit JVMs, respectively (CASSANDRA-4422)
 * avoid using global partitioner to estimate ranges in index sstables
   (CASSANDRA-4403)
 * restore pre-CASSANDRA-3862 approach to removing expired tombstones
   from row cache during compaction (CASSANDRA-4364)
 * (stress) support for CQL prepared statements (CASSANDRA-3633)
 * Correctly catch exception when Snappy cannot be loaded (CASSANDRA-4400)
 * (cql3) Support ORDER BY when IN condition is given in WHERE clause (CASSANDRA-4327)
 * (cql3) delete "component_index" column on DROP TABLE call (CASSANDRA-4420)
 * change nanoTime() to currentTimeInMillis() in schema related code (CASSANDRA-4432)
 * add a token generation tool (CASSANDRA-3709)
 * Fix LCS bug with sstable containing only 1 row (CASSANDRA-4411)
 * fix "Can't Modify Index Name" problem on CF update (CASSANDRA-4439)
 * Fix assertion error in getOverlappingSSTables during repair (CASSANDRA-4456)
 * fix nodetool's setcompactionthreshold command (CASSANDRA-4455)
 * Ensure compacted files are never used, to avoid counter overcount (CASSANDRA-4436)
Merged from 1.0:
 * Push the validation of secondary index values to the SecondaryIndexManager (CASSANDRA-4240)
 * allow dropping columns shadowed by not-yet-expired supercolumn or row
   tombstones in PrecompactedRow (CASSANDRA-4396)


1.1.2
 * Fix cleanup not deleting index entries (CASSANDRA-4379)
 * Use correct partitioner when saving + loading caches (CASSANDRA-4331)
 * Check schema before trying to export sstable (CASSANDRA-2760)
 * Raise a meaningful exception instead of NPE when PFS encounters
   an unconfigured node + no default (CASSANDRA-4349)
 * fix bug in sstable blacklisting with LCS (CASSANDRA-4343)
 * LCS no longer promotes tiny sstables out of L0 (CASSANDRA-4341)
 * skip tombstones during hint replay (CASSANDRA-4320)
 * fix NPE in compactionstats (CASSANDRA-4318)
 * enforce 1m min keycache for auto (CASSANDRA-4306)
 * Have DeletedColumn.isMFD always return true (CASSANDRA-4307)
 * (cql3) exeption message for ORDER BY constraints said primary filter can be
    an IN clause, which is misleading (CASSANDRA-4319)
 * (cql3) Reject (not yet supported) creation of 2ndardy indexes on tables with
   composite primary keys (CASSANDRA-4328)
 * Set JVM stack size to 160k for java 7 (CASSANDRA-4275)
 * cqlsh: add COPY command to load data from CSV flat files (CASSANDRA-4012)
 * CFMetaData.fromThrift to throw ConfigurationException upon error (CASSANDRA-4353)
 * Use CF comparator to sort indexed columns in SecondaryIndexManager
   (CASSANDRA-4365)
 * add strategy_options to the KSMetaData.toString() output (CASSANDRA-4248)
 * (cql3) fix range queries containing unqueried results (CASSANDRA-4372)
 * (cql3) allow updating column_alias types (CASSANDRA-4041)
 * (cql3) Fix deletion bug (CASSANDRA-4193)
 * Fix computation of overlapping sstable for leveled compaction (CASSANDRA-4321)
 * Improve scrub and allow to run it offline (CASSANDRA-4321)
 * Fix assertionError in StorageService.bulkLoad (CASSANDRA-4368)
 * (cqlsh) add option to authenticate to a keyspace at startup (CASSANDRA-4108)
 * (cqlsh) fix ASSUME functionality (CASSANDRA-4352)
 * Fix ColumnFamilyRecordReader to not return progress > 100% (CASSANDRA-3942)
Merged from 1.0:
 * Set gc_grace on index CF to 0 (CASSANDRA-4314)


1.1.1
 * add populate_io_cache_on_flush option (CASSANDRA-2635)
 * allow larger cache capacities than 2GB (CASSANDRA-4150)
 * add getsstables command to nodetool (CASSANDRA-4199)
 * apply parent CF compaction settings to secondary index CFs (CASSANDRA-4280)
 * preserve commitlog size cap when recycling segments at startup
   (CASSANDRA-4201)
 * (Hadoop) fix split generation regression (CASSANDRA-4259)
 * ignore min/max compactions settings in LCS, while preserving
   behavior that min=max=0 disables autocompaction (CASSANDRA-4233)
 * log number of rows read from saved cache (CASSANDRA-4249)
 * calculate exact size required for cleanup operations (CASSANDRA-1404)
 * avoid blocking additional writes during flush when the commitlog
   gets behind temporarily (CASSANDRA-1991)
 * enable caching on index CFs based on data CF cache setting (CASSANDRA-4197)
 * warn on invalid replication strategy creation options (CASSANDRA-4046)
 * remove [Freeable]Memory finalizers (CASSANDRA-4222)
 * include tombstone size in ColumnFamily.size, which can prevent OOM
   during sudden mass delete operations by yielding a nonzero liveRatio
   (CASSANDRA-3741)
 * Open 1 sstableScanner per level for leveled compaction (CASSANDRA-4142)
 * Optimize reads when row deletion timestamps allow us to restrict
   the set of sstables we check (CASSANDRA-4116)
 * add support for commitlog archiving and point-in-time recovery
   (CASSANDRA-3690)
 * avoid generating redundant compaction tasks during streaming
   (CASSANDRA-4174)
 * add -cf option to nodetool snapshot, and takeColumnFamilySnapshot to
   StorageService mbean (CASSANDRA-556)
 * optimize cleanup to drop entire sstables where possible (CASSANDRA-4079)
 * optimize truncate when autosnapshot is disabled (CASSANDRA-4153)
 * update caches to use byte[] keys to reduce memory overhead (CASSANDRA-3966)
 * add column limit to cli (CASSANDRA-3012, 4098)
 * clean up and optimize DataOutputBuffer, used by CQL compression and
   CompositeType (CASSANDRA-4072)
 * optimize commitlog checksumming (CASSANDRA-3610)
 * identify and blacklist corrupted SSTables from future compactions 
   (CASSANDRA-2261)
 * Move CfDef and KsDef validation out of thrift (CASSANDRA-4037)
 * Expose API to repair a user provided range (CASSANDRA-3912)
 * Add way to force the cassandra-cli to refresh its schema (CASSANDRA-4052)
 * Avoid having replicate on write tasks stacking up at CL.ONE (CASSANDRA-2889)
 * (cql3) Backwards compatibility for composite comparators in non-cql3-aware
   clients (CASSANDRA-4093)
 * (cql3) Fix order by for reversed queries (CASSANDRA-4160)
 * (cql3) Add ReversedType support (CASSANDRA-4004)
 * (cql3) Add timeuuid type (CASSANDRA-4194)
 * (cql3) Minor fixes (CASSANDRA-4185)
 * (cql3) Fix prepared statement in BATCH (CASSANDRA-4202)
 * (cql3) Reduce the list of reserved keywords (CASSANDRA-4186)
 * (cql3) Move max/min compaction thresholds to compaction strategy options
   (CASSANDRA-4187)
 * Fix exception during move when localhost is the only source (CASSANDRA-4200)
 * (cql3) Allow paging through non-ordered partitioner results (CASSANDRA-3771)
 * (cql3) Fix drop index (CASSANDRA-4192)
 * (cql3) Don't return range ghosts anymore (CASSANDRA-3982)
 * fix re-creating Keyspaces/ColumnFamilies with the same name as dropped
   ones (CASSANDRA-4219)
 * fix SecondaryIndex LeveledManifest save upon snapshot (CASSANDRA-4230)
 * fix missing arrayOffset in FBUtilities.hash (CASSANDRA-4250)
 * (cql3) Add name of parameters in CqlResultSet (CASSANDRA-4242)
 * (cql3) Correctly validate order by queries (CASSANDRA-4246)
 * rename stress to cassandra-stress for saner packaging (CASSANDRA-4256)
 * Fix exception on colum metadata with non-string comparator (CASSANDRA-4269)
 * Check for unknown/invalid compression options (CASSANDRA-4266)
 * (cql3) Adds simple access to column timestamp and ttl (CASSANDRA-4217)
 * (cql3) Fix range queries with secondary indexes (CASSANDRA-4257)
 * Better error messages from improper input in cli (CASSANDRA-3865)
 * Try to stop all compaction upon Keyspace or ColumnFamily drop (CASSANDRA-4221)
 * (cql3) Allow keyspace properties to contain hyphens (CASSANDRA-4278)
 * (cql3) Correctly validate keyspace access in create table (CASSANDRA-4296)
 * Avoid deadlock in migration stage (CASSANDRA-3882)
 * Take supercolumn names and deletion info into account in memtable throughput
   (CASSANDRA-4264)
 * Add back backward compatibility for old style replication factor (CASSANDRA-4294)
 * Preserve compatibility with pre-1.1 index queries (CASSANDRA-4262)
Merged from 1.0:
 * Fix super columns bug where cache is not updated (CASSANDRA-4190)
 * fix maxTimestamp to include row tombstones (CASSANDRA-4116)
 * (CLI) properly handle quotes in create/update keyspace commands (CASSANDRA-4129)
 * Avoids possible deadlock during bootstrap (CASSANDRA-4159)
 * fix stress tool that hangs forever on timeout or error (CASSANDRA-4128)
 * stress tool to return appropriate exit code on failure (CASSANDRA-4188)
 * fix compaction NPE when out of disk space and assertions disabled
   (CASSANDRA-3985)
 * synchronize LCS getEstimatedTasks to avoid CME (CASSANDRA-4255)
 * ensure unique streaming session id's (CASSANDRA-4223)
 * kick off background compaction when min/max thresholds change 
   (CASSANDRA-4279)
 * improve ability of STCS.getBuckets to deal with 100s of 1000s of
   sstables, such as when convertinb back from LCS (CASSANDRA-4287)
 * Oversize integer in CQL throws NumberFormatException (CASSANDRA-4291)
 * fix 1.0.x node join to mixed version cluster, other nodes >= 1.1 (CASSANDRA-4195)
 * Fix LCS splitting sstable base on uncompressed size (CASSANDRA-4419)
 * Push the validation of secondary index values to the SecondaryIndexManager (CASSANDRA-4240)
 * Don't purge columns during upgradesstables (CASSANDRA-4462)
 * Make cqlsh work with piping (CASSANDRA-4113)
 * Validate arguments for nodetool decommission (CASSANDRA-4061)
 * Report thrift status in nodetool info (CASSANDRA-4010)


1.1.0-final
 * average a reduced liveRatio estimate with the previous one (CASSANDRA-4065)
 * Allow KS and CF names up to 48 characters (CASSANDRA-4157)
 * fix stress build (CASSANDRA-4140)
 * add time remaining estimate to nodetool compactionstats (CASSANDRA-4167)
 * (cql) fix NPE in cql3 ALTER TABLE (CASSANDRA-4163)
 * (cql) Add support for CL.TWO and CL.THREE in CQL (CASSANDRA-4156)
 * (cql) Fix type in CQL3 ALTER TABLE preventing update (CASSANDRA-4170)
 * (cql) Throw invalid exception from CQL3 on obsolete options (CASSANDRA-4171)
 * (cqlsh) fix recognizing uppercase SELECT keyword (CASSANDRA-4161)
 * Pig: wide row support (CASSANDRA-3909)
Merged from 1.0:
 * avoid streaming empty files with bulk loader if sstablewriter errors out
   (CASSANDRA-3946)


1.1-rc1
 * Include stress tool in binary builds (CASSANDRA-4103)
 * (Hadoop) fix wide row iteration when last row read was deleted
   (CASSANDRA-4154)
 * fix read_repair_chance to really default to 0.1 in the cli (CASSANDRA-4114)
 * Adds caching and bloomFilterFpChange to CQL options (CASSANDRA-4042)
 * Adds posibility to autoconfigure size of the KeyCache (CASSANDRA-4087)
 * fix KEYS index from skipping results (CASSANDRA-3996)
 * Remove sliced_buffer_size_in_kb dead option (CASSANDRA-4076)
 * make loadNewSStable preserve sstable version (CASSANDRA-4077)
 * Respect 1.0 cache settings as much as possible when upgrading 
   (CASSANDRA-4088)
 * relax path length requirement for sstable files when upgrading on 
   non-Windows platforms (CASSANDRA-4110)
 * fix terminination of the stress.java when errors were encountered
   (CASSANDRA-4128)
 * Move CfDef and KsDef validation out of thrift (CASSANDRA-4037)
 * Fix get_paged_slice (CASSANDRA-4136)
 * CQL3: Support slice with exclusive start and stop (CASSANDRA-3785)
Merged from 1.0:
 * support PropertyFileSnitch in bulk loader (CASSANDRA-4145)
 * add auto_snapshot option allowing disabling snapshot before drop/truncate
   (CASSANDRA-3710)
 * allow short snitch names (CASSANDRA-4130)


1.1-beta2
 * rename loaded sstables to avoid conflicts with local snapshots
   (CASSANDRA-3967)
 * start hint replay as soon as FD notifies that the target is back up
   (CASSANDRA-3958)
 * avoid unproductive deserializing of cached rows during compaction
   (CASSANDRA-3921)
 * fix concurrency issues with CQL keyspace creation (CASSANDRA-3903)
 * Show Effective Owership via Nodetool ring <keyspace> (CASSANDRA-3412)
 * Update ORDER BY syntax for CQL3 (CASSANDRA-3925)
 * Fix BulkRecordWriter to not throw NPE if reducer gets no map data from Hadoop (CASSANDRA-3944)
 * Fix bug with counters in super columns (CASSANDRA-3821)
 * Remove deprecated merge_shard_chance (CASSANDRA-3940)
 * add a convenient way to reset a node's schema (CASSANDRA-2963)
 * fix for intermittent SchemaDisagreementException (CASSANDRA-3884)
 * CLI `list <CF>` to limit number of columns and their order (CASSANDRA-3012)
 * ignore deprecated KsDef/CfDef/ColumnDef fields in native schema (CASSANDRA-3963)
 * CLI to report when unsupported column_metadata pair was given (CASSANDRA-3959)
 * reincarnate removed and deprecated KsDef/CfDef attributes (CASSANDRA-3953)
 * Fix race between writes and read for cache (CASSANDRA-3862)
 * perform static initialization of StorageProxy on start-up (CASSANDRA-3797)
 * support trickling fsync() on writes (CASSANDRA-3950)
 * expose counters for unavailable/timeout exceptions given to thrift clients (CASSANDRA-3671)
 * avoid quadratic startup time in LeveledManifest (CASSANDRA-3952)
 * Add type information to new schema_ columnfamilies and remove thrift
   serialization for schema (CASSANDRA-3792)
 * add missing column validator options to the CLI help (CASSANDRA-3926)
 * skip reading saved key cache if CF's caching strategy is NONE or ROWS_ONLY (CASSANDRA-3954)
 * Unify migration code (CASSANDRA-4017)
Merged from 1.0:
 * cqlsh: guess correct version of Python for Arch Linux (CASSANDRA-4090)
 * (CLI) properly handle quotes in create/update keyspace commands (CASSANDRA-4129)
 * Avoids possible deadlock during bootstrap (CASSANDRA-4159)
 * fix stress tool that hangs forever on timeout or error (CASSANDRA-4128)
 * Fix super columns bug where cache is not updated (CASSANDRA-4190)
 * stress tool to return appropriate exit code on failure (CASSANDRA-4188)


1.0.9
 * improve index sampling performance (CASSANDRA-4023)
 * always compact away deleted hints immediately after handoff (CASSANDRA-3955)
 * delete hints from dropped ColumnFamilies on handoff instead of
   erroring out (CASSANDRA-3975)
 * add CompositeType ref to the CLI doc for create/update column family (CASSANDRA-3980)
 * Pig: support Counter ColumnFamilies (CASSANDRA-3973)
 * Pig: Composite column support (CASSANDRA-3684)
 * Avoid NPE during repair when a keyspace has no CFs (CASSANDRA-3988)
 * Fix division-by-zero error on get_slice (CASSANDRA-4000)
 * don't change manifest level for cleanup, scrub, and upgradesstables
   operations under LeveledCompactionStrategy (CASSANDRA-3989, 4112)
 * fix race leading to super columns assertion failure (CASSANDRA-3957)
 * fix NPE on invalid CQL delete command (CASSANDRA-3755)
 * allow custom types in CLI's assume command (CASSANDRA-4081)
 * fix totalBytes count for parallel compactions (CASSANDRA-3758)
 * fix intermittent NPE in get_slice (CASSANDRA-4095)
 * remove unnecessary asserts in native code interfaces (CASSANDRA-4096)
 * Validate blank keys in CQL to avoid assertion errors (CASSANDRA-3612)
 * cqlsh: fix bad decoding of some column names (CASSANDRA-4003)
 * cqlsh: fix incorrect padding with unicode chars (CASSANDRA-4033)
 * Fix EC2 snitch incorrectly reporting region (CASSANDRA-4026)
 * Shut down thrift during decommission (CASSANDRA-4086)
 * Expose nodetool cfhistograms for 2ndary indexes (CASSANDRA-4063)
Merged from 0.8:
 * Fix ConcurrentModificationException in gossiper (CASSANDRA-4019)


1.1-beta1
 * (cqlsh)
   + add SOURCE and CAPTURE commands, and --file option (CASSANDRA-3479)
   + add ALTER COLUMNFAMILY WITH (CASSANDRA-3523)
   + bundle Python dependencies with Cassandra (CASSANDRA-3507)
   + added to Debian package (CASSANDRA-3458)
   + display byte data instead of erroring out on decode failure 
     (CASSANDRA-3874)
 * add nodetool rebuild_index (CASSANDRA-3583)
 * add nodetool rangekeysample (CASSANDRA-2917)
 * Fix streaming too much data during move operations (CASSANDRA-3639)
 * Nodetool and CLI connect to localhost by default (CASSANDRA-3568)
 * Reduce memory used by primary index sample (CASSANDRA-3743)
 * (Hadoop) separate input/output configurations (CASSANDRA-3197, 3765)
 * avoid returning internal Cassandra classes over JMX (CASSANDRA-2805)
 * add row-level isolation via SnapTree (CASSANDRA-2893)
 * Optimize key count estimation when opening sstable on startup
   (CASSANDRA-2988)
 * multi-dc replication optimization supporting CL > ONE (CASSANDRA-3577)
 * add command to stop compactions (CASSANDRA-1740, 3566, 3582)
 * multithreaded streaming (CASSANDRA-3494)
 * removed in-tree redhat spec (CASSANDRA-3567)
 * "defragment" rows for name-based queries under STCS, again (CASSANDRA-2503)
 * Recycle commitlog segments for improved performance 
   (CASSANDRA-3411, 3543, 3557, 3615)
 * update size-tiered compaction to prioritize small tiers (CASSANDRA-2407)
 * add message expiration logic to OutboundTcpConnection (CASSANDRA-3005)
 * off-heap cache to use sun.misc.Unsafe instead of JNA (CASSANDRA-3271)
 * EACH_QUORUM is only supported for writes (CASSANDRA-3272)
 * replace compactionlock use in schema migration by checking CFS.isValid
   (CASSANDRA-3116)
 * recognize that "SELECT first ... *" isn't really "SELECT *" (CASSANDRA-3445)
 * Use faster bytes comparison (CASSANDRA-3434)
 * Bulk loader is no longer a fat client, (HADOOP) bulk load output format
   (CASSANDRA-3045)
 * (Hadoop) add support for KeyRange.filter
 * remove assumption that keys and token are in bijection
   (CASSANDRA-1034, 3574, 3604)
 * always remove endpoints from delevery queue in HH (CASSANDRA-3546)
 * fix race between cf flush and its 2ndary indexes flush (CASSANDRA-3547)
 * fix potential race in AES when a repair fails (CASSANDRA-3548)
 * Remove columns shadowed by a deleted container even when we cannot purge
   (CASSANDRA-3538)
 * Improve memtable slice iteration performance (CASSANDRA-3545)
 * more efficient allocation of small bloom filters (CASSANDRA-3618)
 * Use separate writer thread in SSTableSimpleUnsortedWriter (CASSANDRA-3619)
 * fsync the directory after new sstable or commitlog segment are created (CASSANDRA-3250)
 * fix minor issues reported by FindBugs (CASSANDRA-3658)
 * global key/row caches (CASSANDRA-3143, 3849)
 * optimize memtable iteration during range scan (CASSANDRA-3638)
 * introduce 'crc_check_chance' in CompressionParameters to support
   a checksum percentage checking chance similarly to read-repair (CASSANDRA-3611)
 * a way to deactivate global key/row cache on per-CF basis (CASSANDRA-3667)
 * fix LeveledCompactionStrategy broken because of generation pre-allocation
   in LeveledManifest (CASSANDRA-3691)
 * finer-grained control over data directories (CASSANDRA-2749)
 * Fix ClassCastException during hinted handoff (CASSANDRA-3694)
 * Upgrade Thrift to 0.7 (CASSANDRA-3213)
 * Make stress.java insert operation to use microseconds (CASSANDRA-3725)
 * Allows (internally) doing a range query with a limit of columns instead of
   rows (CASSANDRA-3742)
 * Allow rangeSlice queries to be start/end inclusive/exclusive (CASSANDRA-3749)
 * Fix BulkLoader to support new SSTable layout and add stream
   throttling to prevent an NPE when there is no yaml config (CASSANDRA-3752)
 * Allow concurrent schema migrations (CASSANDRA-1391, 3832)
 * Add SnapshotCommand to trigger snapshot on remote node (CASSANDRA-3721)
 * Make CFMetaData conversions to/from thrift/native schema inverses
   (CASSANDRA_3559)
 * Add initial code for CQL 3.0-beta (CASSANDRA-2474, 3781, 3753)
 * Add wide row support for ColumnFamilyInputFormat (CASSANDRA-3264)
 * Allow extending CompositeType comparator (CASSANDRA-3657)
 * Avoids over-paging during get_count (CASSANDRA-3798)
 * Add new command to rebuild a node without (repair) merkle tree calculations
   (CASSANDRA-3483, 3922)
 * respect not only row cache capacity but caching mode when
   trying to read data (CASSANDRA-3812)
 * fix system tests (CASSANDRA-3827)
 * CQL support for altering row key type in ALTER TABLE (CASSANDRA-3781)
 * turn compression on by default (CASSANDRA-3871)
 * make hexToBytes refuse invalid input (CASSANDRA-2851)
 * Make secondary indexes CF inherit compression and compaction from their
   parent CF (CASSANDRA-3877)
 * Finish cleanup up tombstone purge code (CASSANDRA-3872)
 * Avoid NPE on aboarted stream-out sessions (CASSANDRA-3904)
 * BulkRecordWriter throws NPE for counter columns (CASSANDRA-3906)
 * Support compression using BulkWriter (CASSANDRA-3907)


1.0.8
 * fix race between cleanup and flush on secondary index CFSes (CASSANDRA-3712)
 * avoid including non-queried nodes in rangeslice read repair
   (CASSANDRA-3843)
 * Only snapshot CF being compacted for snapshot_before_compaction 
   (CASSANDRA-3803)
 * Log active compactions in StatusLogger (CASSANDRA-3703)
 * Compute more accurate compaction score per level (CASSANDRA-3790)
 * Return InvalidRequest when using a keyspace that doesn't exist
   (CASSANDRA-3764)
 * disallow user modification of System keyspace (CASSANDRA-3738)
 * allow using sstable2json on secondary index data (CASSANDRA-3738)
 * (cqlsh) add DESCRIBE COLUMNFAMILIES (CASSANDRA-3586)
 * (cqlsh) format blobs correctly and use colors to improve output
   readability (CASSANDRA-3726)
 * synchronize BiMap of bootstrapping tokens (CASSANDRA-3417)
 * show index options in CLI (CASSANDRA-3809)
 * add optional socket timeout for streaming (CASSANDRA-3838)
 * fix truncate not to leave behind non-CFS backed secondary indexes
   (CASSANDRA-3844)
 * make CLI `show schema` to use output stream directly instead
   of StringBuilder (CASSANDRA-3842)
 * remove the wait on hint future during write (CASSANDRA-3870)
 * (cqlsh) ignore missing CfDef opts (CASSANDRA-3933)
 * (cqlsh) look for cqlshlib relative to realpath (CASSANDRA-3767)
 * Fix short read protection (CASSANDRA-3934)
 * Make sure infered and actual schema match (CASSANDRA-3371)
 * Fix NPE during HH delivery (CASSANDRA-3677)
 * Don't put boostrapping node in 'hibernate' status (CASSANDRA-3737)
 * Fix double quotes in windows bat files (CASSANDRA-3744)
 * Fix bad validator lookup (CASSANDRA-3789)
 * Fix soft reset in EC2MultiRegionSnitch (CASSANDRA-3835)
 * Don't leave zombie connections with THSHA thrift server (CASSANDRA-3867)
 * (cqlsh) fix deserialization of data (CASSANDRA-3874)
 * Fix removetoken force causing an inconsistent state (CASSANDRA-3876)
 * Fix ahndling of some types with Pig (CASSANDRA-3886)
 * Don't allow to drop the system keyspace (CASSANDRA-3759)
 * Make Pig deletes disabled by default and configurable (CASSANDRA-3628)
Merged from 0.8:
 * (Pig) fix CassandraStorage to use correct comparator in Super ColumnFamily
   case (CASSANDRA-3251)
 * fix thread safety issues in commitlog replay, primarily affecting
   systems with many (100s) of CF definitions (CASSANDRA-3751)
 * Fix relevant tombstone ignored with super columns (CASSANDRA-3875)


1.0.7
 * fix regression in HH page size calculation (CASSANDRA-3624)
 * retry failed stream on IOException (CASSANDRA-3686)
 * allow configuring bloom_filter_fp_chance (CASSANDRA-3497)
 * attempt hint delivery every ten minutes, or when failure detector
   notifies us that a node is back up, whichever comes first.  hint
   handoff throttle delay default changed to 1ms, from 50 (CASSANDRA-3554)
 * add nodetool setstreamthroughput (CASSANDRA-3571)
 * fix assertion when dropping a columnfamily with no sstables (CASSANDRA-3614)
 * more efficient allocation of small bloom filters (CASSANDRA-3618)
 * CLibrary.createHardLinkWithExec() to check for errors (CASSANDRA-3101)
 * Avoid creating empty and non cleaned writer during compaction (CASSANDRA-3616)
 * stop thrift service in shutdown hook so we can quiesce MessagingService
   (CASSANDRA-3335)
 * (CQL) compaction_strategy_options and compression_parameters for
   CREATE COLUMNFAMILY statement (CASSANDRA-3374)
 * Reset min/max compaction threshold when creating size tiered compaction
   strategy (CASSANDRA-3666)
 * Don't ignore IOException during compaction (CASSANDRA-3655)
 * Fix assertion error for CF with gc_grace=0 (CASSANDRA-3579)
 * Shutdown ParallelCompaction reducer executor after use (CASSANDRA-3711)
 * Avoid < 0 value for pending tasks in leveled compaction (CASSANDRA-3693)
 * (Hadoop) Support TimeUUID in Pig CassandraStorage (CASSANDRA-3327)
 * Check schema is ready before continuing boostrapping (CASSANDRA-3629)
 * Catch overflows during parsing of chunk_length_kb (CASSANDRA-3644)
 * Improve stream protocol mismatch errors (CASSANDRA-3652)
 * Avoid multiple thread doing HH to the same target (CASSANDRA-3681)
 * Add JMX property for rp_timeout_in_ms (CASSANDRA-2940)
 * Allow DynamicCompositeType to compare component of different types
   (CASSANDRA-3625)
 * Flush non-cfs backed secondary indexes (CASSANDRA-3659)
 * Secondary Indexes should report memory consumption (CASSANDRA-3155)
 * fix for SelectStatement start/end key are not set correctly
   when a key alias is involved (CASSANDRA-3700)
 * fix CLI `show schema` command insert of an extra comma in
   column_metadata (CASSANDRA-3714)
Merged from 0.8:
 * avoid logging (harmless) exception when GC takes < 1ms (CASSANDRA-3656)
 * prevent new nodes from thinking down nodes are up forever (CASSANDRA-3626)
 * use correct list of replicas for LOCAL_QUORUM reads when read repair
   is disabled (CASSANDRA-3696)
 * block on flush before compacting hints (may prevent OOM) (CASSANDRA-3733)


1.0.6
 * (CQL) fix cqlsh support for replicate_on_write (CASSANDRA-3596)
 * fix adding to leveled manifest after streaming (CASSANDRA-3536)
 * filter out unavailable cipher suites when using encryption (CASSANDRA-3178)
 * (HADOOP) add old-style api support for CFIF and CFRR (CASSANDRA-2799)
 * Support TimeUUIDType column names in Stress.java tool (CASSANDRA-3541)
 * (CQL) INSERT/UPDATE/DELETE/TRUNCATE commands should allow CF names to
   be qualified by keyspace (CASSANDRA-3419)
 * always remove endpoints from delevery queue in HH (CASSANDRA-3546)
 * fix race between cf flush and its 2ndary indexes flush (CASSANDRA-3547)
 * fix potential race in AES when a repair fails (CASSANDRA-3548)
 * fix default value validation usage in CLI SET command (CASSANDRA-3553)
 * Optimize componentsFor method for compaction and startup time
   (CASSANDRA-3532)
 * (CQL) Proper ColumnFamily metadata validation on CREATE COLUMNFAMILY 
   (CASSANDRA-3565)
 * fix compression "chunk_length_kb" option to set correct kb value for 
   thrift/avro (CASSANDRA-3558)
 * fix missing response during range slice repair (CASSANDRA-3551)
 * 'describe ring' moved from CLI to nodetool and available through JMX (CASSANDRA-3220)
 * add back partitioner to sstable metadata (CASSANDRA-3540)
 * fix NPE in get_count for counters (CASSANDRA-3601)
Merged from 0.8:
 * remove invalid assertion that table was opened before dropping it
   (CASSANDRA-3580)
 * range and index scans now only send requests to enough replicas to
   satisfy requested CL + RR (CASSANDRA-3598)
 * use cannonical host for local node in nodetool info (CASSANDRA-3556)
 * remove nonlocal DC write optimization since it only worked with
   CL.ONE or CL.LOCAL_QUORUM (CASSANDRA-3577, 3585)
 * detect misuses of CounterColumnType (CASSANDRA-3422)
 * turn off string interning in json2sstable, take 2 (CASSANDRA-2189)
 * validate compression parameters on add/update of the ColumnFamily 
   (CASSANDRA-3573)
 * Check for 0.0.0.0 is incorrect in CFIF (CASSANDRA-3584)
 * Increase vm.max_map_count in debian packaging (CASSANDRA-3563)
 * gossiper will never add itself to saved endpoints (CASSANDRA-3485)


1.0.5
 * revert CASSANDRA-3407 (see CASSANDRA-3540)
 * fix assertion error while forwarding writes to local nodes (CASSANDRA-3539)


1.0.4
 * fix self-hinting of timed out read repair updates and make hinted handoff
   less prone to OOMing a coordinator (CASSANDRA-3440)
 * expose bloom filter sizes via JMX (CASSANDRA-3495)
 * enforce RP tokens 0..2**127 (CASSANDRA-3501)
 * canonicalize paths exposed through JMX (CASSANDRA-3504)
 * fix "liveSize" stat when sstables are removed (CASSANDRA-3496)
 * add bloom filter FP rates to nodetool cfstats (CASSANDRA-3347)
 * record partitioner in sstable metadata component (CASSANDRA-3407)
 * add new upgradesstables nodetool command (CASSANDRA-3406)
 * skip --debug requirement to see common exceptions in CLI (CASSANDRA-3508)
 * fix incorrect query results due to invalid max timestamp (CASSANDRA-3510)
 * make sstableloader recognize compressed sstables (CASSANDRA-3521)
 * avoids race in OutboundTcpConnection in multi-DC setups (CASSANDRA-3530)
 * use SETLOCAL in cassandra.bat (CASSANDRA-3506)
 * fix ConcurrentModificationException in Table.all() (CASSANDRA-3529)
Merged from 0.8:
 * fix concurrence issue in the FailureDetector (CASSANDRA-3519)
 * fix array out of bounds error in counter shard removal (CASSANDRA-3514)
 * avoid dropping tombstones when they might still be needed to shadow
   data in a different sstable (CASSANDRA-2786)


1.0.3
 * revert name-based query defragmentation aka CASSANDRA-2503 (CASSANDRA-3491)
 * fix invalidate-related test failures (CASSANDRA-3437)
 * add next-gen cqlsh to bin/ (CASSANDRA-3188, 3131, 3493)
 * (CQL) fix handling of rows with no columns (CASSANDRA-3424, 3473)
 * fix querying supercolumns by name returning only a subset of
   subcolumns or old subcolumn versions (CASSANDRA-3446)
 * automatically compute sha1 sum for uncompressed data files (CASSANDRA-3456)
 * fix reading metadata/statistics component for version < h (CASSANDRA-3474)
 * add sstable forward-compatibility (CASSANDRA-3478)
 * report compression ratio in CFSMBean (CASSANDRA-3393)
 * fix incorrect size exception during streaming of counters (CASSANDRA-3481)
 * (CQL) fix for counter decrement syntax (CASSANDRA-3418)
 * Fix race introduced by CASSANDRA-2503 (CASSANDRA-3482)
 * Fix incomplete deletion of delivered hints (CASSANDRA-3466)
 * Avoid rescheduling compactions when no compaction was executed 
   (CASSANDRA-3484)
 * fix handling of the chunk_length_kb compression options (CASSANDRA-3492)
Merged from 0.8:
 * fix updating CF row_cache_provider (CASSANDRA-3414)
 * CFMetaData.convertToThrift method to set RowCacheProvider (CASSANDRA-3405)
 * acquire compactionlock during truncate (CASSANDRA-3399)
 * fix displaying cfdef entries for super columnfamilies (CASSANDRA-3415)
 * Make counter shard merging thread safe (CASSANDRA-3178)
 * Revert CASSANDRA-2855
 * Fix bug preventing the use of efficient cross-DC writes (CASSANDRA-3472)
 * `describe ring` command for CLI (CASSANDRA-3220)
 * (Hadoop) skip empty rows when entire row is requested, redux (CASSANDRA-2855)


1.0.2
 * "defragment" rows for name-based queries under STCS (CASSANDRA-2503)
 * Add timing information to cassandra-cli GET/SET/LIST queries (CASSANDRA-3326)
 * Only create one CompressionMetadata object per sstable (CASSANDRA-3427)
 * cleanup usage of StorageService.setMode() (CASSANDRA-3388)
 * Avoid large array allocation for compressed chunk offsets (CASSANDRA-3432)
 * fix DecimalType bytebuffer marshalling (CASSANDRA-3421)
 * fix bug that caused first column in per row indexes to be ignored 
   (CASSANDRA-3441)
 * add JMX call to clean (failed) repair sessions (CASSANDRA-3316)
 * fix sstableloader reference acquisition bug (CASSANDRA-3438)
 * fix estimated row size regression (CASSANDRA-3451)
 * make sure we don't return more columns than asked (CASSANDRA-3303, 3395)
Merged from 0.8:
 * acquire compactionlock during truncate (CASSANDRA-3399)
 * fix displaying cfdef entries for super columnfamilies (CASSANDRA-3415)


1.0.1
 * acquire references during index build to prevent delete problems
   on Windows (CASSANDRA-3314)
 * describe_ring should include datacenter/topology information (CASSANDRA-2882)
 * Thrift sockets are not properly buffered (CASSANDRA-3261)
 * performance improvement for bytebufferutil compare function (CASSANDRA-3286)
 * add system.versions ColumnFamily (CASSANDRA-3140)
 * reduce network copies (CASSANDRA-3333, 3373)
 * limit nodetool to 32MB of heap (CASSANDRA-3124)
 * (CQL) update parser to accept "timestamp" instead of "date" (CASSANDRA-3149)
 * Fix CLI `show schema` to include "compression_options" (CASSANDRA-3368)
 * Snapshot to include manifest under LeveledCompactionStrategy (CASSANDRA-3359)
 * (CQL) SELECT query should allow CF name to be qualified by keyspace (CASSANDRA-3130)
 * (CQL) Fix internal application error specifying 'using consistency ...'
   in lower case (CASSANDRA-3366)
 * fix Deflate compression when compression actually makes the data bigger
   (CASSANDRA-3370)
 * optimize UUIDGen to avoid lock contention on InetAddress.getLocalHost 
   (CASSANDRA-3387)
 * tolerate index being dropped mid-mutation (CASSANDRA-3334, 3313)
 * CompactionManager is now responsible for checking for new candidates
   post-task execution, enabling more consistent leveled compaction 
   (CASSANDRA-3391)
 * Cache HSHA threads (CASSANDRA-3372)
 * use CF/KS names as snapshot prefix for drop + truncate operations
   (CASSANDRA-2997)
 * Break bloom filters up to avoid heap fragmentation (CASSANDRA-2466)
 * fix cassandra hanging on jsvc stop (CASSANDRA-3302)
 * Avoid leveled compaction getting blocked on errors (CASSANDRA-3408)
 * Make reloading the compaction strategy safe (CASSANDRA-3409)
 * ignore 0.8 hints even if compaction begins before we try to purge
   them (CASSANDRA-3385)
 * remove procrun (bin\daemon) from Cassandra source tree and 
   artifacts (CASSANDRA-3331)
 * make cassandra compile under JDK7 (CASSANDRA-3275)
 * remove dependency of clientutil.jar to FBUtilities (CASSANDRA-3299)
 * avoid truncation errors by using long math on long values (CASSANDRA-3364)
 * avoid clock drift on some Windows machine (CASSANDRA-3375)
 * display cache provider in cli 'describe keyspace' command (CASSANDRA-3384)
 * fix incomplete topology information in describe_ring (CASSANDRA-3403)
 * expire dead gossip states based on time (CASSANDRA-2961)
 * improve CompactionTask extensibility (CASSANDRA-3330)
 * Allow one leveled compaction task to kick off another (CASSANDRA-3363)
 * allow encryption only between datacenters (CASSANDRA-2802)
Merged from 0.8:
 * fix truncate allowing data to be replayed post-restart (CASSANDRA-3297)
 * make iwriter final in IndexWriter to avoid NPE (CASSANDRA-2863)
 * (CQL) update grammar to require key clause in DELETE statement
   (CASSANDRA-3349)
 * (CQL) allow numeric keyspace names in USE statement (CASSANDRA-3350)
 * (Hadoop) skip empty rows when slicing the entire row (CASSANDRA-2855)
 * Fix handling of tombstone by SSTableExport/Import (CASSANDRA-3357)
 * fix ColumnIndexer to use long offsets (CASSANDRA-3358)
 * Improved CLI exceptions (CASSANDRA-3312)
 * Fix handling of tombstone by SSTableExport/Import (CASSANDRA-3357)
 * Only count compaction as active (for throttling) when they have
   successfully acquired the compaction lock (CASSANDRA-3344)
 * Display CLI version string on startup (CASSANDRA-3196)
 * (Hadoop) make CFIF try rpc_address or fallback to listen_address
   (CASSANDRA-3214)
 * (Hadoop) accept comma delimited lists of initial thrift connections
   (CASSANDRA-3185)
 * ColumnFamily min_compaction_threshold should be >= 2 (CASSANDRA-3342)
 * (Pig) add 0.8+ types and key validation type in schema (CASSANDRA-3280)
 * Fix completely removing column metadata using CLI (CASSANDRA-3126)
 * CLI `describe cluster;` output should be on separate lines for separate versions
   (CASSANDRA-3170)
 * fix changing durable_writes keyspace option during CF creation
   (CASSANDRA-3292)
 * avoid locking on update when no indexes are involved (CASSANDRA-3386)
 * fix assertionError during repair with ordered partitioners (CASSANDRA-3369)
 * correctly serialize key_validation_class for avro (CASSANDRA-3391)
 * don't expire counter tombstone after streaming (CASSANDRA-3394)
 * prevent nodes that failed to join from hanging around forever 
   (CASSANDRA-3351)
 * remove incorrect optimization from slice read path (CASSANDRA-3390)
 * Fix race in AntiEntropyService (CASSANDRA-3400)


1.0.0-final
 * close scrubbed sstable fd before deleting it (CASSANDRA-3318)
 * fix bug preventing obsolete commitlog segments from being removed
   (CASSANDRA-3269)
 * tolerate whitespace in seed CDL (CASSANDRA-3263)
 * Change default heap thresholds to max(min(1/2 ram, 1G), min(1/4 ram, 8GB))
   (CASSANDRA-3295)
 * Fix broken CompressedRandomAccessReaderTest (CASSANDRA-3298)
 * (CQL) fix type information returned for wildcard queries (CASSANDRA-3311)
 * add estimated tasks to LeveledCompactionStrategy (CASSANDRA-3322)
 * avoid including compaction cache-warming in keycache stats (CASSANDRA-3325)
 * run compaction and hinted handoff threads at MIN_PRIORITY (CASSANDRA-3308)
 * default hsha thrift server to cpu core count in rpc pool (CASSANDRA-3329)
 * add bin\daemon to binary tarball for Windows service (CASSANDRA-3331)
 * Fix places where uncompressed size of sstables was use in place of the
   compressed one (CASSANDRA-3338)
 * Fix hsha thrift server (CASSANDRA-3346)
 * Make sure repair only stream needed sstables (CASSANDRA-3345)


1.0.0-rc2
 * Log a meaningful warning when a node receives a message for a repair session
   that doesn't exist anymore (CASSANDRA-3256)
 * test for NUMA policy support as well as numactl presence (CASSANDRA-3245)
 * Fix FD leak when internode encryption is enabled (CASSANDRA-3257)
 * Remove incorrect assertion in mergeIterator (CASSANDRA-3260)
 * FBUtilities.hexToBytes(String) to throw NumberFormatException when string
   contains non-hex characters (CASSANDRA-3231)
 * Keep SimpleSnitch proximity ordering unchanged from what the Strategy
   generates, as intended (CASSANDRA-3262)
 * remove Scrub from compactionstats when finished (CASSANDRA-3255)
 * fix counter entry in jdbc TypesMap (CASSANDRA-3268)
 * fix full queue scenario for ParallelCompactionIterator (CASSANDRA-3270)
 * fix bootstrap process (CASSANDRA-3285)
 * don't try delivering hints if when there isn't any (CASSANDRA-3176)
 * CLI documentation change for ColumnFamily `compression_options` (CASSANDRA-3282)
 * ignore any CF ids sent by client for adding CF/KS (CASSANDRA-3288)
 * remove obsolete hints on first startup (CASSANDRA-3291)
 * use correct ISortedColumns for time-optimized reads (CASSANDRA-3289)
 * Evict gossip state immediately when a token is taken over by a new IP 
   (CASSANDRA-3259)


1.0.0-rc1
 * Update CQL to generate microsecond timestamps by default (CASSANDRA-3227)
 * Fix counting CFMetadata towards Memtable liveRatio (CASSANDRA-3023)
 * Kill server on wrapped OOME such as from FileChannel.map (CASSANDRA-3201)
 * remove unnecessary copy when adding to row cache (CASSANDRA-3223)
 * Log message when a full repair operation completes (CASSANDRA-3207)
 * Fix streamOutSession keeping sstables references forever if the remote end
   dies (CASSANDRA-3216)
 * Remove dynamic_snitch boolean from example configuration (defaulting to 
   true) and set default badness threshold to 0.1 (CASSANDRA-3229)
 * Base choice of random or "balanced" token on bootstrap on whether
   schema definitions were found (CASSANDRA-3219)
 * Fixes for LeveledCompactionStrategy score computation, prioritization,
   scheduling, and performance (CASSANDRA-3224, 3234)
 * parallelize sstable open at server startup (CASSANDRA-2988)
 * fix handling of exceptions writing to OutboundTcpConnection (CASSANDRA-3235)
 * Allow using quotes in "USE <keyspace>;" CLI command (CASSANDRA-3208)
 * Don't allow any cache loading exceptions to halt startup (CASSANDRA-3218)
 * Fix sstableloader --ignores option (CASSANDRA-3247)
 * File descriptor limit increased in packaging (CASSANDRA-3206)
 * Fix deadlock in commit log during flush (CASSANDRA-3253) 


1.0.0-beta1
 * removed binarymemtable (CASSANDRA-2692)
 * add commitlog_total_space_in_mb to prevent fragmented logs (CASSANDRA-2427)
 * removed commitlog_rotation_threshold_in_mb configuration (CASSANDRA-2771)
 * make AbstractBounds.normalize de-overlapp overlapping ranges (CASSANDRA-2641)
 * replace CollatingIterator, ReducingIterator with MergeIterator 
   (CASSANDRA-2062)
 * Fixed the ability to set compaction strategy in cli using create column 
   family command (CASSANDRA-2778)
 * clean up tmp files after failed compaction (CASSANDRA-2468)
 * restrict repair streaming to specific columnfamilies (CASSANDRA-2280)
 * don't bother persisting columns shadowed by a row tombstone (CASSANDRA-2589)
 * reset CF and SC deletion times after gc_grace (CASSANDRA-2317)
 * optimize away seek when compacting wide rows (CASSANDRA-2879)
 * single-pass streaming (CASSANDRA-2677, 2906, 2916, 3003)
 * use reference counting for deleting sstables instead of relying on GC
   (CASSANDRA-2521, 3179)
 * store hints as serialized mutations instead of pointers to data row
   (CASSANDRA-2045)
 * store hints in the coordinator node instead of in the closest replica 
   (CASSANDRA-2914)
 * add row_cache_keys_to_save CF option (CASSANDRA-1966)
 * check column family validity in nodetool repair (CASSANDRA-2933)
 * use lazy initialization instead of class initialization in NodeId
   (CASSANDRA-2953)
 * add paging to get_count (CASSANDRA-2894)
 * fix "short reads" in [multi]get (CASSANDRA-2643, 3157, 3192)
 * add optional compression for sstables (CASSANDRA-47, 2994, 3001, 3128)
 * add scheduler JMX metrics (CASSANDRA-2962)
 * add block level checksum for compressed data (CASSANDRA-1717)
 * make column family backed column map pluggable and introduce unsynchronized
   ArrayList backed one to speedup reads (CASSANDRA-2843, 3165, 3205)
 * refactoring of the secondary index api (CASSANDRA-2982)
 * make CL > ONE reads wait for digest reconciliation before returning
   (CASSANDRA-2494)
 * fix missing logging for some exceptions (CASSANDRA-2061)
 * refactor and optimize ColumnFamilyStore.files(...) and Descriptor.fromFilename(String)
   and few other places responsible for work with SSTable files (CASSANDRA-3040)
 * Stop reading from sstables once we know we have the most recent columns,
   for query-by-name requests (CASSANDRA-2498)
 * Add query-by-column mode to stress.java (CASSANDRA-3064)
 * Add "install" command to cassandra.bat (CASSANDRA-292)
 * clean up KSMetadata, CFMetadata from unnecessary
   Thrift<->Avro conversion methods (CASSANDRA-3032)
 * Add timeouts to client request schedulers (CASSANDRA-3079, 3096)
 * Cli to use hashes rather than array of hashes for strategy options (CASSANDRA-3081)
 * LeveledCompactionStrategy (CASSANDRA-1608, 3085, 3110, 3087, 3145, 3154, 3182)
 * Improvements of the CLI `describe` command (CASSANDRA-2630)
 * reduce window where dropped CF sstables may not be deleted (CASSANDRA-2942)
 * Expose gossip/FD info to JMX (CASSANDRA-2806)
 * Fix streaming over SSL when compressed SSTable involved (CASSANDRA-3051)
 * Add support for pluggable secondary index implementations (CASSANDRA-3078)
 * remove compaction_thread_priority setting (CASSANDRA-3104)
 * generate hints for replicas that timeout, not just replicas that are known
   to be down before starting (CASSANDRA-2034)
 * Add throttling for internode streaming (CASSANDRA-3080)
 * make the repair of a range repair all replica (CASSANDRA-2610, 3194)
 * expose the ability to repair the first range (as returned by the
   partitioner) of a node (CASSANDRA-2606)
 * Streams Compression (CASSANDRA-3015)
 * add ability to use multiple threads during a single compaction
   (CASSANDRA-2901)
 * make AbstractBounds.normalize support overlapping ranges (CASSANDRA-2641)
 * fix of the CQL count() behavior (CASSANDRA-3068)
 * use TreeMap backed column families for the SSTable simple writers
   (CASSANDRA-3148)
 * fix inconsistency of the CLI syntax when {} should be used instead of [{}]
   (CASSANDRA-3119)
 * rename CQL type names to match expected SQL behavior (CASSANDRA-3149, 3031)
 * Arena-based allocation for memtables (CASSANDRA-2252, 3162, 3163, 3168)
 * Default RR chance to 0.1 (CASSANDRA-3169)
 * Add RowLevel support to secondary index API (CASSANDRA-3147)
 * Make SerializingCacheProvider the default if JNA is available (CASSANDRA-3183)
 * Fix backwards compatibilty for CQL memtable properties (CASSANDRA-3190)
 * Add five-minute delay before starting compactions on a restarted server
   (CASSANDRA-3181)
 * Reduce copies done for intra-host messages (CASSANDRA-1788, 3144)
 * support of compaction strategy option for stress.java (CASSANDRA-3204)
 * make memtable throughput and column count thresholds no-ops (CASSANDRA-2449)
 * Return schema information along with the resultSet in CQL (CASSANDRA-2734)
 * Add new DecimalType (CASSANDRA-2883)
 * Fix assertion error in RowRepairResolver (CASSANDRA-3156)
 * Reduce unnecessary high buffer sizes (CASSANDRA-3171)
 * Pluggable compaction strategy (CASSANDRA-1610)
 * Add new broadcast_address config option (CASSANDRA-2491)


0.8.7
 * Kill server on wrapped OOME such as from FileChannel.map (CASSANDRA-3201)
 * Allow using quotes in "USE <keyspace>;" CLI command (CASSANDRA-3208)
 * Log message when a full repair operation completes (CASSANDRA-3207)
 * Don't allow any cache loading exceptions to halt startup (CASSANDRA-3218)
 * Fix sstableloader --ignores option (CASSANDRA-3247)
 * File descriptor limit increased in packaging (CASSANDRA-3206)
 * Log a meaningfull warning when a node receive a message for a repair session
   that doesn't exist anymore (CASSANDRA-3256)
 * Fix FD leak when internode encryption is enabled (CASSANDRA-3257)
 * FBUtilities.hexToBytes(String) to throw NumberFormatException when string
   contains non-hex characters (CASSANDRA-3231)
 * Keep SimpleSnitch proximity ordering unchanged from what the Strategy
   generates, as intended (CASSANDRA-3262)
 * remove Scrub from compactionstats when finished (CASSANDRA-3255)
 * Fix tool .bat files when CASSANDRA_HOME contains spaces (CASSANDRA-3258)
 * Force flush of status table when removing/updating token (CASSANDRA-3243)
 * Evict gossip state immediately when a token is taken over by a new IP (CASSANDRA-3259)
 * Fix bug where the failure detector can take too long to mark a host
   down (CASSANDRA-3273)
 * (Hadoop) allow wrapping ranges in queries (CASSANDRA-3137)
 * (Hadoop) check all interfaces for a match with split location
   before falling back to random replica (CASSANDRA-3211)
 * (Hadoop) Make Pig storage handle implements LoadMetadata (CASSANDRA-2777)
 * (Hadoop) Fix exception during PIG 'dump' (CASSANDRA-2810)
 * Fix stress COUNTER_GET option (CASSANDRA-3301)
 * Fix missing fields in CLI `show schema` output (CASSANDRA-3304)
 * Nodetool no longer leaks threads and closes JMX connections (CASSANDRA-3309)
 * fix truncate allowing data to be replayed post-restart (CASSANDRA-3297)
 * Move SimpleAuthority and SimpleAuthenticator to examples (CASSANDRA-2922)
 * Fix handling of tombstone by SSTableExport/Import (CASSANDRA-3357)
 * Fix transposition in cfHistograms (CASSANDRA-3222)
 * Allow using number as DC name when creating keyspace in CQL (CASSANDRA-3239)
 * Force flush of system table after updating/removing a token (CASSANDRA-3243)


0.8.6
 * revert CASSANDRA-2388
 * change TokenRange.endpoints back to listen/broadcast address to match
   pre-1777 behavior, and add TokenRange.rpc_endpoints instead (CASSANDRA-3187)
 * avoid trying to watch cassandra-topology.properties when loaded from jar
   (CASSANDRA-3138)
 * prevent users from creating keyspaces with LocalStrategy replication
   (CASSANDRA-3139)
 * fix CLI `show schema;` to output correct keyspace definition statement
   (CASSANDRA-3129)
 * CustomTThreadPoolServer to log TTransportException at DEBUG level
   (CASSANDRA-3142)
 * allow topology sort to work with non-unique rack names between 
   datacenters (CASSANDRA-3152)
 * Improve caching of same-version Messages on digest and repair paths
   (CASSANDRA-3158)
 * Randomize choice of first replica for counter increment (CASSANDRA-2890)
 * Fix using read_repair_chance instead of merge_shard_change (CASSANDRA-3202)
 * Avoid streaming data to nodes that already have it, on move as well as
   decommission (CASSANDRA-3041)
 * Fix divide by zero error in GCInspector (CASSANDRA-3164)
 * allow quoting of the ColumnFamily name in CLI `create column family`
   statement (CASSANDRA-3195)
 * Fix rolling upgrade from 0.7 to 0.8 problem (CASSANDRA-3166)
 * Accomodate missing encryption_options in IncomingTcpConnection.stream
   (CASSANDRA-3212)


0.8.5
 * fix NPE when encryption_options is unspecified (CASSANDRA-3007)
 * include column name in validation failure exceptions (CASSANDRA-2849)
 * make sure truncate clears out the commitlog so replay won't re-
   populate with truncated data (CASSANDRA-2950)
 * fix NPE when debug logging is enabled and dropped CF is present
   in a commitlog segment (CASSANDRA-3021)
 * fix cassandra.bat when CASSANDRA_HOME contains spaces (CASSANDRA-2952)
 * fix to SSTableSimpleUnsortedWriter bufferSize calculation (CASSANDRA-3027)
 * make cleanup and normal compaction able to skip empty rows
   (rows containing nothing but expired tombstones) (CASSANDRA-3039)
 * work around native memory leak in com.sun.management.GarbageCollectorMXBean
   (CASSANDRA-2868)
 * validate that column names in column_metadata are not equal to key_alias
   on create/update of the ColumnFamily and CQL 'ALTER' statement (CASSANDRA-3036)
 * return an InvalidRequestException if an indexed column is assigned
   a value larger than 64KB (CASSANDRA-3057)
 * fix of numeric-only and string column names handling in CLI "drop index" 
   (CASSANDRA-3054)
 * prune index scan resultset back to original request for lazy
   resultset expansion case (CASSANDRA-2964)
 * (Hadoop) fail jobs when Cassandra node has failed but TaskTracker
   has not (CASSANDRA-2388)
 * fix dynamic snitch ignoring nodes when read_repair_chance is zero
   (CASSANDRA-2662)
 * avoid retaining references to dropped CFS objects in 
   CompactionManager.estimatedCompactions (CASSANDRA-2708)
 * expose rpc timeouts per host in MessagingServiceMBean (CASSANDRA-2941)
 * avoid including cwd in classpath for deb and rpm packages (CASSANDRA-2881)
 * remove gossip state when a new IP takes over a token (CASSANDRA-3071)
 * allow sstable2json to work on index sstable files (CASSANDRA-3059)
 * always hint counters (CASSANDRA-3099)
 * fix log4j initialization in EmbeddedCassandraService (CASSANDRA-2857)
 * remove gossip state when a new IP takes over a token (CASSANDRA-3071)
 * work around native memory leak in com.sun.management.GarbageCollectorMXBean
    (CASSANDRA-2868)
 * fix UnavailableException with writes at CL.EACH_QUORM (CASSANDRA-3084)
 * fix parsing of the Keyspace and ColumnFamily names in numeric
   and string representations in CLI (CASSANDRA-3075)
 * fix corner cases in Range.differenceToFetch (CASSANDRA-3084)
 * fix ip address String representation in the ring cache (CASSANDRA-3044)
 * fix ring cache compatibility when mixing pre-0.8.4 nodes with post-
   in the same cluster (CASSANDRA-3023)
 * make repair report failure when a node participating dies (instead of
   hanging forever) (CASSANDRA-2433)
 * fix handling of the empty byte buffer by ReversedType (CASSANDRA-3111)
 * Add validation that Keyspace names are case-insensitively unique (CASSANDRA-3066)
 * catch invalid key_validation_class before instantiating UpdateColumnFamily (CASSANDRA-3102)
 * make Range and Bounds objects client-safe (CASSANDRA-3108)
 * optionally skip log4j configuration (CASSANDRA-3061)
 * bundle sstableloader with the debian package (CASSANDRA-3113)
 * don't try to build secondary indexes when there is none (CASSANDRA-3123)
 * improve SSTableSimpleUnsortedWriter speed for large rows (CASSANDRA-3122)
 * handle keyspace arguments correctly in nodetool snapshot (CASSANDRA-3038)
 * Fix SSTableImportTest on windows (CASSANDRA-3043)
 * expose compactionThroughputMbPerSec through JMX (CASSANDRA-3117)
 * log keyspace and CF of large rows being compacted


0.8.4
 * change TokenRing.endpoints to be a list of rpc addresses instead of 
   listen/broadcast addresses (CASSANDRA-1777)
 * include files-to-be-streamed in StreamInSession.getSources (CASSANDRA-2972)
 * use JAVA env var in cassandra-env.sh (CASSANDRA-2785, 2992)
 * avoid doing read for no-op replicate-on-write at CL=1 (CASSANDRA-2892)
 * refuse counter write for CL.ANY (CASSANDRA-2990)
 * switch back to only logging recent dropped messages (CASSANDRA-3004)
 * always deserialize RowMutation for counters (CASSANDRA-3006)
 * ignore saved replication_factor strategy_option for NTS (CASSANDRA-3011)
 * make sure pre-truncate CL segments are discarded (CASSANDRA-2950)


0.8.3
 * add ability to drop local reads/writes that are going to timeout
   (CASSANDRA-2943)
 * revamp token removal process, keep gossip states for 3 days (CASSANDRA-2496)
 * don't accept extra args for 0-arg nodetool commands (CASSANDRA-2740)
 * log unavailableexception details at debug level (CASSANDRA-2856)
 * expose data_dir though jmx (CASSANDRA-2770)
 * don't include tmp files as sstable when create cfs (CASSANDRA-2929)
 * log Java classpath on startup (CASSANDRA-2895)
 * keep gossipped version in sync with actual on migration coordinator 
   (CASSANDRA-2946)
 * use lazy initialization instead of class initialization in NodeId
   (CASSANDRA-2953)
 * check column family validity in nodetool repair (CASSANDRA-2933)
 * speedup bytes to hex conversions dramatically (CASSANDRA-2850)
 * Flush memtables on shutdown when durable writes are disabled 
   (CASSANDRA-2958)
 * improved POSIX compatibility of start scripts (CASsANDRA-2965)
 * add counter support to Hadoop InputFormat (CASSANDRA-2981)
 * fix bug where dirty commitlog segments were removed (and avoid keeping 
   segments with no post-flush activity permanently dirty) (CASSANDRA-2829)
 * fix throwing exception with batch mutation of counter super columns
   (CASSANDRA-2949)
 * ignore system tables during repair (CASSANDRA-2979)
 * throw exception when NTS is given replication_factor as an option
   (CASSANDRA-2960)
 * fix assertion error during compaction of counter CFs (CASSANDRA-2968)
 * avoid trying to create index names, when no index exists (CASSANDRA-2867)
 * don't sample the system table when choosing a bootstrap token
   (CASSANDRA-2825)
 * gossiper notifies of local state changes (CASSANDRA-2948)
 * add asynchronous and half-sync/half-async (hsha) thrift servers 
   (CASSANDRA-1405)
 * fix potential use of free'd native memory in SerializingCache 
   (CASSANDRA-2951)
 * prune index scan resultset back to original request for lazy
   resultset expansion case (CASSANDRA-2964)
 * (Hadoop) fail jobs when Cassandra node has failed but TaskTracker
    has not (CASSANDRA-2388)


0.8.2
 * CQL: 
   - include only one row per unique key for IN queries (CASSANDRA-2717)
   - respect client timestamp on full row deletions (CASSANDRA-2912)
 * improve thread-safety in StreamOutSession (CASSANDRA-2792)
 * allow deleting a row and updating indexed columns in it in the
   same mutation (CASSANDRA-2773)
 * Expose number of threads blocked on submitting memtable to flush
   in JMX (CASSANDRA-2817)
 * add ability to return "endpoints" to nodetool (CASSANDRA-2776)
 * Add support for multiple (comma-delimited) coordinator addresses
   to ColumnFamilyInputFormat (CASSANDRA-2807)
 * fix potential NPE while scheduling read repair for range slice
   (CASSANDRA-2823)
 * Fix race in SystemTable.getCurrentLocalNodeId (CASSANDRA-2824)
 * Correctly set default for replicate_on_write (CASSANDRA-2835)
 * improve nodetool compactionstats formatting (CASSANDRA-2844)
 * fix index-building status display (CASSANDRA-2853)
 * fix CLI perpetuating obsolete KsDef.replication_factor (CASSANDRA-2846)
 * improve cli treatment of multiline comments (CASSANDRA-2852)
 * handle row tombstones correctly in EchoedRow (CASSANDRA-2786)
 * add MessagingService.get[Recently]DroppedMessages and
   StorageService.getExceptionCount (CASSANDRA-2804)
 * fix possibility of spurious UnavailableException for LOCAL_QUORUM
   reads with dynamic snitch + read repair disabled (CASSANDRA-2870)
 * add ant-optional as dependence for the debian package (CASSANDRA-2164)
 * add option to specify limit for get_slice in the CLI (CASSANDRA-2646)
 * decrease HH page size (CASSANDRA-2832)
 * reset cli keyspace after dropping the current one (CASSANDRA-2763)
 * add KeyRange option to Hadoop inputformat (CASSANDRA-1125)
 * fix protocol versioning (CASSANDRA-2818, 2860)
 * support spaces in path to log4j configuration (CASSANDRA-2383)
 * avoid including inferred types in CF update (CASSANDRA-2809)
 * fix JMX bulkload call (CASSANDRA-2908)
 * fix updating KS with durable_writes=false (CASSANDRA-2907)
 * add simplified facade to SSTableWriter for bulk loading use
   (CASSANDRA-2911)
 * fix re-using index CF sstable names after drop/recreate (CASSANDRA-2872)
 * prepend CF to default index names (CASSANDRA-2903)
 * fix hint replay (CASSANDRA-2928)
 * Properly synchronize repair's merkle tree computation (CASSANDRA-2816)


0.8.1
 * CQL:
   - support for insert, delete in BATCH (CASSANDRA-2537)
   - support for IN to SELECT, UPDATE (CASSANDRA-2553)
   - timestamp support for INSERT, UPDATE, and BATCH (CASSANDRA-2555)
   - TTL support (CASSANDRA-2476)
   - counter support (CASSANDRA-2473)
   - ALTER COLUMNFAMILY (CASSANDRA-1709)
   - DROP INDEX (CASSANDRA-2617)
   - add SCHEMA/TABLE as aliases for KS/CF (CASSANDRA-2743)
   - server handles wait-for-schema-agreement (CASSANDRA-2756)
   - key alias support (CASSANDRA-2480)
 * add support for comparator parameters and a generic ReverseType
   (CASSANDRA-2355)
 * add CompositeType and DynamicCompositeType (CASSANDRA-2231)
 * optimize batches containing multiple updates to the same row
   (CASSANDRA-2583)
 * adjust hinted handoff page size to avoid OOM with large columns 
   (CASSANDRA-2652)
 * mark BRAF buffer invalid post-flush so we don't re-flush partial
   buffers again, especially on CL writes (CASSANDRA-2660)
 * add DROP INDEX support to CLI (CASSANDRA-2616)
 * don't perform HH to client-mode [storageproxy] nodes (CASSANDRA-2668)
 * Improve forceDeserialize/getCompactedRow encapsulation (CASSANDRA-2659)
 * Don't write CounterUpdateColumn to disk in tests (CASSANDRA-2650)
 * Add sstable bulk loading utility (CASSANDRA-1278)
 * avoid replaying hints to dropped columnfamilies (CASSANDRA-2685)
 * add placeholders for missing rows in range query pseudo-RR (CASSANDRA-2680)
 * remove no-op HHOM.renameHints (CASSANDRA-2693)
 * clone super columns to avoid modifying them during flush (CASSANDRA-2675)
 * allow writes to bypass the commitlog for certain keyspaces (CASSANDRA-2683)
 * avoid NPE when bypassing commitlog during memtable flush (CASSANDRA-2781)
 * Added support for making bootstrap retry if nodes flap (CASSANDRA-2644)
 * Added statusthrift to nodetool to report if thrift server is running (CASSANDRA-2722)
 * Fixed rows being cached if they do not exist (CASSANDRA-2723)
 * Support passing tableName and cfName to RowCacheProviders (CASSANDRA-2702)
 * close scrub file handles (CASSANDRA-2669)
 * throttle migration replay (CASSANDRA-2714)
 * optimize column serializer creation (CASSANDRA-2716)
 * Added support for making bootstrap retry if nodes flap (CASSANDRA-2644)
 * Added statusthrift to nodetool to report if thrift server is running
   (CASSANDRA-2722)
 * Fixed rows being cached if they do not exist (CASSANDRA-2723)
 * fix truncate/compaction race (CASSANDRA-2673)
 * workaround large resultsets causing large allocation retention
   by nio sockets (CASSANDRA-2654)
 * fix nodetool ring use with Ec2Snitch (CASSANDRA-2733)
 * fix removing columns and subcolumns that are supressed by a row or
   supercolumn tombstone during replica resolution (CASSANDRA-2590)
 * support sstable2json against snapshot sstables (CASSANDRA-2386)
 * remove active-pull schema requests (CASSANDRA-2715)
 * avoid marking entire list of sstables as actively being compacted
   in multithreaded compaction (CASSANDRA-2765)
 * seek back after deserializing a row to update cache with (CASSANDRA-2752)
 * avoid skipping rows in scrub for counter column family (CASSANDRA-2759)
 * fix ConcurrentModificationException in repair when dealing with 0.7 node
   (CASSANDRA-2767)
 * use threadsafe collections for StreamInSession (CASSANDRA-2766)
 * avoid infinite loop when creating merkle tree (CASSANDRA-2758)
 * avoids unmarking compacting sstable prematurely in cleanup (CASSANDRA-2769)
 * fix NPE when the commit log is bypassed (CASSANDRA-2718)
 * don't throw an exception in SS.isRPCServerRunning (CASSANDRA-2721)
 * make stress.jar executable (CASSANDRA-2744)
 * add daemon mode to java stress (CASSANDRA-2267)
 * expose the DC and rack of a node through JMX and nodetool ring (CASSANDRA-2531)
 * fix cache mbean getSize (CASSANDRA-2781)
 * Add Date, Float, Double, and Boolean types (CASSANDRA-2530)
 * Add startup flag to renew counter node id (CASSANDRA-2788)
 * add jamm agent to cassandra.bat (CASSANDRA-2787)
 * fix repair hanging if a neighbor has nothing to send (CASSANDRA-2797)
 * purge tombstone even if row is in only one sstable (CASSANDRA-2801)
 * Fix wrong purge of deleted cf during compaction (CASSANDRA-2786)
 * fix race that could result in Hadoop writer failing to throw an
   exception encountered after close() (CASSANDRA-2755)
 * fix scan wrongly throwing assertion error (CASSANDRA-2653)
 * Always use even distribution for merkle tree with RandomPartitionner
   (CASSANDRA-2841)
 * fix describeOwnership for OPP (CASSANDRA-2800)
 * ensure that string tokens do not contain commas (CASSANDRA-2762)


0.8.0-final
 * fix CQL grammar warning and cqlsh regression from CASSANDRA-2622
 * add ant generate-cql-html target (CASSANDRA-2526)
 * update CQL consistency levels (CASSANDRA-2566)
 * debian packaging fixes (CASSANDRA-2481, 2647)
 * fix UUIDType, IntegerType for direct buffers (CASSANDRA-2682, 2684)
 * switch to native Thrift for Hadoop map/reduce (CASSANDRA-2667)
 * fix StackOverflowError when building from eclipse (CASSANDRA-2687)
 * only provide replication_factor to strategy_options "help" for
   SimpleStrategy, OldNetworkTopologyStrategy (CASSANDRA-2678, 2713)
 * fix exception adding validators to non-string columns (CASSANDRA-2696)
 * avoid instantiating DatabaseDescriptor in JDBC (CASSANDRA-2694)
 * fix potential stack overflow during compaction (CASSANDRA-2626)
 * clone super columns to avoid modifying them during flush (CASSANDRA-2675)
 * reset underlying iterator in EchoedRow constructor (CASSANDRA-2653)


0.8.0-rc1
 * faster flushes and compaction from fixing excessively pessimistic 
   rebuffering in BRAF (CASSANDRA-2581)
 * fix returning null column values in the python cql driver (CASSANDRA-2593)
 * fix merkle tree splitting exiting early (CASSANDRA-2605)
 * snapshot_before_compaction directory name fix (CASSANDRA-2598)
 * Disable compaction throttling during bootstrap (CASSANDRA-2612) 
 * fix CQL treatment of > and < operators in range slices (CASSANDRA-2592)
 * fix potential double-application of counter updates on commitlog replay
   by moving replay position from header to sstable metadata (CASSANDRA-2419)
 * JDBC CQL driver exposes getColumn for access to timestamp
 * JDBC ResultSetMetadata properties added to AbstractType
 * r/m clustertool (CASSANDRA-2607)
 * add support for presenting row key as a column in CQL result sets 
   (CASSANDRA-2622)
 * Don't allow {LOCAL|EACH}_QUORUM unless strategy is NTS (CASSANDRA-2627)
 * validate keyspace strategy_options during CQL create (CASSANDRA-2624)
 * fix empty Result with secondary index when limit=1 (CASSANDRA-2628)
 * Fix regression where bootstrapping a node with no schema fails
   (CASSANDRA-2625)
 * Allow removing LocationInfo sstables (CASSANDRA-2632)
 * avoid attempting to replay mutations from dropped keyspaces (CASSANDRA-2631)
 * avoid using cached position of a key when GT is requested (CASSANDRA-2633)
 * fix counting bloom filter true positives (CASSANDRA-2637)
 * initialize local ep state prior to gossip startup if needed (CASSANDRA-2638)
 * fix counter increment lost after restart (CASSANDRA-2642)
 * add quote-escaping via backslash to CLI (CASSANDRA-2623)
 * fix pig example script (CASSANDRA-2487)
 * fix dynamic snitch race in adding latencies (CASSANDRA-2618)
 * Start/stop cassandra after more important services such as mdadm in
   debian packaging (CASSANDRA-2481)


0.8.0-beta2
 * fix NPE compacting index CFs (CASSANDRA-2528)
 * Remove checking all column families on startup for compaction candidates 
   (CASSANDRA-2444)
 * validate CQL create keyspace options (CASSANDRA-2525)
 * fix nodetool setcompactionthroughput (CASSANDRA-2550)
 * move	gossip heartbeat back to its own thread (CASSANDRA-2554)
 * validate cql TRUNCATE columnfamily before truncating (CASSANDRA-2570)
 * fix batch_mutate for mixed standard-counter mutations (CASSANDRA-2457)
 * disallow making schema changes to system keyspace (CASSANDRA-2563)
 * fix sending mutation messages multiple times (CASSANDRA-2557)
 * fix incorrect use of NBHM.size in ReadCallback that could cause
   reads to time out even when responses were received (CASSANDRA-2552)
 * trigger read repair correctly for LOCAL_QUORUM reads (CASSANDRA-2556)
 * Allow configuring the number of compaction thread (CASSANDRA-2558)
 * forceUserDefinedCompaction will attempt to compact what it is given
   even if the pessimistic estimate is that there is not enough disk space;
   automatic compactions will only compact 2 or more sstables (CASSANDRA-2575)
 * refuse to apply migrations with older timestamps than the current 
   schema (CASSANDRA-2536)
 * remove unframed Thrift transport option
 * include indexes in snapshots (CASSANDRA-2596)
 * improve ignoring of obsolete mutations in index maintenance (CASSANDRA-2401)
 * recognize attempt to drop just the index while leaving the column
   definition alone (CASSANDRA-2619)
  

0.8.0-beta1
 * remove Avro RPC support (CASSANDRA-926)
 * support for columns that act as incr/decr counters 
   (CASSANDRA-1072, 1937, 1944, 1936, 2101, 2093, 2288, 2105, 2384, 2236, 2342,
   2454)
 * CQL (CASSANDRA-1703, 1704, 1705, 1706, 1707, 1708, 1710, 1711, 1940, 
   2124, 2302, 2277, 2493)
 * avoid double RowMutation serialization on write path (CASSANDRA-1800)
 * make NetworkTopologyStrategy the default (CASSANDRA-1960)
 * configurable internode encryption (CASSANDRA-1567, 2152)
 * human readable column names in sstable2json output (CASSANDRA-1933)
 * change default JMX port to 7199 (CASSANDRA-2027)
 * backwards compatible internal messaging (CASSANDRA-1015)
 * atomic switch of memtables and sstables (CASSANDRA-2284)
 * add pluggable SeedProvider (CASSANDRA-1669)
 * Fix clustertool to not throw exception when calling get_endpoints (CASSANDRA-2437)
 * upgrade to thrift 0.6 (CASSANDRA-2412) 
 * repair works on a token range instead of full ring (CASSANDRA-2324)
 * purge tombstones from row cache (CASSANDRA-2305)
 * push replication_factor into strategy_options (CASSANDRA-1263)
 * give snapshots the same name on each node (CASSANDRA-1791)
 * remove "nodetool loadbalance" (CASSANDRA-2448)
 * multithreaded compaction (CASSANDRA-2191)
 * compaction throttling (CASSANDRA-2156)
 * add key type information and alias (CASSANDRA-2311, 2396)
 * cli no longer divides read_repair_chance by 100 (CASSANDRA-2458)
 * made CompactionInfo.getTaskType return an enum (CASSANDRA-2482)
 * add a server-wide cap on measured memtable memory usage and aggressively
   flush to keep under that threshold (CASSANDRA-2006)
 * add unified UUIDType (CASSANDRA-2233)
 * add off-heap row cache support (CASSANDRA-1969)


0.7.5
 * improvements/fixes to PIG driver (CASSANDRA-1618, CASSANDRA-2387,
   CASSANDRA-2465, CASSANDRA-2484)
 * validate index names (CASSANDRA-1761)
 * reduce contention on Table.flusherLock (CASSANDRA-1954)
 * try harder to detect failures during streaming, cleaning up temporary
   files more reliably (CASSANDRA-2088)
 * shut down server for OOM on a Thrift thread (CASSANDRA-2269)
 * fix tombstone handling in repair and sstable2json (CASSANDRA-2279)
 * preserve version when streaming data from old sstables (CASSANDRA-2283)
 * don't start repair if a neighboring node is marked as dead (CASSANDRA-2290)
 * purge tombstones from row cache (CASSANDRA-2305)
 * Avoid seeking when sstable2json exports the entire file (CASSANDRA-2318)
 * clear Built flag in system table when dropping an index (CASSANDRA-2320)
 * don't allow arbitrary argument for stress.java (CASSANDRA-2323)
 * validate values for index predicates in get_indexed_slice (CASSANDRA-2328)
 * queue secondary indexes for flush before the parent (CASSANDRA-2330)
 * allow job configuration to set the CL used in Hadoop jobs (CASSANDRA-2331)
 * add memtable_flush_queue_size defaulting to 4 (CASSANDRA-2333)
 * Allow overriding of initial_token, storage_port and rpc_port from system
   properties (CASSANDRA-2343)
 * fix comparator used for non-indexed secondary expressions in index scan
   (CASSANDRA-2347)
 * ensure size calculation and write phase of large-row compaction use
   the same threshold for TTL expiration (CASSANDRA-2349)
 * fix race when iterating CFs during add/drop (CASSANDRA-2350)
 * add ConsistencyLevel command to CLI (CASSANDRA-2354)
 * allow negative numbers in the cli (CASSANDRA-2358)
 * hard code serialVersionUID for tokens class (CASSANDRA-2361)
 * fix potential infinite loop in ByteBufferUtil.inputStream (CASSANDRA-2365)
 * fix encoding bugs in HintedHandoffManager, SystemTable when default
   charset is not UTF8 (CASSANDRA-2367)
 * avoids having removed node reappearing in Gossip (CASSANDRA-2371)
 * fix incorrect truncation of long to int when reading columns via block
   index (CASSANDRA-2376)
 * fix NPE during stream session (CASSANDRA-2377)
 * fix race condition that could leave orphaned data files when dropping CF or
   KS (CASSANDRA-2381)
 * fsync statistics component on write (CASSANDRA-2382)
 * fix duplicate results from CFS.scan (CASSANDRA-2406)
 * add IntegerType to CLI help (CASSANDRA-2414)
 * avoid caching token-only decoratedkeys (CASSANDRA-2416)
 * convert mmap assertion to if/throw so scrub can catch it (CASSANDRA-2417)
 * don't overwrite gc log (CASSANDR-2418)
 * invalidate row cache for streamed row to avoid inconsitencies
   (CASSANDRA-2420)
 * avoid copies in range/index scans (CASSANDRA-2425)
 * make sure we don't wipe data during cleanup if the node has not join
   the ring (CASSANDRA-2428)
 * Try harder to close files after compaction (CASSANDRA-2431)
 * re-set bootstrapped flag after move finishes (CASSANDRA-2435)
 * display validation_class in CLI 'describe keyspace' (CASSANDRA-2442)
 * make cleanup compactions cleanup the row cache (CASSANDRA-2451)
 * add column fields validation to scrub (CASSANDRA-2460)
 * use 64KB flush buffer instead of in_memory_compaction_limit (CASSANDRA-2463)
 * fix backslash substitutions in CLI (CASSANDRA-2492)
 * disable cache saving for system CFS (CASSANDRA-2502)
 * fixes for verifying destination availability under hinted conditions
   so UE can be thrown intead of timing out (CASSANDRA-2514)
 * fix update of validation class in column metadata (CASSANDRA-2512)
 * support LOCAL_QUORUM, EACH_QUORUM CLs outside of NTS (CASSANDRA-2516)
 * preserve version when streaming data from old sstables (CASSANDRA-2283)
 * fix backslash substitutions in CLI (CASSANDRA-2492)
 * count a row deletion as one operation towards memtable threshold 
   (CASSANDRA-2519)
 * support LOCAL_QUORUM, EACH_QUORUM CLs outside of NTS (CASSANDRA-2516)


0.7.4
 * add nodetool join command (CASSANDRA-2160)
 * fix secondary indexes on pre-existing or streamed data (CASSANDRA-2244)
 * initialize endpoint in gossiper earlier (CASSANDRA-2228)
 * add ability to write to Cassandra from Pig (CASSANDRA-1828)
 * add rpc_[min|max]_threads (CASSANDRA-2176)
 * add CL.TWO, CL.THREE (CASSANDRA-2013)
 * avoid exporting an un-requested row in sstable2json, when exporting 
   a key that does not exist (CASSANDRA-2168)
 * add incremental_backups option (CASSANDRA-1872)
 * add configurable row limit to Pig loadfunc (CASSANDRA-2276)
 * validate column values in batches as well as single-Column inserts
   (CASSANDRA-2259)
 * move sample schema from cassandra.yaml to schema-sample.txt,
   a cli scripts (CASSANDRA-2007)
 * avoid writing empty rows when scrubbing tombstoned rows (CASSANDRA-2296)
 * fix assertion error in range and index scans for CL < ALL
   (CASSANDRA-2282)
 * fix commitlog replay when flush position refers to data that didn't
   get synced before server died (CASSANDRA-2285)
 * fix fd leak in sstable2json with non-mmap'd i/o (CASSANDRA-2304)
 * reduce memory use during streaming of multiple sstables (CASSANDRA-2301)
 * purge tombstoned rows from cache after GCGraceSeconds (CASSANDRA-2305)
 * allow zero replicas in a NTS datacenter (CASSANDRA-1924)
 * make range queries respect snitch for local replicas (CASSANDRA-2286)
 * fix HH delivery when column index is larger than 2GB (CASSANDRA-2297)
 * make 2ary indexes use parent CF flush thresholds during initial build
   (CASSANDRA-2294)
 * update memtable_throughput to be a long (CASSANDRA-2158)


0.7.3
 * Keep endpoint state until aVeryLongTime (CASSANDRA-2115)
 * lower-latency read repair (CASSANDRA-2069)
 * add hinted_handoff_throttle_delay_in_ms option (CASSANDRA-2161)
 * fixes for cache save/load (CASSANDRA-2172, -2174)
 * Handle whole-row deletions in CFOutputFormat (CASSANDRA-2014)
 * Make memtable_flush_writers flush in parallel (CASSANDRA-2178)
 * Add compaction_preheat_key_cache option (CASSANDRA-2175)
 * refactor stress.py to have only one copy of the format string 
   used for creating row keys (CASSANDRA-2108)
 * validate index names for \w+ (CASSANDRA-2196)
 * Fix Cassandra cli to respect timeout if schema does not settle 
   (CASSANDRA-2187)
 * fix for compaction and cleanup writing old-format data into new-version 
   sstable (CASSANDRA-2211, -2216)
 * add nodetool scrub (CASSANDRA-2217, -2240)
 * fix sstable2json large-row pagination (CASSANDRA-2188)
 * fix EOFing on requests for the last bytes in a file (CASSANDRA-2213)
 * fix BufferedRandomAccessFile bugs (CASSANDRA-2218, -2241)
 * check for memtable flush_after_mins exceeded every 10s (CASSANDRA-2183)
 * fix cache saving on Windows (CASSANDRA-2207)
 * add validateSchemaAgreement call + synchronization to schema
   modification operations (CASSANDRA-2222)
 * fix for reversed slice queries on large rows (CASSANDRA-2212)
 * fat clients were writing local data (CASSANDRA-2223)
 * set DEFAULT_MEMTABLE_LIFETIME_IN_MINS to 24h
 * improve detection and cleanup of partially-written sstables 
   (CASSANDRA-2206)
 * fix supercolumn de/serialization when subcolumn comparator is different
   from supercolumn's (CASSANDRA-2104)
 * fix starting up on Windows when CASSANDRA_HOME contains whitespace
   (CASSANDRA-2237)
 * add [get|set][row|key]cacheSavePeriod to JMX (CASSANDRA-2100)
 * fix Hadoop ColumnFamilyOutputFormat dropping of mutations
   when batch fills up (CASSANDRA-2255)
 * move file deletions off of scheduledtasks executor (CASSANDRA-2253)


0.7.2
 * copy DecoratedKey.key when inserting into caches to avoid retaining
   a reference to the underlying buffer (CASSANDRA-2102)
 * format subcolumn names with subcomparator (CASSANDRA-2136)
 * fix column bloom filter deserialization (CASSANDRA-2165)


0.7.1
 * refactor MessageDigest creation code. (CASSANDRA-2107)
 * buffer network stack to avoid inefficient small TCP messages while avoiding
   the nagle/delayed ack problem (CASSANDRA-1896)
 * check log4j configuration for changes every 10s (CASSANDRA-1525, 1907)
 * more-efficient cross-DC replication (CASSANDRA-1530, -2051, -2138)
 * avoid polluting page cache with commitlog or sstable writes
   and seq scan operations (CASSANDRA-1470)
 * add RMI authentication options to nodetool (CASSANDRA-1921)
 * make snitches configurable at runtime (CASSANDRA-1374)
 * retry hadoop split requests on connection failure (CASSANDRA-1927)
 * implement describeOwnership for BOP, COPP (CASSANDRA-1928)
 * make read repair behave as expected for ConsistencyLevel > ONE
   (CASSANDRA-982, 2038)
 * distributed test harness (CASSANDRA-1859, 1964)
 * reduce flush lock contention (CASSANDRA-1930)
 * optimize supercolumn deserialization (CASSANDRA-1891)
 * fix CFMetaData.apply to only compare objects of the same class 
   (CASSANDRA-1962)
 * allow specifying specific SSTables to compact from JMX (CASSANDRA-1963)
 * fix race condition in MessagingService.targets (CASSANDRA-1959, 2094, 2081)
 * refuse to open sstables from a future version (CASSANDRA-1935)
 * zero-copy reads (CASSANDRA-1714)
 * fix copy bounds for word Text in wordcount demo (CASSANDRA-1993)
 * fixes for contrib/javautils (CASSANDRA-1979)
 * check more frequently for memtable expiration (CASSANDRA-2000)
 * fix writing SSTable column count statistics (CASSANDRA-1976)
 * fix streaming of multiple CFs during bootstrap (CASSANDRA-1992)
 * explicitly set JVM GC new generation size with -Xmn (CASSANDRA-1968)
 * add short options for CLI flags (CASSANDRA-1565)
 * make keyspace argument to "describe keyspace" in CLI optional
   when authenticated to keyspace already (CASSANDRA-2029)
 * added option to specify -Dcassandra.join_ring=false on startup
   to allow "warm spare" nodes or performing JMX maintenance before
   joining the ring (CASSANDRA-526)
 * log migrations at INFO (CASSANDRA-2028)
 * add CLI verbose option in file mode (CASSANDRA-2030)
 * add single-line "--" comments to CLI (CASSANDRA-2032)
 * message serialization tests (CASSANDRA-1923)
 * switch from ivy to maven-ant-tasks (CASSANDRA-2017)
 * CLI attempts to block for new schema to propagate (CASSANDRA-2044)
 * fix potential overflow in nodetool cfstats (CASSANDRA-2057)
 * add JVM shutdownhook to sync commitlog (CASSANDRA-1919)
 * allow nodes to be up without being part of  normal traffic (CASSANDRA-1951)
 * fix CLI "show keyspaces" with null options on NTS (CASSANDRA-2049)
 * fix possible ByteBuffer race conditions (CASSANDRA-2066)
 * reduce garbage generated by MessagingService to prevent load spikes
   (CASSANDRA-2058)
 * fix math in RandomPartitioner.describeOwnership (CASSANDRA-2071)
 * fix deletion of sstable non-data components (CASSANDRA-2059)
 * avoid blocking gossip while deleting handoff hints (CASSANDRA-2073)
 * ignore messages from newer versions, keep track of nodes in gossip 
   regardless of version (CASSANDRA-1970)
 * cache writing moved to CompactionManager to reduce i/o contention and
   updated to use non-cache-polluting writes (CASSANDRA-2053)
 * page through large rows when exporting to JSON (CASSANDRA-2041)
 * add flush_largest_memtables_at and reduce_cache_sizes_at options
   (CASSANDRA-2142)
 * add cli 'describe cluster' command (CASSANDRA-2127)
 * add cli support for setting username/password at 'connect' command 
   (CASSANDRA-2111)
 * add -D option to Stress.java to allow reading hosts from a file 
   (CASSANDRA-2149)
 * bound hints CF throughput between 32M and 256M (CASSANDRA-2148)
 * continue starting when invalid saved cache entries are encountered
   (CASSANDRA-2076)
 * add max_hint_window_in_ms option (CASSANDRA-1459)


0.7.0-final
 * fix offsets to ByteBuffer.get (CASSANDRA-1939)


0.7.0-rc4
 * fix cli crash after backgrounding (CASSANDRA-1875)
 * count timeouts in storageproxy latencies, and include latency 
   histograms in StorageProxyMBean (CASSANDRA-1893)
 * fix CLI get recognition of supercolumns (CASSANDRA-1899)
 * enable keepalive on intra-cluster sockets (CASSANDRA-1766)
 * count timeouts towards dynamicsnitch latencies (CASSANDRA-1905)
 * Expose index-building status in JMX + cli schema description
   (CASSANDRA-1871)
 * allow [LOCAL|EACH]_QUORUM to be used with non-NetworkTopology 
   replication Strategies
 * increased amount of index locks for faster commitlog replay
 * collect secondary index tombstones immediately (CASSANDRA-1914)
 * revert commitlog changes from #1780 (CASSANDRA-1917)
 * change RandomPartitioner min token to -1 to avoid collision w/
   tokens on actual nodes (CASSANDRA-1901)
 * examine the right nibble when validating TimeUUID (CASSANDRA-1910)
 * include secondary indexes in cleanup (CASSANDRA-1916)
 * CFS.scrubDataDirectories should also cleanup invalid secondary indexes
   (CASSANDRA-1904)
 * ability to disable/enable gossip on nodes to force them down
   (CASSANDRA-1108)


0.7.0-rc3
 * expose getNaturalEndpoints in StorageServiceMBean taking byte[]
   key; RMI cannot serialize ByteBuffer (CASSANDRA-1833)
 * infer org.apache.cassandra.locator for replication strategy classes
   when not otherwise specified
 * validation that generates less garbage (CASSANDRA-1814)
 * add TTL support to CLI (CASSANDRA-1838)
 * cli defaults to bytestype for subcomparator when creating
   column families (CASSANDRA-1835)
 * unregister index MBeans when index is dropped (CASSANDRA-1843)
 * make ByteBufferUtil.clone thread-safe (CASSANDRA-1847)
 * change exception for read requests during bootstrap from 
   InvalidRequest to Unavailable (CASSANDRA-1862)
 * respect row-level tombstones post-flush in range scans
   (CASSANDRA-1837)
 * ReadResponseResolver check digests against each other (CASSANDRA-1830)
 * return InvalidRequest when remove of subcolumn without supercolumn
   is requested (CASSANDRA-1866)
 * flush before repair (CASSANDRA-1748)
 * SSTableExport validates key order (CASSANDRA-1884)
 * large row support for SSTableExport (CASSANDRA-1867)
 * Re-cache hot keys post-compaction without hitting disk (CASSANDRA-1878)
 * manage read repair in coordinator instead of data source, to
   provide latency information to dynamic snitch (CASSANDRA-1873)


0.7.0-rc2
 * fix live-column-count of slice ranges including tombstoned supercolumn 
   with live subcolumn (CASSANDRA-1591)
 * rename o.a.c.internal.AntientropyStage -> AntiEntropyStage,
   o.a.c.request.Request_responseStage -> RequestResponseStage,
   o.a.c.internal.Internal_responseStage -> InternalResponseStage
 * add AbstractType.fromString (CASSANDRA-1767)
 * require index_type to be present when specifying index_name
   on ColumnDef (CASSANDRA-1759)
 * fix add/remove index bugs in CFMetadata (CASSANDRA-1768)
 * rebuild Strategy during system_update_keyspace (CASSANDRA-1762)
 * cli updates prompt to ... in continuation lines (CASSANDRA-1770)
 * support multiple Mutations per key in hadoop ColumnFamilyOutputFormat
   (CASSANDRA-1774)
 * improvements to Debian init script (CASSANDRA-1772)
 * use local classloader to check for version.properties (CASSANDRA-1778)
 * Validate that column names in column_metadata are valid for the
   defined comparator, and decode properly in cli (CASSANDRA-1773)
 * use cross-platform newlines in cli (CASSANDRA-1786)
 * add ExpiringColumn support to sstable import/export (CASSANDRA-1754)
 * add flush for each append to periodic commitlog mode; added
   periodic_without_flush option to disable this (CASSANDRA-1780)
 * close file handle used for post-flush truncate (CASSANDRA-1790)
 * various code cleanup (CASSANDRA-1793, -1794, -1795)
 * fix range queries against wrapped range (CASSANDRA-1781)
 * fix consistencylevel calculations for NetworkTopologyStrategy
   (CASSANDRA-1804)
 * cli support index type enum names (CASSANDRA-1810)
 * improved validation of column_metadata (CASSANDRA-1813)
 * reads at ConsistencyLevel > 1 throw UnavailableException
   immediately if insufficient live nodes exist (CASSANDRA-1803)
 * copy bytebuffers for local writes to avoid retaining the entire
   Thrift frame (CASSANDRA-1801)
 * fix NPE adding index to column w/o prior metadata (CASSANDRA-1764)
 * reduce fat client timeout (CASSANDRA-1730)
 * fix botched merge of CASSANDRA-1316


0.7.0-rc1
 * fix compaction and flush races with schema updates (CASSANDRA-1715)
 * add clustertool, config-converter, sstablekeys, and schematool 
   Windows .bat files (CASSANDRA-1723)
 * reject range queries received during bootstrap (CASSANDRA-1739)
 * fix wrapping-range queries on non-minimum token (CASSANDRA-1700)
 * add nodetool cfhistogram (CASSANDRA-1698)
 * limit repaired ranges to what the nodes have in common (CASSANDRA-1674)
 * index scan treats missing columns as not matching secondary
   expressions (CASSANDRA-1745)
 * Fix misuse of DataOutputBuffer.getData in AntiEntropyService
   (CASSANDRA-1729)
 * detect and warn when obsolete version of JNA is present (CASSANDRA-1760)
 * reduce fat client timeout (CASSANDRA-1730)
 * cleanup smallest CFs first to increase free temp space for larger ones
   (CASSANDRA-1811)
 * Update windows .bat files to work outside of main Cassandra
   directory (CASSANDRA-1713)
 * fix read repair regression from 0.6.7 (CASSANDRA-1727)
 * more-efficient read repair (CASSANDRA-1719)
 * fix hinted handoff replay (CASSANDRA-1656)
 * log type of dropped messages (CASSANDRA-1677)
 * upgrade to SLF4J 1.6.1
 * fix ByteBuffer bug in ExpiringColumn.updateDigest (CASSANDRA-1679)
 * fix IntegerType.getString (CASSANDRA-1681)
 * make -Djava.net.preferIPv4Stack=true the default (CASSANDRA-628)
 * add INTERNAL_RESPONSE verb to differentiate from responses related
   to client requests (CASSANDRA-1685)
 * log tpstats when dropping messages (CASSANDRA-1660)
 * include unreachable nodes in describeSchemaVersions (CASSANDRA-1678)
 * Avoid dropping messages off the client request path (CASSANDRA-1676)
 * fix jna errno reporting (CASSANDRA-1694)
 * add friendlier error for UnknownHostException on startup (CASSANDRA-1697)
 * include jna dependency in RPM package (CASSANDRA-1690)
 * add --skip-keys option to stress.py (CASSANDRA-1696)
 * improve cli handling of non-string keys and column names 
   (CASSANDRA-1701, -1693)
 * r/m extra subcomparator line in cli keyspaces output (CASSANDRA-1712)
 * add read repair chance to cli "show keyspaces"
 * upgrade to ConcurrentLinkedHashMap 1.1 (CASSANDRA-975)
 * fix index scan routing (CASSANDRA-1722)
 * fix tombstoning of supercolumns in range queries (CASSANDRA-1734)
 * clear endpoint cache after updating keyspace metadata (CASSANDRA-1741)
 * fix wrapping-range queries on non-minimum token (CASSANDRA-1700)
 * truncate includes secondary indexes (CASSANDRA-1747)
 * retain reference to PendingFile sstables (CASSANDRA-1749)
 * fix sstableimport regression (CASSANDRA-1753)
 * fix for bootstrap when no non-system tables are defined (CASSANDRA-1732)
 * handle replica unavailability in index scan (CASSANDRA-1755)
 * fix service initialization order deadlock (CASSANDRA-1756)
 * multi-line cli commands (CASSANDRA-1742)
 * fix race between snapshot and compaction (CASSANDRA-1736)
 * add listEndpointsPendingHints, deleteHintsForEndpoint JMX methods 
   (CASSANDRA-1551)


0.7.0-beta3
 * add strategy options to describe_keyspace output (CASSANDRA-1560)
 * log warning when using randomly generated token (CASSANDRA-1552)
 * re-organize JMX into .db, .net, .internal, .request (CASSANDRA-1217)
 * allow nodes to change IPs between restarts (CASSANDRA-1518)
 * remember ring state between restarts by default (CASSANDRA-1518)
 * flush index built flag so we can read it before log replay (CASSANDRA-1541)
 * lock row cache updates to prevent race condition (CASSANDRA-1293)
 * remove assertion causing rare (and harmless) error messages in
   commitlog (CASSANDRA-1330)
 * fix moving nodes with no keyspaces defined (CASSANDRA-1574)
 * fix unbootstrap when no data is present in a transfer range (CASSANDRA-1573)
 * take advantage of AVRO-495 to simplify our avro IDL (CASSANDRA-1436)
 * extend authorization hierarchy to column family (CASSANDRA-1554)
 * deletion support in secondary indexes (CASSANDRA-1571)
 * meaningful error message for invalid replication strategy class 
   (CASSANDRA-1566)
 * allow keyspace creation with RF > N (CASSANDRA-1428)
 * improve cli error handling (CASSANDRA-1580)
 * add cache save/load ability (CASSANDRA-1417, 1606, 1647)
 * add StorageService.getDrainProgress (CASSANDRA-1588)
 * Disallow bootstrap to an in-use token (CASSANDRA-1561)
 * Allow dynamic secondary index creation and destruction (CASSANDRA-1532)
 * log auto-guessed memtable thresholds (CASSANDRA-1595)
 * add ColumnDef support to cli (CASSANDRA-1583)
 * reduce index sample time by 75% (CASSANDRA-1572)
 * add cli support for column, strategy metadata (CASSANDRA-1578, 1612)
 * add cli support for schema modification (CASSANDRA-1584)
 * delete temp files on failed compactions (CASSANDRA-1596)
 * avoid blocking for dead nodes during removetoken (CASSANDRA-1605)
 * remove ConsistencyLevel.ZERO (CASSANDRA-1607)
 * expose in-progress compaction type in jmx (CASSANDRA-1586)
 * removed IClock & related classes from internals (CASSANDRA-1502)
 * fix removing tokens from SystemTable on decommission and removetoken
   (CASSANDRA-1609)
 * include CF metadata in cli 'show keyspaces' (CASSANDRA-1613)
 * switch from Properties to HashMap in PropertyFileSnitch to
   avoid synchronization bottleneck (CASSANDRA-1481)
 * PropertyFileSnitch configuration file renamed to 
   cassandra-topology.properties
 * add cli support for get_range_slices (CASSANDRA-1088, CASSANDRA-1619)
 * Make memtable flush thresholds per-CF instead of global 
   (CASSANDRA-1007, 1637)
 * add cli support for binary data without CfDef hints (CASSANDRA-1603)
 * fix building SSTable statistics post-stream (CASSANDRA-1620)
 * fix potential infinite loop in 2ary index queries (CASSANDRA-1623)
 * allow creating NTS keyspaces with no replicas configured (CASSANDRA-1626)
 * add jmx histogram of sstables accessed per read (CASSANDRA-1624)
 * remove system_rename_column_family and system_rename_keyspace from the
   client API until races can be fixed (CASSANDRA-1630, CASSANDRA-1585)
 * add cli sanity tests (CASSANDRA-1582)
 * update GC settings in cassandra.bat (CASSANDRA-1636)
 * cli support for index queries (CASSANDRA-1635)
 * cli support for updating schema memtable settings (CASSANDRA-1634)
 * cli --file option (CASSANDRA-1616)
 * reduce automatically chosen memtable sizes by 50% (CASSANDRA-1641)
 * move endpoint cache from snitch to strategy (CASSANDRA-1643)
 * fix commitlog recovery deleting the newly-created segment as well as
   the old ones (CASSANDRA-1644)
 * upgrade to Thrift 0.5 (CASSANDRA-1367)
 * renamed CL.DCQUORUM to LOCAL_QUORUM and DCQUORUMSYNC to EACH_QUORUM
 * cli truncate support (CASSANDRA-1653)
 * update GC settings in cassandra.bat (CASSANDRA-1636)
 * avoid logging when a node's ip/token is gossipped back to it (CASSANDRA-1666)


0.7-beta2
 * always use UTF-8 for hint keys (CASSANDRA-1439)
 * remove cassandra.yaml dependency from Hadoop and Pig (CASSADRA-1322)
 * expose CfDef metadata in describe_keyspaces (CASSANDRA-1363)
 * restore use of mmap_index_only option (CASSANDRA-1241)
 * dropping a keyspace with no column families generated an error 
   (CASSANDRA-1378)
 * rename RackAwareStrategy to OldNetworkTopologyStrategy, RackUnawareStrategy 
   to SimpleStrategy, DatacenterShardStrategy to NetworkTopologyStrategy,
   AbstractRackAwareSnitch to AbstractNetworkTopologySnitch (CASSANDRA-1392)
 * merge StorageProxy.mutate, mutateBlocking (CASSANDRA-1396)
 * faster UUIDType, LongType comparisons (CASSANDRA-1386, 1393)
 * fix setting read_repair_chance from CLI addColumnFamily (CASSANDRA-1399)
 * fix updates to indexed columns (CASSANDRA-1373)
 * fix race condition leaving to FileNotFoundException (CASSANDRA-1382)
 * fix sharded lock hash on index write path (CASSANDRA-1402)
 * add support for GT/E, LT/E in subordinate index clauses (CASSANDRA-1401)
 * cfId counter got out of sync when CFs were added (CASSANDRA-1403)
 * less chatty schema updates (CASSANDRA-1389)
 * rename column family mbeans. 'type' will now include either 
   'IndexColumnFamilies' or 'ColumnFamilies' depending on the CFS type.
   (CASSANDRA-1385)
 * disallow invalid keyspace and column family names. This includes name that
   matches a '^\w+' regex. (CASSANDRA-1377)
 * use JNA, if present, to take snapshots (CASSANDRA-1371)
 * truncate hints if starting 0.7 for the first time (CASSANDRA-1414)
 * fix FD leak in single-row slicepredicate queries (CASSANDRA-1416)
 * allow index expressions against columns that are not part of the 
   SlicePredicate (CASSANDRA-1410)
 * config-converter properly handles snitches and framed support 
   (CASSANDRA-1420)
 * remove keyspace argument from multiget_count (CASSANDRA-1422)
 * allow specifying cassandra.yaml location as (local or remote) URL
   (CASSANDRA-1126)
 * fix using DynamicEndpointSnitch with NetworkTopologyStrategy
   (CASSANDRA-1429)
 * Add CfDef.default_validation_class (CASSANDRA-891)
 * fix EstimatedHistogram.max (CASSANDRA-1413)
 * quorum read optimization (CASSANDRA-1622)
 * handle zero-length (or missing) rows during HH paging (CASSANDRA-1432)
 * include secondary indexes during schema migrations (CASSANDRA-1406)
 * fix commitlog header race during schema change (CASSANDRA-1435)
 * fix ColumnFamilyStoreMBeanIterator to use new type name (CASSANDRA-1433)
 * correct filename generated by xml->yaml converter (CASSANDRA-1419)
 * add CMSInitiatingOccupancyFraction=75 and UseCMSInitiatingOccupancyOnly
   to default JVM options
 * decrease jvm heap for cassandra-cli (CASSANDRA-1446)
 * ability to modify keyspaces and column family definitions on a live cluster
   (CASSANDRA-1285)
 * support for Hadoop Streaming [non-jvm map/reduce via stdin/out]
   (CASSANDRA-1368)
 * Move persistent sstable stats from the system table to an sstable component
   (CASSANDRA-1430)
 * remove failed bootstrap attempt from pending ranges when gossip times
   it out after 1h (CASSANDRA-1463)
 * eager-create tcp connections to other cluster members (CASSANDRA-1465)
 * enumerate stages and derive stage from message type instead of 
   transmitting separately (CASSANDRA-1465)
 * apply reversed flag during collation from different data sources
   (CASSANDRA-1450)
 * make failure to remove commitlog segment non-fatal (CASSANDRA-1348)
 * correct ordering of drain operations so CL.recover is no longer 
   necessary (CASSANDRA-1408)
 * removed keyspace from describe_splits method (CASSANDRA-1425)
 * rename check_schema_agreement to describe_schema_versions
   (CASSANDRA-1478)
 * fix QUORUM calculation for RF > 3 (CASSANDRA-1487)
 * remove tombstones during non-major compactions when bloom filter
   verifies that row does not exist in other sstables (CASSANDRA-1074)
 * nodes that coordinated a loadbalance in the past could not be seen by
   newly added nodes (CASSANDRA-1467)
 * exposed endpoint states (gossip details) via jmx (CASSANDRA-1467)
 * ensure that compacted sstables are not included when new readers are
   instantiated (CASSANDRA-1477)
 * by default, calculate heap size and memtable thresholds at runtime (CASSANDRA-1469)
 * fix races dealing with adding/dropping keyspaces and column families in
   rapid succession (CASSANDRA-1477)
 * clean up of Streaming system (CASSANDRA-1503, 1504, 1506)
 * add options to configure Thrift socket keepalive and buffer sizes (CASSANDRA-1426)
 * make contrib CassandraServiceDataCleaner recursive (CASSANDRA-1509)
 * min, max compaction threshold are configurable and persistent 
   per-ColumnFamily (CASSANDRA-1468)
 * fix replaying the last mutation in a commitlog unnecessarily 
   (CASSANDRA-1512)
 * invoke getDefaultUncaughtExceptionHandler from DTPE with the original
   exception rather than the ExecutionException wrapper (CASSANDRA-1226)
 * remove Clock from the Thrift (and Avro) API (CASSANDRA-1501)
 * Close intra-node sockets when connection is broken (CASSANDRA-1528)
 * RPM packaging spec file (CASSANDRA-786)
 * weighted request scheduler (CASSANDRA-1485)
 * treat expired columns as deleted (CASSANDRA-1539)
 * make IndexInterval configurable (CASSANDRA-1488)
 * add describe_snitch to Thrift API (CASSANDRA-1490)
 * MD5 authenticator compares plain text submitted password with MD5'd
   saved property, instead of vice versa (CASSANDRA-1447)
 * JMX MessagingService pending and completed counts (CASSANDRA-1533)
 * fix race condition processing repair responses (CASSANDRA-1511)
 * make repair blocking (CASSANDRA-1511)
 * create EndpointSnitchInfo and MBean to expose rack and DC (CASSANDRA-1491)
 * added option to contrib/word_count to output results back to Cassandra
   (CASSANDRA-1342)
 * rewrite Hadoop ColumnFamilyRecordWriter to pool connections, retry to
   multiple Cassandra nodes, and smooth impact on the Cassandra cluster
   by using smaller batch sizes (CASSANDRA-1434)
 * fix setting gc_grace_seconds via CLI (CASSANDRA-1549)
 * support TTL'd index values (CASSANDRA-1536)
 * make removetoken work like decommission (CASSANDRA-1216)
 * make cli comparator-aware and improve quote rules (CASSANDRA-1523,-1524)
 * make nodetool compact and cleanup blocking (CASSANDRA-1449)
 * add memtable, cache information to GCInspector logs (CASSANDRA-1558)
 * enable/disable HintedHandoff via JMX (CASSANDRA-1550)
 * Ignore stray files in the commit log directory (CASSANDRA-1547)
 * Disallow bootstrap to an in-use token (CASSANDRA-1561)


0.7-beta1
 * sstable versioning (CASSANDRA-389)
 * switched to slf4j logging (CASSANDRA-625)
 * add (optional) expiration time for column (CASSANDRA-699)
 * access levels for authentication/authorization (CASSANDRA-900)
 * add ReadRepairChance to CF definition (CASSANDRA-930)
 * fix heisenbug in system tests, especially common on OS X (CASSANDRA-944)
 * convert to byte[] keys internally and all public APIs (CASSANDRA-767)
 * ability to alter schema definitions on a live cluster (CASSANDRA-44)
 * renamed configuration file to cassandra.xml, and log4j.properties to
   log4j-server.properties, which must now be loaded from
   the classpath (which is how our scripts in bin/ have always done it)
   (CASSANDRA-971)
 * change get_count to require a SlicePredicate. create multi_get_count
   (CASSANDRA-744)
 * re-organized endpointsnitch implementations and added SimpleSnitch
   (CASSANDRA-994)
 * Added preload_row_cache option (CASSANDRA-946)
 * add CRC to commitlog header (CASSANDRA-999)
 * removed deprecated batch_insert and get_range_slice methods (CASSANDRA-1065)
 * add truncate thrift method (CASSANDRA-531)
 * http mini-interface using mx4j (CASSANDRA-1068)
 * optimize away copy of sliced row on memtable read path (CASSANDRA-1046)
 * replace constant-size 2GB mmaped segments and special casing for index 
   entries spanning segment boundaries, with SegmentedFile that computes 
   segments that always contain entire entries/rows (CASSANDRA-1117)
 * avoid reading large rows into memory during compaction (CASSANDRA-16)
 * added hadoop OutputFormat (CASSANDRA-1101)
 * efficient Streaming (no more anticompaction) (CASSANDRA-579)
 * split commitlog header into separate file and add size checksum to
   mutations (CASSANDRA-1179)
 * avoid allocating a new byte[] for each mutation on replay (CASSANDRA-1219)
 * revise HH schema to be per-endpoint (CASSANDRA-1142)
 * add joining/leaving status to nodetool ring (CASSANDRA-1115)
 * allow multiple repair sessions per node (CASSANDRA-1190)
 * optimize away MessagingService for local range queries (CASSANDRA-1261)
 * make framed transport the default so malformed requests can't OOM the 
   server (CASSANDRA-475)
 * significantly faster reads from row cache (CASSANDRA-1267)
 * take advantage of row cache during range queries (CASSANDRA-1302)
 * make GCGraceSeconds a per-ColumnFamily value (CASSANDRA-1276)
 * keep persistent row size and column count statistics (CASSANDRA-1155)
 * add IntegerType (CASSANDRA-1282)
 * page within a single row during hinted handoff (CASSANDRA-1327)
 * push DatacenterShardStrategy configuration into keyspace definition,
   eliminating datacenter.properties. (CASSANDRA-1066)
 * optimize forward slices starting with '' and single-index-block name 
   queries by skipping the column index (CASSANDRA-1338)
 * streaming refactor (CASSANDRA-1189)
 * faster comparison for UUID types (CASSANDRA-1043)
 * secondary index support (CASSANDRA-749 and subtasks)
 * make compaction buckets deterministic (CASSANDRA-1265)


0.6.6
 * Allow using DynamicEndpointSnitch with RackAwareStrategy (CASSANDRA-1429)
 * remove the remaining vestiges of the unfinished DatacenterShardStrategy 
   (replaced by NetworkTopologyStrategy in 0.7)
   

0.6.5
 * fix key ordering in range query results with RandomPartitioner
   and ConsistencyLevel > ONE (CASSANDRA-1145)
 * fix for range query starting with the wrong token range (CASSANDRA-1042)
 * page within a single row during hinted handoff (CASSANDRA-1327)
 * fix compilation on non-sun JDKs (CASSANDRA-1061)
 * remove String.trim() call on row keys in batch mutations (CASSANDRA-1235)
 * Log summary of dropped messages instead of spamming log (CASSANDRA-1284)
 * add dynamic endpoint snitch (CASSANDRA-981)
 * fix streaming for keyspaces with hyphens in their name (CASSANDRA-1377)
 * fix errors in hard-coded bloom filter optKPerBucket by computing it
   algorithmically (CASSANDRA-1220
 * remove message deserialization stage, and uncap read/write stages
   so slow reads/writes don't block gossip processing (CASSANDRA-1358)
 * add jmx port configuration to Debian package (CASSANDRA-1202)
 * use mlockall via JNA, if present, to prevent Linux from swapping
   out parts of the JVM (CASSANDRA-1214)


0.6.4
 * avoid queuing multiple hint deliveries for the same endpoint
   (CASSANDRA-1229)
 * better performance for and stricter checking of UTF8 column names
   (CASSANDRA-1232)
 * extend option to lower compaction priority to hinted handoff
   as well (CASSANDRA-1260)
 * log errors in gossip instead of re-throwing (CASSANDRA-1289)
 * avoid aborting commitlog replay prematurely if a flushed-but-
   not-removed commitlog segment is encountered (CASSANDRA-1297)
 * fix duplicate rows being read during mapreduce (CASSANDRA-1142)
 * failure detection wasn't closing command sockets (CASSANDRA-1221)
 * cassandra-cli.bat works on windows (CASSANDRA-1236)
 * pre-emptively drop requests that cannot be processed within RPCTimeout
   (CASSANDRA-685)
 * add ack to Binary write verb and update CassandraBulkLoader
   to wait for acks for each row (CASSANDRA-1093)
 * added describe_partitioner Thrift method (CASSANDRA-1047)
 * Hadoop jobs no longer require the Cassandra storage-conf.xml
   (CASSANDRA-1280, CASSANDRA-1047)
 * log thread pool stats when GC is excessive (CASSANDRA-1275)
 * remove gossip message size limit (CASSANDRA-1138)
 * parallelize local and remote reads during multiget, and respect snitch 
   when determining whether to do local read for CL.ONE (CASSANDRA-1317)
 * fix read repair to use requested consistency level on digest mismatch,
   rather than assuming QUORUM (CASSANDRA-1316)
 * process digest mismatch re-reads in parallel (CASSANDRA-1323)
 * switch hints CF comparator to BytesType (CASSANDRA-1274)


0.6.3
 * retry to make streaming connections up to 8 times. (CASSANDRA-1019)
 * reject describe_ring() calls on invalid keyspaces (CASSANDRA-1111)
 * fix cache size calculation for size of 100% (CASSANDRA-1129)
 * fix cache capacity only being recalculated once (CASSANDRA-1129)
 * remove hourly scan of all hints on the off chance that the gossiper
   missed a status change; instead, expose deliverHintsToEndpoint to JMX
   so it can be done manually, if necessary (CASSANDRA-1141)
 * don't reject reads at CL.ALL (CASSANDRA-1152)
 * reject deletions to supercolumns in CFs containing only standard
   columns (CASSANDRA-1139)
 * avoid preserving login information after client disconnects
   (CASSANDRA-1057)
 * prefer sun jdk to openjdk in debian init script (CASSANDRA-1174)
 * detect partioner config changes between restarts and fail fast 
   (CASSANDRA-1146)
 * use generation time to resolve node token reassignment disagreements
   (CASSANDRA-1118)
 * restructure the startup ordering of Gossiper and MessageService to avoid
   timing anomalies (CASSANDRA-1160)
 * detect incomplete commit log hearders (CASSANDRA-1119)
 * force anti-entropy service to stream files on the stream stage to avoid
   sending streams out of order (CASSANDRA-1169)
 * remove inactive stream managers after AES streams files (CASSANDRA-1169)
 * allow removing entire row through batch_mutate Deletion (CASSANDRA-1027)
 * add JMX metrics for row-level bloom filter false positives (CASSANDRA-1212)
 * added a redhat init script to contrib (CASSANDRA-1201)
 * use midpoint when bootstrapping a new machine into range with not
   much data yet instead of random token (CASSANDRA-1112)
 * kill server on OOM in executor stage as well as Thrift (CASSANDRA-1226)
 * remove opportunistic repairs, when two machines with overlapping replica
   responsibilities happen to finish major compactions of the same CF near
   the same time.  repairs are now fully manual (CASSANDRA-1190)
 * add ability to lower compaction priority (default is no change from 0.6.2)
   (CASSANDRA-1181)


0.6.2
 * fix contrib/word_count build. (CASSANDRA-992)
 * split CommitLogExecutorService into BatchCommitLogExecutorService and 
   PeriodicCommitLogExecutorService (CASSANDRA-1014)
 * add latency histograms to CFSMBean (CASSANDRA-1024)
 * make resolving timestamp ties deterministic by using value bytes
   as a tiebreaker (CASSANDRA-1039)
 * Add option to turn off Hinted Handoff (CASSANDRA-894)
 * fix windows startup (CASSANDRA-948)
 * make concurrent_reads, concurrent_writes configurable at runtime via JMX
   (CASSANDRA-1060)
 * disable GCInspector on non-Sun JVMs (CASSANDRA-1061)
 * fix tombstone handling in sstable rows with no other data (CASSANDRA-1063)
 * fix size of row in spanned index entries (CASSANDRA-1056)
 * install json2sstable, sstable2json, and sstablekeys to Debian package
 * StreamingService.StreamDestinations wouldn't empty itself after streaming
   finished (CASSANDRA-1076)
 * added Collections.shuffle(splits) before returning the splits in 
   ColumnFamilyInputFormat (CASSANDRA-1096)
 * do not recalculate cache capacity post-compaction if it's been manually 
   modified (CASSANDRA-1079)
 * better defaults for flush sorter + writer executor queue sizes
   (CASSANDRA-1100)
 * windows scripts for SSTableImport/Export (CASSANDRA-1051)
 * windows script for nodetool (CASSANDRA-1113)
 * expose PhiConvictThreshold (CASSANDRA-1053)
 * make repair of RF==1 a no-op (CASSANDRA-1090)
 * improve default JVM GC options (CASSANDRA-1014)
 * fix SlicePredicate serialization inside Hadoop jobs (CASSANDRA-1049)
 * close Thrift sockets in Hadoop ColumnFamilyRecordReader (CASSANDRA-1081)


0.6.1
 * fix NPE in sstable2json when no excluded keys are given (CASSANDRA-934)
 * keep the replica set constant throughout the read repair process
   (CASSANDRA-937)
 * allow querying getAllRanges with empty token list (CASSANDRA-933)
 * fix command line arguments inversion in clustertool (CASSANDRA-942)
 * fix race condition that could trigger a false-positive assertion
   during post-flush discard of old commitlog segments (CASSANDRA-936)
 * fix neighbor calculation for anti-entropy repair (CASSANDRA-924)
 * perform repair even for small entropy differences (CASSANDRA-924)
 * Use hostnames in CFInputFormat to allow Hadoop's naive string-based
   locality comparisons to work (CASSANDRA-955)
 * cache read-only BufferedRandomAccessFile length to avoid
   3 system calls per invocation (CASSANDRA-950)
 * nodes with IPv6 (and no IPv4) addresses could not join cluster
   (CASSANDRA-969)
 * Retrieve the correct number of undeleted columns, if any, from
   a supercolumn in a row that had been deleted previously (CASSANDRA-920)
 * fix index scans that cross the 2GB mmap boundaries for both mmap
   and standard i/o modes (CASSANDRA-866)
 * expose drain via nodetool (CASSANDRA-978)


0.6.0-RC1
 * JMX drain to flush memtables and run through commit log (CASSANDRA-880)
 * Bootstrapping can skip ranges under the right conditions (CASSANDRA-902)
 * fix merging row versions in range_slice for CL > ONE (CASSANDRA-884)
 * default write ConsistencyLeven chaned from ZERO to ONE
 * fix for index entries spanning mmap buffer boundaries (CASSANDRA-857)
 * use lexical comparison if time part of TimeUUIDs are the same 
   (CASSANDRA-907)
 * bound read, mutation, and response stages to fix possible OOM
   during log replay (CASSANDRA-885)
 * Use microseconds-since-epoch (UTC) in cli, instead of milliseconds
 * Treat batch_mutate Deletion with null supercolumn as "apply this predicate 
   to top level supercolumns" (CASSANDRA-834)
 * Streaming destination nodes do not update their JMX status (CASSANDRA-916)
 * Fix internal RPC timeout calculation (CASSANDRA-911)
 * Added Pig loadfunc to contrib/pig (CASSANDRA-910)


0.6.0-beta3
 * fix compaction bucketing bug (CASSANDRA-814)
 * update windows batch file (CASSANDRA-824)
 * deprecate KeysCachedFraction configuration directive in favor
   of KeysCached; move to unified-per-CF key cache (CASSANDRA-801)
 * add invalidateRowCache to ColumnFamilyStoreMBean (CASSANDRA-761)
 * send Handoff hints to natural locations to reduce load on
   remaining nodes in a failure scenario (CASSANDRA-822)
 * Add RowWarningThresholdInMB configuration option to warn before very 
   large rows get big enough to threaten node stability, and -x option to
   be able to remove them with sstable2json if the warning is unheeded
   until it's too late (CASSANDRA-843)
 * Add logging of GC activity (CASSANDRA-813)
 * fix ConcurrentModificationException in commitlog discard (CASSANDRA-853)
 * Fix hardcoded row count in Hadoop RecordReader (CASSANDRA-837)
 * Add a jmx status to the streaming service and change several DEBUG
   messages to INFO (CASSANDRA-845)
 * fix classpath in cassandra-cli.bat for Windows (CASSANDRA-858)
 * allow re-specifying host, port to cassandra-cli if invalid ones
   are first tried (CASSANDRA-867)
 * fix race condition handling rpc timeout in the coordinator
   (CASSANDRA-864)
 * Remove CalloutLocation and StagingFileDirectory from storage-conf files 
   since those settings are no longer used (CASSANDRA-878)
 * Parse a long from RowWarningThresholdInMB instead of an int (CASSANDRA-882)
 * Remove obsolete ControlPort code from DatabaseDescriptor (CASSANDRA-886)
 * move skipBytes side effect out of assert (CASSANDRA-899)
 * add "double getLoad" to StorageServiceMBean (CASSANDRA-898)
 * track row stats per CF at compaction time (CASSANDRA-870)
 * disallow CommitLogDirectory matching a DataFileDirectory (CASSANDRA-888)
 * default key cache size is 200k entries, changed from 10% (CASSANDRA-863)
 * add -Dcassandra-foreground=yes to cassandra.bat
 * exit if cluster name is changed unexpectedly (CASSANDRA-769)


0.6.0-beta1/beta2
 * add batch_mutate thrift command, deprecating batch_insert (CASSANDRA-336)
 * remove get_key_range Thrift API, deprecated in 0.5 (CASSANDRA-710)
 * add optional login() Thrift call for authentication (CASSANDRA-547)
 * support fat clients using gossiper and StorageProxy to perform
   replication in-process [jvm-only] (CASSANDRA-535)
 * support mmapped I/O for reads, on by default on 64bit JVMs 
   (CASSANDRA-408, CASSANDRA-669)
 * improve insert concurrency, particularly during Hinted Handoff
   (CASSANDRA-658)
 * faster network code (CASSANDRA-675)
 * stress.py moved to contrib (CASSANDRA-635)
 * row caching [must be explicitly enabled per-CF in config] (CASSANDRA-678)
 * present a useful measure of compaction progress in JMX (CASSANDRA-599)
 * add bin/sstablekeys (CASSNADRA-679)
 * add ConsistencyLevel.ANY (CASSANDRA-687)
 * make removetoken remove nodes from gossip entirely (CASSANDRA-644)
 * add ability to set cache sizes at runtime (CASSANDRA-708)
 * report latency and cache hit rate statistics with lifetime totals
   instead of average over the last minute (CASSANDRA-702)
 * support get_range_slice for RandomPartitioner (CASSANDRA-745)
 * per-keyspace replication factory and replication strategy (CASSANDRA-620)
 * track latency in microseconds (CASSANDRA-733)
 * add describe_ Thrift methods, deprecating get_string_property and 
   get_string_list_property
 * jmx interface for tracking operation mode and streams in general.
   (CASSANDRA-709)
 * keep memtables in sorted order to improve range query performance
   (CASSANDRA-799)
 * use while loop instead of recursion when trimming sstables compaction list 
   to avoid blowing stack in pathological cases (CASSANDRA-804)
 * basic Hadoop map/reduce support (CASSANDRA-342)


0.5.1
 * ensure all files for an sstable are streamed to the same directory.
   (CASSANDRA-716)
 * more accurate load estimate for bootstrapping (CASSANDRA-762)
 * tolerate dead or unavailable bootstrap target on write (CASSANDRA-731)
 * allow larger numbers of keys (> 140M) in a sstable bloom filter
   (CASSANDRA-790)
 * include jvm argument improvements from CASSANDRA-504 in debian package
 * change streaming chunk size to 32MB to accomodate Windows XP limitations
   (was 64MB) (CASSANDRA-795)
 * fix get_range_slice returning results in the wrong order (CASSANDRA-781)
 

0.5.0 final
 * avoid attempting to delete temporary bootstrap files twice (CASSANDRA-681)
 * fix bogus NaN in nodeprobe cfstats output (CASSANDRA-646)
 * provide a policy for dealing with single thread executors w/ a full queue
   (CASSANDRA-694)
 * optimize inner read in MessagingService, vastly improving multiple-node
   performance (CASSANDRA-675)
 * wait for table flush before streaming data back to a bootstrapping node.
   (CASSANDRA-696)
 * keep track of bootstrapping sources by table so that bootstrapping doesn't 
   give the indication of finishing early (CASSANDRA-673)


0.5.0 RC3
 * commit the correct version of the patch for CASSANDRA-663


0.5.0 RC2 (unreleased)
 * fix bugs in converting get_range_slice results to Thrift 
   (CASSANDRA-647, CASSANDRA-649)
 * expose java.util.concurrent.TimeoutException in StorageProxy methods
   (CASSANDRA-600)
 * TcpConnectionManager was holding on to disconnected connections, 
   giving the false indication they were being used. (CASSANDRA-651)
 * Remove duplicated write. (CASSANDRA-662)
 * Abort bootstrap if IP is already in the token ring (CASSANDRA-663)
 * increase default commitlog sync period, and wait for last sync to 
   finish before submitting another (CASSANDRA-668)


0.5.0 RC1
 * Fix potential NPE in get_range_slice (CASSANDRA-623)
 * add CRC32 to commitlog entries (CASSANDRA-605)
 * fix data streaming on windows (CASSANDRA-630)
 * GC compacted sstables after cleanup and compaction (CASSANDRA-621)
 * Speed up anti-entropy validation (CASSANDRA-629)
 * Fix anti-entropy assertion error (CASSANDRA-639)
 * Fix pending range conflicts when bootstapping or moving
   multiple nodes at once (CASSANDRA-603)
 * Handle obsolete gossip related to node movement in the case where
   one or more nodes is down when the movement occurs (CASSANDRA-572)
 * Include dead nodes in gossip to avoid a variety of problems
   and fix HH to removed nodes (CASSANDRA-634)
 * return an InvalidRequestException for mal-formed SlicePredicates
   (CASSANDRA-643)
 * fix bug determining closest neighbor for use in multiple datacenters
   (CASSANDRA-648)
 * Vast improvements in anticompaction speed (CASSANDRA-607)
 * Speed up log replay and writes by avoiding redundant serializations
   (CASSANDRA-652)


0.5.0 beta 2
 * Bootstrap improvements (several tickets)
 * add nodeprobe repair anti-entropy feature (CASSANDRA-193, CASSANDRA-520)
 * fix possibility of partition when many nodes restart at once
   in clusters with multiple seeds (CASSANDRA-150)
 * fix NPE in get_range_slice when no data is found (CASSANDRA-578)
 * fix potential NPE in hinted handoff (CASSANDRA-585)
 * fix cleanup of local "system" keyspace (CASSANDRA-576)
 * improve computation of cluster load balance (CASSANDRA-554)
 * added super column read/write, column count, and column/row delete to
   cassandra-cli (CASSANDRA-567, CASSANDRA-594)
 * fix returning live subcolumns of deleted supercolumns (CASSANDRA-583)
 * respect JAVA_HOME in bin/ scripts (several tickets)
 * add StorageService.initClient for fat clients on the JVM (CASSANDRA-535)
   (see contrib/client_only for an example of use)
 * make consistency_level functional in get_range_slice (CASSANDRA-568)
 * optimize key deserialization for RandomPartitioner (CASSANDRA-581)
 * avoid GCing tombstones except on major compaction (CASSANDRA-604)
 * increase failure conviction threshold, resulting in less nodes
   incorrectly (and temporarily) marked as down (CASSANDRA-610)
 * respect memtable thresholds during log replay (CASSANDRA-609)
 * support ConsistencyLevel.ALL on read (CASSANDRA-584)
 * add nodeprobe removetoken command (CASSANDRA-564)


0.5.0 beta
 * Allow multiple simultaneous flushes, improving flush throughput 
   on multicore systems (CASSANDRA-401)
 * Split up locks to improve write and read throughput on multicore systems
   (CASSANDRA-444, CASSANDRA-414)
 * More efficient use of memory during compaction (CASSANDRA-436)
 * autobootstrap option: when enabled, all non-seed nodes will attempt
   to bootstrap when started, until bootstrap successfully
   completes. -b option is removed.  (CASSANDRA-438)
 * Unless a token is manually specified in the configuration xml,
   a bootstraping node will use a token that gives it half the
   keys from the most-heavily-loaded node in the cluster,
   instead of generating a random token. 
   (CASSANDRA-385, CASSANDRA-517)
 * Miscellaneous bootstrap fixes (several tickets)
 * Ability to change a node's token even after it has data on it
   (CASSANDRA-541)
 * Ability to decommission a live node from the ring (CASSANDRA-435)
 * Semi-automatic loadbalancing via nodeprobe (CASSANDRA-192)
 * Add ability to set compaction thresholds at runtime via
   JMX / nodeprobe.  (CASSANDRA-465)
 * Add "comment" field to ColumnFamily definition. (CASSANDRA-481)
 * Additional JMX metrics (CASSANDRA-482)
 * JSON based export and import tools (several tickets)
 * Hinted Handoff fixes (several tickets)
 * Add key cache to improve read performance (CASSANDRA-423)
 * Simplified construction of custom ReplicationStrategy classes
   (CASSANDRA-497)
 * Graphical application (Swing) for ring integrity verification and 
   visualization was added to contrib (CASSANDRA-252)
 * Add DCQUORUM, DCQUORUMSYNC consistency levels and corresponding
   ReplicationStrategy / EndpointSnitch classes.  Experimental.
   (CASSANDRA-492)
 * Web client interface added to contrib (CASSANDRA-457)
 * More-efficient flush for Random, CollatedOPP partitioners 
   for normal writes (CASSANDRA-446) and bulk load (CASSANDRA-420)
 * Add MemtableFlushAfterMinutes, a global replacement for the old 
   per-CF FlushPeriodInMinutes setting (CASSANDRA-463)
 * optimizations to slice reading (CASSANDRA-350) and supercolumn
   queries (CASSANDRA-510)
 * force binding to given listenaddress for nodes with multiple
   interfaces (CASSANDRA-546)
 * stress.py benchmarking tool improvements (several tickets)
 * optimized replica placement code (CASSANDRA-525)
 * faster log replay on restart (CASSANDRA-539, CASSANDRA-540)
 * optimized local-node writes (CASSANDRA-558)
 * added get_range_slice, deprecating get_key_range (CASSANDRA-344)
 * expose TimedOutException to thrift (CASSANDRA-563)
 

0.4.2
 * Add validation disallowing null keys (CASSANDRA-486)
 * Fix race conditions in TCPConnectionManager (CASSANDRA-487)
 * Fix using non-utf8-aware comparison as a sanity check.
   (CASSANDRA-493)
 * Improve default garbage collector options (CASSANDRA-504)
 * Add "nodeprobe flush" (CASSANDRA-505)
 * remove NotFoundException from get_slice throws list (CASSANDRA-518)
 * fix get (not get_slice) of entire supercolumn (CASSANDRA-508)
 * fix null token during bootstrap (CASSANDRA-501)


0.4.1
 * Fix FlushPeriod columnfamily configuration regression
   (CASSANDRA-455)
 * Fix long column name support (CASSANDRA-460)
 * Fix for serializing a row that only contains tombstones
   (CASSANDRA-458)
 * Fix for discarding unneeded commitlog segments (CASSANDRA-459)
 * Add SnapshotBeforeCompaction configuration option (CASSANDRA-426)
 * Fix compaction abort under insufficient disk space (CASSANDRA-473)
 * Fix reading subcolumn slice from tombstoned CF (CASSANDRA-484)
 * Fix race condition in RVH causing occasional NPE (CASSANDRA-478)


0.4.0
 * fix get_key_range problems when a node is down (CASSANDRA-440)
   and add UnavailableException to more Thrift methods
 * Add example EndPointSnitch contrib code (several tickets)


0.4.0 RC2
 * fix SSTable generation clash during compaction (CASSANDRA-418)
 * reject method calls with null parameters (CASSANDRA-308)
 * properly order ranges in nodeprobe output (CASSANDRA-421)
 * fix logging of certain errors on executor threads (CASSANDRA-425)


0.4.0 RC1
 * Bootstrap feature is live; use -b on startup (several tickets)
 * Added multiget api (CASSANDRA-70)
 * fix Deadlock with SelectorManager.doProcess and TcpConnection.write
   (CASSANDRA-392)
 * remove key cache b/c of concurrency bugs in third-party
   CLHM library (CASSANDRA-405)
 * update non-major compaction logic to use two threshold values
   (CASSANDRA-407)
 * add periodic / batch commitlog sync modes (several tickets)
 * inline BatchMutation into batch_insert params (CASSANDRA-403)
 * allow setting the logging level at runtime via mbean (CASSANDRA-402)
 * change default comparator to BytesType (CASSANDRA-400)
 * add forwards-compatible ConsistencyLevel parameter to get_key_range
   (CASSANDRA-322)
 * r/m special case of blocking for local destination when writing with 
   ConsistencyLevel.ZERO (CASSANDRA-399)
 * Fixes to make BinaryMemtable [bulk load interface] useful (CASSANDRA-337);
   see contrib/bmt_example for an example of using it.
 * More JMX properties added (several tickets)
 * Thrift changes (several tickets)
    - Merged _super get methods with the normal ones; return values
      are now of ColumnOrSuperColumn.
    - Similarly, merged batch_insert_super into batch_insert.



0.4.0 beta
 * On-disk data format has changed to allow billions of keys/rows per
   node instead of only millions
 * Multi-keyspace support
 * Scan all sstables for all queries to avoid situations where
   different types of operation on the same ColumnFamily could
   disagree on what data was present
 * Snapshot support via JMX
 * Thrift API has changed a _lot_:
    - removed time-sorted CFs; instead, user-defined comparators
      may be defined on the column names, which are now byte arrays.
      Default comparators are provided for UTF8, Bytes, Ascii, Long (i64),
      and UUID types.
    - removed colon-delimited strings in thrift api in favor of explicit
      structs such as ColumnPath, ColumnParent, etc.  Also normalized
      thrift struct and argument naming.
    - Added columnFamily argument to get_key_range.
    - Change signature of get_slice to accept starting and ending
      columns as well as an offset.  (This allows use of indexes.)
      Added "ascending" flag to allow reasonably-efficient reverse
      scans as well.  Removed get_slice_by_range as redundant.
    - get_key_range operates on one CF at a time
    - changed `block` boolean on insert methods to ConsistencyLevel enum,
      with options of NONE, ONE, QUORUM, and ALL.
    - added similar consistency_level parameter to read methods
    - column-name-set slice with no names given now returns zero columns
      instead of all of them.  ("all" can run your server out of memory.
      use a range-based slice with a high max column count instead.)
 * Removed the web interface. Node information can now be obtained by 
   using the newly introduced nodeprobe utility.
 * More JMX stats
 * Remove magic values from internals (e.g. special key to indicate
   when to flush memtables)
 * Rename configuration "table" to "keyspace"
 * Moved to crash-only design; no more shutdown (just kill the process)
 * Lots of bug fixes

Full list of issues resolved in 0.4 is at https://issues.apache.org/jira/secure/IssueNavigator.jspa?reset=true&&pid=12310865&fixfor=12313862&resolution=1&sorter/field=issuekey&sorter/order=DESC


0.3.0 RC3
 * Fix potential deadlock under load in TCPConnection.
   (CASSANDRA-220)


0.3.0 RC2
 * Fix possible data loss when server is stopped after replaying
   log but before new inserts force memtable flush.
   (CASSANDRA-204)
 * Added BUGS file


0.3.0 RC1
 * Range queries on keys, including user-defined key collation
 * Remove support
 * Workarounds for a weird bug in JDK select/register that seems
   particularly common on VM environments. Cassandra should deploy
   fine on EC2 now
 * Much improved infrastructure: the beginnings of a decent test suite
   ("ant test" for unit tests; "nosetests" for system tests), code
   coverage reporting, etc.
 * Expanded node status reporting via JMX
 * Improved error reporting/logging on both server and client
 * Reduced memory footprint in default configuration
 * Combined blocking and non-blocking versions of insert APIs
 * Added FlushPeriodInMinutes configuration parameter to force
   flushing of infrequently-updated ColumnFamilies<|MERGE_RESOLUTION|>--- conflicted
+++ resolved
@@ -4,10 +4,7 @@
 
 
 3.0.14
-<<<<<<< HEAD
-=======
  * Ensure int overflow doesn't occur when calculating large partition warning size (CASSANDRA-13172)
->>>>>>> 5aec8349
  * Ensure consistent view of partition columns between coordinator and replica in ColumnFilter (CASSANDRA-13004)
  * Failed unregistering mbean during drop keyspace (CASSANDRA-13346)
  * nodetool scrub/cleanup/upgradesstables exit code is wrong (CASSANDRA-13542)
