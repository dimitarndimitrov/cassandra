4.0
 * Change the accessibility of RowCacheSerializer for third party row cache plugins (CASSANDRA-13579)
 * Allow sub-range repairs for a preview of repaired data (CASSANDRA-13570)
 * NPE in IR cleanup when columnfamily has no sstables (CASSANDRA-13585)
 * Fix Randomness of stress values (CASSANDRA-12744)
 * Allow selecting Map values and Set elements (CASSANDRA-7396)
 * Fast and garbage-free Streaming Histogram (CASSANDRA-13444)
 * Update repairTime for keyspaces on completion (CASSANDRA-13539)
 * Add configurable upper bound for validation executor threads (CASSANDRA-13521)
 * Bring back maxHintTTL propery (CASSANDRA-12982)
 * Add testing guidelines (CASSANDRA-13497)
 * Add more repair metrics (CASSANDRA-13531)
 * RangeStreamer should be smarter when picking endpoints for streaming (CASSANDRA-4650)
 * Avoid rewrapping an exception thrown for cache load functions (CASSANDRA-13367)
 * Log time elapsed for each incremental repair phase (CASSANDRA-13498)
 * Add multiple table operation support to cassandra-stress (CASSANDRA-8780)
 * Fix incorrect cqlsh results when selecting same columns multiple times (CASSANDRA-13262)
 * Fix WriteResponseHandlerTest is sensitive to test execution order (CASSANDRA-13421)
 * Improve incremental repair logging (CASSANDRA-13468)
 * Start compaction when incremental repair finishes (CASSANDRA-13454)
 * Add repair streaming preview (CASSANDRA-13257)
 * Cleanup isIncremental/repairedAt usage (CASSANDRA-13430)
 * Change protocol to allow sending key space independent of query string (CASSANDRA-10145)
 * Make gc_log and gc_warn settable at runtime (CASSANDRA-12661)
 * Take number of files in L0 in account when estimating remaining compaction tasks (CASSANDRA-13354)
 * Skip building views during base table streams on range movements (CASSANDRA-13065)
 * Improve error messages for +/- operations on maps and tuples (CASSANDRA-13197)
 * Remove deprecated repair JMX APIs (CASSANDRA-11530)
 * Fix version check to enable streaming keep-alive (CASSANDRA-12929)
 * Make it possible to monitor an ideal consistency level separate from actual consistency level (CASSANDRA-13289)
 * Outbound TCP connections ignore internode authenticator (CASSANDRA-13324)
 * Upgrade junit from 4.6 to 4.12 (CASSANDRA-13360)
 * Cleanup ParentRepairSession after repairs (CASSANDRA-13359)
<<<<<<< HEAD
=======
 * Upgrade snappy-java to 1.1.2.6 (CASSANDRA-13336)
>>>>>>> 40cc2ece
 * Incremental repair not streaming correct sstables (CASSANDRA-13328)
 * Upgrade the jna version to 4.3.0 (CASSANDRA-13300)
 * Add the currentTimestamp, currentDate, currentTime and currentTimeUUID functions (CASSANDRA-13132)
 * Remove config option index_interval (CASSANDRA-10671)
 * Reduce lock contention for collection types and serializers (CASSANDRA-13271)
 * Make it possible to override MessagingService.Verb ids (CASSANDRA-13283)
 * Avoid synchronized on prepareForRepair in ActiveRepairService (CASSANDRA-9292)
 * Adds the ability to use uncompressed chunks in compressed files (CASSANDRA-10520)
 * Don't flush sstables when streaming for incremental repair (CASSANDRA-13226)
 * Remove unused method (CASSANDRA-13227)
 * Fix minor bugs related to #9143 (CASSANDRA-13217)
 * Output warning if user increases RF (CASSANDRA-13079)
 * Remove pre-3.0 streaming compatibility code for 4.0 (CASSANDRA-13081)
 * Add support for + and - operations on dates (CASSANDRA-11936)
 * Fix consistency of incrementally repaired data (CASSANDRA-9143)
 * Increase commitlog version (CASSANDRA-13161)
 * Make TableMetadata immutable, optimize Schema (CASSANDRA-9425)
 * Refactor ColumnCondition (CASSANDRA-12981)
 * Parallelize streaming of different keyspaces (CASSANDRA-4663)
 * Improved compactions metrics (CASSANDRA-13015)
 * Speed-up start-up sequence by avoiding un-needed flushes (CASSANDRA-13031)
 * Use Caffeine (W-TinyLFU) for on-heap caches (CASSANDRA-10855)
 * Thrift removal (CASSANDRA-11115)
 * Remove pre-3.0 compatibility code for 4.0 (CASSANDRA-12716)
 * Add column definition kind to dropped columns in schema (CASSANDRA-12705)
 * Add (automate) Nodetool Documentation (CASSANDRA-12672)
 * Update bundled cqlsh python driver to 3.7.0 (CASSANDRA-12736)
 * Reject invalid replication settings when creating or altering a keyspace (CASSANDRA-12681)
 * Clean up the SSTableReader#getScanner API wrt removal of RateLimiter (CASSANDRA-12422)
 * Use new token allocation for non bootstrap case as well (CASSANDRA-13080)
 * Avoid byte-array copy when key cache is disabled (CASSANDRA-13084)
 * Require forceful decommission if number of nodes is less than replication factor (CASSANDRA-12510)
 * Allow IN restrictions on column families with collections (CASSANDRA-12654)
 * Log message size in trace message in OutboundTcpConnection (CASSANDRA-13028)
 * Add timeUnit Days for cassandra-stress (CASSANDRA-13029)
 * Add mutation size and batch metrics (CASSANDRA-12649)
 * Add method to get size of endpoints to TokenMetadata (CASSANDRA-12999)
 * Expose time spent waiting in thread pool queue (CASSANDRA-8398)
 * Conditionally update index built status to avoid unnecessary flushes (CASSANDRA-12969)
 * cqlsh auto completion: refactor definition of compaction strategy options (CASSANDRA-12946)
 * Add support for arithmetic operators (CASSANDRA-11935)
 * Add histogram for delay to deliver hints (CASSANDRA-13234)
 * Fix cqlsh automatic protocol downgrade regression (CASSANDRA-13307)
 * Changing `max_hint_window_in_ms` at runtime (CASSANDRA-11720)
<<<<<<< HEAD
 * Nodetool repair can hang forever if we lose the notification for the repair completing/failing (CASSANDRA-13480)

3.11.1
 * Properly evict pstmts from prepared statements cache (CASSANDRA-13641)
Merged from 3.0:
  * Allow different NUMACTL_ARGS to be passed in (CASSANDRA-13557)
  * Fix secondary index queries on COMPACT tables (CASSANDRA-13627) 
  * Nodetool listsnapshots output is missing a newline, if there are no snapshots (CASSANDRA-13568)
=======

>>>>>>> 40cc2ece

3.11.0
 * Allow native function calls in CQLSSTableWriter (CASSANDRA-12606)
 * Replace string comparison with regex/number checks in MessagingService test (CASSANDRA-13216)
 * Fix formatting of duration columns in CQLSH (CASSANDRA-13549)
 * Fix the problem with duplicated rows when using paging with SASI (CASSANDRA-13302)
 * Allow CONTAINS statements filtering on the partition key and it’s parts (CASSANDRA-13275)
 * Fall back to even ranges calculation in clusters with vnodes when tokens are distributed unevenly (CASSANDRA-13229)
 * Fix duration type validation to prevent overflow (CASSANDRA-13218)
 * Forbid unsupported creation of SASI indexes over partition key columns (CASSANDRA-13228)
 * Reject multiple values for a key in CQL grammar. (CASSANDRA-13369)
 * UDA fails without input rows (CASSANDRA-13399)
 * Fix compaction-stress by using daemonInitialization (CASSANDRA-13188)
 * V5 protocol flags decoding broken (CASSANDRA-13443)
 * Use write lock not read lock for removing sstables from compaction strategies. (CASSANDRA-13422)
 * Use corePoolSize equal to maxPoolSize in JMXEnabledThreadPoolExecutors (CASSANDRA-13329)
 * Avoid rebuilding SASI indexes containing no values (CASSANDRA-12962)
 * Add charset to Analyser input stream (CASSANDRA-13151)
 * Fix testLimitSSTables flake caused by concurrent flush (CASSANDRA-12820)
 * cdc column addition strikes again (CASSANDRA-13382)
 * Fix static column indexes (CASSANDRA-13277)
 * DataOutputBuffer.asNewBuffer broken (CASSANDRA-13298)
 * unittest CipherFactoryTest failed on MacOS (CASSANDRA-13370)
 * Forbid SELECT restrictions and CREATE INDEX over non-frozen UDT columns (CASSANDRA-13247)
 * Default logging we ship will incorrectly print "?:?" for "%F:%L" pattern (CASSANDRA-13317)
 * Possible AssertionError in UnfilteredRowIteratorWithLowerBound (CASSANDRA-13366)
 * Support unaligned memory access for AArch64 (CASSANDRA-13326)
 * Improve SASI range iterator efficiency on intersection with an empty range (CASSANDRA-12915).
 * Fix equality comparisons of columns using the duration type (CASSANDRA-13174)
 * Move to FastThreadLocalThread and FastThreadLocal (CASSANDRA-13034)
 * nodetool stopdaemon errors out (CASSANDRA-13030)
 * Tables in system_distributed should not use gcgs of 0 (CASSANDRA-12954)
 * Fix primary index calculation for SASI (CASSANDRA-12910)
 * More fixes to the TokenAllocator (CASSANDRA-12990)
 * NoReplicationTokenAllocator should work with zero replication factor (CASSANDRA-12983)
 * Address message coalescing regression (CASSANDRA-12676)
 * Delete illegal character from StandardTokenizerImpl.jflex (CASSANDRA-13417)
 * Fix cqlsh automatic protocol downgrade regression (CASSANDRA-13307)
 * Tracing payload not passed from QueryMessage to tracing session (CASSANDRA-12835)
Merged from 3.0:
 * Ensure int overflow doesn't occur when calculating large partition warning size (CASSANDRA-13172)
 * Ensure consistent view of partition columns between coordinator and replica in ColumnFilter (CASSANDRA-13004)
 * Failed unregistering mbean during drop keyspace (CASSANDRA-13346)
 * nodetool scrub/cleanup/upgradesstables exit code is wrong (CASSANDRA-13542)
 * Fix the reported number of sstable data files accessed per read (CASSANDRA-13120)
 * Fix schema digest mismatch during rolling upgrades from versions before 3.0.12 (CASSANDRA-13559)
 * Upgrade JNA version to 4.4.0 (CASSANDRA-13072)
 * Interned ColumnIdentifiers should use minimal ByteBuffers (CASSANDRA-13533)
 * Fix repair process violating start/end token limits for small ranges (CASSANDRA-13052)
 * Add storage port options to sstableloader (CASSANDRA-13518)
 * Properly handle quoted index names in cqlsh DESCRIBE output (CASSANDRA-12847)
 * Fix NPE in StorageService.excise() (CASSANDRA-13163)
 * Expire OutboundTcpConnection messages by a single Thread (CASSANDRA-13265)
 * Fail repair if insufficient responses received (CASSANDRA-13397)
 * Fix SSTableLoader fail when the loaded table contains dropped columns (CASSANDRA-13276)
 * Avoid name clashes in CassandraIndexTest (CASSANDRA-13427)
 * Handling partially written hint files (CASSANDRA-12728)
 * Interrupt replaying hints on decommission (CASSANDRA-13308)
 * Handling partially written hint files (CASSANDRA-12728)
 * Fix NPE issue in StorageService (CASSANDRA-13060)
 * Make reading of range tombstones more reliable (CASSANDRA-12811)
 * Fix startup problems due to schema tables not completely flushed (CASSANDRA-12213)
 * Fix view builder bug that can filter out data on restart (CASSANDRA-13405)
 * Fix 2i page size calculation when there are no regular columns (CASSANDRA-13400)
 * Fix the conversion of 2.X expired rows without regular column data (CASSANDRA-13395)
 * Fix hint delivery when using ext+internal IPs with prefer_local enabled (CASSANDRA-13020)
 * Legacy deserializer can create empty range tombstones (CASSANDRA-13341)
 * Legacy caching options can prevent 3.0 upgrade (CASSANDRA-13384)
 * Use the Kernel32 library to retrieve the PID on Windows and fix startup checks (CASSANDRA-13333)
 * Fix code to not exchange schema across major versions (CASSANDRA-13274)
 * Dropping column results in "corrupt" SSTable (CASSANDRA-13337)
 * Bugs handling range tombstones in the sstable iterators (CASSANDRA-13340)
 * Fix CONTAINS filtering for null collections (CASSANDRA-13246)
 * Applying: Use a unique metric reservoir per test run when using Cassandra-wide metrics residing in MBeans (CASSANDRA-13216)
 * Propagate row deletions in 2i tables on upgrade (CASSANDRA-13320)
 * Slice.isEmpty() returns false for some empty slices (CASSANDRA-13305)
 * Add formatted row output to assertEmpty in CQL Tester (CASSANDRA-13238)
 * Prevent data loss on upgrade 2.1 - 3.0 by adding component separator to LogRecord absolute path (CASSANDRA-13294)
 * Improve testing on macOS by eliminating sigar logging (CASSANDRA-13233)
 * Cqlsh copy-from should error out when csv contains invalid data for collections (CASSANDRA-13071)
 * Update c.yaml doc for offheap memtables (CASSANDRA-13179)
 * Faster StreamingHistogram (CASSANDRA-13038)
 * Legacy deserializer can create unexpected boundary range tombstones (CASSANDRA-13237)
 * Remove unnecessary assertion from AntiCompactionTest (CASSANDRA-13070)
 * Fix cqlsh COPY for dates before 1900 (CASSANDRA-13185)
 * Use keyspace replication settings on system.size_estimates table (CASSANDRA-9639)
 * Add vm.max_map_count StartupCheck (CASSANDRA-13008)
 * Obfuscate password in stress-graphs (CASSANDRA-12233)
 * Hint related logging should include the IP address of the destination in addition to
   host ID (CASSANDRA-13205)
 * Reloading logback.xml does not work (CASSANDRA-13173)
 * Lightweight transactions temporarily fail after upgrade from 2.1 to 3.0 (CASSANDRA-13109)
 * Duplicate rows after upgrading from 2.1.16 to 3.0.10/3.9 (CASSANDRA-13125)
 * Fix UPDATE queries with empty IN restrictions (CASSANDRA-13152)
 * Fix handling of partition with partition-level deletion plus
   live rows in sstabledump (CASSANDRA-13177)
 * Provide user workaround when system_schema.columns does not contain entries
   for a table that's in system_schema.tables (CASSANDRA-13180)
 * Nodetool upgradesstables/scrub/compact ignores system tables (CASSANDRA-13410)
 * Fix schema version calculation for rolling upgrades (CASSANDRA-13441)
Merged from 2.2:
 * Nodes started with join_ring=False should be able to serve requests when authentication is enabled (CASSANDRA-11381)
 * cqlsh COPY FROM: increment error count only for failures, not for attempts (CASSANDRA-13209)
 * Avoid starting gossiper in RemoveTest (CASSANDRA-13407)
 * Fix weightedSize() for row-cache reported by JMX and NodeTool (CASSANDRA-13393)
 * Fix JVM metric names (CASSANDRA-13103)
 * Honor truststore-password parameter in cassandra-stress (CASSANDRA-12773)
 * Discard in-flight shadow round responses (CASSANDRA-12653)
 * Don't anti-compact repaired data to avoid inconsistencies (CASSANDRA-13153)
 * Wrong logger name in AnticompactionTask (CASSANDRA-13343)
 * Commitlog replay may fail if last mutation is within 4 bytes of end of segment (CASSANDRA-13282)
 * Fix queries updating multiple time the same list (CASSANDRA-13130)
 * Fix GRANT/REVOKE when keyspace isn't specified (CASSANDRA-13053)
 * Avoid race on receiver by starting streaming sender thread after sending init message (CASSANDRA-12886)
 * Fix "multiple versions of ant detected..." when running ant test (CASSANDRA-13232)
 * Coalescing strategy sleeps too much (CASSANDRA-13090)
 * Fix flaky LongLeveledCompactionStrategyTest (CASSANDRA-12202)
 * Fix failing COPY TO STDOUT (CASSANDRA-12497)
 * Fix ColumnCounter::countAll behaviour for reverse queries (CASSANDRA-13222)
 * Exceptions encountered calling getSeeds() breaks OTC thread (CASSANDRA-13018)
 * Fix negative mean latency metric (CASSANDRA-12876)
 * Use only one file pointer when creating commitlog segments (CASSANDRA-12539)
Merged from 2.1:
 * Fix 2ndary index queries on partition keys for tables with static columns (CASSANDRA-13147)
 * Fix ParseError unhashable type list in cqlsh copy from (CASSANDRA-13364)
 * Remove unused repositories (CASSANDRA-13278)
 * Log stacktrace of uncaught exceptions (CASSANDRA-13108)
 * Use portable stderr for java error in startup (CASSANDRA-13211)
 * Fix Thread Leak in OutboundTcpConnection (CASSANDRA-13204)
 * Upgrade netty version to fix memory leak with client encryption (CASSANDRA-13114)
 * Coalescing strategy can enter infinite loop (CASSANDRA-13159)


3.10
 * Fix secondary index queries regression (CASSANDRA-13013)
 * Add duration type to the protocol V5 (CASSANDRA-12850)
 * Fix duration type validation (CASSANDRA-13143)
 * Fix flaky GcCompactionTest (CASSANDRA-12664)
 * Fix TestHintedHandoff.hintedhandoff_decom_test (CASSANDRA-13058)
 * Fixed query monitoring for range queries (CASSANDRA-13050)
 * Remove outboundBindAny configuration property (CASSANDRA-12673)
 * Use correct bounds for all-data range when filtering (CASSANDRA-12666)
 * Remove timing window in test case (CASSANDRA-12875)
 * Resolve unit testing without JCE security libraries installed (CASSANDRA-12945)
 * Fix inconsistencies in cassandra-stress load balancing policy (CASSANDRA-12919)
 * Fix validation of non-frozen UDT cells (CASSANDRA-12916)
 * Don't shut down socket input/output on StreamSession (CASSANDRA-12903)
 * Fix Murmur3PartitionerTest (CASSANDRA-12858)
 * Move cqlsh syntax rules into separate module and allow easier customization (CASSANDRA-12897)
 * Fix CommitLogSegmentManagerTest (CASSANDRA-12283)
 * Fix cassandra-stress truncate option (CASSANDRA-12695)
 * Fix crossNode value when receiving messages (CASSANDRA-12791)
 * Don't load MX4J beans twice (CASSANDRA-12869)
 * Extend native protocol request flags, add versions to SUPPORTED, and introduce ProtocolVersion enum (CASSANDRA-12838)
 * Set JOINING mode when running pre-join tasks (CASSANDRA-12836)
 * remove net.mintern.primitive library due to license issue (CASSANDRA-12845)
 * Properly format IPv6 addresses when logging JMX service URL (CASSANDRA-12454)
 * Optimize the vnode allocation for single replica per DC (CASSANDRA-12777)
 * Use non-token restrictions for bounds when token restrictions are overridden (CASSANDRA-12419)
 * Fix CQLSH auto completion for PER PARTITION LIMIT (CASSANDRA-12803)
 * Use different build directories for Eclipse and Ant (CASSANDRA-12466)
 * Avoid potential AttributeError in cqlsh due to no table metadata (CASSANDRA-12815)
 * Fix RandomReplicationAwareTokenAllocatorTest.testExistingCluster (CASSANDRA-12812)
 * Upgrade commons-codec to 1.9 (CASSANDRA-12790)
 * Add duration data type (CASSANDRA-11873)
 * Make the fanout size for LeveledCompactionStrategy to be configurable (CASSANDRA-11550)
 * Fix timeout in ReplicationAwareTokenAllocatorTest (CASSANDRA-12784)
 * Improve sum aggregate functions (CASSANDRA-12417)
 * Make cassandra.yaml docs for batch_size_*_threshold_in_kb reflect changes in CASSANDRA-10876 (CASSANDRA-12761)
 * cqlsh fails to format collections when using aliases (CASSANDRA-11534)
 * Check for hash conflicts in prepared statements (CASSANDRA-12733)
 * Exit query parsing upon first error (CASSANDRA-12598)
 * Fix cassandra-stress to use single seed in UUID generation (CASSANDRA-12729)
 * CQLSSTableWriter does not allow Update statement (CASSANDRA-12450)
 * Config class uses boxed types but DD exposes primitive types (CASSANDRA-12199)
 * Add pre- and post-shutdown hooks to Storage Service (CASSANDRA-12461)
 * Add hint delivery metrics (CASSANDRA-12693)
 * Remove IndexInfo cache from FileIndexInfoRetriever (CASSANDRA-12731)
 * ColumnIndex does not reuse buffer (CASSANDRA-12502)
 * cdc column addition still breaks schema migration tasks (CASSANDRA-12697)
 * Upgrade metrics-reporter dependencies (CASSANDRA-12089)
 * Tune compaction thread count via nodetool (CASSANDRA-12248)
 * Add +=/-= shortcut syntax for update queries (CASSANDRA-12232)
 * Include repair session IDs in repair start message (CASSANDRA-12532)
 * Add a blocking task to Index, run before joining the ring (CASSANDRA-12039)
 * Fix NPE when using CQLSSTableWriter (CASSANDRA-12667)
 * Support optional backpressure strategies at the coordinator (CASSANDRA-9318)
 * Make randompartitioner work with new vnode allocation (CASSANDRA-12647)
 * Fix cassandra-stress graphing (CASSANDRA-12237)
 * Allow filtering on partition key columns for queries without secondary indexes (CASSANDRA-11031)
 * Fix Cassandra Stress reporting thread model and precision (CASSANDRA-12585)
 * Add JMH benchmarks.jar (CASSANDRA-12586)
 * Cleanup uses of AlterTableStatementColumn (CASSANDRA-12567)
 * Add keep-alive to streaming (CASSANDRA-11841)
 * Tracing payload is passed through newSession(..) (CASSANDRA-11706)
 * avoid deleting non existing sstable files and improve related log messages (CASSANDRA-12261)
 * json/yaml output format for nodetool compactionhistory (CASSANDRA-12486)
 * Retry all internode messages once after a connection is
   closed and reopened (CASSANDRA-12192)
 * Add support to rebuild from targeted replica (CASSANDRA-9875)
 * Add sequence distribution type to cassandra stress (CASSANDRA-12490)
 * "SELECT * FROM foo LIMIT ;" does not error out (CASSANDRA-12154)
 * Define executeLocally() at the ReadQuery Level (CASSANDRA-12474)
 * Extend read/write failure messages with a map of replica addresses
   to error codes in the v5 native protocol (CASSANDRA-12311)
 * Fix rebuild of SASI indexes with existing index files (CASSANDRA-12374)
 * Let DatabaseDescriptor not implicitly startup services (CASSANDRA-9054, 12550)
 * Fix clustering indexes in presence of static columns in SASI (CASSANDRA-12378)
 * Fix queries on columns with reversed type on SASI indexes (CASSANDRA-12223)
 * Added slow query log (CASSANDRA-12403)
 * Count full coordinated request against timeout (CASSANDRA-12256)
 * Allow TTL with null value on insert and update (CASSANDRA-12216)
 * Make decommission operation resumable (CASSANDRA-12008)
 * Add support to one-way targeted repair (CASSANDRA-9876)
 * Remove clientutil jar (CASSANDRA-11635)
 * Fix compaction throughput throttle (CASSANDRA-12366, CASSANDRA-12717)
 * Delay releasing Memtable memory on flush until PostFlush has finished running (CASSANDRA-12358)
 * Cassandra stress should dump all setting on startup (CASSANDRA-11914)
 * Make it possible to compact a given token range (CASSANDRA-10643)
 * Allow updating DynamicEndpointSnitch properties via JMX (CASSANDRA-12179)
 * Collect metrics on queries by consistency level (CASSANDRA-7384)
 * Add support for GROUP BY to SELECT statement (CASSANDRA-10707)
 * Deprecate memtable_cleanup_threshold and update default for memtable_flush_writers (CASSANDRA-12228)
 * Upgrade to OHC 0.4.4 (CASSANDRA-12133)
 * Add version command to cassandra-stress (CASSANDRA-12258)
 * Create compaction-stress tool (CASSANDRA-11844)
 * Garbage-collecting compaction operation and schema option (CASSANDRA-7019)
 * Add beta protocol flag for v5 native protocol (CASSANDRA-12142)
 * Support filtering on non-PRIMARY KEY columns in the CREATE
   MATERIALIZED VIEW statement's WHERE clause (CASSANDRA-10368)
 * Unify STDOUT and SYSTEMLOG logback format (CASSANDRA-12004)
 * COPY FROM should raise error for non-existing input files (CASSANDRA-12174)
 * Faster write path (CASSANDRA-12269)
 * Option to leave omitted columns in INSERT JSON unset (CASSANDRA-11424)
 * Support json/yaml output in nodetool tpstats (CASSANDRA-12035)
 * Expose metrics for successful/failed authentication attempts (CASSANDRA-10635)
 * Prepend snapshot name with "truncated" or "dropped" when a snapshot
   is taken before truncating or dropping a table (CASSANDRA-12178)
 * Optimize RestrictionSet (CASSANDRA-12153)
 * cqlsh does not automatically downgrade CQL version (CASSANDRA-12150)
 * Omit (de)serialization of state variable in UDAs (CASSANDRA-9613)
 * Create a system table to expose prepared statements (CASSANDRA-8831)
 * Reuse DataOutputBuffer from ColumnIndex (CASSANDRA-11970)
 * Remove DatabaseDescriptor dependency from SegmentedFile (CASSANDRA-11580)
 * Add supplied username to authentication error messages (CASSANDRA-12076)
 * Remove pre-startup check for open JMX port (CASSANDRA-12074)
 * Remove compaction Severity from DynamicEndpointSnitch (CASSANDRA-11738)
 * Restore resumable hints delivery (CASSANDRA-11960)
 * Properly record CAS contention (CASSANDRA-12626)
Merged from 3.0:
 * Dump threads when unit tests time out (CASSANDRA-13117)
 * Better error when modifying function permissions without explicit keyspace (CASSANDRA-12925)
 * Indexer is not correctly invoked when building indexes over sstables (CASSANDRA-13075)
 * Stress daemon help is incorrect (CASSANDRA-12563)
 * Read repair is not blocking repair to finish in foreground repair (CASSANDRA-13115)
 * Replace empty strings with null values if they cannot be converted (CASSANDRA-12794)
 * Remove support for non-JavaScript UDFs (CASSANDRA-12883)
 * Fix deserialization of 2.x DeletedCells (CASSANDRA-12620)
 * Add parent repair session id to anticompaction log message (CASSANDRA-12186)
 * Improve contention handling on failure to acquire MV lock for streaming and hints (CASSANDRA-12905)
 * Fix DELETE and UPDATE queries with empty IN restrictions (CASSANDRA-12829)
 * Mark MVs as built after successful bootstrap (CASSANDRA-12984)
 * Estimated TS drop-time histogram updated with Cell.NO_DELETION_TIME (CASSANDRA-13040)
 * Nodetool compactionstats fails with NullPointerException (CASSANDRA-13021)
 * Thread local pools never cleaned up (CASSANDRA-13033)
 * Set RPC_READY to false when draining or if a node is marked as shutdown (CASSANDRA-12781)
 * CQL often queries static columns unnecessarily (CASSANDRA-12768)
 * Make sure sstables only get committed when it's safe to discard commit log records (CASSANDRA-12956)
 * Reject default_time_to_live option when creating or altering MVs (CASSANDRA-12868)
 * Nodetool should use a more sane max heap size (CASSANDRA-12739)
 * LocalToken ensures token values are cloned on heap (CASSANDRA-12651)
 * AnticompactionRequestSerializer serializedSize is incorrect (CASSANDRA-12934)
 * Prevent reloading of logback.xml from UDF sandbox (CASSANDRA-12535)
 * Reenable HeapPool (CASSANDRA-12900)
 * Disallow offheap_buffers memtable allocation (CASSANDRA-11039)
 * Fix CommitLogSegmentManagerTest (CASSANDRA-12283)
 * Pass root cause to CorruptBlockException when uncompression failed (CASSANDRA-12889)
 * Batch with multiple conditional updates for the same partition causes AssertionError (CASSANDRA-12867)
 * Make AbstractReplicationStrategy extendable from outside its package (CASSANDRA-12788)
 * Don't tell users to turn off consistent rangemovements during rebuild. (CASSANDRA-12296)
 * Fix CommitLogTest.testDeleteIfNotDirty (CASSANDRA-12854)
 * Avoid deadlock due to MV lock contention (CASSANDRA-12689)
 * Fix for KeyCacheCqlTest flakiness (CASSANDRA-12801)
 * Include SSTable filename in compacting large row message (CASSANDRA-12384)
 * Fix potential socket leak (CASSANDRA-12329, CASSANDRA-12330)
 * Fix ViewTest.testCompaction (CASSANDRA-12789)
 * Improve avg aggregate functions (CASSANDRA-12417)
 * Preserve quoted reserved keyword column names in MV creation (CASSANDRA-11803)
 * nodetool stopdaemon errors out (CASSANDRA-12646)
 * Split materialized view mutations on build to prevent OOM (CASSANDRA-12268)
 * mx4j does not work in 3.0.8 (CASSANDRA-12274)
 * Abort cqlsh copy-from in case of no answer after prolonged period of time (CASSANDRA-12740)
 * Avoid sstable corrupt exception due to dropped static column (CASSANDRA-12582)
 * Make stress use client mode to avoid checking commit log size on startup (CASSANDRA-12478)
 * Fix exceptions with new vnode allocation (CASSANDRA-12715)
 * Unify drain and shutdown processes (CASSANDRA-12509)
 * Fix NPE in ComponentOfSlice.isEQ() (CASSANDRA-12706)
 * Fix failure in LogTransactionTest (CASSANDRA-12632)
 * Fix potentially incomplete non-frozen UDT values when querying with the
   full primary key specified (CASSANDRA-12605)
 * Make sure repaired tombstones are dropped when only_purge_repaired_tombstones is enabled (CASSANDRA-12703)
 * Skip writing MV mutations to commitlog on mutation.applyUnsafe() (CASSANDRA-11670)
 * Establish consistent distinction between non-existing partition and NULL value for LWTs on static columns (CASSANDRA-12060)
 * Extend ColumnIdentifier.internedInstances key to include the type that generated the byte buffer (CASSANDRA-12516)
 * Handle composite prefixes with final EOC=0 as in 2.x and refactor LegacyLayout.decodeBound (CASSANDRA-12423)
 * select_distinct_with_deletions_test failing on non-vnode environments (CASSANDRA-11126)
 * Stack Overflow returned to queries while upgrading (CASSANDRA-12527)
 * Fix legacy regex for temporary files from 2.2 (CASSANDRA-12565)
 * Add option to state current gc_grace_seconds to tools/bin/sstablemetadata (CASSANDRA-12208)
 * Fix file system race condition that may cause LogAwareFileLister to fail to classify files (CASSANDRA-11889)
 * Fix file handle leaks due to simultaneous compaction/repair and
   listing snapshots, calculating snapshot sizes, or making schema
   changes (CASSANDRA-11594)
 * Fix nodetool repair exits with 0 for some errors (CASSANDRA-12508)
 * Do not shut down BatchlogManager twice during drain (CASSANDRA-12504)
 * Disk failure policy should not be invoked on out of space (CASSANDRA-12385)
 * Calculate last compacted key on startup (CASSANDRA-6216)
 * Add schema to snapshot manifest, add USING TIMESTAMP clause to ALTER TABLE statements (CASSANDRA-7190)
 * If CF has no clustering columns, any row cache is full partition cache (CASSANDRA-12499)
 * Correct log message for statistics of offheap memtable flush (CASSANDRA-12776)
 * Explicitly set locale for string validation (CASSANDRA-12541,CASSANDRA-12542,CASSANDRA-12543,CASSANDRA-12545)
Merged from 2.2:
 * Fix speculative retry bugs (CASSANDRA-13009)
 * Fix handling of nulls and unsets in IN conditions (CASSANDRA-12981)
 * Fix race causing infinite loop if Thrift server is stopped before it starts listening (CASSANDRA-12856)
 * CompactionTasks now correctly drops sstables out of compaction when not enough disk space is available (CASSANDRA-12979)
 * Fix DynamicEndpointSnitch noop in multi-datacenter situations (CASSANDRA-13074)
 * cqlsh copy-from: encode column names to avoid primary key parsing errors (CASSANDRA-12909)
 * Temporarily fix bug that creates commit log when running offline tools (CASSANDRA-8616)
 * Reduce granuality of OpOrder.Group during index build (CASSANDRA-12796)
 * Test bind parameters and unset parameters in InsertUpdateIfConditionTest (CASSANDRA-12980)
 * Use saved tokens when setting local tokens on StorageService.joinRing (CASSANDRA-12935)
 * cqlsh: fix DESC TYPES errors (CASSANDRA-12914)
 * Fix leak on skipped SSTables in sstableupgrade (CASSANDRA-12899)
 * Avoid blocking gossip during pending range calculation (CASSANDRA-12281)
 * Fix purgeability of tombstones with max timestamp (CASSANDRA-12792)
 * Fail repair if participant dies during sync or anticompaction (CASSANDRA-12901)
 * cqlsh COPY: unprotected pk values before converting them if not using prepared statements (CASSANDRA-12863)
 * Fix Util.spinAssertEquals (CASSANDRA-12283)
 * Fix potential NPE for compactionstats (CASSANDRA-12462)
 * Prepare legacy authenticate statement if credentials table initialised after node startup (CASSANDRA-12813)
 * Change cassandra.wait_for_tracing_events_timeout_secs default to 0 (CASSANDRA-12754)
 * Clean up permissions when a UDA is dropped (CASSANDRA-12720)
 * Limit colUpdateTimeDelta histogram updates to reasonable deltas (CASSANDRA-11117)
 * Fix leak errors and execution rejected exceptions when draining (CASSANDRA-12457)
 * Fix merkle tree depth calculation (CASSANDRA-12580)
 * Make Collections deserialization more robust (CASSANDRA-12618)
 * Fix exceptions when enabling gossip on nodes that haven't joined the ring (CASSANDRA-12253)
 * Fix authentication problem when invoking cqlsh copy from a SOURCE command (CASSANDRA-12642)
 * Decrement pending range calculator jobs counter in finally block
 * cqlshlib tests: increase default execute timeout (CASSANDRA-12481)
 * Forward writes to replacement node when replace_address != broadcast_address (CASSANDRA-8523)
 * Fail repair on non-existing table (CASSANDRA-12279)
 * Enable repair -pr and -local together (fix regression of CASSANDRA-7450) (CASSANDRA-12522)
 * Better handle invalid system roles table (CASSANDRA-12700)
 * Split consistent range movement flag correction (CASSANDRA-12786)
Merged from 2.1:
 * cqlsh copy-from: sort user type fields in csv (CASSANDRA-12959)
 * Don't skip sstables based on maxLocalDeletionTime (CASSANDRA-12765)


3.8, 3.9
 * Fix value skipping with counter columns (CASSANDRA-11726)
 * Fix nodetool tablestats miss SSTable count (CASSANDRA-12205)
 * Fixed flacky SSTablesIteratedTest (CASSANDRA-12282)
 * Fixed flacky SSTableRewriterTest: check file counts before calling validateCFS (CASSANDRA-12348)
 * cqlsh: Fix handling of $$-escaped strings (CASSANDRA-12189)
 * Fix SSL JMX requiring truststore containing server cert (CASSANDRA-12109)
 * RTE from new CDC column breaks in flight queries (CASSANDRA-12236)
 * Fix hdr logging for single operation workloads (CASSANDRA-12145)
 * Fix SASI PREFIX search in CONTAINS mode with partial terms (CASSANDRA-12073)
 * Increase size of flushExecutor thread pool (CASSANDRA-12071)
 * Partial revert of CASSANDRA-11971, cannot recycle buffer in SP.sendMessagesToNonlocalDC (CASSANDRA-11950)
 * Upgrade netty to 4.0.39 (CASSANDRA-12032, CASSANDRA-12034)
 * Improve details in compaction log message (CASSANDRA-12080)
 * Allow unset values in CQLSSTableWriter (CASSANDRA-11911)
 * Chunk cache to request compressor-compatible buffers if pool space is exhausted (CASSANDRA-11993)
 * Remove DatabaseDescriptor dependencies from SequentialWriter (CASSANDRA-11579)
 * Move skip_stop_words filter before stemming (CASSANDRA-12078)
 * Support seek() in EncryptedFileSegmentInputStream (CASSANDRA-11957)
 * SSTable tools mishandling LocalPartitioner (CASSANDRA-12002)
 * When SEPWorker assigned work, set thread name to match pool (CASSANDRA-11966)
 * Add cross-DC latency metrics (CASSANDRA-11596)
 * Allow terms in selection clause (CASSANDRA-10783)
 * Add bind variables to trace (CASSANDRA-11719)
 * Switch counter shards' clock to timestamps (CASSANDRA-9811)
 * Introduce HdrHistogram and response/service/wait separation to stress tool (CASSANDRA-11853)
 * entry-weighers in QueryProcessor should respect partitionKeyBindIndexes field (CASSANDRA-11718)
 * Support older ant versions (CASSANDRA-11807)
 * Estimate compressed on disk size when deciding if sstable size limit reached (CASSANDRA-11623)
 * cassandra-stress profiles should support case sensitive schemas (CASSANDRA-11546)
 * Remove DatabaseDescriptor dependency from FileUtils (CASSANDRA-11578)
 * Faster streaming (CASSANDRA-9766)
 * Add prepared query parameter to trace for "Execute CQL3 prepared query" session (CASSANDRA-11425)
 * Add repaired percentage metric (CASSANDRA-11503)
 * Add Change-Data-Capture (CASSANDRA-8844)
Merged from 3.0:
 * Fix paging for 2.x to 3.x upgrades (CASSANDRA-11195)
 * Fix clean interval not sent to commit log for empty memtable flush (CASSANDRA-12436)
 * Fix potential resource leak in RMIServerSocketFactoryImpl (CASSANDRA-12331)
 * Make sure compaction stats are updated when compaction is interrupted (CASSANDRA-12100)
 * Change commitlog and sstables to track dirty and clean intervals (CASSANDRA-11828)
 * NullPointerException during compaction on table with static columns (CASSANDRA-12336)
 * Fixed ConcurrentModificationException when reading metrics in GraphiteReporter (CASSANDRA-11823)
 * Fix upgrade of super columns on thrift (CASSANDRA-12335)
 * Fixed flacky BlacklistingCompactionsTest, switched to fixed size types and increased corruption size (CASSANDRA-12359)
 * Rerun ReplicationAwareTokenAllocatorTest on failure to avoid flakiness (CASSANDRA-12277)
 * Exception when computing read-repair for range tombstones (CASSANDRA-12263)
 * Lost counter writes in compact table and static columns (CASSANDRA-12219)
 * AssertionError with MVs on updating a row that isn't indexed due to a null value (CASSANDRA-12247)
 * Disable RR and speculative retry with EACH_QUORUM reads (CASSANDRA-11980)
 * Add option to override compaction space check (CASSANDRA-12180)
 * Faster startup by only scanning each directory for temporary files once (CASSANDRA-12114)
 * Respond with v1/v2 protocol header when responding to driver that attempts
   to connect with too low of a protocol version (CASSANDRA-11464)
 * NullPointerExpception when reading/compacting table (CASSANDRA-11988)
 * Fix problem with undeleteable rows on upgrade to new sstable format (CASSANDRA-12144)
 * Fix potential bad messaging service message for paged range reads
   within mixed-version 3.x clusters (CASSANDRA-12249)
 * Fix paging logic for deleted partitions with static columns (CASSANDRA-12107)
 * Wait until the message is being send to decide which serializer must be used (CASSANDRA-11393)
 * Fix migration of static thrift column names with non-text comparators (CASSANDRA-12147)
 * Fix upgrading sparse tables that are incorrectly marked as dense (CASSANDRA-11315)
 * Fix reverse queries ignoring range tombstones (CASSANDRA-11733)
 * Avoid potential race when rebuilding CFMetaData (CASSANDRA-12098)
 * Avoid missing sstables when getting the canonical sstables (CASSANDRA-11996)
 * Always select the live sstables when getting sstables in bounds (CASSANDRA-11944)
 * Fix column ordering of results with static columns for Thrift requests in
   a mixed 2.x/3.x cluster, also fix potential non-resolved duplication of
   those static columns in query results (CASSANDRA-12123)
 * Avoid digest mismatch with empty but static rows (CASSANDRA-12090)
 * Fix EOF exception when altering column type (CASSANDRA-11820)
 * Fix potential race in schema during new table creation (CASSANDRA-12083)
 * cqlsh: fix error handling in rare COPY FROM failure scenario (CASSANDRA-12070)
 * Disable autocompaction during drain (CASSANDRA-11878)
 * Add a metrics timer to MemtablePool and use it to track time spent blocked on memory in MemtableAllocator (CASSANDRA-11327)
 * Fix upgrading schema with super columns with non-text subcomparators (CASSANDRA-12023)
 * Add TimeWindowCompactionStrategy (CASSANDRA-9666)
 * Fix JsonTransformer output of partition with deletion info (CASSANDRA-12418)
 * Fix NPE in SSTableLoader when specifying partial directory path (CASSANDRA-12609)
Merged from 2.2:
 * Add local address entry in PropertyFileSnitch (CASSANDRA-11332)
 * cqlsh copy: fix missing counter values (CASSANDRA-12476)
 * Move migration tasks to non-periodic queue, assure flush executor shutdown after non-periodic executor (CASSANDRA-12251)
 * cqlsh copy: fixed possible race in initializing feeding thread (CASSANDRA-11701)
 * Only set broadcast_rpc_address on Ec2MultiRegionSnitch if it's not set (CASSANDRA-11357)
 * Update StorageProxy range metrics for timeouts, failures and unavailables (CASSANDRA-9507)
 * Add Sigar to classes included in clientutil.jar (CASSANDRA-11635)
 * Add decay to histograms and timers used for metrics (CASSANDRA-11752)
 * Fix hanging stream session (CASSANDRA-10992)
 * Fix INSERT JSON, fromJson() support of smallint, tinyint types (CASSANDRA-12371)
 * Restore JVM metric export for metric reporters (CASSANDRA-12312)
 * Release sstables of failed stream sessions only when outgoing transfers are finished (CASSANDRA-11345)
 * Wait for tracing events before returning response and query at same consistency level client side (CASSANDRA-11465)
 * cqlsh copyutil should get host metadata by connected address (CASSANDRA-11979)
 * Fixed cqlshlib.test.remove_test_db (CASSANDRA-12214)
 * Synchronize ThriftServer::stop() (CASSANDRA-12105)
 * Use dedicated thread for JMX notifications (CASSANDRA-12146)
 * Improve streaming synchronization and fault tolerance (CASSANDRA-11414)
 * MemoryUtil.getShort() should return an unsigned short also for architectures not supporting unaligned memory accesses (CASSANDRA-11973)
Merged from 2.1:
 * Fix queries with empty ByteBuffer values in clustering column restrictions (CASSANDRA-12127)
 * Disable passing control to post-flush after flush failure to prevent data loss (CASSANDRA-11828)
 * Allow STCS-in-L0 compactions to reduce scope with LCS (CASSANDRA-12040)
 * cannot use cql since upgrading python to 2.7.11+ (CASSANDRA-11850)
 * Fix filtering on clustering columns when 2i is used (CASSANDRA-11907)


3.0.8
 * Fix potential race in schema during new table creation (CASSANDRA-12083)
 * cqlsh: fix error handling in rare COPY FROM failure scenario (CASSANDRA-12070)
 * Disable autocompaction during drain (CASSANDRA-11878)
 * Add a metrics timer to MemtablePool and use it to track time spent blocked on memory in MemtableAllocator (CASSANDRA-11327)
 * Fix upgrading schema with super columns with non-text subcomparators (CASSANDRA-12023)
 * Add TimeWindowCompactionStrategy (CASSANDRA-9666)
Merged from 2.2:
 * Allow nodetool info to run with readonly JMX access (CASSANDRA-11755)
 * Validate bloom_filter_fp_chance against lowest supported
   value when the table is created (CASSANDRA-11920)
 * Don't send erroneous NEW_NODE notifications on restart (CASSANDRA-11038)
 * StorageService shutdown hook should use a volatile variable (CASSANDRA-11984)
Merged from 2.1:
 * Add system property to set the max number of native transport requests in queue (CASSANDRA-11363)
 * Fix queries with empty ByteBuffer values in clustering column restrictions (CASSANDRA-12127)
 * Disable passing control to post-flush after flush failure to prevent data loss (CASSANDRA-11828)
 * Allow STCS-in-L0 compactions to reduce scope with LCS (CASSANDRA-12040)
 * cannot use cql since upgrading python to 2.7.11+ (CASSANDRA-11850)
 * Fix filtering on clustering columns when 2i is used (CASSANDRA-11907)
 * Avoid stalling paxos when the paxos state expires (CASSANDRA-12043)
 * Remove finished incoming streaming connections from MessagingService (CASSANDRA-11854)
 * Don't try to get sstables for non-repairing column families (CASSANDRA-12077)
 * Avoid marking too many sstables as repaired (CASSANDRA-11696)
 * Prevent select statements with clustering key > 64k (CASSANDRA-11882)
 * Fix clock skew corrupting other nodes with paxos (CASSANDRA-11991)
 * Remove distinction between non-existing static columns and existing but null in LWTs (CASSANDRA-9842)
 * Cache local ranges when calculating repair neighbors (CASSANDRA-11934)
 * Allow LWT operation on static column with only partition keys (CASSANDRA-10532)
 * Create interval tree over canonical sstables to avoid missing sstables during streaming (CASSANDRA-11886)
 * cqlsh COPY FROM: shutdown parent cluster after forking, to avoid corrupting SSL connections (CASSANDRA-11749)


3.7
 * Support multiple folders for user defined compaction tasks (CASSANDRA-11765)
 * Fix race in CompactionStrategyManager's pause/resume (CASSANDRA-11922)
Merged from 3.0:
 * Fix legacy serialization of Thrift-generated non-compound range tombstones
   when communicating with 2.x nodes (CASSANDRA-11930)
 * Fix Directories instantiations where CFS.initialDirectories should be used (CASSANDRA-11849)
 * Avoid referencing DatabaseDescriptor in AbstractType (CASSANDRA-11912)
 * Don't use static dataDirectories field in Directories instances (CASSANDRA-11647)
 * Fix sstables not being protected from removal during index build (CASSANDRA-11905)
 * cqlsh: Suppress stack trace from Read/WriteFailures (CASSANDRA-11032)
 * Remove unneeded code to repair index summaries that have
   been improperly down-sampled (CASSANDRA-11127)
 * Avoid WriteTimeoutExceptions during commit log replay due to materialized
   view lock contention (CASSANDRA-11891)
 * Prevent OOM failures on SSTable corruption, improve tests for corruption detection (CASSANDRA-9530)
 * Use CFS.initialDirectories when clearing snapshots (CASSANDRA-11705)
 * Allow compaction strategies to disable early open (CASSANDRA-11754)
 * Refactor Materialized View code (CASSANDRA-11475)
 * Update Java Driver (CASSANDRA-11615)
Merged from 2.2:
 * Persist local metadata earlier in startup sequence (CASSANDRA-11742)
 * cqlsh: fix tab completion for case-sensitive identifiers (CASSANDRA-11664)
 * Avoid showing estimated key as -1 in tablestats (CASSANDRA-11587)
 * Fix possible race condition in CommitLog.recover (CASSANDRA-11743)
 * Enable client encryption in sstableloader with cli options (CASSANDRA-11708)
 * Possible memory leak in NIODataInputStream (CASSANDRA-11867)
 * Add seconds to cqlsh tracing session duration (CASSANDRA-11753)
 * Fix commit log replay after out-of-order flush completion (CASSANDRA-9669)
 * Prohibit Reversed Counter type as part of the PK (CASSANDRA-9395)
 * cqlsh: correctly handle non-ascii chars in error messages (CASSANDRA-11626)
Merged from 2.1:
 * Run CommitLog tests with different compression settings (CASSANDRA-9039)
 * cqlsh: apply current keyspace to source command (CASSANDRA-11152)
 * Clear out parent repair session if repair coordinator dies (CASSANDRA-11824)
 * Set default streaming_socket_timeout_in_ms to 24 hours (CASSANDRA-11840)
 * Do not consider local node a valid source during replace (CASSANDRA-11848)
 * Add message dropped tasks to nodetool netstats (CASSANDRA-11855)
 * Avoid holding SSTableReaders for duration of incremental repair (CASSANDRA-11739)


3.6
 * Correctly migrate schema for frozen UDTs during 2.x -> 3.x upgrades
   (does not affect any released versions) (CASSANDRA-11613)
 * Allow server startup if JMX is configured directly (CASSANDRA-11725)
 * Prevent direct memory OOM on buffer pool allocations (CASSANDRA-11710)
 * Enhanced Compaction Logging (CASSANDRA-10805)
 * Make prepared statement cache size configurable (CASSANDRA-11555)
 * Integrated JMX authentication and authorization (CASSANDRA-10091)
 * Add units to stress ouput (CASSANDRA-11352)
 * Fix PER PARTITION LIMIT for single and multi partitions queries (CASSANDRA-11603)
 * Add uncompressed chunk cache for RandomAccessReader (CASSANDRA-5863)
 * Clarify ClusteringPrefix hierarchy (CASSANDRA-11213)
 * Always perform collision check before joining ring (CASSANDRA-10134)
 * SSTableWriter output discrepancy (CASSANDRA-11646)
 * Fix potential timeout in NativeTransportService.testConcurrentDestroys (CASSANDRA-10756)
 * Support large partitions on the 3.0 sstable format (CASSANDRA-11206,11763)
 * Add support to rebuild from specific range (CASSANDRA-10406)
 * Optimize the overlapping lookup by calculating all the
   bounds in advance (CASSANDRA-11571)
 * Support json/yaml output in nodetool tablestats (CASSANDRA-5977)
 * (stress) Add datacenter option to -node options (CASSANDRA-11591)
 * Fix handling of empty slices (CASSANDRA-11513)
 * Make number of cores used by cqlsh COPY visible to testing code (CASSANDRA-11437)
 * Allow filtering on clustering columns for queries without secondary indexes (CASSANDRA-11310)
 * Refactor Restriction hierarchy (CASSANDRA-11354)
 * Eliminate allocations in R/W path (CASSANDRA-11421)
 * Update Netty to 4.0.36 (CASSANDRA-11567)
 * Fix PER PARTITION LIMIT for queries requiring post-query ordering (CASSANDRA-11556)
 * Allow instantiation of UDTs and tuples in UDFs (CASSANDRA-10818)
 * Support UDT in CQLSSTableWriter (CASSANDRA-10624)
 * Support for non-frozen user-defined types, updating
   individual fields of user-defined types (CASSANDRA-7423)
 * Make LZ4 compression level configurable (CASSANDRA-11051)
 * Allow per-partition LIMIT clause in CQL (CASSANDRA-7017)
 * Make custom filtering more extensible with UserExpression (CASSANDRA-11295)
 * Improve field-checking and error reporting in cassandra.yaml (CASSANDRA-10649)
 * Print CAS stats in nodetool proxyhistograms (CASSANDRA-11507)
 * More user friendly error when providing an invalid token to nodetool (CASSANDRA-9348)
 * Add static column support to SASI index (CASSANDRA-11183)
 * Support EQ/PREFIX queries in SASI CONTAINS mode without tokenization (CASSANDRA-11434)
 * Support LIKE operator in prepared statements (CASSANDRA-11456)
 * Add a command to see if a Materialized View has finished building (CASSANDRA-9967)
 * Log endpoint and port associated with streaming operation (CASSANDRA-8777)
 * Print sensible units for all log messages (CASSANDRA-9692)
 * Upgrade Netty to version 4.0.34 (CASSANDRA-11096)
 * Break the CQL grammar into separate Parser and Lexer (CASSANDRA-11372)
 * Compress only inter-dc traffic by default (CASSANDRA-8888)
 * Add metrics to track write amplification (CASSANDRA-11420)
 * cassandra-stress: cannot handle "value-less" tables (CASSANDRA-7739)
 * Add/drop multiple columns in one ALTER TABLE statement (CASSANDRA-10411)
 * Add require_endpoint_verification opt for internode encryption (CASSANDRA-9220)
 * Add auto import java.util for UDF code block (CASSANDRA-11392)
 * Add --hex-format option to nodetool getsstables (CASSANDRA-11337)
 * sstablemetadata should print sstable min/max token (CASSANDRA-7159)
 * Do not wrap CassandraException in TriggerExecutor (CASSANDRA-9421)
 * COPY TO should have higher double precision (CASSANDRA-11255)
 * Stress should exit with non-zero status after failure (CASSANDRA-10340)
 * Add client to cqlsh SHOW_SESSION (CASSANDRA-8958)
 * Fix nodetool tablestats keyspace level metrics (CASSANDRA-11226)
 * Store repair options in parent_repair_history (CASSANDRA-11244)
 * Print current leveling in sstableofflinerelevel (CASSANDRA-9588)
 * Change repair message for keyspaces with RF 1 (CASSANDRA-11203)
 * Remove hard-coded SSL cipher suites and protocols (CASSANDRA-10508)
 * Improve concurrency in CompactionStrategyManager (CASSANDRA-10099)
 * (cqlsh) interpret CQL type for formatting blobs (CASSANDRA-11274)
 * Refuse to start and print txn log information in case of disk
   corruption (CASSANDRA-10112)
 * Resolve some eclipse-warnings (CASSANDRA-11086)
 * (cqlsh) Show static columns in a different color (CASSANDRA-11059)
 * Allow to remove TTLs on table with default_time_to_live (CASSANDRA-11207)
Merged from 3.0:
 * Disallow creating view with a static column (CASSANDRA-11602)
 * Reduce the amount of object allocations caused by the getFunctions methods (CASSANDRA-11593)
 * Potential error replaying commitlog with smallint/tinyint/date/time types (CASSANDRA-11618)
 * Fix queries with filtering on counter columns (CASSANDRA-11629)
 * Improve tombstone printing in sstabledump (CASSANDRA-11655)
 * Fix paging for range queries where all clustering columns are specified (CASSANDRA-11669)
 * Don't require HEAP_NEW_SIZE to be set when using G1 (CASSANDRA-11600)
 * Fix sstabledump not showing cells after tombstone marker (CASSANDRA-11654)
 * Ignore all LocalStrategy keyspaces for streaming and other related
   operations (CASSANDRA-11627)
 * Ensure columnfilter covers indexed columns for thrift 2i queries (CASSANDRA-11523)
 * Only open one sstable scanner per sstable (CASSANDRA-11412)
 * Option to specify ProtocolVersion in cassandra-stress (CASSANDRA-11410)
 * ArithmeticException in avgFunctionForDecimal (CASSANDRA-11485)
 * LogAwareFileLister should only use OLD sstable files in current folder to determine disk consistency (CASSANDRA-11470)
 * Notify indexers of expired rows during compaction (CASSANDRA-11329)
 * Properly respond with ProtocolError when a v1/v2 native protocol
   header is received (CASSANDRA-11464)
 * Validate that num_tokens and initial_token are consistent with one another (CASSANDRA-10120)
Merged from 2.2:
 * Exit JVM if JMX server fails to startup (CASSANDRA-11540)
 * Produce a heap dump when exiting on OOM (CASSANDRA-9861)
 * Restore ability to filter on clustering columns when using a 2i (CASSANDRA-11510)
 * JSON datetime formatting needs timezone (CASSANDRA-11137)
 * Fix is_dense recalculation for Thrift-updated tables (CASSANDRA-11502)
 * Remove unnescessary file existence check during anticompaction (CASSANDRA-11660)
 * Add missing files to debian packages (CASSANDRA-11642)
 * Avoid calling Iterables::concat in loops during ModificationStatement::getFunctions (CASSANDRA-11621)
 * cqlsh: COPY FROM should use regular inserts for single statement batches and
   report errors correctly if workers processes crash on initialization (CASSANDRA-11474)
 * Always close cluster with connection in CqlRecordWriter (CASSANDRA-11553)
 * Allow only DISTINCT queries with partition keys restrictions (CASSANDRA-11339)
 * CqlConfigHelper no longer requires both a keystore and truststore to work (CASSANDRA-11532)
 * Make deprecated repair methods backward-compatible with previous notification service (CASSANDRA-11430)
 * IncomingStreamingConnection version check message wrong (CASSANDRA-11462)
Merged from 2.1:
 * Support mlockall on IBM POWER arch (CASSANDRA-11576)
 * Add option to disable use of severity in DynamicEndpointSnitch (CASSANDRA-11737)
 * cqlsh COPY FROM fails for null values with non-prepared statements (CASSANDRA-11631)
 * Make cython optional in pylib/setup.py (CASSANDRA-11630)
 * Change order of directory searching for cassandra.in.sh to favor local one (CASSANDRA-11628)
 * cqlsh COPY FROM fails with []{} chars in UDT/tuple fields/values (CASSANDRA-11633)
 * clqsh: COPY FROM throws TypeError with Cython extensions enabled (CASSANDRA-11574)
 * cqlsh: COPY FROM ignores NULL values in conversion (CASSANDRA-11549)
 * Validate levels when building LeveledScanner to avoid overlaps with orphaned sstables (CASSANDRA-9935)


3.5
 * StaticTokenTreeBuilder should respect posibility of duplicate tokens (CASSANDRA-11525)
 * Correctly fix potential assertion error during compaction (CASSANDRA-11353)
 * Avoid index segment stitching in RAM which lead to OOM on big SSTable files (CASSANDRA-11383)
 * Fix clustering and row filters for LIKE queries on clustering columns (CASSANDRA-11397)
Merged from 3.0:
 * Fix rare NPE on schema upgrade from 2.x to 3.x (CASSANDRA-10943)
 * Improve backoff policy for cqlsh COPY FROM (CASSANDRA-11320)
 * Improve IF NOT EXISTS check in CREATE INDEX (CASSANDRA-11131)
 * Upgrade ohc to 0.4.3
 * Enable SO_REUSEADDR for JMX RMI server sockets (CASSANDRA-11093)
 * Allocate merkletrees with the correct size (CASSANDRA-11390)
 * Support streaming pre-3.0 sstables (CASSANDRA-10990)
 * Add backpressure to compressed or encrypted commit log (CASSANDRA-10971)
 * SSTableExport supports secondary index tables (CASSANDRA-11330)
 * Fix sstabledump to include missing info in debug output (CASSANDRA-11321)
 * Establish and implement canonical bulk reading workload(s) (CASSANDRA-10331)
 * Fix paging for IN queries on tables without clustering columns (CASSANDRA-11208)
 * Remove recursive call from CompositesSearcher (CASSANDRA-11304)
 * Fix filtering on non-primary key columns for queries without index (CASSANDRA-6377)
 * Fix sstableloader fail when using materialized view (CASSANDRA-11275)
Merged from 2.2:
 * DatabaseDescriptor should log stacktrace in case of Eception during seed provider creation (CASSANDRA-11312)
 * Use canonical path for directory in SSTable descriptor (CASSANDRA-10587)
 * Add cassandra-stress keystore option (CASSANDRA-9325)
 * Dont mark sstables as repairing with sub range repairs (CASSANDRA-11451)
 * Notify when sstables change after cancelling compaction (CASSANDRA-11373)
 * cqlsh: COPY FROM should check that explicit column names are valid (CASSANDRA-11333)
 * Add -Dcassandra.start_gossip startup option (CASSANDRA-10809)
 * Fix UTF8Validator.validate() for modified UTF-8 (CASSANDRA-10748)
 * Clarify that now() function is calculated on the coordinator node in CQL documentation (CASSANDRA-10900)
 * Fix bloom filter sizing with LCS (CASSANDRA-11344)
 * (cqlsh) Fix error when result is 0 rows with EXPAND ON (CASSANDRA-11092)
 * Add missing newline at end of bin/cqlsh (CASSANDRA-11325)
 * Unresolved hostname leads to replace being ignored (CASSANDRA-11210)
 * Only log yaml config once, at startup (CASSANDRA-11217)
 * Reference leak with parallel repairs on the same table (CASSANDRA-11215)
Merged from 2.1:
 * Add a -j parameter to scrub/cleanup/upgradesstables to state how
   many threads to use (CASSANDRA-11179)
 * COPY FROM on large datasets: fix progress report and debug performance (CASSANDRA-11053)
 * InvalidateKeys should have a weak ref to key cache (CASSANDRA-11176)


3.4
 * (cqlsh) add cqlshrc option to always connect using ssl (CASSANDRA-10458)
 * Cleanup a few resource warnings (CASSANDRA-11085)
 * Allow custom tracing implementations (CASSANDRA-10392)
 * Extract LoaderOptions to be able to be used from outside (CASSANDRA-10637)
 * fix OnDiskIndexTest to properly treat empty ranges (CASSANDRA-11205)
 * fix TrackerTest to handle new notifications (CASSANDRA-11178)
 * add SASI validation for partitioner and complex columns (CASSANDRA-11169)
 * Add caching of encrypted credentials in PasswordAuthenticator (CASSANDRA-7715)
 * fix SASI memtable switching on flush (CASSANDRA-11159)
 * Remove duplicate offline compaction tracking (CASSANDRA-11148)
 * fix EQ semantics of analyzed SASI indexes (CASSANDRA-11130)
 * Support long name output for nodetool commands (CASSANDRA-7950)
 * Encrypted hints (CASSANDRA-11040)
 * SASI index options validation (CASSANDRA-11136)
 * Optimize disk seek using min/max column name meta data when the LIMIT clause is used
   (CASSANDRA-8180)
 * Add LIKE support to CQL3 (CASSANDRA-11067)
 * Generic Java UDF types (CASSANDRA-10819)
 * cqlsh: Include sub-second precision in timestamps by default (CASSANDRA-10428)
 * Set javac encoding to utf-8 (CASSANDRA-11077)
 * Integrate SASI index into Cassandra (CASSANDRA-10661)
 * Add --skip-flush option to nodetool snapshot
 * Skip values for non-queried columns (CASSANDRA-10657)
 * Add support for secondary indexes on static columns (CASSANDRA-8103)
 * CommitLogUpgradeTestMaker creates broken commit logs (CASSANDRA-11051)
 * Add metric for number of dropped mutations (CASSANDRA-10866)
 * Simplify row cache invalidation code (CASSANDRA-10396)
 * Support user-defined compaction through nodetool (CASSANDRA-10660)
 * Stripe view locks by key and table ID to reduce contention (CASSANDRA-10981)
 * Add nodetool gettimeout and settimeout commands (CASSANDRA-10953)
 * Add 3.0 metadata to sstablemetadata output (CASSANDRA-10838)
Merged from 3.0:
 * MV should only query complex columns included in the view (CASSANDRA-11069)
 * Failed aggregate creation breaks server permanently (CASSANDRA-11064)
 * Add sstabledump tool (CASSANDRA-7464)
 * Introduce backpressure for hints (CASSANDRA-10972)
 * Fix ClusteringPrefix not being able to read tombstone range boundaries (CASSANDRA-11158)
 * Prevent logging in sandboxed state (CASSANDRA-11033)
 * Disallow drop/alter operations of UDTs used by UDAs (CASSANDRA-10721)
 * Add query time validation method on Index (CASSANDRA-11043)
 * Avoid potential AssertionError in mixed version cluster (CASSANDRA-11128)
 * Properly handle hinted handoff after topology changes (CASSANDRA-5902)
 * AssertionError when listing sstable files on inconsistent disk state (CASSANDRA-11156)
 * Fix wrong rack counting and invalid conditions check for TokenAllocation
   (CASSANDRA-11139)
 * Avoid creating empty hint files (CASSANDRA-11090)
 * Fix leak detection strong reference loop using weak reference (CASSANDRA-11120)
 * Configurie BatchlogManager to stop delayed tasks on shutdown (CASSANDRA-11062)
 * Hadoop integration is incompatible with Cassandra Driver 3.0.0 (CASSANDRA-11001)
 * Add dropped_columns to the list of schema table so it gets handled
   properly (CASSANDRA-11050)
 * Fix NPE when using forceRepairRangeAsync without DC (CASSANDRA-11239)
Merged from 2.2:
 * Preserve order for preferred SSL cipher suites (CASSANDRA-11164)
 * Range.compareTo() violates the contract of Comparable (CASSANDRA-11216)
 * Avoid NPE when serializing ErrorMessage with null message (CASSANDRA-11167)
 * Replacing an aggregate with a new version doesn't reset INITCOND (CASSANDRA-10840)
 * (cqlsh) cqlsh cannot be called through symlink (CASSANDRA-11037)
 * fix ohc and java-driver pom dependencies in build.xml (CASSANDRA-10793)
 * Protect from keyspace dropped during repair (CASSANDRA-11065)
 * Handle adding fields to a UDT in SELECT JSON and toJson() (CASSANDRA-11146)
 * Better error message for cleanup (CASSANDRA-10991)
 * cqlsh pg-style-strings broken if line ends with ';' (CASSANDRA-11123)
 * Always persist upsampled index summaries (CASSANDRA-10512)
 * (cqlsh) Fix inconsistent auto-complete (CASSANDRA-10733)
 * Make SELECT JSON and toJson() threadsafe (CASSANDRA-11048)
 * Fix SELECT on tuple relations for mixed ASC/DESC clustering order (CASSANDRA-7281)
 * Use cloned TokenMetadata in size estimates to avoid race against membership check
   (CASSANDRA-10736)
 * (cqlsh) Support utf-8/cp65001 encoding on Windows (CASSANDRA-11030)
 * Fix paging on DISTINCT queries repeats result when first row in partition changes
   (CASSANDRA-10010)
 * (cqlsh) Support timezone conversion using pytz (CASSANDRA-10397)
 * cqlsh: change default encoding to UTF-8 (CASSANDRA-11124)
Merged from 2.1:
 * Checking if an unlogged batch is local is inefficient (CASSANDRA-11529)
 * Fix out-of-space error treatment in memtable flushing (CASSANDRA-11448).
 * Don't do defragmentation if reading from repaired sstables (CASSANDRA-10342)
 * Fix streaming_socket_timeout_in_ms not enforced (CASSANDRA-11286)
 * Avoid dropping message too quickly due to missing unit conversion (CASSANDRA-11302)
 * Don't remove FailureDetector history on removeEndpoint (CASSANDRA-10371)
 * Only notify if repair status changed (CASSANDRA-11172)
 * Use logback setting for 'cassandra -v' command (CASSANDRA-10767)
 * Fix sstableloader to unthrottle streaming by default (CASSANDRA-9714)
 * Fix incorrect warning in 'nodetool status' (CASSANDRA-10176)
 * Properly release sstable ref when doing offline scrub (CASSANDRA-10697)
 * Improve nodetool status performance for large cluster (CASSANDRA-7238)
 * Gossiper#isEnabled is not thread safe (CASSANDRA-11116)
 * Avoid major compaction mixing repaired and unrepaired sstables in DTCS (CASSANDRA-11113)
 * Make it clear what DTCS timestamp_resolution is used for (CASSANDRA-11041)
 * (cqlsh) Display milliseconds when datetime overflows (CASSANDRA-10625)


3.3
 * Avoid infinite loop if owned range is smaller than number of
   data dirs (CASSANDRA-11034)
 * Avoid bootstrap hanging when existing nodes have no data to stream (CASSANDRA-11010)
Merged from 3.0:
 * Remove double initialization of newly added tables (CASSANDRA-11027)
 * Filter keys searcher results by target range (CASSANDRA-11104)
 * Fix deserialization of legacy read commands (CASSANDRA-11087)
 * Fix incorrect computation of deletion time in sstable metadata (CASSANDRA-11102)
 * Avoid memory leak when collecting sstable metadata (CASSANDRA-11026)
 * Mutations do not block for completion under view lock contention (CASSANDRA-10779)
 * Invalidate legacy schema tables when unloading them (CASSANDRA-11071)
 * (cqlsh) handle INSERT and UPDATE statements with LWT conditions correctly
   (CASSANDRA-11003)
 * Fix DISTINCT queries in mixed version clusters (CASSANDRA-10762)
 * Migrate build status for indexes along with legacy schema (CASSANDRA-11046)
 * Ensure SSTables for legacy KEYS indexes can be read (CASSANDRA-11045)
 * Added support for IBM zSystems architecture (CASSANDRA-11054)
 * Update CQL documentation (CASSANDRA-10899)
 * Check the column name, not cell name, for dropped columns when reading
   legacy sstables (CASSANDRA-11018)
 * Don't attempt to index clustering values of static rows (CASSANDRA-11021)
 * Remove checksum files after replaying hints (CASSANDRA-10947)
 * Support passing base table metadata to custom 2i validation (CASSANDRA-10924)
 * Ensure stale index entries are purged during reads (CASSANDRA-11013)
 * (cqlsh) Also apply --connect-timeout to control connection
   timeout (CASSANDRA-10959)
 * Fix AssertionError when removing from list using UPDATE (CASSANDRA-10954)
 * Fix UnsupportedOperationException when reading old sstable with range
   tombstone (CASSANDRA-10743)
 * MV should use the maximum timestamp of the primary key (CASSANDRA-10910)
 * Fix potential assertion error during compaction (CASSANDRA-10944)
Merged from 2.2:
 * maxPurgeableTimestamp needs to check memtables too (CASSANDRA-9949)
 * Apply change to compaction throughput in real time (CASSANDRA-10025)
 * (cqlsh) encode input correctly when saving history
 * Fix potential NPE on ORDER BY queries with IN (CASSANDRA-10955)
 * Start L0 STCS-compactions even if there is a L0 -> L1 compaction
   going (CASSANDRA-10979)
 * Make UUID LSB unique per process (CASSANDRA-7925)
 * Avoid NPE when performing sstable tasks (scrub etc.) (CASSANDRA-10980)
 * Make sure client gets tombstone overwhelmed warning (CASSANDRA-9465)
 * Fix error streaming section more than 2GB (CASSANDRA-10961)
 * Histogram buckets exposed in jmx are sorted incorrectly (CASSANDRA-10975)
 * Enable GC logging by default (CASSANDRA-10140)
 * Optimize pending range computation (CASSANDRA-9258)
 * Skip commit log and saved cache directories in SSTable version startup check (CASSANDRA-10902)
 * drop/alter user should be case sensitive (CASSANDRA-10817)
Merged from 2.1:
 * test_bulk_round_trip_blogposts is failing occasionally (CASSANDRA-10938)
 * Fix isJoined return true only after becoming cluster member (CASANDRA-11007)
 * Fix bad gossip generation seen in long-running clusters (CASSANDRA-10969)
 * Avoid NPE when incremental repair fails (CASSANDRA-10909)
 * Unmark sstables compacting once they are done in cleanup/scrub/upgradesstables (CASSANDRA-10829)
 * Allow simultaneous bootstrapping with strict consistency when no vnodes are used (CASSANDRA-11005)
 * Log a message when major compaction does not result in a single file (CASSANDRA-10847)
 * (cqlsh) fix cqlsh_copy_tests when vnodes are disabled (CASSANDRA-10997)
 * (cqlsh) Add request timeout option to cqlsh (CASSANDRA-10686)
 * Avoid AssertionError while submitting hint with LWT (CASSANDRA-10477)
 * If CompactionMetadata is not in stats file, use index summary instead (CASSANDRA-10676)
 * Retry sending gossip syn multiple times during shadow round (CASSANDRA-8072)
 * Fix pending range calculation during moves (CASSANDRA-10887)
 * Sane default (200Mbps) for inter-DC streaming througput (CASSANDRA-8708)



3.2
 * Make sure tokens don't exist in several data directories (CASSANDRA-6696)
 * Add requireAuthorization method to IAuthorizer (CASSANDRA-10852)
 * Move static JVM options to conf/jvm.options file (CASSANDRA-10494)
 * Fix CassandraVersion to accept x.y version string (CASSANDRA-10931)
 * Add forceUserDefinedCleanup to allow more flexible cleanup (CASSANDRA-10708)
 * (cqlsh) allow setting TTL with COPY (CASSANDRA-9494)
 * Fix counting of received sstables in streaming (CASSANDRA-10949)
 * Implement hints compression (CASSANDRA-9428)
 * Fix potential assertion error when reading static columns (CASSANDRA-10903)
 * Fix EstimatedHistogram creation in nodetool tablehistograms (CASSANDRA-10859)
 * Establish bootstrap stream sessions sequentially (CASSANDRA-6992)
 * Sort compactionhistory output by timestamp (CASSANDRA-10464)
 * More efficient BTree removal (CASSANDRA-9991)
 * Make tablehistograms accept the same syntax as tablestats (CASSANDRA-10149)
 * Group pending compactions based on table (CASSANDRA-10718)
 * Add compressor name in sstablemetadata output (CASSANDRA-9879)
 * Fix type casting for counter columns (CASSANDRA-10824)
 * Prevent running Cassandra as root (CASSANDRA-8142)
 * bound maximum in-flight commit log replay mutation bytes to 64 megabytes (CASSANDRA-8639)
 * Normalize all scripts (CASSANDRA-10679)
 * Make compression ratio much more accurate (CASSANDRA-10225)
 * Optimize building of Clustering object when only one is created (CASSANDRA-10409)
 * Make index building pluggable (CASSANDRA-10681)
 * Add sstable flush observer (CASSANDRA-10678)
 * Improve NTS endpoints calculation (CASSANDRA-10200)
 * Improve performance of the folderSize function (CASSANDRA-10677)
 * Add support for type casting in selection clause (CASSANDRA-10310)
 * Added graphing option to cassandra-stress (CASSANDRA-7918)
 * Abort in-progress queries that time out (CASSANDRA-7392)
 * Add transparent data encryption core classes (CASSANDRA-9945)
Merged from 3.0:
 * Better handling of SSL connection errors inter-node (CASSANDRA-10816)
 * Avoid NoSuchElementException when executing empty batch (CASSANDRA-10711)
 * Avoid building PartitionUpdate in toString (CASSANDRA-10897)
 * Reduce heap spent when receiving many SSTables (CASSANDRA-10797)
 * Add back support for 3rd party auth providers to bulk loader (CASSANDRA-10873)
 * Eliminate the dependency on jgrapht for UDT resolution (CASSANDRA-10653)
 * (Hadoop) Close Clusters and Sessions in Hadoop Input/Output classes (CASSANDRA-10837)
 * Fix sstableloader not working with upper case keyspace name (CASSANDRA-10806)
Merged from 2.2:
 * jemalloc detection fails due to quoting issues in regexv (CASSANDRA-10946)
 * (cqlsh) show correct column names for empty result sets (CASSANDRA-9813)
 * Add new types to Stress (CASSANDRA-9556)
 * Add property to allow listening on broadcast interface (CASSANDRA-9748)
Merged from 2.1:
 * Match cassandra-loader options in COPY FROM (CASSANDRA-9303)
 * Fix binding to any address in CqlBulkRecordWriter (CASSANDRA-9309)
 * cqlsh fails to decode utf-8 characters for text typed columns (CASSANDRA-10875)
 * Log error when stream session fails (CASSANDRA-9294)
 * Fix bugs in commit log archiving startup behavior (CASSANDRA-10593)
 * (cqlsh) further optimise COPY FROM (CASSANDRA-9302)
 * Allow CREATE TABLE WITH ID (CASSANDRA-9179)
 * Make Stress compiles within eclipse (CASSANDRA-10807)
 * Cassandra Daemon should print JVM arguments (CASSANDRA-10764)
 * Allow cancellation of index summary redistribution (CASSANDRA-8805)


3.1.1
Merged from 3.0:
  * Fix upgrade data loss due to range tombstone deleting more data than then should
    (CASSANDRA-10822)


3.1
Merged from 3.0:
 * Avoid MV race during node decommission (CASSANDRA-10674)
 * Disable reloading of GossipingPropertyFileSnitch (CASSANDRA-9474)
 * Handle single-column deletions correction in materialized views
   when the column is part of the view primary key (CASSANDRA-10796)
 * Fix issue with datadir migration on upgrade (CASSANDRA-10788)
 * Fix bug with range tombstones on reverse queries and test coverage for
   AbstractBTreePartition (CASSANDRA-10059)
 * Remove 64k limit on collection elements (CASSANDRA-10374)
 * Remove unclear Indexer.indexes() method (CASSANDRA-10690)
 * Fix NPE on stream read error (CASSANDRA-10771)
 * Normalize cqlsh DESC output (CASSANDRA-10431)
 * Rejects partition range deletions when columns are specified (CASSANDRA-10739)
 * Fix error when saving cached key for old format sstable (CASSANDRA-10778)
 * Invalidate prepared statements on DROP INDEX (CASSANDRA-10758)
 * Fix SELECT statement with IN restrictions on partition key,
   ORDER BY and LIMIT (CASSANDRA-10729)
 * Improve stress performance over 1k threads (CASSANDRA-7217)
 * Wait for migration responses to complete before bootstrapping (CASSANDRA-10731)
 * Unable to create a function with argument of type Inet (CASSANDRA-10741)
 * Fix backward incompatibiliy in CqlInputFormat (CASSANDRA-10717)
 * Correctly preserve deletion info on updated rows when notifying indexers
   of single-row deletions (CASSANDRA-10694)
 * Notify indexers of partition delete during cleanup (CASSANDRA-10685)
 * Keep the file open in trySkipCache (CASSANDRA-10669)
 * Updated trigger example (CASSANDRA-10257)
Merged from 2.2:
 * Verify tables in pseudo-system keyspaces at startup (CASSANDRA-10761)
 * Fix IllegalArgumentException in DataOutputBuffer.reallocate for large buffers (CASSANDRA-10592)
 * Show CQL help in cqlsh in web browser (CASSANDRA-7225)
 * Serialize on disk the proper SSTable compression ratio (CASSANDRA-10775)
 * Reject index queries while the index is building (CASSANDRA-8505)
 * CQL.textile syntax incorrectly includes optional keyspace for aggregate SFUNC and FINALFUNC (CASSANDRA-10747)
 * Fix JSON update with prepared statements (CASSANDRA-10631)
 * Don't do anticompaction after subrange repair (CASSANDRA-10422)
 * Fix SimpleDateType type compatibility (CASSANDRA-10027)
 * (Hadoop) fix splits calculation (CASSANDRA-10640)
 * (Hadoop) ensure that Cluster instances are always closed (CASSANDRA-10058)
Merged from 2.1:
 * Fix Stress profile parsing on Windows (CASSANDRA-10808)
 * Fix incremental repair hang when replica is down (CASSANDRA-10288)
 * Optimize the way we check if a token is repaired in anticompaction (CASSANDRA-10768)
 * Add proper error handling to stream receiver (CASSANDRA-10774)
 * Warn or fail when changing cluster topology live (CASSANDRA-10243)
 * Status command in debian/ubuntu init script doesn't work (CASSANDRA-10213)
 * Some DROP ... IF EXISTS incorrectly result in exceptions on non-existing KS (CASSANDRA-10658)
 * DeletionTime.compareTo wrong in rare cases (CASSANDRA-10749)
 * Force encoding when computing statement ids (CASSANDRA-10755)
 * Properly reject counters as map keys (CASSANDRA-10760)
 * Fix the sstable-needs-cleanup check (CASSANDRA-10740)
 * (cqlsh) Print column names before COPY operation (CASSANDRA-8935)
 * Fix CompressedInputStream for proper cleanup (CASSANDRA-10012)
 * (cqlsh) Support counters in COPY commands (CASSANDRA-9043)
 * Try next replica if not possible to connect to primary replica on
   ColumnFamilyRecordReader (CASSANDRA-2388)
 * Limit window size in DTCS (CASSANDRA-10280)
 * sstableloader does not use MAX_HEAP_SIZE env parameter (CASSANDRA-10188)
 * (cqlsh) Improve COPY TO performance and error handling (CASSANDRA-9304)
 * Create compression chunk for sending file only (CASSANDRA-10680)
 * Forbid compact clustering column type changes in ALTER TABLE (CASSANDRA-8879)
 * Reject incremental repair with subrange repair (CASSANDRA-10422)
 * Add a nodetool command to refresh size_estimates (CASSANDRA-9579)
 * Invalidate cache after stream receive task is completed (CASSANDRA-10341)
 * Reject counter writes in CQLSSTableWriter (CASSANDRA-10258)
 * Remove superfluous COUNTER_MUTATION stage mapping (CASSANDRA-10605)


3.0
 * Fix AssertionError while flushing memtable due to materialized views
   incorrectly inserting empty rows (CASSANDRA-10614)
 * Store UDA initcond as CQL literal in the schema table, instead of a blob (CASSANDRA-10650)
 * Don't use -1 for the position of partition key in schema (CASSANDRA-10491)
 * Fix distinct queries in mixed version cluster (CASSANDRA-10573)
 * Skip sstable on clustering in names query (CASSANDRA-10571)
 * Remove value skipping as it breaks read-repair (CASSANDRA-10655)
 * Fix bootstrapping with MVs (CASSANDRA-10621)
 * Make sure EACH_QUORUM reads are using NTS (CASSANDRA-10584)
 * Fix MV replica filtering for non-NetworkTopologyStrategy (CASSANDRA-10634)
 * (Hadoop) fix CIF describeSplits() not handling 0 size estimates (CASSANDRA-10600)
 * Fix reading of legacy sstables (CASSANDRA-10590)
 * Use CQL type names in schema metadata tables (CASSANDRA-10365)
 * Guard batchlog replay against integer division by zero (CASSANDRA-9223)
 * Fix bug when adding a column to thrift with the same name than a primary key (CASSANDRA-10608)
 * Add client address argument to IAuthenticator::newSaslNegotiator (CASSANDRA-8068)
 * Fix implementation of LegacyLayout.LegacyBoundComparator (CASSANDRA-10602)
 * Don't use 'names query' read path for counters (CASSANDRA-10572)
 * Fix backward compatibility for counters (CASSANDRA-10470)
 * Remove memory_allocator paramter from cassandra.yaml (CASSANDRA-10581,10628)
 * Execute the metadata reload task of all registered indexes on CFS::reload (CASSANDRA-10604)
 * Fix thrift cas operations with defined columns (CASSANDRA-10576)
 * Fix PartitionUpdate.operationCount()for updates with static column operations (CASSANDRA-10606)
 * Fix thrift get() queries with defined columns (CASSANDRA-10586)
 * Fix marking of indexes as built and removed (CASSANDRA-10601)
 * Skip initialization of non-registered 2i instances, remove Index::getIndexName (CASSANDRA-10595)
 * Fix batches on multiple tables (CASSANDRA-10554)
 * Ensure compaction options are validated when updating KeyspaceMetadata (CASSANDRA-10569)
 * Flatten Iterator Transformation Hierarchy (CASSANDRA-9975)
 * Remove token generator (CASSANDRA-5261)
 * RolesCache should not be created for any authenticator that does not requireAuthentication (CASSANDRA-10562)
 * Fix LogTransaction checking only a single directory for files (CASSANDRA-10421)
 * Fix handling of range tombstones when reading old format sstables (CASSANDRA-10360)
 * Aggregate with Initial Condition fails with C* 3.0 (CASSANDRA-10367)
Merged from 2.2:
 * (cqlsh) show partial trace if incomplete after max_trace_wait (CASSANDRA-7645)
 * Use most up-to-date version of schema for system tables (CASSANDRA-10652)
 * Deprecate memory_allocator in cassandra.yaml (CASSANDRA-10581,10628)
 * Expose phi values from failure detector via JMX and tweak debug
   and trace logging (CASSANDRA-9526)
 * Fix IllegalArgumentException in DataOutputBuffer.reallocate for large buffers (CASSANDRA-10592)
Merged from 2.1:
 * Shutdown compaction in drain to prevent leak (CASSANDRA-10079)
 * (cqlsh) fix COPY using wrong variable name for time_format (CASSANDRA-10633)
 * Do not run SizeEstimatesRecorder if a node is not a member of the ring (CASSANDRA-9912)
 * Improve handling of dead nodes in gossip (CASSANDRA-10298)
 * Fix logback-tools.xml incorrectly configured for outputing to System.err
   (CASSANDRA-9937)
 * Fix streaming to catch exception so retry not fail (CASSANDRA-10557)
 * Add validation method to PerRowSecondaryIndex (CASSANDRA-10092)
 * Support encrypted and plain traffic on the same port (CASSANDRA-10559)
 * Do STCS in DTCS windows (CASSANDRA-10276)
 * Avoid repetition of JVM_OPTS in debian package (CASSANDRA-10251)
 * Fix potential NPE from handling result of SIM.highestSelectivityIndex (CASSANDRA-10550)
 * Fix paging issues with partitions containing only static columns data (CASSANDRA-10381)
 * Fix conditions on static columns (CASSANDRA-10264)
 * AssertionError: attempted to delete non-existing file CommitLog (CASSANDRA-10377)
 * Fix sorting for queries with an IN condition on partition key columns (CASSANDRA-10363)


3.0-rc2
 * Fix SELECT DISTINCT queries between 2.2.2 nodes and 3.0 nodes (CASSANDRA-10473)
 * Remove circular references in SegmentedFile (CASSANDRA-10543)
 * Ensure validation of indexed values only occurs once per-partition (CASSANDRA-10536)
 * Fix handling of static columns for range tombstones in thrift (CASSANDRA-10174)
 * Support empty ColumnFilter for backward compatility on empty IN (CASSANDRA-10471)
 * Remove Pig support (CASSANDRA-10542)
 * Fix LogFile throws Exception when assertion is disabled (CASSANDRA-10522)
 * Revert CASSANDRA-7486, make CMS default GC, move GC config to
   conf/jvm.options (CASSANDRA-10403)
 * Fix TeeingAppender causing some logs to be truncated/empty (CASSANDRA-10447)
 * Allow EACH_QUORUM for reads (CASSANDRA-9602)
 * Fix potential ClassCastException while upgrading (CASSANDRA-10468)
 * Fix NPE in MVs on update (CASSANDRA-10503)
 * Only include modified cell data in indexing deltas (CASSANDRA-10438)
 * Do not load keyspace when creating sstable writer (CASSANDRA-10443)
 * If node is not yet gossiping write all MV updates to batchlog only (CASSANDRA-10413)
 * Re-populate token metadata after commit log recovery (CASSANDRA-10293)
 * Provide additional metrics for materialized views (CASSANDRA-10323)
 * Flush system schema tables after local schema changes (CASSANDRA-10429)
Merged from 2.2:
 * Reduce contention getting instances of CompositeType (CASSANDRA-10433)
 * Fix the regression when using LIMIT with aggregates (CASSANDRA-10487)
 * Avoid NoClassDefFoundError during DataDescriptor initialization on windows (CASSANDRA-10412)
 * Preserve case of quoted Role & User names (CASSANDRA-10394)
 * cqlsh pg-style-strings broken (CASSANDRA-10484)
 * cqlsh prompt includes name of keyspace after failed `use` statement (CASSANDRA-10369)
Merged from 2.1:
 * (cqlsh) Distinguish negative and positive infinity in output (CASSANDRA-10523)
 * (cqlsh) allow custom time_format for COPY TO (CASSANDRA-8970)
 * Don't allow startup if the node's rack has changed (CASSANDRA-10242)
 * (cqlsh) show partial trace if incomplete after max_trace_wait (CASSANDRA-7645)
 * Allow LOCAL_JMX to be easily overridden (CASSANDRA-10275)
 * Mark nodes as dead even if they've already left (CASSANDRA-10205)


3.0.0-rc1
 * Fix mixed version read request compatibility for compact static tables
   (CASSANDRA-10373)
 * Fix paging of DISTINCT with static and IN (CASSANDRA-10354)
 * Allow MATERIALIZED VIEW's SELECT statement to restrict primary key
   columns (CASSANDRA-9664)
 * Move crc_check_chance out of compression options (CASSANDRA-9839)
 * Fix descending iteration past end of BTreeSearchIterator (CASSANDRA-10301)
 * Transfer hints to a different node on decommission (CASSANDRA-10198)
 * Check partition keys for CAS operations during stmt validation (CASSANDRA-10338)
 * Add custom query expressions to SELECT (CASSANDRA-10217)
 * Fix minor bugs in MV handling (CASSANDRA-10362)
 * Allow custom indexes with 0,1 or multiple target columns (CASSANDRA-10124)
 * Improve MV schema representation (CASSANDRA-9921)
 * Add flag to enable/disable coordinator batchlog for MV writes (CASSANDRA-10230)
 * Update cqlsh COPY for new internal driver serialization interface (CASSANDRA-10318)
 * Give index implementations more control over rebuild operations (CASSANDRA-10312)
 * Update index file format (CASSANDRA-10314)
 * Add "shadowable" row tombstones to deal with mv timestamp issues (CASSANDRA-10261)
 * CFS.loadNewSSTables() broken for pre-3.0 sstables
 * Cache selected index in read command to reduce lookups (CASSANDRA-10215)
 * Small optimizations of sstable index serialization (CASSANDRA-10232)
 * Support for both encrypted and unencrypted native transport connections (CASSANDRA-9590)
Merged from 2.2:
 * Configurable page size in cqlsh (CASSANDRA-9855)
 * Defer default role manager setup until all nodes are on 2.2+ (CASSANDRA-9761)
 * Handle missing RoleManager in config after upgrade to 2.2 (CASSANDRA-10209)
Merged from 2.1:
 * Bulk Loader API could not tolerate even node failure (CASSANDRA-10347)
 * Avoid misleading pushed notifications when multiple nodes
   share an rpc_address (CASSANDRA-10052)
 * Fix dropping undroppable when message queue is full (CASSANDRA-10113)
 * Fix potential ClassCastException during paging (CASSANDRA-10352)
 * Prevent ALTER TYPE from creating circular references (CASSANDRA-10339)
 * Fix cache handling of 2i and base tables (CASSANDRA-10155, 10359)
 * Fix NPE in nodetool compactionhistory (CASSANDRA-9758)
 * (Pig) support BulkOutputFormat as a URL parameter (CASSANDRA-7410)
 * BATCH statement is broken in cqlsh (CASSANDRA-10272)
 * (cqlsh) Make cqlsh PEP8 Compliant (CASSANDRA-10066)
 * (cqlsh) Fix error when starting cqlsh with --debug (CASSANDRA-10282)
 * Scrub, Cleanup and Upgrade do not unmark compacting until all operations
   have completed, regardless of the occurence of exceptions (CASSANDRA-10274)


3.0.0-beta2
 * Fix columns returned by AbstractBtreePartitions (CASSANDRA-10220)
 * Fix backward compatibility issue due to AbstractBounds serialization bug (CASSANDRA-9857)
 * Fix startup error when upgrading nodes (CASSANDRA-10136)
 * Base table PRIMARY KEY can be assumed to be NOT NULL in MV creation (CASSANDRA-10147)
 * Improve batchlog write patch (CASSANDRA-9673)
 * Re-apply MaterializedView updates on commitlog replay (CASSANDRA-10164)
 * Require AbstractType.isByteOrderComparable declaration in constructor (CASSANDRA-9901)
 * Avoid digest mismatch on upgrade to 3.0 (CASSANDRA-9554)
 * Fix Materialized View builder when adding multiple MVs (CASSANDRA-10156)
 * Choose better poolingOptions for protocol v4 in cassandra-stress (CASSANDRA-10182)
 * Fix LWW bug affecting Materialized Views (CASSANDRA-10197)
 * Ensures frozen sets and maps are always sorted (CASSANDRA-10162)
 * Don't deadlock when flushing CFS backed custom indexes (CASSANDRA-10181)
 * Fix double flushing of secondary index tables (CASSANDRA-10180)
 * Fix incorrect handling of range tombstones in thrift (CASSANDRA-10046)
 * Only use batchlog when paired materialized view replica is remote (CASSANDRA-10061)
 * Reuse TemporalRow when updating multiple MaterializedViews (CASSANDRA-10060)
 * Validate gc_grace_seconds for batchlog writes and MVs (CASSANDRA-9917)
 * Fix sstablerepairedset (CASSANDRA-10132)
Merged from 2.2:
 * Cancel transaction for sstables we wont redistribute index summary
   for (CASSANDRA-10270)
 * Retry snapshot deletion after compaction and gc on Windows (CASSANDRA-10222)
 * Fix failure to start with space in directory path on Windows (CASSANDRA-10239)
 * Fix repair hang when snapshot failed (CASSANDRA-10057)
 * Fall back to 1/4 commitlog volume for commitlog_total_space on small disks
   (CASSANDRA-10199)
Merged from 2.1:
 * Added configurable warning threshold for GC duration (CASSANDRA-8907)
 * Fix handling of streaming EOF (CASSANDRA-10206)
 * Only check KeyCache when it is enabled
 * Change streaming_socket_timeout_in_ms default to 1 hour (CASSANDRA-8611)
 * (cqlsh) update list of CQL keywords (CASSANDRA-9232)
 * Add nodetool gettraceprobability command (CASSANDRA-10234)
Merged from 2.0:
 * Fix rare race where older gossip states can be shadowed (CASSANDRA-10366)
 * Fix consolidating racks violating the RF contract (CASSANDRA-10238)
 * Disallow decommission when node is in drained state (CASSANDRA-8741)


2.2.1
 * Fix race during construction of commit log (CASSANDRA-10049)
 * Fix LeveledCompactionStrategyTest (CASSANDRA-9757)
 * Fix broken UnbufferedDataOutputStreamPlus.writeUTF (CASSANDRA-10203)
 * (cqlsh) default load-from-file encoding to utf-8 (CASSANDRA-9898)
 * Avoid returning Permission.NONE when failing to query users table (CASSANDRA-10168)
 * (cqlsh) add CLEAR command (CASSANDRA-10086)
 * Support string literals as Role names for compatibility (CASSANDRA-10135)
Merged from 2.1:
 * Only check KeyCache when it is enabled
 * Change streaming_socket_timeout_in_ms default to 1 hour (CASSANDRA-8611)
 * (cqlsh) update list of CQL keywords (CASSANDRA-9232)


3.0.0-beta1
 * Redesign secondary index API (CASSANDRA-9459, 7771, 9041)
 * Fix throwing ReadFailure instead of ReadTimeout on range queries (CASSANDRA-10125)
 * Rewrite hinted handoff (CASSANDRA-6230)
 * Fix query on static compact tables (CASSANDRA-10093)
 * Fix race during construction of commit log (CASSANDRA-10049)
 * Add option to only purge repaired tombstones (CASSANDRA-6434)
 * Change authorization handling for MVs (CASSANDRA-9927)
 * Add custom JMX enabled executor for UDF sandbox (CASSANDRA-10026)
 * Fix row deletion bug for Materialized Views (CASSANDRA-10014)
 * Support mixed-version clusters with Cassandra 2.1 and 2.2 (CASSANDRA-9704)
 * Fix multiple slices on RowSearchers (CASSANDRA-10002)
 * Fix bug in merging of collections (CASSANDRA-10001)
 * Optimize batchlog replay to avoid full scans (CASSANDRA-7237)
 * Repair improvements when using vnodes (CASSANDRA-5220)
 * Disable scripted UDFs by default (CASSANDRA-9889)
 * Bytecode inspection for Java-UDFs (CASSANDRA-9890)
 * Use byte to serialize MT hash length (CASSANDRA-9792)
 * Replace usage of Adler32 with CRC32 (CASSANDRA-8684)
 * Fix migration to new format from 2.1 SSTable (CASSANDRA-10006)
 * SequentialWriter should extend BufferedDataOutputStreamPlus (CASSANDRA-9500)
 * Use the same repairedAt timestamp within incremental repair session (CASSANDRA-9111)
Merged from 2.2:
 * Allow count(*) and count(1) to be use as normal aggregation (CASSANDRA-10114)
 * An NPE is thrown if the column name is unknown for an IN relation (CASSANDRA-10043)
 * Apply commit_failure_policy to more errors on startup (CASSANDRA-9749)
 * Fix histogram overflow exception (CASSANDRA-9973)
 * Route gossip messages over dedicated socket (CASSANDRA-9237)
 * Add checksum to saved cache files (CASSANDRA-9265)
 * Log warning when using an aggregate without partition key (CASSANDRA-9737)
Merged from 2.1:
 * (cqlsh) Allow encoding to be set through command line (CASSANDRA-10004)
 * Add new JMX methods to change local compaction strategy (CASSANDRA-9965)
 * Write hints for paxos commits (CASSANDRA-7342)
 * (cqlsh) Fix timestamps before 1970 on Windows, always
   use UTC for timestamp display (CASSANDRA-10000)
 * (cqlsh) Avoid overwriting new config file with old config
   when both exist (CASSANDRA-9777)
 * Release snapshot selfRef when doing snapshot repair (CASSANDRA-9998)
 * Cannot replace token does not exist - DN node removed as Fat Client (CASSANDRA-9871)
Merged from 2.0:
 * Don't cast expected bf size to an int (CASSANDRA-9959)
 * Make getFullyExpiredSSTables less expensive (CASSANDRA-9882)


3.0.0-alpha1
 * Implement proper sandboxing for UDFs (CASSANDRA-9402)
 * Simplify (and unify) cleanup of compaction leftovers (CASSANDRA-7066)
 * Allow extra schema definitions in cassandra-stress yaml (CASSANDRA-9850)
 * Metrics should use up to date nomenclature (CASSANDRA-9448)
 * Change CREATE/ALTER TABLE syntax for compression (CASSANDRA-8384)
 * Cleanup crc and adler code for java 8 (CASSANDRA-9650)
 * Storage engine refactor (CASSANDRA-8099, 9743, 9746, 9759, 9781, 9808, 9825,
   9848, 9705, 9859, 9867, 9874, 9828, 9801)
 * Update Guava to 18.0 (CASSANDRA-9653)
 * Bloom filter false positive ratio is not honoured (CASSANDRA-8413)
 * New option for cassandra-stress to leave a ratio of columns null (CASSANDRA-9522)
 * Change hinted_handoff_enabled yaml setting, JMX (CASSANDRA-9035)
 * Add algorithmic token allocation (CASSANDRA-7032)
 * Add nodetool command to replay batchlog (CASSANDRA-9547)
 * Make file buffer cache independent of paths being read (CASSANDRA-8897)
 * Remove deprecated legacy Hadoop code (CASSANDRA-9353)
 * Decommissioned nodes will not rejoin the cluster (CASSANDRA-8801)
 * Change gossip stabilization to use endpoit size (CASSANDRA-9401)
 * Change default garbage collector to G1 (CASSANDRA-7486)
 * Populate TokenMetadata early during startup (CASSANDRA-9317)
 * Undeprecate cache recentHitRate (CASSANDRA-6591)
 * Add support for selectively varint encoding fields (CASSANDRA-9499, 9865)
 * Materialized Views (CASSANDRA-6477)
Merged from 2.2:
 * Avoid grouping sstables for anticompaction with DTCS (CASSANDRA-9900)
 * UDF / UDA execution time in trace (CASSANDRA-9723)
 * Fix broken internode SSL (CASSANDRA-9884)
Merged from 2.1:
 * Add new JMX methods to change local compaction strategy (CASSANDRA-9965)
 * Fix handling of enable/disable autocompaction (CASSANDRA-9899)
 * Add consistency level to tracing ouput (CASSANDRA-9827)
 * Remove repair snapshot leftover on startup (CASSANDRA-7357)
 * Use random nodes for batch log when only 2 racks (CASSANDRA-8735)
 * Ensure atomicity inside thrift and stream session (CASSANDRA-7757)
 * Fix nodetool info error when the node is not joined (CASSANDRA-9031)
Merged from 2.0:
 * Log when messages are dropped due to cross_node_timeout (CASSANDRA-9793)
 * Don't track hotness when opening from snapshot for validation (CASSANDRA-9382)


2.2.0
 * Allow the selection of columns together with aggregates (CASSANDRA-9767)
 * Fix cqlsh copy methods and other windows specific issues (CASSANDRA-9795)
 * Don't wrap byte arrays in SequentialWriter (CASSANDRA-9797)
 * sum() and avg() functions missing for smallint and tinyint types (CASSANDRA-9671)
 * Revert CASSANDRA-9542 (allow native functions in UDA) (CASSANDRA-9771)
Merged from 2.1:
 * Fix MarshalException when upgrading superColumn family (CASSANDRA-9582)
 * Fix broken logging for "empty" flushes in Memtable (CASSANDRA-9837)
 * Handle corrupt files on startup (CASSANDRA-9686)
 * Fix clientutil jar and tests (CASSANDRA-9760)
 * (cqlsh) Allow the SSL protocol version to be specified through the
    config file or environment variables (CASSANDRA-9544)
Merged from 2.0:
 * Add tool to find why expired sstables are not getting dropped (CASSANDRA-10015)
 * Remove erroneous pending HH tasks from tpstats/jmx (CASSANDRA-9129)
 * Don't cast expected bf size to an int (CASSANDRA-9959)
 * checkForEndpointCollision fails for legitimate collisions (CASSANDRA-9765)
 * Complete CASSANDRA-8448 fix (CASSANDRA-9519)
 * Don't include auth credentials in debug log (CASSANDRA-9682)
 * Can't transition from write survey to normal mode (CASSANDRA-9740)
 * Scrub (recover) sstables even when -Index.db is missing (CASSANDRA-9591)
 * Fix growing pending background compaction (CASSANDRA-9662)


2.2.0-rc2
 * Re-enable memory-mapped I/O on Windows (CASSANDRA-9658)
 * Warn when an extra-large partition is compacted (CASSANDRA-9643)
 * (cqlsh) Allow setting the initial connection timeout (CASSANDRA-9601)
 * BulkLoader has --transport-factory option but does not use it (CASSANDRA-9675)
 * Allow JMX over SSL directly from nodetool (CASSANDRA-9090)
 * Update cqlsh for UDFs (CASSANDRA-7556)
 * Change Windows kernel default timer resolution (CASSANDRA-9634)
 * Deprected sstable2json and json2sstable (CASSANDRA-9618)
 * Allow native functions in user-defined aggregates (CASSANDRA-9542)
 * Don't repair system_distributed by default (CASSANDRA-9621)
 * Fix mixing min, max, and count aggregates for blob type (CASSANRA-9622)
 * Rename class for DATE type in Java driver (CASSANDRA-9563)
 * Duplicate compilation of UDFs on coordinator (CASSANDRA-9475)
 * Fix connection leak in CqlRecordWriter (CASSANDRA-9576)
 * Mlockall before opening system sstables & remove boot_without_jna option (CASSANDRA-9573)
 * Add functions to convert timeuuid to date or time, deprecate dateOf and unixTimestampOf (CASSANDRA-9229)
 * Make sure we cancel non-compacting sstables from LifecycleTransaction (CASSANDRA-9566)
 * Fix deprecated repair JMX API (CASSANDRA-9570)
 * Add logback metrics (CASSANDRA-9378)
 * Update and refactor ant test/test-compression to run the tests in parallel (CASSANDRA-9583)
 * Fix upgrading to new directory for secondary index (CASSANDRA-9687)
Merged from 2.1:
 * (cqlsh) Fix bad check for CQL compatibility when DESCRIBE'ing
   COMPACT STORAGE tables with no clustering columns
 * Eliminate strong self-reference chains in sstable ref tidiers (CASSANDRA-9656)
 * Ensure StreamSession uses canonical sstable reader instances (CASSANDRA-9700)
 * Ensure memtable book keeping is not corrupted in the event we shrink usage (CASSANDRA-9681)
 * Update internal python driver for cqlsh (CASSANDRA-9064)
 * Fix IndexOutOfBoundsException when inserting tuple with too many
   elements using the string literal notation (CASSANDRA-9559)
 * Enable describe on indices (CASSANDRA-7814)
 * Fix incorrect result for IN queries where column not found (CASSANDRA-9540)
 * ColumnFamilyStore.selectAndReference may block during compaction (CASSANDRA-9637)
 * Fix bug in cardinality check when compacting (CASSANDRA-9580)
 * Fix memory leak in Ref due to ConcurrentLinkedQueue.remove() behaviour (CASSANDRA-9549)
 * Make rebuild only run one at a time (CASSANDRA-9119)
Merged from 2.0:
 * Avoid NPE in AuthSuccess#decode (CASSANDRA-9727)
 * Add listen_address to system.local (CASSANDRA-9603)
 * Bug fixes to resultset metadata construction (CASSANDRA-9636)
 * Fix setting 'durable_writes' in ALTER KEYSPACE (CASSANDRA-9560)
 * Avoids ballot clash in Paxos (CASSANDRA-9649)
 * Improve trace messages for RR (CASSANDRA-9479)
 * Fix suboptimal secondary index selection when restricted
   clustering column is also indexed (CASSANDRA-9631)
 * (cqlsh) Add min_threshold to DTCS option autocomplete (CASSANDRA-9385)
 * Fix error message when attempting to create an index on a column
   in a COMPACT STORAGE table with clustering columns (CASSANDRA-9527)
 * 'WITH WITH' in alter keyspace statements causes NPE (CASSANDRA-9565)
 * Expose some internals of SelectStatement for inspection (CASSANDRA-9532)
 * ArrivalWindow should use primitives (CASSANDRA-9496)
 * Periodically submit background compaction tasks (CASSANDRA-9592)
 * Set HAS_MORE_PAGES flag to false when PagingState is null (CASSANDRA-9571)


2.2.0-rc1
 * Compressed commit log should measure compressed space used (CASSANDRA-9095)
 * Fix comparison bug in CassandraRoleManager#collectRoles (CASSANDRA-9551)
 * Add tinyint,smallint,time,date support for UDFs (CASSANDRA-9400)
 * Deprecates SSTableSimpleWriter and SSTableSimpleUnsortedWriter (CASSANDRA-9546)
 * Empty INITCOND treated as null in aggregate (CASSANDRA-9457)
 * Remove use of Cell in Thrift MapReduce classes (CASSANDRA-8609)
 * Integrate pre-release Java Driver 2.2-rc1, custom build (CASSANDRA-9493)
 * Clean up gossiper logic for old versions (CASSANDRA-9370)
 * Fix custom payload coding/decoding to match the spec (CASSANDRA-9515)
 * ant test-all results incomplete when parsed (CASSANDRA-9463)
 * Disallow frozen<> types in function arguments and return types for
   clarity (CASSANDRA-9411)
 * Static Analysis to warn on unsafe use of Autocloseable instances (CASSANDRA-9431)
 * Update commitlog archiving examples now that commitlog segments are
   not recycled (CASSANDRA-9350)
 * Extend Transactional API to sstable lifecycle management (CASSANDRA-8568)
 * (cqlsh) Add support for native protocol 4 (CASSANDRA-9399)
 * Ensure that UDF and UDAs are keyspace-isolated (CASSANDRA-9409)
 * Revert CASSANDRA-7807 (tracing completion client notifications) (CASSANDRA-9429)
 * Add ability to stop compaction by ID (CASSANDRA-7207)
 * Let CassandraVersion handle SNAPSHOT version (CASSANDRA-9438)
Merged from 2.1:
 * (cqlsh) Fix using COPY through SOURCE or -f (CASSANDRA-9083)
 * Fix occasional lack of `system` keyspace in schema tables (CASSANDRA-8487)
 * Use ProtocolError code instead of ServerError code for native protocol
   error responses to unsupported protocol versions (CASSANDRA-9451)
 * Default commitlog_sync_batch_window_in_ms changed to 2ms (CASSANDRA-9504)
 * Fix empty partition assertion in unsorted sstable writing tools (CASSANDRA-9071)
 * Ensure truncate without snapshot cannot produce corrupt responses (CASSANDRA-9388)
 * Consistent error message when a table mixes counter and non-counter
   columns (CASSANDRA-9492)
 * Avoid getting unreadable keys during anticompaction (CASSANDRA-9508)
 * (cqlsh) Better float precision by default (CASSANDRA-9224)
 * Improve estimated row count (CASSANDRA-9107)
 * Optimize range tombstone memory footprint (CASSANDRA-8603)
 * Use configured gcgs in anticompaction (CASSANDRA-9397)
Merged from 2.0:
 * Don't accumulate more range than necessary in RangeTombstone.Tracker (CASSANDRA-9486)
 * Add broadcast and rpc addresses to system.local (CASSANDRA-9436)
 * Always mark sstable suspect when corrupted (CASSANDRA-9478)
 * Add database users and permissions to CQL3 documentation (CASSANDRA-7558)
 * Allow JVM_OPTS to be passed to standalone tools (CASSANDRA-5969)
 * Fix bad condition in RangeTombstoneList (CASSANDRA-9485)
 * Fix potential StackOverflow when setting CrcCheckChance over JMX (CASSANDRA-9488)
 * Fix null static columns in pages after the first, paged reversed
   queries (CASSANDRA-8502)
 * Fix counting cache serialization in request metrics (CASSANDRA-9466)
 * Add option not to validate atoms during scrub (CASSANDRA-9406)


2.2.0-beta1
 * Introduce Transactional API for internal state changes (CASSANDRA-8984)
 * Add a flag in cassandra.yaml to enable UDFs (CASSANDRA-9404)
 * Better support of null for UDF (CASSANDRA-8374)
 * Use ecj instead of javassist for UDFs (CASSANDRA-8241)
 * faster async logback configuration for tests (CASSANDRA-9376)
 * Add `smallint` and `tinyint` data types (CASSANDRA-8951)
 * Avoid thrift schema creation when native driver is used in stress tool (CASSANDRA-9374)
 * Make Functions.declared thread-safe
 * Add client warnings to native protocol v4 (CASSANDRA-8930)
 * Allow roles cache to be invalidated (CASSANDRA-8967)
 * Upgrade Snappy (CASSANDRA-9063)
 * Don't start Thrift rpc by default (CASSANDRA-9319)
 * Only stream from unrepaired sstables with incremental repair (CASSANDRA-8267)
 * Aggregate UDFs allow SFUNC return type to differ from STYPE if FFUNC specified (CASSANDRA-9321)
 * Remove Thrift dependencies in bundled tools (CASSANDRA-8358)
 * Disable memory mapping of hsperfdata file for JVM statistics (CASSANDRA-9242)
 * Add pre-startup checks to detect potential incompatibilities (CASSANDRA-8049)
 * Distinguish between null and unset in protocol v4 (CASSANDRA-7304)
 * Add user/role permissions for user-defined functions (CASSANDRA-7557)
 * Allow cassandra config to be updated to restart daemon without unloading classes (CASSANDRA-9046)
 * Don't initialize compaction writer before checking if iter is empty (CASSANDRA-9117)
 * Don't execute any functions at prepare-time (CASSANDRA-9037)
 * Share file handles between all instances of a SegmentedFile (CASSANDRA-8893)
 * Make it possible to major compact LCS (CASSANDRA-7272)
 * Make FunctionExecutionException extend RequestExecutionException
   (CASSANDRA-9055)
 * Add support for SELECT JSON, INSERT JSON syntax and new toJson(), fromJson()
   functions (CASSANDRA-7970)
 * Optimise max purgeable timestamp calculation in compaction (CASSANDRA-8920)
 * Constrain internode message buffer sizes, and improve IO class hierarchy (CASSANDRA-8670)
 * New tool added to validate all sstables in a node (CASSANDRA-5791)
 * Push notification when tracing completes for an operation (CASSANDRA-7807)
 * Delay "node up" and "node added" notifications until native protocol server is started (CASSANDRA-8236)
 * Compressed Commit Log (CASSANDRA-6809)
 * Optimise IntervalTree (CASSANDRA-8988)
 * Add a key-value payload for third party usage (CASSANDRA-8553, 9212)
 * Bump metrics-reporter-config dependency for metrics 3.0 (CASSANDRA-8149)
 * Partition intra-cluster message streams by size, not type (CASSANDRA-8789)
 * Add WriteFailureException to native protocol, notify coordinator of
   write failures (CASSANDRA-8592)
 * Convert SequentialWriter to nio (CASSANDRA-8709)
 * Add role based access control (CASSANDRA-7653, 8650, 7216, 8760, 8849, 8761, 8850)
 * Record client ip address in tracing sessions (CASSANDRA-8162)
 * Indicate partition key columns in response metadata for prepared
   statements (CASSANDRA-7660)
 * Merge UUIDType and TimeUUIDType parse logic (CASSANDRA-8759)
 * Avoid memory allocation when searching index summary (CASSANDRA-8793)
 * Optimise (Time)?UUIDType Comparisons (CASSANDRA-8730)
 * Make CRC32Ex into a separate maven dependency (CASSANDRA-8836)
 * Use preloaded jemalloc w/ Unsafe (CASSANDRA-8714, 9197)
 * Avoid accessing partitioner through StorageProxy (CASSANDRA-8244, 8268)
 * Upgrade Metrics library and remove depricated metrics (CASSANDRA-5657)
 * Serializing Row cache alternative, fully off heap (CASSANDRA-7438)
 * Duplicate rows returned when in clause has repeated values (CASSANDRA-6706)
 * Make CassandraException unchecked, extend RuntimeException (CASSANDRA-8560)
 * Support direct buffer decompression for reads (CASSANDRA-8464)
 * DirectByteBuffer compatible LZ4 methods (CASSANDRA-7039)
 * Group sstables for anticompaction correctly (CASSANDRA-8578)
 * Add ReadFailureException to native protocol, respond
   immediately when replicas encounter errors while handling
   a read request (CASSANDRA-7886)
 * Switch CommitLogSegment from RandomAccessFile to nio (CASSANDRA-8308)
 * Allow mixing token and partition key restrictions (CASSANDRA-7016)
 * Support index key/value entries on map collections (CASSANDRA-8473)
 * Modernize schema tables (CASSANDRA-8261)
 * Support for user-defined aggregation functions (CASSANDRA-8053)
 * Fix NPE in SelectStatement with empty IN values (CASSANDRA-8419)
 * Refactor SelectStatement, return IN results in natural order instead
   of IN value list order and ignore duplicate values in partition key IN restrictions (CASSANDRA-7981)
 * Support UDTs, tuples, and collections in user-defined
   functions (CASSANDRA-7563)
 * Fix aggregate fn results on empty selection, result column name,
   and cqlsh parsing (CASSANDRA-8229)
 * Mark sstables as repaired after full repair (CASSANDRA-7586)
 * Extend Descriptor to include a format value and refactor reader/writer
   APIs (CASSANDRA-7443)
 * Integrate JMH for microbenchmarks (CASSANDRA-8151)
 * Keep sstable levels when bootstrapping (CASSANDRA-7460)
 * Add Sigar library and perform basic OS settings check on startup (CASSANDRA-7838)
 * Support for aggregation functions (CASSANDRA-4914)
 * Remove cassandra-cli (CASSANDRA-7920)
 * Accept dollar quoted strings in CQL (CASSANDRA-7769)
 * Make assassinate a first class command (CASSANDRA-7935)
 * Support IN clause on any partition key column (CASSANDRA-7855)
 * Support IN clause on any clustering column (CASSANDRA-4762)
 * Improve compaction logging (CASSANDRA-7818)
 * Remove YamlFileNetworkTopologySnitch (CASSANDRA-7917)
 * Do anticompaction in groups (CASSANDRA-6851)
 * Support user-defined functions (CASSANDRA-7395, 7526, 7562, 7740, 7781, 7929,
   7924, 7812, 8063, 7813, 7708)
 * Permit configurable timestamps with cassandra-stress (CASSANDRA-7416)
 * Move sstable RandomAccessReader to nio2, which allows using the
   FILE_SHARE_DELETE flag on Windows (CASSANDRA-4050)
 * Remove CQL2 (CASSANDRA-5918)
 * Optimize fetching multiple cells by name (CASSANDRA-6933)
 * Allow compilation in java 8 (CASSANDRA-7028)
 * Make incremental repair default (CASSANDRA-7250)
 * Enable code coverage thru JaCoCo (CASSANDRA-7226)
 * Switch external naming of 'column families' to 'tables' (CASSANDRA-4369)
 * Shorten SSTable path (CASSANDRA-6962)
 * Use unsafe mutations for most unit tests (CASSANDRA-6969)
 * Fix race condition during calculation of pending ranges (CASSANDRA-7390)
 * Fail on very large batch sizes (CASSANDRA-8011)
 * Improve concurrency of repair (CASSANDRA-6455, 8208, 9145)
 * Select optimal CRC32 implementation at runtime (CASSANDRA-8614)
 * Evaluate MurmurHash of Token once per query (CASSANDRA-7096)
 * Generalize progress reporting (CASSANDRA-8901)
 * Resumable bootstrap streaming (CASSANDRA-8838, CASSANDRA-8942)
 * Allow scrub for secondary index (CASSANDRA-5174)
 * Save repair data to system table (CASSANDRA-5839)
 * fix nodetool names that reference column families (CASSANDRA-8872)
 Merged from 2.1:
 * Warn on misuse of unlogged batches (CASSANDRA-9282)
 * Failure detector detects and ignores local pauses (CASSANDRA-9183)
 * Add utility class to support for rate limiting a given log statement (CASSANDRA-9029)
 * Add missing consistency levels to cassandra-stess (CASSANDRA-9361)
 * Fix commitlog getCompletedTasks to not increment (CASSANDRA-9339)
 * Fix for harmless exceptions logged as ERROR (CASSANDRA-8564)
 * Delete processed sstables in sstablesplit/sstableupgrade (CASSANDRA-8606)
 * Improve sstable exclusion from partition tombstones (CASSANDRA-9298)
 * Validate the indexed column rather than the cell's contents for 2i (CASSANDRA-9057)
 * Add support for top-k custom 2i queries (CASSANDRA-8717)
 * Fix error when dropping table during compaction (CASSANDRA-9251)
 * cassandra-stress supports validation operations over user profiles (CASSANDRA-8773)
 * Add support for rate limiting log messages (CASSANDRA-9029)
 * Log the partition key with tombstone warnings (CASSANDRA-8561)
 * Reduce runWithCompactionsDisabled poll interval to 1ms (CASSANDRA-9271)
 * Fix PITR commitlog replay (CASSANDRA-9195)
 * GCInspector logs very different times (CASSANDRA-9124)
 * Fix deleting from an empty list (CASSANDRA-9198)
 * Update tuple and collection types that use a user-defined type when that UDT
   is modified (CASSANDRA-9148, CASSANDRA-9192)
 * Use higher timeout for prepair and snapshot in repair (CASSANDRA-9261)
 * Fix anticompaction blocking ANTI_ENTROPY stage (CASSANDRA-9151)
 * Repair waits for anticompaction to finish (CASSANDRA-9097)
 * Fix streaming not holding ref when stream error (CASSANDRA-9295)
 * Fix canonical view returning early opened SSTables (CASSANDRA-9396)
Merged from 2.0:
 * (cqlsh) Add LOGIN command to switch users (CASSANDRA-7212)
 * Clone SliceQueryFilter in AbstractReadCommand implementations (CASSANDRA-8940)
 * Push correct protocol notification for DROP INDEX (CASSANDRA-9310)
 * token-generator - generated tokens too long (CASSANDRA-9300)
 * Fix counting of tombstones for TombstoneOverwhelmingException (CASSANDRA-9299)
 * Fix ReconnectableSnitch reconnecting to peers during upgrade (CASSANDRA-6702)
 * Include keyspace and table name in error log for collections over the size
   limit (CASSANDRA-9286)
 * Avoid potential overlap in LCS with single-partition sstables (CASSANDRA-9322)
 * Log warning message when a table is queried before the schema has fully
   propagated (CASSANDRA-9136)
 * Overload SecondaryIndex#indexes to accept the column definition (CASSANDRA-9314)
 * (cqlsh) Add SERIAL and LOCAL_SERIAL consistency levels (CASSANDRA-8051)
 * Fix index selection during rebuild with certain table layouts (CASSANDRA-9281)
 * Fix partition-level-delete-only workload accounting (CASSANDRA-9194)
 * Allow scrub to handle corrupted compressed chunks (CASSANDRA-9140)
 * Fix assertion error when resetlocalschema is run during repair (CASSANDRA-9249)
 * Disable single sstable tombstone compactions for DTCS by default (CASSANDRA-9234)
 * IncomingTcpConnection thread is not named (CASSANDRA-9262)
 * Close incoming connections when MessagingService is stopped (CASSANDRA-9238)
 * Fix streaming hang when retrying (CASSANDRA-9132)


2.1.5
 * Re-add deprecated cold_reads_to_omit param for backwards compat (CASSANDRA-9203)
 * Make anticompaction visible in compactionstats (CASSANDRA-9098)
 * Improve nodetool getendpoints documentation about the partition
   key parameter (CASSANDRA-6458)
 * Don't check other keyspaces for schema changes when an user-defined
   type is altered (CASSANDRA-9187)
 * Add generate-idea-files target to build.xml (CASSANDRA-9123)
 * Allow takeColumnFamilySnapshot to take a list of tables (CASSANDRA-8348)
 * Limit major sstable operations to their canonical representation (CASSANDRA-8669)
 * cqlsh: Add tests for INSERT and UPDATE tab completion (CASSANDRA-9125)
 * cqlsh: quote column names when needed in COPY FROM inserts (CASSANDRA-9080)
 * Do not load read meter for offline operations (CASSANDRA-9082)
 * cqlsh: Make CompositeType data readable (CASSANDRA-8919)
 * cqlsh: Fix display of triggers (CASSANDRA-9081)
 * Fix NullPointerException when deleting or setting an element by index on
   a null list collection (CASSANDRA-9077)
 * Buffer bloom filter serialization (CASSANDRA-9066)
 * Fix anti-compaction target bloom filter size (CASSANDRA-9060)
 * Make FROZEN and TUPLE unreserved keywords in CQL (CASSANDRA-9047)
 * Prevent AssertionError from SizeEstimatesRecorder (CASSANDRA-9034)
 * Avoid overwriting index summaries for sstables with an older format that
   does not support downsampling; rebuild summaries on startup when this
   is detected (CASSANDRA-8993)
 * Fix potential data loss in CompressedSequentialWriter (CASSANDRA-8949)
 * Make PasswordAuthenticator number of hashing rounds configurable (CASSANDRA-8085)
 * Fix AssertionError when binding nested collections in DELETE (CASSANDRA-8900)
 * Check for overlap with non-early sstables in LCS (CASSANDRA-8739)
 * Only calculate max purgable timestamp if we have to (CASSANDRA-8914)
 * (cqlsh) Greatly improve performance of COPY FROM (CASSANDRA-8225)
 * IndexSummary effectiveIndexInterval is now a guideline, not a rule (CASSANDRA-8993)
 * Use correct bounds for page cache eviction of compressed files (CASSANDRA-8746)
 * SSTableScanner enforces its bounds (CASSANDRA-8946)
 * Cleanup cell equality (CASSANDRA-8947)
 * Introduce intra-cluster message coalescing (CASSANDRA-8692)
 * DatabaseDescriptor throws NPE when rpc_interface is used (CASSANDRA-8839)
 * Don't check if an sstable is live for offline compactions (CASSANDRA-8841)
 * Don't set clientMode in SSTableLoader (CASSANDRA-8238)
 * Fix SSTableRewriter with disabled early open (CASSANDRA-8535)
 * Fix cassandra-stress so it respects the CL passed in user mode (CASSANDRA-8948)
 * Fix rare NPE in ColumnDefinition#hasIndexOption() (CASSANDRA-8786)
 * cassandra-stress reports per-operation statistics, plus misc (CASSANDRA-8769)
 * Add SimpleDate (cql date) and Time (cql time) types (CASSANDRA-7523)
 * Use long for key count in cfstats (CASSANDRA-8913)
 * Make SSTableRewriter.abort() more robust to failure (CASSANDRA-8832)
 * Remove cold_reads_to_omit from STCS (CASSANDRA-8860)
 * Make EstimatedHistogram#percentile() use ceil instead of floor (CASSANDRA-8883)
 * Fix top partitions reporting wrong cardinality (CASSANDRA-8834)
 * Fix rare NPE in KeyCacheSerializer (CASSANDRA-8067)
 * Pick sstables for validation as late as possible inc repairs (CASSANDRA-8366)
 * Fix commitlog getPendingTasks to not increment (CASSANDRA-8862)
 * Fix parallelism adjustment in range and secondary index queries
   when the first fetch does not satisfy the limit (CASSANDRA-8856)
 * Check if the filtered sstables is non-empty in STCS (CASSANDRA-8843)
 * Upgrade java-driver used for cassandra-stress (CASSANDRA-8842)
 * Fix CommitLog.forceRecycleAllSegments() memory access error (CASSANDRA-8812)
 * Improve assertions in Memory (CASSANDRA-8792)
 * Fix SSTableRewriter cleanup (CASSANDRA-8802)
 * Introduce SafeMemory for CompressionMetadata.Writer (CASSANDRA-8758)
 * 'nodetool info' prints exception against older node (CASSANDRA-8796)
 * Ensure SSTableReader.last corresponds exactly with the file end (CASSANDRA-8750)
 * Make SSTableWriter.openEarly more robust and obvious (CASSANDRA-8747)
 * Enforce SSTableReader.first/last (CASSANDRA-8744)
 * Cleanup SegmentedFile API (CASSANDRA-8749)
 * Avoid overlap with early compaction replacement (CASSANDRA-8683)
 * Safer Resource Management++ (CASSANDRA-8707)
 * Write partition size estimates into a system table (CASSANDRA-7688)
 * cqlsh: Fix keys() and full() collection indexes in DESCRIBE output
   (CASSANDRA-8154)
 * Show progress of streaming in nodetool netstats (CASSANDRA-8886)
 * IndexSummaryBuilder utilises offheap memory, and shares data between
   each IndexSummary opened from it (CASSANDRA-8757)
 * markCompacting only succeeds if the exact SSTableReader instances being
   marked are in the live set (CASSANDRA-8689)
 * cassandra-stress support for varint (CASSANDRA-8882)
 * Fix Adler32 digest for compressed sstables (CASSANDRA-8778)
 * Add nodetool statushandoff/statusbackup (CASSANDRA-8912)
 * Use stdout for progress and stats in sstableloader (CASSANDRA-8982)
 * Correctly identify 2i datadir from older versions (CASSANDRA-9116)
Merged from 2.0:
 * Ignore gossip SYNs after shutdown (CASSANDRA-9238)
 * Avoid overflow when calculating max sstable size in LCS (CASSANDRA-9235)
 * Make sstable blacklisting work with compression (CASSANDRA-9138)
 * Do not attempt to rebuild indexes if no index accepts any column (CASSANDRA-9196)
 * Don't initiate snitch reconnection for dead states (CASSANDRA-7292)
 * Fix ArrayIndexOutOfBoundsException in CQLSSTableWriter (CASSANDRA-8978)
 * Add shutdown gossip state to prevent timeouts during rolling restarts (CASSANDRA-8336)
 * Fix running with java.net.preferIPv6Addresses=true (CASSANDRA-9137)
 * Fix failed bootstrap/replace attempts being persisted in system.peers (CASSANDRA-9180)
 * Flush system.IndexInfo after marking index built (CASSANDRA-9128)
 * Fix updates to min/max_compaction_threshold through cassandra-cli
   (CASSANDRA-8102)
 * Don't include tmp files when doing offline relevel (CASSANDRA-9088)
 * Use the proper CAS WriteType when finishing a previous round during Paxos
   preparation (CASSANDRA-8672)
 * Avoid race in cancelling compactions (CASSANDRA-9070)
 * More aggressive check for expired sstables in DTCS (CASSANDRA-8359)
 * Fix ignored index_interval change in ALTER TABLE statements (CASSANDRA-7976)
 * Do more aggressive compaction in old time windows in DTCS (CASSANDRA-8360)
 * java.lang.AssertionError when reading saved cache (CASSANDRA-8740)
 * "disk full" when running cleanup (CASSANDRA-9036)
 * Lower logging level from ERROR to DEBUG when a scheduled schema pull
   cannot be completed due to a node being down (CASSANDRA-9032)
 * Fix MOVED_NODE client event (CASSANDRA-8516)
 * Allow overriding MAX_OUTSTANDING_REPLAY_COUNT (CASSANDRA-7533)
 * Fix malformed JMX ObjectName containing IPv6 addresses (CASSANDRA-9027)
 * (cqlsh) Allow increasing CSV field size limit through
   cqlshrc config option (CASSANDRA-8934)
 * Stop logging range tombstones when exceeding the threshold
   (CASSANDRA-8559)
 * Fix NullPointerException when nodetool getendpoints is run
   against invalid keyspaces or tables (CASSANDRA-8950)
 * Allow specifying the tmp dir (CASSANDRA-7712)
 * Improve compaction estimated tasks estimation (CASSANDRA-8904)
 * Fix duplicate up/down messages sent to native clients (CASSANDRA-7816)
 * Expose commit log archive status via JMX (CASSANDRA-8734)
 * Provide better exceptions for invalid replication strategy parameters
   (CASSANDRA-8909)
 * Fix regression in mixed single and multi-column relation support for
   SELECT statements (CASSANDRA-8613)
 * Add ability to limit number of native connections (CASSANDRA-8086)
 * Fix CQLSSTableWriter throwing exception and spawning threads
   (CASSANDRA-8808)
 * Fix MT mismatch between empty and GC-able data (CASSANDRA-8979)
 * Fix incorrect validation when snapshotting single table (CASSANDRA-8056)
 * Add offline tool to relevel sstables (CASSANDRA-8301)
 * Preserve stream ID for more protocol errors (CASSANDRA-8848)
 * Fix combining token() function with multi-column relations on
   clustering columns (CASSANDRA-8797)
 * Make CFS.markReferenced() resistant to bad refcounting (CASSANDRA-8829)
 * Fix StreamTransferTask abort/complete bad refcounting (CASSANDRA-8815)
 * Fix AssertionError when querying a DESC clustering ordered
   table with ASC ordering and paging (CASSANDRA-8767)
 * AssertionError: "Memory was freed" when running cleanup (CASSANDRA-8716)
 * Make it possible to set max_sstable_age to fractional days (CASSANDRA-8406)
 * Fix some multi-column relations with indexes on some clustering
   columns (CASSANDRA-8275)
 * Fix memory leak in SSTableSimple*Writer and SSTableReader.validate()
   (CASSANDRA-8748)
 * Throw OOM if allocating memory fails to return a valid pointer (CASSANDRA-8726)
 * Fix SSTableSimpleUnsortedWriter ConcurrentModificationException (CASSANDRA-8619)
 * 'nodetool info' prints exception against older node (CASSANDRA-8796)
 * Ensure SSTableSimpleUnsortedWriter.close() terminates if
   disk writer has crashed (CASSANDRA-8807)


2.1.4
 * Bind JMX to localhost unless explicitly configured otherwise (CASSANDRA-9085)


2.1.3
 * Fix HSHA/offheap_objects corruption (CASSANDRA-8719)
 * Upgrade libthrift to 0.9.2 (CASSANDRA-8685)
 * Don't use the shared ref in sstableloader (CASSANDRA-8704)
 * Purge internal prepared statements if related tables or
   keyspaces are dropped (CASSANDRA-8693)
 * (cqlsh) Handle unicode BOM at start of files (CASSANDRA-8638)
 * Stop compactions before exiting offline tools (CASSANDRA-8623)
 * Update tools/stress/README.txt to match current behaviour (CASSANDRA-7933)
 * Fix schema from Thrift conversion with empty metadata (CASSANDRA-8695)
 * Safer Resource Management (CASSANDRA-7705)
 * Make sure we compact highly overlapping cold sstables with
   STCS (CASSANDRA-8635)
 * rpc_interface and listen_interface generate NPE on startup when specified
   interface doesn't exist (CASSANDRA-8677)
 * Fix ArrayIndexOutOfBoundsException in nodetool cfhistograms (CASSANDRA-8514)
 * Switch from yammer metrics for nodetool cf/proxy histograms (CASSANDRA-8662)
 * Make sure we don't add tmplink files to the compaction
   strategy (CASSANDRA-8580)
 * (cqlsh) Handle maps with blob keys (CASSANDRA-8372)
 * (cqlsh) Handle DynamicCompositeType schemas correctly (CASSANDRA-8563)
 * Duplicate rows returned when in clause has repeated values (CASSANDRA-6706)
 * Add tooling to detect hot partitions (CASSANDRA-7974)
 * Fix cassandra-stress user-mode truncation of partition generation (CASSANDRA-8608)
 * Only stream from unrepaired sstables during inc repair (CASSANDRA-8267)
 * Don't allow starting multiple inc repairs on the same sstables (CASSANDRA-8316)
 * Invalidate prepared BATCH statements when related tables
   or keyspaces are dropped (CASSANDRA-8652)
 * Fix missing results in secondary index queries on collections
   with ALLOW FILTERING (CASSANDRA-8421)
 * Expose EstimatedHistogram metrics for range slices (CASSANDRA-8627)
 * (cqlsh) Escape clqshrc passwords properly (CASSANDRA-8618)
 * Fix NPE when passing wrong argument in ALTER TABLE statement (CASSANDRA-8355)
 * Pig: Refactor and deprecate CqlStorage (CASSANDRA-8599)
 * Don't reuse the same cleanup strategy for all sstables (CASSANDRA-8537)
 * Fix case-sensitivity of index name on CREATE and DROP INDEX
   statements (CASSANDRA-8365)
 * Better detection/logging for corruption in compressed sstables (CASSANDRA-8192)
 * Use the correct repairedAt value when closing writer (CASSANDRA-8570)
 * (cqlsh) Handle a schema mismatch being detected on startup (CASSANDRA-8512)
 * Properly calculate expected write size during compaction (CASSANDRA-8532)
 * Invalidate affected prepared statements when a table's columns
   are altered (CASSANDRA-7910)
 * Stress - user defined writes should populate sequentally (CASSANDRA-8524)
 * Fix regression in SSTableRewriter causing some rows to become unreadable
   during compaction (CASSANDRA-8429)
 * Run major compactions for repaired/unrepaired in parallel (CASSANDRA-8510)
 * (cqlsh) Fix compression options in DESCRIBE TABLE output when compression
   is disabled (CASSANDRA-8288)
 * (cqlsh) Fix DESCRIBE output after keyspaces are altered (CASSANDRA-7623)
 * Make sure we set lastCompactedKey correctly (CASSANDRA-8463)
 * (cqlsh) Fix output of CONSISTENCY command (CASSANDRA-8507)
 * (cqlsh) Fixed the handling of LIST statements (CASSANDRA-8370)
 * Make sstablescrub check leveled manifest again (CASSANDRA-8432)
 * Check first/last keys in sstable when giving out positions (CASSANDRA-8458)
 * Disable mmap on Windows (CASSANDRA-6993)
 * Add missing ConsistencyLevels to cassandra-stress (CASSANDRA-8253)
 * Add auth support to cassandra-stress (CASSANDRA-7985)
 * Fix ArrayIndexOutOfBoundsException when generating error message
   for some CQL syntax errors (CASSANDRA-8455)
 * Scale memtable slab allocation logarithmically (CASSANDRA-7882)
 * cassandra-stress simultaneous inserts over same seed (CASSANDRA-7964)
 * Reduce cassandra-stress sampling memory requirements (CASSANDRA-7926)
 * Ensure memtable flush cannot expire commit log entries from its future (CASSANDRA-8383)
 * Make read "defrag" async to reclaim memtables (CASSANDRA-8459)
 * Remove tmplink files for offline compactions (CASSANDRA-8321)
 * Reduce maxHintsInProgress (CASSANDRA-8415)
 * BTree updates may call provided update function twice (CASSANDRA-8018)
 * Release sstable references after anticompaction (CASSANDRA-8386)
 * Handle abort() in SSTableRewriter properly (CASSANDRA-8320)
 * Centralize shared executors (CASSANDRA-8055)
 * Fix filtering for CONTAINS (KEY) relations on frozen collection
   clustering columns when the query is restricted to a single
   partition (CASSANDRA-8203)
 * Do more aggressive entire-sstable TTL expiry checks (CASSANDRA-8243)
 * Add more log info if readMeter is null (CASSANDRA-8238)
 * add check of the system wall clock time at startup (CASSANDRA-8305)
 * Support for frozen collections (CASSANDRA-7859)
 * Fix overflow on histogram computation (CASSANDRA-8028)
 * Have paxos reuse the timestamp generation of normal queries (CASSANDRA-7801)
 * Fix incremental repair not remove parent session on remote (CASSANDRA-8291)
 * Improve JBOD disk utilization (CASSANDRA-7386)
 * Log failed host when preparing incremental repair (CASSANDRA-8228)
 * Force config client mode in CQLSSTableWriter (CASSANDRA-8281)
 * Fix sstableupgrade throws exception (CASSANDRA-8688)
 * Fix hang when repairing empty keyspace (CASSANDRA-8694)
Merged from 2.0:
 * Fix IllegalArgumentException in dynamic snitch (CASSANDRA-8448)
 * Add support for UPDATE ... IF EXISTS (CASSANDRA-8610)
 * Fix reversal of list prepends (CASSANDRA-8733)
 * Prevent non-zero default_time_to_live on tables with counters
   (CASSANDRA-8678)
 * Fix SSTableSimpleUnsortedWriter ConcurrentModificationException
   (CASSANDRA-8619)
 * Round up time deltas lower than 1ms in BulkLoader (CASSANDRA-8645)
 * Add batch remove iterator to ABSC (CASSANDRA-8414, 8666)
 * Round up time deltas lower than 1ms in BulkLoader (CASSANDRA-8645)
 * Fix isClientMode check in Keyspace (CASSANDRA-8687)
 * Use more efficient slice size for querying internal secondary
   index tables (CASSANDRA-8550)
 * Fix potentially returning deleted rows with range tombstone (CASSANDRA-8558)
 * Check for available disk space before starting a compaction (CASSANDRA-8562)
 * Fix DISTINCT queries with LIMITs or paging when some partitions
   contain only tombstones (CASSANDRA-8490)
 * Introduce background cache refreshing to permissions cache
   (CASSANDRA-8194)
 * Fix race condition in StreamTransferTask that could lead to
   infinite loops and premature sstable deletion (CASSANDRA-7704)
 * Add an extra version check to MigrationTask (CASSANDRA-8462)
 * Ensure SSTableWriter cleans up properly after failure (CASSANDRA-8499)
 * Increase bf true positive count on key cache hit (CASSANDRA-8525)
 * Move MeteredFlusher to its own thread (CASSANDRA-8485)
 * Fix non-distinct results in DISTNCT queries on static columns when
   paging is enabled (CASSANDRA-8087)
 * Move all hints related tasks to hints internal executor (CASSANDRA-8285)
 * Fix paging for multi-partition IN queries (CASSANDRA-8408)
 * Fix MOVED_NODE topology event never being emitted when a node
   moves its token (CASSANDRA-8373)
 * Fix validation of indexes in COMPACT tables (CASSANDRA-8156)
 * Avoid StackOverflowError when a large list of IN values
   is used for a clustering column (CASSANDRA-8410)
 * Fix NPE when writetime() or ttl() calls are wrapped by
   another function call (CASSANDRA-8451)
 * Fix NPE after dropping a keyspace (CASSANDRA-8332)
 * Fix error message on read repair timeouts (CASSANDRA-7947)
 * Default DTCS base_time_seconds changed to 60 (CASSANDRA-8417)
 * Refuse Paxos operation with more than one pending endpoint (CASSANDRA-8346, 8640)
 * Throw correct exception when trying to bind a keyspace or table
   name (CASSANDRA-6952)
 * Make HHOM.compact synchronized (CASSANDRA-8416)
 * cancel latency-sampling task when CF is dropped (CASSANDRA-8401)
 * don't block SocketThread for MessagingService (CASSANDRA-8188)
 * Increase quarantine delay on replacement (CASSANDRA-8260)
 * Expose off-heap memory usage stats (CASSANDRA-7897)
 * Ignore Paxos commits for truncated tables (CASSANDRA-7538)
 * Validate size of indexed column values (CASSANDRA-8280)
 * Make LCS split compaction results over all data directories (CASSANDRA-8329)
 * Fix some failing queries that use multi-column relations
   on COMPACT STORAGE tables (CASSANDRA-8264)
 * Fix InvalidRequestException with ORDER BY (CASSANDRA-8286)
 * Disable SSLv3 for POODLE (CASSANDRA-8265)
 * Fix millisecond timestamps in Tracing (CASSANDRA-8297)
 * Include keyspace name in error message when there are insufficient
   live nodes to stream from (CASSANDRA-8221)
 * Avoid overlap in L1 when L0 contains many nonoverlapping
   sstables (CASSANDRA-8211)
 * Improve PropertyFileSnitch logging (CASSANDRA-8183)
 * Add DC-aware sequential repair (CASSANDRA-8193)
 * Use live sstables in snapshot repair if possible (CASSANDRA-8312)
 * Fix hints serialized size calculation (CASSANDRA-8587)


2.1.2
 * (cqlsh) parse_for_table_meta errors out on queries with undefined
   grammars (CASSANDRA-8262)
 * (cqlsh) Fix SELECT ... TOKEN() function broken in C* 2.1.1 (CASSANDRA-8258)
 * Fix Cassandra crash when running on JDK8 update 40 (CASSANDRA-8209)
 * Optimize partitioner tokens (CASSANDRA-8230)
 * Improve compaction of repaired/unrepaired sstables (CASSANDRA-8004)
 * Make cache serializers pluggable (CASSANDRA-8096)
 * Fix issues with CONTAINS (KEY) queries on secondary indexes
   (CASSANDRA-8147)
 * Fix read-rate tracking of sstables for some queries (CASSANDRA-8239)
 * Fix default timestamp in QueryOptions (CASSANDRA-8246)
 * Set socket timeout when reading remote version (CASSANDRA-8188)
 * Refactor how we track live size (CASSANDRA-7852)
 * Make sure unfinished compaction files are removed (CASSANDRA-8124)
 * Fix shutdown when run as Windows service (CASSANDRA-8136)
 * Fix DESCRIBE TABLE with custom indexes (CASSANDRA-8031)
 * Fix race in RecoveryManagerTest (CASSANDRA-8176)
 * Avoid IllegalArgumentException while sorting sstables in
   IndexSummaryManager (CASSANDRA-8182)
 * Shutdown JVM on file descriptor exhaustion (CASSANDRA-7579)
 * Add 'die' policy for commit log and disk failure (CASSANDRA-7927)
 * Fix installing as service on Windows (CASSANDRA-8115)
 * Fix CREATE TABLE for CQL2 (CASSANDRA-8144)
 * Avoid boxing in ColumnStats min/max trackers (CASSANDRA-8109)
Merged from 2.0:
 * Correctly handle non-text column names in cql3 (CASSANDRA-8178)
 * Fix deletion for indexes on primary key columns (CASSANDRA-8206)
 * Add 'nodetool statusgossip' (CASSANDRA-8125)
 * Improve client notification that nodes are ready for requests (CASSANDRA-7510)
 * Handle negative timestamp in writetime method (CASSANDRA-8139)
 * Pig: Remove errant LIMIT clause in CqlNativeStorage (CASSANDRA-8166)
 * Throw ConfigurationException when hsha is used with the default
   rpc_max_threads setting of 'unlimited' (CASSANDRA-8116)
 * Allow concurrent writing of the same table in the same JVM using
   CQLSSTableWriter (CASSANDRA-7463)
 * Fix totalDiskSpaceUsed calculation (CASSANDRA-8205)


2.1.1
 * Fix spin loop in AtomicSortedColumns (CASSANDRA-7546)
 * Dont notify when replacing tmplink files (CASSANDRA-8157)
 * Fix validation with multiple CONTAINS clause (CASSANDRA-8131)
 * Fix validation of collections in TriggerExecutor (CASSANDRA-8146)
 * Fix IllegalArgumentException when a list of IN values containing tuples
   is passed as a single arg to a prepared statement with the v1 or v2
   protocol (CASSANDRA-8062)
 * Fix ClassCastException in DISTINCT query on static columns with
   query paging (CASSANDRA-8108)
 * Fix NPE on null nested UDT inside a set (CASSANDRA-8105)
 * Fix exception when querying secondary index on set items or map keys
   when some clustering columns are specified (CASSANDRA-8073)
 * Send proper error response when there is an error during native
   protocol message decode (CASSANDRA-8118)
 * Gossip should ignore generation numbers too far in the future (CASSANDRA-8113)
 * Fix NPE when creating a table with frozen sets, lists (CASSANDRA-8104)
 * Fix high memory use due to tracking reads on incrementally opened sstable
   readers (CASSANDRA-8066)
 * Fix EXECUTE request with skipMetadata=false returning no metadata
   (CASSANDRA-8054)
 * Allow concurrent use of CQLBulkOutputFormat (CASSANDRA-7776)
 * Shutdown JVM on OOM (CASSANDRA-7507)
 * Upgrade netty version and enable epoll event loop (CASSANDRA-7761)
 * Don't duplicate sstables smaller than split size when using
   the sstablesplitter tool (CASSANDRA-7616)
 * Avoid re-parsing already prepared statements (CASSANDRA-7923)
 * Fix some Thrift slice deletions and updates of COMPACT STORAGE
   tables with some clustering columns omitted (CASSANDRA-7990)
 * Fix filtering for CONTAINS on sets (CASSANDRA-8033)
 * Properly track added size (CASSANDRA-7239)
 * Allow compilation in java 8 (CASSANDRA-7208)
 * Fix Assertion error on RangeTombstoneList diff (CASSANDRA-8013)
 * Release references to overlapping sstables during compaction (CASSANDRA-7819)
 * Send notification when opening compaction results early (CASSANDRA-8034)
 * Make native server start block until properly bound (CASSANDRA-7885)
 * (cqlsh) Fix IPv6 support (CASSANDRA-7988)
 * Ignore fat clients when checking for endpoint collision (CASSANDRA-7939)
 * Make sstablerepairedset take a list of files (CASSANDRA-7995)
 * (cqlsh) Tab completeion for indexes on map keys (CASSANDRA-7972)
 * (cqlsh) Fix UDT field selection in select clause (CASSANDRA-7891)
 * Fix resource leak in event of corrupt sstable
 * (cqlsh) Add command line option for cqlshrc file path (CASSANDRA-7131)
 * Provide visibility into prepared statements churn (CASSANDRA-7921, CASSANDRA-7930)
 * Invalidate prepared statements when their keyspace or table is
   dropped (CASSANDRA-7566)
 * cassandra-stress: fix support for NetworkTopologyStrategy (CASSANDRA-7945)
 * Fix saving caches when a table is dropped (CASSANDRA-7784)
 * Add better error checking of new stress profile (CASSANDRA-7716)
 * Use ThreadLocalRandom and remove FBUtilities.threadLocalRandom (CASSANDRA-7934)
 * Prevent operator mistakes due to simultaneous bootstrap (CASSANDRA-7069)
 * cassandra-stress supports whitelist mode for node config (CASSANDRA-7658)
 * GCInspector more closely tracks GC; cassandra-stress and nodetool report it (CASSANDRA-7916)
 * nodetool won't output bogus ownership info without a keyspace (CASSANDRA-7173)
 * Add human readable option to nodetool commands (CASSANDRA-5433)
 * Don't try to set repairedAt on old sstables (CASSANDRA-7913)
 * Add metrics for tracking PreparedStatement use (CASSANDRA-7719)
 * (cqlsh) tab-completion for triggers (CASSANDRA-7824)
 * (cqlsh) Support for query paging (CASSANDRA-7514)
 * (cqlsh) Show progress of COPY operations (CASSANDRA-7789)
 * Add syntax to remove multiple elements from a map (CASSANDRA-6599)
 * Support non-equals conditions in lightweight transactions (CASSANDRA-6839)
 * Add IF [NOT] EXISTS to create/drop triggers (CASSANDRA-7606)
 * (cqlsh) Display the current logged-in user (CASSANDRA-7785)
 * (cqlsh) Don't ignore CTRL-C during COPY FROM execution (CASSANDRA-7815)
 * (cqlsh) Order UDTs according to cross-type dependencies in DESCRIBE
   output (CASSANDRA-7659)
 * (cqlsh) Fix handling of CAS statement results (CASSANDRA-7671)
 * (cqlsh) COPY TO/FROM improvements (CASSANDRA-7405)
 * Support list index operations with conditions (CASSANDRA-7499)
 * Add max live/tombstoned cells to nodetool cfstats output (CASSANDRA-7731)
 * Validate IPv6 wildcard addresses properly (CASSANDRA-7680)
 * (cqlsh) Error when tracing query (CASSANDRA-7613)
 * Avoid IOOBE when building SyntaxError message snippet (CASSANDRA-7569)
 * SSTableExport uses correct validator to create string representation of partition
   keys (CASSANDRA-7498)
 * Avoid NPEs when receiving type changes for an unknown keyspace (CASSANDRA-7689)
 * Add support for custom 2i validation (CASSANDRA-7575)
 * Pig support for hadoop CqlInputFormat (CASSANDRA-6454)
 * Add duration mode to cassandra-stress (CASSANDRA-7468)
 * Add listen_interface and rpc_interface options (CASSANDRA-7417)
 * Improve schema merge performance (CASSANDRA-7444)
 * Adjust MT depth based on # of partition validating (CASSANDRA-5263)
 * Optimise NativeCell comparisons (CASSANDRA-6755)
 * Configurable client timeout for cqlsh (CASSANDRA-7516)
 * Include snippet of CQL query near syntax error in messages (CASSANDRA-7111)
 * Make repair -pr work with -local (CASSANDRA-7450)
 * Fix error in sstableloader with -cph > 1 (CASSANDRA-8007)
 * Fix snapshot repair error on indexed tables (CASSANDRA-8020)
 * Do not exit nodetool repair when receiving JMX NOTIF_LOST (CASSANDRA-7909)
 * Stream to private IP when available (CASSANDRA-8084)
Merged from 2.0:
 * Reject conditions on DELETE unless full PK is given (CASSANDRA-6430)
 * Properly reject the token function DELETE (CASSANDRA-7747)
 * Force batchlog replay before decommissioning a node (CASSANDRA-7446)
 * Fix hint replay with many accumulated expired hints (CASSANDRA-6998)
 * Fix duplicate results in DISTINCT queries on static columns with query
   paging (CASSANDRA-8108)
 * Add DateTieredCompactionStrategy (CASSANDRA-6602)
 * Properly validate ascii and utf8 string literals in CQL queries (CASSANDRA-8101)
 * (cqlsh) Fix autocompletion for alter keyspace (CASSANDRA-8021)
 * Create backup directories for commitlog archiving during startup (CASSANDRA-8111)
 * Reduce totalBlockFor() for LOCAL_* consistency levels (CASSANDRA-8058)
 * Fix merging schemas with re-dropped keyspaces (CASSANDRA-7256)
 * Fix counters in supercolumns during live upgrades from 1.2 (CASSANDRA-7188)
 * Notify DT subscribers when a column family is truncated (CASSANDRA-8088)
 * Add sanity check of $JAVA on startup (CASSANDRA-7676)
 * Schedule fat client schema pull on join (CASSANDRA-7993)
 * Don't reset nodes' versions when closing IncomingTcpConnections
   (CASSANDRA-7734)
 * Record the real messaging version in all cases in OutboundTcpConnection
   (CASSANDRA-8057)
 * SSL does not work in cassandra-cli (CASSANDRA-7899)
 * Fix potential exception when using ReversedType in DynamicCompositeType
   (CASSANDRA-7898)
 * Better validation of collection values (CASSANDRA-7833)
 * Track min/max timestamps correctly (CASSANDRA-7969)
 * Fix possible overflow while sorting CL segments for replay (CASSANDRA-7992)
 * Increase nodetool Xmx (CASSANDRA-7956)
 * Archive any commitlog segments present at startup (CASSANDRA-6904)
 * CrcCheckChance should adjust based on live CFMetadata not
   sstable metadata (CASSANDRA-7978)
 * token() should only accept columns in the partitioning
   key order (CASSANDRA-6075)
 * Add method to invalidate permission cache via JMX (CASSANDRA-7977)
 * Allow propagating multiple gossip states atomically (CASSANDRA-6125)
 * Log exceptions related to unclean native protocol client disconnects
   at DEBUG or INFO (CASSANDRA-7849)
 * Allow permissions cache to be set via JMX (CASSANDRA-7698)
 * Include schema_triggers CF in readable system resources (CASSANDRA-7967)
 * Fix RowIndexEntry to report correct serializedSize (CASSANDRA-7948)
 * Make CQLSSTableWriter sync within partitions (CASSANDRA-7360)
 * Potentially use non-local replicas in CqlConfigHelper (CASSANDRA-7906)
 * Explicitly disallow mixing multi-column and single-column
   relations on clustering columns (CASSANDRA-7711)
 * Better error message when condition is set on PK column (CASSANDRA-7804)
 * Don't send schema change responses and events for no-op DDL
   statements (CASSANDRA-7600)
 * (Hadoop) fix cluster initialisation for a split fetching (CASSANDRA-7774)
 * Throw InvalidRequestException when queries contain relations on entire
   collection columns (CASSANDRA-7506)
 * (cqlsh) enable CTRL-R history search with libedit (CASSANDRA-7577)
 * (Hadoop) allow ACFRW to limit nodes to local DC (CASSANDRA-7252)
 * (cqlsh) cqlsh should automatically disable tracing when selecting
   from system_traces (CASSANDRA-7641)
 * (Hadoop) Add CqlOutputFormat (CASSANDRA-6927)
 * Don't depend on cassandra config for nodetool ring (CASSANDRA-7508)
 * (cqlsh) Fix failing cqlsh formatting tests (CASSANDRA-7703)
 * Fix IncompatibleClassChangeError from hadoop2 (CASSANDRA-7229)
 * Add 'nodetool sethintedhandoffthrottlekb' (CASSANDRA-7635)
 * (cqlsh) Add tab-completion for CREATE/DROP USER IF [NOT] EXISTS (CASSANDRA-7611)
 * Catch errors when the JVM pulls the rug out from GCInspector (CASSANDRA-5345)
 * cqlsh fails when version number parts are not int (CASSANDRA-7524)
 * Fix NPE when table dropped during streaming (CASSANDRA-7946)
 * Fix wrong progress when streaming uncompressed (CASSANDRA-7878)
 * Fix possible infinite loop in creating repair range (CASSANDRA-7983)
 * Fix unit in nodetool for streaming throughput (CASSANDRA-7375)
Merged from 1.2:
 * Don't index tombstones (CASSANDRA-7828)
 * Improve PasswordAuthenticator default super user setup (CASSANDRA-7788)


2.1.0
 * (cqlsh) Removed "ALTER TYPE <name> RENAME TO <name>" from tab-completion
   (CASSANDRA-7895)
 * Fixed IllegalStateException in anticompaction (CASSANDRA-7892)
 * cqlsh: DESCRIBE support for frozen UDTs, tuples (CASSANDRA-7863)
 * Avoid exposing internal classes over JMX (CASSANDRA-7879)
 * Add null check for keys when freezing collection (CASSANDRA-7869)
 * Improve stress workload realism (CASSANDRA-7519)
Merged from 2.0:
 * Configure system.paxos with LeveledCompactionStrategy (CASSANDRA-7753)
 * Fix ALTER clustering column type from DateType to TimestampType when
   using DESC clustering order (CASSANRDA-7797)
 * Throw EOFException if we run out of chunks in compressed datafile
   (CASSANDRA-7664)
 * Fix PRSI handling of CQL3 row markers for row cleanup (CASSANDRA-7787)
 * Fix dropping collection when it's the last regular column (CASSANDRA-7744)
 * Make StreamReceiveTask thread safe and gc friendly (CASSANDRA-7795)
 * Validate empty cell names from counter updates (CASSANDRA-7798)
Merged from 1.2:
 * Don't allow compacted sstables to be marked as compacting (CASSANDRA-7145)
 * Track expired tombstones (CASSANDRA-7810)


2.1.0-rc7
 * Add frozen keyword and require UDT to be frozen (CASSANDRA-7857)
 * Track added sstable size correctly (CASSANDRA-7239)
 * (cqlsh) Fix case insensitivity (CASSANDRA-7834)
 * Fix failure to stream ranges when moving (CASSANDRA-7836)
 * Correctly remove tmplink files (CASSANDRA-7803)
 * (cqlsh) Fix column name formatting for functions, CAS operations,
   and UDT field selections (CASSANDRA-7806)
 * (cqlsh) Fix COPY FROM handling of null/empty primary key
   values (CASSANDRA-7792)
 * Fix ordering of static cells (CASSANDRA-7763)
Merged from 2.0:
 * Forbid re-adding dropped counter columns (CASSANDRA-7831)
 * Fix CFMetaData#isThriftCompatible() for PK-only tables (CASSANDRA-7832)
 * Always reject inequality on the partition key without token()
   (CASSANDRA-7722)
 * Always send Paxos commit to all replicas (CASSANDRA-7479)
 * Make disruptor_thrift_server invocation pool configurable (CASSANDRA-7594)
 * Make repair no-op when RF=1 (CASSANDRA-7864)


2.1.0-rc6
 * Fix OOM issue from netty caching over time (CASSANDRA-7743)
 * json2sstable couldn't import JSON for CQL table (CASSANDRA-7477)
 * Invalidate all caches on table drop (CASSANDRA-7561)
 * Skip strict endpoint selection for ranges if RF == nodes (CASSANRA-7765)
 * Fix Thrift range filtering without 2ary index lookups (CASSANDRA-7741)
 * Add tracing entries about concurrent range requests (CASSANDRA-7599)
 * (cqlsh) Fix DESCRIBE for NTS keyspaces (CASSANDRA-7729)
 * Remove netty buffer ref-counting (CASSANDRA-7735)
 * Pass mutated cf to index updater for use by PRSI (CASSANDRA-7742)
 * Include stress yaml example in release and deb (CASSANDRA-7717)
 * workaround for netty issue causing corrupted data off the wire (CASSANDRA-7695)
 * cqlsh DESC CLUSTER fails retrieving ring information (CASSANDRA-7687)
 * Fix binding null values inside UDT (CASSANDRA-7685)
 * Fix UDT field selection with empty fields (CASSANDRA-7670)
 * Bogus deserialization of static cells from sstable (CASSANDRA-7684)
 * Fix NPE on compaction leftover cleanup for dropped table (CASSANDRA-7770)
Merged from 2.0:
 * Fix race condition in StreamTransferTask that could lead to
   infinite loops and premature sstable deletion (CASSANDRA-7704)
 * (cqlsh) Wait up to 10 sec for a tracing session (CASSANDRA-7222)
 * Fix NPE in FileCacheService.sizeInBytes (CASSANDRA-7756)
 * Remove duplicates from StorageService.getJoiningNodes (CASSANDRA-7478)
 * Clone token map outside of hot gossip loops (CASSANDRA-7758)
 * Fix MS expiring map timeout for Paxos messages (CASSANDRA-7752)
 * Do not flush on truncate if durable_writes is false (CASSANDRA-7750)
 * Give CRR a default input_cql Statement (CASSANDRA-7226)
 * Better error message when adding a collection with the same name
   than a previously dropped one (CASSANDRA-6276)
 * Fix validation when adding static columns (CASSANDRA-7730)
 * (Thrift) fix range deletion of supercolumns (CASSANDRA-7733)
 * Fix potential AssertionError in RangeTombstoneList (CASSANDRA-7700)
 * Validate arguments of blobAs* functions (CASSANDRA-7707)
 * Fix potential AssertionError with 2ndary indexes (CASSANDRA-6612)
 * Avoid logging CompactionInterrupted at ERROR (CASSANDRA-7694)
 * Minor leak in sstable2jon (CASSANDRA-7709)
 * Add cassandra.auto_bootstrap system property (CASSANDRA-7650)
 * Update java driver (for hadoop) (CASSANDRA-7618)
 * Remove CqlPagingRecordReader/CqlPagingInputFormat (CASSANDRA-7570)
 * Support connecting to ipv6 jmx with nodetool (CASSANDRA-7669)


2.1.0-rc5
 * Reject counters inside user types (CASSANDRA-7672)
 * Switch to notification-based GCInspector (CASSANDRA-7638)
 * (cqlsh) Handle nulls in UDTs and tuples correctly (CASSANDRA-7656)
 * Don't use strict consistency when replacing (CASSANDRA-7568)
 * Fix min/max cell name collection on 2.0 SSTables with range
   tombstones (CASSANDRA-7593)
 * Tolerate min/max cell names of different lengths (CASSANDRA-7651)
 * Filter cached results correctly (CASSANDRA-7636)
 * Fix tracing on the new SEPExecutor (CASSANDRA-7644)
 * Remove shuffle and taketoken (CASSANDRA-7601)
 * Clean up Windows batch scripts (CASSANDRA-7619)
 * Fix native protocol drop user type notification (CASSANDRA-7571)
 * Give read access to system.schema_usertypes to all authenticated users
   (CASSANDRA-7578)
 * (cqlsh) Fix cqlsh display when zero rows are returned (CASSANDRA-7580)
 * Get java version correctly when JAVA_TOOL_OPTIONS is set (CASSANDRA-7572)
 * Fix NPE when dropping index from non-existent keyspace, AssertionError when
   dropping non-existent index with IF EXISTS (CASSANDRA-7590)
 * Fix sstablelevelresetter hang (CASSANDRA-7614)
 * (cqlsh) Fix deserialization of blobs (CASSANDRA-7603)
 * Use "keyspace updated" schema change message for UDT changes in v1 and
   v2 protocols (CASSANDRA-7617)
 * Fix tracing of range slices and secondary index lookups that are local
   to the coordinator (CASSANDRA-7599)
 * Set -Dcassandra.storagedir for all tool shell scripts (CASSANDRA-7587)
 * Don't swap max/min col names when mutating sstable metadata (CASSANDRA-7596)
 * (cqlsh) Correctly handle paged result sets (CASSANDRA-7625)
 * (cqlsh) Improve waiting for a trace to complete (CASSANDRA-7626)
 * Fix tracing of concurrent range slices and 2ary index queries (CASSANDRA-7626)
 * Fix scrub against collection type (CASSANDRA-7665)
Merged from 2.0:
 * Set gc_grace_seconds to seven days for system schema tables (CASSANDRA-7668)
 * SimpleSeedProvider no longer caches seeds forever (CASSANDRA-7663)
 * Always flush on truncate (CASSANDRA-7511)
 * Fix ReversedType(DateType) mapping to native protocol (CASSANDRA-7576)
 * Always merge ranges owned by a single node (CASSANDRA-6930)
 * Track max/min timestamps for range tombstones (CASSANDRA-7647)
 * Fix NPE when listing saved caches dir (CASSANDRA-7632)


2.1.0-rc4
 * Fix word count hadoop example (CASSANDRA-7200)
 * Updated memtable_cleanup_threshold and memtable_flush_writers defaults
   (CASSANDRA-7551)
 * (Windows) fix startup when WMI memory query fails (CASSANDRA-7505)
 * Anti-compaction proceeds if any part of the repair failed (CASSANDRA-7521)
 * Add missing table name to DROP INDEX responses and notifications (CASSANDRA-7539)
 * Bump CQL version to 3.2.0 and update CQL documentation (CASSANDRA-7527)
 * Fix configuration error message when running nodetool ring (CASSANDRA-7508)
 * Support conditional updates, tuple type, and the v3 protocol in cqlsh (CASSANDRA-7509)
 * Handle queries on multiple secondary index types (CASSANDRA-7525)
 * Fix cqlsh authentication with v3 native protocol (CASSANDRA-7564)
 * Fix NPE when unknown prepared statement ID is used (CASSANDRA-7454)
Merged from 2.0:
 * (Windows) force range-based repair to non-sequential mode (CASSANDRA-7541)
 * Fix range merging when DES scores are zero (CASSANDRA-7535)
 * Warn when SSL certificates have expired (CASSANDRA-7528)
 * Fix error when doing reversed queries with static columns (CASSANDRA-7490)
Merged from 1.2:
 * Set correct stream ID on responses when non-Exception Throwables
   are thrown while handling native protocol messages (CASSANDRA-7470)


2.1.0-rc3
 * Consider expiry when reconciling otherwise equal cells (CASSANDRA-7403)
 * Introduce CQL support for stress tool (CASSANDRA-6146)
 * Fix ClassCastException processing expired messages (CASSANDRA-7496)
 * Fix prepared marker for collections inside UDT (CASSANDRA-7472)
 * Remove left-over populate_io_cache_on_flush and replicate_on_write
   uses (CASSANDRA-7493)
 * (Windows) handle spaces in path names (CASSANDRA-7451)
 * Ensure writes have completed after dropping a table, before recycling
   commit log segments (CASSANDRA-7437)
 * Remove left-over rows_per_partition_to_cache (CASSANDRA-7493)
 * Fix error when CONTAINS is used with a bind marker (CASSANDRA-7502)
 * Properly reject unknown UDT field (CASSANDRA-7484)
Merged from 2.0:
 * Fix CC#collectTimeOrderedData() tombstone optimisations (CASSANDRA-7394)
 * Support DISTINCT for static columns and fix behaviour when DISTINC is
   not use (CASSANDRA-7305).
 * Workaround JVM NPE on JMX bind failure (CASSANDRA-7254)
 * Fix race in FileCacheService RemovalListener (CASSANDRA-7278)
 * Fix inconsistent use of consistencyForCommit that allowed LOCAL_QUORUM
   operations to incorrect become full QUORUM (CASSANDRA-7345)
 * Properly handle unrecognized opcodes and flags (CASSANDRA-7440)
 * (Hadoop) close CqlRecordWriter clients when finished (CASSANDRA-7459)
 * Commit disk failure policy (CASSANDRA-7429)
 * Make sure high level sstables get compacted (CASSANDRA-7414)
 * Fix AssertionError when using empty clustering columns and static columns
   (CASSANDRA-7455)
 * Add option to disable STCS in L0 (CASSANDRA-6621)
 * Upgrade to snappy-java 1.0.5.2 (CASSANDRA-7476)


2.1.0-rc2
 * Fix heap size calculation for CompoundSparseCellName and
   CompoundSparseCellName.WithCollection (CASSANDRA-7421)
 * Allow counter mutations in UNLOGGED batches (CASSANDRA-7351)
 * Modify reconcile logic to always pick a tombstone over a counter cell
   (CASSANDRA-7346)
 * Avoid incremental compaction on Windows (CASSANDRA-7365)
 * Fix exception when querying a composite-keyed table with a collection index
   (CASSANDRA-7372)
 * Use node's host id in place of counter ids (CASSANDRA-7366)
 * Fix error when doing reversed queries with static columns (CASSANDRA-7490)
 * Backport CASSANDRA-6747 (CASSANDRA-7560)
 * Track max/min timestamps for range tombstones (CASSANDRA-7647)
 * Fix NPE when listing saved caches dir (CASSANDRA-7632)
 * Fix sstableloader unable to connect encrypted node (CASSANDRA-7585)
Merged from 1.2:
 * Clone token map outside of hot gossip loops (CASSANDRA-7758)
 * Add stop method to EmbeddedCassandraService (CASSANDRA-7595)
 * Support connecting to ipv6 jmx with nodetool (CASSANDRA-7669)
 * Set gc_grace_seconds to seven days for system schema tables (CASSANDRA-7668)
 * SimpleSeedProvider no longer caches seeds forever (CASSANDRA-7663)
 * Set correct stream ID on responses when non-Exception Throwables
   are thrown while handling native protocol messages (CASSANDRA-7470)
 * Fix row size miscalculation in LazilyCompactedRow (CASSANDRA-7543)
 * Fix race in background compaction check (CASSANDRA-7745)
 * Don't clear out range tombstones during compaction (CASSANDRA-7808)


2.1.0-rc1
 * Revert flush directory (CASSANDRA-6357)
 * More efficient executor service for fast operations (CASSANDRA-4718)
 * Move less common tools into a new cassandra-tools package (CASSANDRA-7160)
 * Support more concurrent requests in native protocol (CASSANDRA-7231)
 * Add tab-completion to debian nodetool packaging (CASSANDRA-6421)
 * Change concurrent_compactors defaults (CASSANDRA-7139)
 * Add PowerShell Windows launch scripts (CASSANDRA-7001)
 * Make commitlog archive+restore more robust (CASSANDRA-6974)
 * Fix marking commitlogsegments clean (CASSANDRA-6959)
 * Add snapshot "manifest" describing files included (CASSANDRA-6326)
 * Parallel streaming for sstableloader (CASSANDRA-3668)
 * Fix bugs in supercolumns handling (CASSANDRA-7138)
 * Fix ClassClassException on composite dense tables (CASSANDRA-7112)
 * Cleanup and optimize collation and slice iterators (CASSANDRA-7107)
 * Upgrade NBHM lib (CASSANDRA-7128)
 * Optimize netty server (CASSANDRA-6861)
 * Fix repair hang when given CF does not exist (CASSANDRA-7189)
 * Allow c* to be shutdown in an embedded mode (CASSANDRA-5635)
 * Add server side batching to native transport (CASSANDRA-5663)
 * Make batchlog replay asynchronous (CASSANDRA-6134)
 * remove unused classes (CASSANDRA-7197)
 * Limit user types to the keyspace they are defined in (CASSANDRA-6643)
 * Add validate method to CollectionType (CASSANDRA-7208)
 * New serialization format for UDT values (CASSANDRA-7209, CASSANDRA-7261)
 * Fix nodetool netstats (CASSANDRA-7270)
 * Fix potential ClassCastException in HintedHandoffManager (CASSANDRA-7284)
 * Use prepared statements internally (CASSANDRA-6975)
 * Fix broken paging state with prepared statement (CASSANDRA-7120)
 * Fix IllegalArgumentException in CqlStorage (CASSANDRA-7287)
 * Allow nulls/non-existant fields in UDT (CASSANDRA-7206)
 * Add Thrift MultiSliceRequest (CASSANDRA-6757, CASSANDRA-7027)
 * Handle overlapping MultiSlices (CASSANDRA-7279)
 * Fix DataOutputTest on Windows (CASSANDRA-7265)
 * Embedded sets in user defined data-types are not updating (CASSANDRA-7267)
 * Add tuple type to CQL/native protocol (CASSANDRA-7248)
 * Fix CqlPagingRecordReader on tables with few rows (CASSANDRA-7322)
Merged from 2.0:
 * Copy compaction options to make sure they are reloaded (CASSANDRA-7290)
 * Add option to do more aggressive tombstone compactions (CASSANDRA-6563)
 * Don't try to compact already-compacting files in HHOM (CASSANDRA-7288)
 * Always reallocate buffers in HSHA (CASSANDRA-6285)
 * (Hadoop) support authentication in CqlRecordReader (CASSANDRA-7221)
 * (Hadoop) Close java driver Cluster in CQLRR.close (CASSANDRA-7228)
 * Warn when 'USING TIMESTAMP' is used on a CAS BATCH (CASSANDRA-7067)
 * return all cpu values from BackgroundActivityMonitor.readAndCompute (CASSANDRA-7183)
 * Correctly delete scheduled range xfers (CASSANDRA-7143)
 * return all cpu values from BackgroundActivityMonitor.readAndCompute (CASSANDRA-7183)
 * reduce garbage creation in calculatePendingRanges (CASSANDRA-7191)
 * fix c* launch issues on Russian os's due to output of linux 'free' cmd (CASSANDRA-6162)
 * Fix disabling autocompaction (CASSANDRA-7187)
 * Fix potential NumberFormatException when deserializing IntegerType (CASSANDRA-7088)
 * cqlsh can't tab-complete disabling compaction (CASSANDRA-7185)
 * cqlsh: Accept and execute CQL statement(s) from command-line parameter (CASSANDRA-7172)
 * Fix IllegalStateException in CqlPagingRecordReader (CASSANDRA-7198)
 * Fix the InvertedIndex trigger example (CASSANDRA-7211)
 * Add --resolve-ip option to 'nodetool ring' (CASSANDRA-7210)
 * reduce garbage on codec flag deserialization (CASSANDRA-7244)
 * Fix duplicated error messages on directory creation error at startup (CASSANDRA-5818)
 * Proper null handle for IF with map element access (CASSANDRA-7155)
 * Improve compaction visibility (CASSANDRA-7242)
 * Correctly delete scheduled range xfers (CASSANDRA-7143)
 * Make batchlog replica selection rack-aware (CASSANDRA-6551)
 * Fix CFMetaData#getColumnDefinitionFromColumnName() (CASSANDRA-7074)
 * Fix writetime/ttl functions for static columns (CASSANDRA-7081)
 * Suggest CTRL-C or semicolon after three blank lines in cqlsh (CASSANDRA-7142)
 * Fix 2ndary index queries with DESC clustering order (CASSANDRA-6950)
 * Invalid key cache entries on DROP (CASSANDRA-6525)
 * Fix flapping RecoveryManagerTest (CASSANDRA-7084)
 * Add missing iso8601 patterns for date strings (CASSANDRA-6973)
 * Support selecting multiple rows in a partition using IN (CASSANDRA-6875)
 * Add authentication support to shuffle (CASSANDRA-6484)
 * Swap local and global default read repair chances (CASSANDRA-7320)
 * Add conditional CREATE/DROP USER support (CASSANDRA-7264)
 * Cqlsh counts non-empty lines for "Blank lines" warning (CASSANDRA-7325)
Merged from 1.2:
 * Add Cloudstack snitch (CASSANDRA-7147)
 * Update system.peers correctly when relocating tokens (CASSANDRA-7126)
 * Add Google Compute Engine snitch (CASSANDRA-7132)
 * remove duplicate query for local tokens (CASSANDRA-7182)
 * exit CQLSH with error status code if script fails (CASSANDRA-6344)
 * Fix bug with some IN queries missig results (CASSANDRA-7105)
 * Fix availability validation for LOCAL_ONE CL (CASSANDRA-7319)
 * Hint streaming can cause decommission to fail (CASSANDRA-7219)


2.1.0-beta2
 * Increase default CL space to 8GB (CASSANDRA-7031)
 * Add range tombstones to read repair digests (CASSANDRA-6863)
 * Fix BTree.clear for large updates (CASSANDRA-6943)
 * Fail write instead of logging a warning when unable to append to CL
   (CASSANDRA-6764)
 * Eliminate possibility of CL segment appearing twice in active list
   (CASSANDRA-6557)
 * Apply DONTNEED fadvise to commitlog segments (CASSANDRA-6759)
 * Switch CRC component to Adler and include it for compressed sstables
   (CASSANDRA-4165)
 * Allow cassandra-stress to set compaction strategy options (CASSANDRA-6451)
 * Add broadcast_rpc_address option to cassandra.yaml (CASSANDRA-5899)
 * Auto reload GossipingPropertyFileSnitch config (CASSANDRA-5897)
 * Fix overflow of memtable_total_space_in_mb (CASSANDRA-6573)
 * Fix ABTC NPE and apply update function correctly (CASSANDRA-6692)
 * Allow nodetool to use a file or prompt for password (CASSANDRA-6660)
 * Fix AIOOBE when concurrently accessing ABSC (CASSANDRA-6742)
 * Fix assertion error in ALTER TYPE RENAME (CASSANDRA-6705)
 * Scrub should not always clear out repaired status (CASSANDRA-5351)
 * Improve handling of range tombstone for wide partitions (CASSANDRA-6446)
 * Fix ClassCastException for compact table with composites (CASSANDRA-6738)
 * Fix potentially repairing with wrong nodes (CASSANDRA-6808)
 * Change caching option syntax (CASSANDRA-6745)
 * Fix stress to do proper counter reads (CASSANDRA-6835)
 * Fix help message for stress counter_write (CASSANDRA-6824)
 * Fix stress smart Thrift client to pick servers correctly (CASSANDRA-6848)
 * Add logging levels (minimal, normal or verbose) to stress tool (CASSANDRA-6849)
 * Fix race condition in Batch CLE (CASSANDRA-6860)
 * Improve cleanup/scrub/upgradesstables failure handling (CASSANDRA-6774)
 * ByteBuffer write() methods for serializing sstables (CASSANDRA-6781)
 * Proper compare function for CollectionType (CASSANDRA-6783)
 * Update native server to Netty 4 (CASSANDRA-6236)
 * Fix off-by-one error in stress (CASSANDRA-6883)
 * Make OpOrder AutoCloseable (CASSANDRA-6901)
 * Remove sync repair JMX interface (CASSANDRA-6900)
 * Add multiple memory allocation options for memtables (CASSANDRA-6689, 6694)
 * Remove adjusted op rate from stress output (CASSANDRA-6921)
 * Add optimized CF.hasColumns() implementations (CASSANDRA-6941)
 * Serialize batchlog mutations with the version of the target node
   (CASSANDRA-6931)
 * Optimize CounterColumn#reconcile() (CASSANDRA-6953)
 * Properly remove 1.2 sstable support in 2.1 (CASSANDRA-6869)
 * Lock counter cells, not partitions (CASSANDRA-6880)
 * Track presence of legacy counter shards in sstables (CASSANDRA-6888)
 * Ensure safe resource cleanup when replacing sstables (CASSANDRA-6912)
 * Add failure handler to async callback (CASSANDRA-6747)
 * Fix AE when closing SSTable without releasing reference (CASSANDRA-7000)
 * Clean up IndexInfo on keyspace/table drops (CASSANDRA-6924)
 * Only snapshot relative SSTables when sequential repair (CASSANDRA-7024)
 * Require nodetool rebuild_index to specify index names (CASSANDRA-7038)
 * fix cassandra stress errors on reads with native protocol (CASSANDRA-7033)
 * Use OpOrder to guard sstable references for reads (CASSANDRA-6919)
 * Preemptive opening of compaction result (CASSANDRA-6916)
 * Multi-threaded scrub/cleanup/upgradesstables (CASSANDRA-5547)
 * Optimize cellname comparison (CASSANDRA-6934)
 * Native protocol v3 (CASSANDRA-6855)
 * Optimize Cell liveness checks and clean up Cell (CASSANDRA-7119)
 * Support consistent range movements (CASSANDRA-2434)
 * Display min timestamp in sstablemetadata viewer (CASSANDRA-6767)
Merged from 2.0:
 * Avoid race-prone second "scrub" of system keyspace (CASSANDRA-6797)
 * Pool CqlRecordWriter clients by inetaddress rather than Range
   (CASSANDRA-6665)
 * Fix compaction_history timestamps (CASSANDRA-6784)
 * Compare scores of full replica ordering in DES (CASSANDRA-6683)
 * fix CME in SessionInfo updateProgress affecting netstats (CASSANDRA-6577)
 * Allow repairing between specific replicas (CASSANDRA-6440)
 * Allow per-dc enabling of hints (CASSANDRA-6157)
 * Add compatibility for Hadoop 0.2.x (CASSANDRA-5201)
 * Fix EstimatedHistogram races (CASSANDRA-6682)
 * Failure detector correctly converts initial value to nanos (CASSANDRA-6658)
 * Add nodetool taketoken to relocate vnodes (CASSANDRA-4445)
 * Expose bulk loading progress over JMX (CASSANDRA-4757)
 * Correctly handle null with IF conditions and TTL (CASSANDRA-6623)
 * Account for range/row tombstones in tombstone drop
   time histogram (CASSANDRA-6522)
 * Stop CommitLogSegment.close() from calling sync() (CASSANDRA-6652)
 * Make commitlog failure handling configurable (CASSANDRA-6364)
 * Avoid overlaps in LCS (CASSANDRA-6688)
 * Improve support for paginating over composites (CASSANDRA-4851)
 * Fix count(*) queries in a mixed cluster (CASSANDRA-6707)
 * Improve repair tasks(snapshot, differencing) concurrency (CASSANDRA-6566)
 * Fix replaying pre-2.0 commit logs (CASSANDRA-6714)
 * Add static columns to CQL3 (CASSANDRA-6561)
 * Optimize single partition batch statements (CASSANDRA-6737)
 * Disallow post-query re-ordering when paging (CASSANDRA-6722)
 * Fix potential paging bug with deleted columns (CASSANDRA-6748)
 * Fix NPE on BulkLoader caused by losing StreamEvent (CASSANDRA-6636)
 * Fix truncating compression metadata (CASSANDRA-6791)
 * Add CMSClassUnloadingEnabled JVM option (CASSANDRA-6541)
 * Catch memtable flush exceptions during shutdown (CASSANDRA-6735)
 * Fix upgradesstables NPE for non-CF-based indexes (CASSANDRA-6645)
 * Fix UPDATE updating PRIMARY KEY columns implicitly (CASSANDRA-6782)
 * Fix IllegalArgumentException when updating from 1.2 with SuperColumns
   (CASSANDRA-6733)
 * FBUtilities.singleton() should use the CF comparator (CASSANDRA-6778)
 * Fix CQLSStableWriter.addRow(Map<String, Object>) (CASSANDRA-6526)
 * Fix HSHA server introducing corrupt data (CASSANDRA-6285)
 * Fix CAS conditions for COMPACT STORAGE tables (CASSANDRA-6813)
 * Starting threads in OutboundTcpConnectionPool constructor causes race conditions (CASSANDRA-7177)
 * Allow overriding cassandra-rackdc.properties file (CASSANDRA-7072)
 * Set JMX RMI port to 7199 (CASSANDRA-7087)
 * Use LOCAL_QUORUM for data reads at LOCAL_SERIAL (CASSANDRA-6939)
 * Log a warning for large batches (CASSANDRA-6487)
 * Put nodes in hibernate when join_ring is false (CASSANDRA-6961)
 * Avoid early loading of non-system keyspaces before compaction-leftovers
   cleanup at startup (CASSANDRA-6913)
 * Restrict Windows to parallel repairs (CASSANDRA-6907)
 * (Hadoop) Allow manually specifying start/end tokens in CFIF (CASSANDRA-6436)
 * Fix NPE in MeteredFlusher (CASSANDRA-6820)
 * Fix race processing range scan responses (CASSANDRA-6820)
 * Allow deleting snapshots from dropped keyspaces (CASSANDRA-6821)
 * Add uuid() function (CASSANDRA-6473)
 * Omit tombstones from schema digests (CASSANDRA-6862)
 * Include correct consistencyLevel in LWT timeout (CASSANDRA-6884)
 * Lower chances for losing new SSTables during nodetool refresh and
   ColumnFamilyStore.loadNewSSTables (CASSANDRA-6514)
 * Add support for DELETE ... IF EXISTS to CQL3 (CASSANDRA-5708)
 * Update hadoop_cql3_word_count example (CASSANDRA-6793)
 * Fix handling of RejectedExecution in sync Thrift server (CASSANDRA-6788)
 * Log more information when exceeding tombstone_warn_threshold (CASSANDRA-6865)
 * Fix truncate to not abort due to unreachable fat clients (CASSANDRA-6864)
 * Fix schema concurrency exceptions (CASSANDRA-6841)
 * Fix leaking validator FH in StreamWriter (CASSANDRA-6832)
 * Fix saving triggers to schema (CASSANDRA-6789)
 * Fix trigger mutations when base mutation list is immutable (CASSANDRA-6790)
 * Fix accounting in FileCacheService to allow re-using RAR (CASSANDRA-6838)
 * Fix static counter columns (CASSANDRA-6827)
 * Restore expiring->deleted (cell) compaction optimization (CASSANDRA-6844)
 * Fix CompactionManager.needsCleanup (CASSANDRA-6845)
 * Correctly compare BooleanType values other than 0 and 1 (CASSANDRA-6779)
 * Read message id as string from earlier versions (CASSANDRA-6840)
 * Properly use the Paxos consistency for (non-protocol) batch (CASSANDRA-6837)
 * Add paranoid disk failure option (CASSANDRA-6646)
 * Improve PerRowSecondaryIndex performance (CASSANDRA-6876)
 * Extend triggers to support CAS updates (CASSANDRA-6882)
 * Static columns with IF NOT EXISTS don't always work as expected (CASSANDRA-6873)
 * Fix paging with SELECT DISTINCT (CASSANDRA-6857)
 * Fix UnsupportedOperationException on CAS timeout (CASSANDRA-6923)
 * Improve MeteredFlusher handling of MF-unaffected column families
   (CASSANDRA-6867)
 * Add CqlRecordReader using native pagination (CASSANDRA-6311)
 * Add QueryHandler interface (CASSANDRA-6659)
 * Track liveRatio per-memtable, not per-CF (CASSANDRA-6945)
 * Make sure upgradesstables keeps sstable level (CASSANDRA-6958)
 * Fix LIMIT with static columns (CASSANDRA-6956)
 * Fix clash with CQL column name in thrift validation (CASSANDRA-6892)
 * Fix error with super columns in mixed 1.2-2.0 clusters (CASSANDRA-6966)
 * Fix bad skip of sstables on slice query with composite start/finish (CASSANDRA-6825)
 * Fix unintended update with conditional statement (CASSANDRA-6893)
 * Fix map element access in IF (CASSANDRA-6914)
 * Avoid costly range calculations for range queries on system keyspaces
   (CASSANDRA-6906)
 * Fix SSTable not released if stream session fails (CASSANDRA-6818)
 * Avoid build failure due to ANTLR timeout (CASSANDRA-6991)
 * Queries on compact tables can return more rows that requested (CASSANDRA-7052)
 * USING TIMESTAMP for batches does not work (CASSANDRA-7053)
 * Fix performance regression from CASSANDRA-5614 (CASSANDRA-6949)
 * Ensure that batchlog and hint timeouts do not produce hints (CASSANDRA-7058)
 * Merge groupable mutations in TriggerExecutor#execute() (CASSANDRA-7047)
 * Plug holes in resource release when wiring up StreamSession (CASSANDRA-7073)
 * Re-add parameter columns to tracing session (CASSANDRA-6942)
 * Preserves CQL metadata when updating table from thrift (CASSANDRA-6831)
Merged from 1.2:
 * Fix nodetool display with vnodes (CASSANDRA-7082)
 * Add UNLOGGED, COUNTER options to BATCH documentation (CASSANDRA-6816)
 * add extra SSL cipher suites (CASSANDRA-6613)
 * fix nodetool getsstables for blob PK (CASSANDRA-6803)
 * Fix BatchlogManager#deleteBatch() use of millisecond timestamps
   (CASSANDRA-6822)
 * Continue assassinating even if the endpoint vanishes (CASSANDRA-6787)
 * Schedule schema pulls on change (CASSANDRA-6971)
 * Non-droppable verbs shouldn't be dropped from OTC (CASSANDRA-6980)
 * Shutdown batchlog executor in SS#drain() (CASSANDRA-7025)
 * Fix batchlog to account for CF truncation records (CASSANDRA-6999)
 * Fix CQLSH parsing of functions and BLOB literals (CASSANDRA-7018)
 * Properly load trustore in the native protocol (CASSANDRA-6847)
 * Always clean up references in SerializingCache (CASSANDRA-6994)
 * Don't shut MessagingService down when replacing a node (CASSANDRA-6476)
 * fix npe when doing -Dcassandra.fd_initial_value_ms (CASSANDRA-6751)


2.1.0-beta1
 * Add flush directory distinct from compaction directories (CASSANDRA-6357)
 * Require JNA by default (CASSANDRA-6575)
 * add listsnapshots command to nodetool (CASSANDRA-5742)
 * Introduce AtomicBTreeColumns (CASSANDRA-6271, 6692)
 * Multithreaded commitlog (CASSANDRA-3578)
 * allocate fixed index summary memory pool and resample cold index summaries
   to use less memory (CASSANDRA-5519)
 * Removed multithreaded compaction (CASSANDRA-6142)
 * Parallelize fetching rows for low-cardinality indexes (CASSANDRA-1337)
 * change logging from log4j to logback (CASSANDRA-5883)
 * switch to LZ4 compression for internode communication (CASSANDRA-5887)
 * Stop using Thrift-generated Index* classes internally (CASSANDRA-5971)
 * Remove 1.2 network compatibility code (CASSANDRA-5960)
 * Remove leveled json manifest migration code (CASSANDRA-5996)
 * Remove CFDefinition (CASSANDRA-6253)
 * Use AtomicIntegerFieldUpdater in RefCountedMemory (CASSANDRA-6278)
 * User-defined types for CQL3 (CASSANDRA-5590)
 * Use of o.a.c.metrics in nodetool (CASSANDRA-5871, 6406)
 * Batch read from OTC's queue and cleanup (CASSANDRA-1632)
 * Secondary index support for collections (CASSANDRA-4511, 6383)
 * SSTable metadata(Stats.db) format change (CASSANDRA-6356)
 * Push composites support in the storage engine
   (CASSANDRA-5417, CASSANDRA-6520)
 * Add snapshot space used to cfstats (CASSANDRA-6231)
 * Add cardinality estimator for key count estimation (CASSANDRA-5906)
 * CF id is changed to be non-deterministic. Data dir/key cache are created
   uniquely for CF id (CASSANDRA-5202)
 * New counters implementation (CASSANDRA-6504)
 * Replace UnsortedColumns, EmptyColumns, TreeMapBackedSortedColumns with new
   ArrayBackedSortedColumns (CASSANDRA-6630, CASSANDRA-6662, CASSANDRA-6690)
 * Add option to use row cache with a given amount of rows (CASSANDRA-5357)
 * Avoid repairing already repaired data (CASSANDRA-5351)
 * Reject counter updates with USING TTL/TIMESTAMP (CASSANDRA-6649)
 * Replace index_interval with min/max_index_interval (CASSANDRA-6379)
 * Lift limitation that order by columns must be selected for IN queries (CASSANDRA-4911)


2.0.5
 * Reduce garbage generated by bloom filter lookups (CASSANDRA-6609)
 * Add ks.cf names to tombstone logging (CASSANDRA-6597)
 * Use LOCAL_QUORUM for LWT operations at LOCAL_SERIAL (CASSANDRA-6495)
 * Wait for gossip to settle before accepting client connections (CASSANDRA-4288)
 * Delete unfinished compaction incrementally (CASSANDRA-6086)
 * Allow specifying custom secondary index options in CQL3 (CASSANDRA-6480)
 * Improve replica pinning for cache efficiency in DES (CASSANDRA-6485)
 * Fix LOCAL_SERIAL from thrift (CASSANDRA-6584)
 * Don't special case received counts in CAS timeout exceptions (CASSANDRA-6595)
 * Add support for 2.1 global counter shards (CASSANDRA-6505)
 * Fix NPE when streaming connection is not yet established (CASSANDRA-6210)
 * Avoid rare duplicate read repair triggering (CASSANDRA-6606)
 * Fix paging discardFirst (CASSANDRA-6555)
 * Fix ArrayIndexOutOfBoundsException in 2ndary index query (CASSANDRA-6470)
 * Release sstables upon rebuilding 2i (CASSANDRA-6635)
 * Add AbstractCompactionStrategy.startup() method (CASSANDRA-6637)
 * SSTableScanner may skip rows during cleanup (CASSANDRA-6638)
 * sstables from stalled repair sessions can resurrect deleted data (CASSANDRA-6503)
 * Switch stress to use ITransportFactory (CASSANDRA-6641)
 * Fix IllegalArgumentException during prepare (CASSANDRA-6592)
 * Fix possible loss of 2ndary index entries during compaction (CASSANDRA-6517)
 * Fix direct Memory on architectures that do not support unaligned long access
   (CASSANDRA-6628)
 * Let scrub optionally skip broken counter partitions (CASSANDRA-5930)
Merged from 1.2:
 * fsync compression metadata (CASSANDRA-6531)
 * Validate CF existence on execution for prepared statement (CASSANDRA-6535)
 * Add ability to throttle batchlog replay (CASSANDRA-6550)
 * Fix executing LOCAL_QUORUM with SimpleStrategy (CASSANDRA-6545)
 * Avoid StackOverflow when using large IN queries (CASSANDRA-6567)
 * Nodetool upgradesstables includes secondary indexes (CASSANDRA-6598)
 * Paginate batchlog replay (CASSANDRA-6569)
 * skip blocking on streaming during drain (CASSANDRA-6603)
 * Improve error message when schema doesn't match loaded sstable (CASSANDRA-6262)
 * Add properties to adjust FD initial value and max interval (CASSANDRA-4375)
 * Fix preparing with batch and delete from collection (CASSANDRA-6607)
 * Fix ABSC reverse iterator's remove() method (CASSANDRA-6629)
 * Handle host ID conflicts properly (CASSANDRA-6615)
 * Move handling of migration event source to solve bootstrap race. (CASSANDRA-6648)
 * Make sure compaction throughput value doesn't overflow with int math (CASSANDRA-6647)


2.0.4
 * Allow removing snapshots of no-longer-existing CFs (CASSANDRA-6418)
 * add StorageService.stopDaemon() (CASSANDRA-4268)
 * add IRE for invalid CF supplied to get_count (CASSANDRA-5701)
 * add client encryption support to sstableloader (CASSANDRA-6378)
 * Fix accept() loop for SSL sockets post-shutdown (CASSANDRA-6468)
 * Fix size-tiered compaction in LCS L0 (CASSANDRA-6496)
 * Fix assertion failure in filterColdSSTables (CASSANDRA-6483)
 * Fix row tombstones in larger-than-memory compactions (CASSANDRA-6008)
 * Fix cleanup ClassCastException (CASSANDRA-6462)
 * Reduce gossip memory use by interning VersionedValue strings (CASSANDRA-6410)
 * Allow specifying datacenters to participate in a repair (CASSANDRA-6218)
 * Fix divide-by-zero in PCI (CASSANDRA-6403)
 * Fix setting last compacted key in the wrong level for LCS (CASSANDRA-6284)
 * Add millisecond precision formats to the timestamp parser (CASSANDRA-6395)
 * Expose a total memtable size metric for a CF (CASSANDRA-6391)
 * cqlsh: handle symlinks properly (CASSANDRA-6425)
 * Fix potential infinite loop when paging query with IN (CASSANDRA-6464)
 * Fix assertion error in AbstractQueryPager.discardFirst (CASSANDRA-6447)
 * Fix streaming older SSTable yields unnecessary tombstones (CASSANDRA-6527)
Merged from 1.2:
 * Improved error message on bad properties in DDL queries (CASSANDRA-6453)
 * Randomize batchlog candidates selection (CASSANDRA-6481)
 * Fix thundering herd on endpoint cache invalidation (CASSANDRA-6345, 6485)
 * Improve batchlog write performance with vnodes (CASSANDRA-6488)
 * cqlsh: quote single quotes in strings inside collections (CASSANDRA-6172)
 * Improve gossip performance for typical messages (CASSANDRA-6409)
 * Throw IRE if a prepared statement has more markers than supported
   (CASSANDRA-5598)
 * Expose Thread metrics for the native protocol server (CASSANDRA-6234)
 * Change snapshot response message verb to INTERNAL to avoid dropping it
   (CASSANDRA-6415)
 * Warn when collection read has > 65K elements (CASSANDRA-5428)
 * Fix cache persistence when both row and key cache are enabled
   (CASSANDRA-6413)
 * (Hadoop) add describe_local_ring (CASSANDRA-6268)
 * Fix handling of concurrent directory creation failure (CASSANDRA-6459)
 * Allow executing CREATE statements multiple times (CASSANDRA-6471)
 * Don't send confusing info with timeouts (CASSANDRA-6491)
 * Don't resubmit counter mutation runnables internally (CASSANDRA-6427)
 * Don't drop local mutations without a hint (CASSANDRA-6510)
 * Don't allow null max_hint_window_in_ms (CASSANDRA-6419)
 * Validate SliceRange start and finish lengths (CASSANDRA-6521)


2.0.3
 * Fix FD leak on slice read path (CASSANDRA-6275)
 * Cancel read meter task when closing SSTR (CASSANDRA-6358)
 * free off-heap IndexSummary during bulk (CASSANDRA-6359)
 * Recover from IOException in accept() thread (CASSANDRA-6349)
 * Improve Gossip tolerance of abnormally slow tasks (CASSANDRA-6338)
 * Fix trying to hint timed out counter writes (CASSANDRA-6322)
 * Allow restoring specific columnfamilies from archived CL (CASSANDRA-4809)
 * Avoid flushing compaction_history after each operation (CASSANDRA-6287)
 * Fix repair assertion error when tombstones expire (CASSANDRA-6277)
 * Skip loading corrupt key cache (CASSANDRA-6260)
 * Fixes for compacting larger-than-memory rows (CASSANDRA-6274)
 * Compact hottest sstables first and optionally omit coldest from
   compaction entirely (CASSANDRA-6109)
 * Fix modifying column_metadata from thrift (CASSANDRA-6182)
 * cqlsh: fix LIST USERS output (CASSANDRA-6242)
 * Add IRequestSink interface (CASSANDRA-6248)
 * Update memtable size while flushing (CASSANDRA-6249)
 * Provide hooks around CQL2/CQL3 statement execution (CASSANDRA-6252)
 * Require Permission.SELECT for CAS updates (CASSANDRA-6247)
 * New CQL-aware SSTableWriter (CASSANDRA-5894)
 * Reject CAS operation when the protocol v1 is used (CASSANDRA-6270)
 * Correctly throw error when frame too large (CASSANDRA-5981)
 * Fix serialization bug in PagedRange with 2ndary indexes (CASSANDRA-6299)
 * Fix CQL3 table validation in Thrift (CASSANDRA-6140)
 * Fix bug missing results with IN clauses (CASSANDRA-6327)
 * Fix paging with reversed slices (CASSANDRA-6343)
 * Set minTimestamp correctly to be able to drop expired sstables (CASSANDRA-6337)
 * Support NaN and Infinity as float literals (CASSANDRA-6003)
 * Remove RF from nodetool ring output (CASSANDRA-6289)
 * Fix attempting to flush empty rows (CASSANDRA-6374)
 * Fix potential out of bounds exception when paging (CASSANDRA-6333)
Merged from 1.2:
 * Optimize FD phi calculation (CASSANDRA-6386)
 * Improve initial FD phi estimate when starting up (CASSANDRA-6385)
 * Don't list CQL3 table in CLI describe even if named explicitely
   (CASSANDRA-5750)
 * Invalidate row cache when dropping CF (CASSANDRA-6351)
 * add non-jamm path for cached statements (CASSANDRA-6293)
 * add windows bat files for shell commands (CASSANDRA-6145)
 * Require logging in for Thrift CQL2/3 statement preparation (CASSANDRA-6254)
 * restrict max_num_tokens to 1536 (CASSANDRA-6267)
 * Nodetool gets default JMX port from cassandra-env.sh (CASSANDRA-6273)
 * make calculatePendingRanges asynchronous (CASSANDRA-6244)
 * Remove blocking flushes in gossip thread (CASSANDRA-6297)
 * Fix potential socket leak in connectionpool creation (CASSANDRA-6308)
 * Allow LOCAL_ONE/LOCAL_QUORUM to work with SimpleStrategy (CASSANDRA-6238)
 * cqlsh: handle 'null' as session duration (CASSANDRA-6317)
 * Fix json2sstable handling of range tombstones (CASSANDRA-6316)
 * Fix missing one row in reverse query (CASSANDRA-6330)
 * Fix reading expired row value from row cache (CASSANDRA-6325)
 * Fix AssertionError when doing set element deletion (CASSANDRA-6341)
 * Make CL code for the native protocol match the one in C* 2.0
   (CASSANDRA-6347)
 * Disallow altering CQL3 table from thrift (CASSANDRA-6370)
 * Fix size computation of prepared statement (CASSANDRA-6369)


2.0.2
 * Update FailureDetector to use nanontime (CASSANDRA-4925)
 * Fix FileCacheService regressions (CASSANDRA-6149)
 * Never return WriteTimeout for CL.ANY (CASSANDRA-6132)
 * Fix race conditions in bulk loader (CASSANDRA-6129)
 * Add configurable metrics reporting (CASSANDRA-4430)
 * drop queries exceeding a configurable number of tombstones (CASSANDRA-6117)
 * Track and persist sstable read activity (CASSANDRA-5515)
 * Fixes for speculative retry (CASSANDRA-5932, CASSANDRA-6194)
 * Improve memory usage of metadata min/max column names (CASSANDRA-6077)
 * Fix thrift validation refusing row markers on CQL3 tables (CASSANDRA-6081)
 * Fix insertion of collections with CAS (CASSANDRA-6069)
 * Correctly send metadata on SELECT COUNT (CASSANDRA-6080)
 * Track clients' remote addresses in ClientState (CASSANDRA-6070)
 * Create snapshot dir if it does not exist when migrating
   leveled manifest (CASSANDRA-6093)
 * make sequential nodetool repair the default (CASSANDRA-5950)
 * Add more hooks for compaction strategy implementations (CASSANDRA-6111)
 * Fix potential NPE on composite 2ndary indexes (CASSANDRA-6098)
 * Delete can potentially be skipped in batch (CASSANDRA-6115)
 * Allow alter keyspace on system_traces (CASSANDRA-6016)
 * Disallow empty column names in cql (CASSANDRA-6136)
 * Use Java7 file-handling APIs and fix file moving on Windows (CASSANDRA-5383)
 * Save compaction history to system keyspace (CASSANDRA-5078)
 * Fix NPE if StorageService.getOperationMode() is executed before full startup (CASSANDRA-6166)
 * CQL3: support pre-epoch longs for TimestampType (CASSANDRA-6212)
 * Add reloadtriggers command to nodetool (CASSANDRA-4949)
 * cqlsh: ignore empty 'value alias' in DESCRIBE (CASSANDRA-6139)
 * Fix sstable loader (CASSANDRA-6205)
 * Reject bootstrapping if the node already exists in gossip (CASSANDRA-5571)
 * Fix NPE while loading paxos state (CASSANDRA-6211)
 * cqlsh: add SHOW SESSION <tracing-session> command (CASSANDRA-6228)
Merged from 1.2:
 * (Hadoop) Require CFRR batchSize to be at least 2 (CASSANDRA-6114)
 * Add a warning for small LCS sstable size (CASSANDRA-6191)
 * Add ability to list specific KS/CF combinations in nodetool cfstats (CASSANDRA-4191)
 * Mark CF clean if a mutation raced the drop and got it marked dirty (CASSANDRA-5946)
 * Add a LOCAL_ONE consistency level (CASSANDRA-6202)
 * Limit CQL prepared statement cache by size instead of count (CASSANDRA-6107)
 * Tracing should log write failure rather than raw exceptions (CASSANDRA-6133)
 * lock access to TM.endpointToHostIdMap (CASSANDRA-6103)
 * Allow estimated memtable size to exceed slab allocator size (CASSANDRA-6078)
 * Start MeteredFlusher earlier to prevent OOM during CL replay (CASSANDRA-6087)
 * Avoid sending Truncate command to fat clients (CASSANDRA-6088)
 * Allow where clause conditions to be in parenthesis (CASSANDRA-6037)
 * Do not open non-ssl storage port if encryption option is all (CASSANDRA-3916)
 * Move batchlog replay to its own executor (CASSANDRA-6079)
 * Add tombstone debug threshold and histogram (CASSANDRA-6042, 6057)
 * Enable tcp keepalive on incoming connections (CASSANDRA-4053)
 * Fix fat client schema pull NPE (CASSANDRA-6089)
 * Fix memtable flushing for indexed tables (CASSANDRA-6112)
 * Fix skipping columns with multiple slices (CASSANDRA-6119)
 * Expose connected thrift + native client counts (CASSANDRA-5084)
 * Optimize auth setup (CASSANDRA-6122)
 * Trace index selection (CASSANDRA-6001)
 * Update sstablesPerReadHistogram to use biased sampling (CASSANDRA-6164)
 * Log UnknownColumnfamilyException when closing socket (CASSANDRA-5725)
 * Properly error out on CREATE INDEX for counters table (CASSANDRA-6160)
 * Handle JMX notification failure for repair (CASSANDRA-6097)
 * (Hadoop) Fetch no more than 128 splits in parallel (CASSANDRA-6169)
 * stress: add username/password authentication support (CASSANDRA-6068)
 * Fix indexed queries with row cache enabled on parent table (CASSANDRA-5732)
 * Fix compaction race during columnfamily drop (CASSANDRA-5957)
 * Fix validation of empty column names for compact tables (CASSANDRA-6152)
 * Skip replaying mutations that pass CRC but fail to deserialize (CASSANDRA-6183)
 * Rework token replacement to use replace_address (CASSANDRA-5916)
 * Fix altering column types (CASSANDRA-6185)
 * cqlsh: fix CREATE/ALTER WITH completion (CASSANDRA-6196)
 * add windows bat files for shell commands (CASSANDRA-6145)
 * Fix potential stack overflow during range tombstones insertion (CASSANDRA-6181)
 * (Hadoop) Make LOCAL_ONE the default consistency level (CASSANDRA-6214)


2.0.1
 * Fix bug that could allow reading deleted data temporarily (CASSANDRA-6025)
 * Improve memory use defaults (CASSANDRA-6059)
 * Make ThriftServer more easlly extensible (CASSANDRA-6058)
 * Remove Hadoop dependency from ITransportFactory (CASSANDRA-6062)
 * add file_cache_size_in_mb setting (CASSANDRA-5661)
 * Improve error message when yaml contains invalid properties (CASSANDRA-5958)
 * Improve leveled compaction's ability to find non-overlapping L0 compactions
   to work on concurrently (CASSANDRA-5921)
 * Notify indexer of columns shadowed by range tombstones (CASSANDRA-5614)
 * Log Merkle tree stats (CASSANDRA-2698)
 * Switch from crc32 to adler32 for compressed sstable checksums (CASSANDRA-5862)
 * Improve offheap memcpy performance (CASSANDRA-5884)
 * Use a range aware scanner for cleanup (CASSANDRA-2524)
 * Cleanup doesn't need to inspect sstables that contain only local data
   (CASSANDRA-5722)
 * Add ability for CQL3 to list partition keys (CASSANDRA-4536)
 * Improve native protocol serialization (CASSANDRA-5664)
 * Upgrade Thrift to 0.9.1 (CASSANDRA-5923)
 * Require superuser status for adding triggers (CASSANDRA-5963)
 * Make standalone scrubber handle old and new style leveled manifest
   (CASSANDRA-6005)
 * Fix paxos bugs (CASSANDRA-6012, 6013, 6023)
 * Fix paged ranges with multiple replicas (CASSANDRA-6004)
 * Fix potential AssertionError during tracing (CASSANDRA-6041)
 * Fix NPE in sstablesplit (CASSANDRA-6027)
 * Migrate pre-2.0 key/value/column aliases to system.schema_columns
   (CASSANDRA-6009)
 * Paging filter empty rows too agressively (CASSANDRA-6040)
 * Support variadic parameters for IN clauses (CASSANDRA-4210)
 * cqlsh: return the result of CAS writes (CASSANDRA-5796)
 * Fix validation of IN clauses with 2ndary indexes (CASSANDRA-6050)
 * Support named bind variables in CQL (CASSANDRA-6033)
Merged from 1.2:
 * Allow cache-keys-to-save to be set at runtime (CASSANDRA-5980)
 * Avoid second-guessing out-of-space state (CASSANDRA-5605)
 * Tuning knobs for dealing with large blobs and many CFs (CASSANDRA-5982)
 * (Hadoop) Fix CQLRW for thrift tables (CASSANDRA-6002)
 * Fix possible divide-by-zero in HHOM (CASSANDRA-5990)
 * Allow local batchlog writes for CL.ANY (CASSANDRA-5967)
 * Upgrade metrics-core to version 2.2.0 (CASSANDRA-5947)
 * Fix CqlRecordWriter with composite keys (CASSANDRA-5949)
 * Add snitch, schema version, cluster, partitioner to JMX (CASSANDRA-5881)
 * Allow disabling SlabAllocator (CASSANDRA-5935)
 * Make user-defined compaction JMX blocking (CASSANDRA-4952)
 * Fix streaming does not transfer wrapped range (CASSANDRA-5948)
 * Fix loading index summary containing empty key (CASSANDRA-5965)
 * Correctly handle limits in CompositesSearcher (CASSANDRA-5975)
 * Pig: handle CQL collections (CASSANDRA-5867)
 * Pass the updated cf to the PRSI index() method (CASSANDRA-5999)
 * Allow empty CQL3 batches (as no-op) (CASSANDRA-5994)
 * Support null in CQL3 functions (CASSANDRA-5910)
 * Replace the deprecated MapMaker with CacheLoader (CASSANDRA-6007)
 * Add SSTableDeletingNotification to DataTracker (CASSANDRA-6010)
 * Fix snapshots in use get deleted during snapshot repair (CASSANDRA-6011)
 * Move hints and exception count to o.a.c.metrics (CASSANDRA-6017)
 * Fix memory leak in snapshot repair (CASSANDRA-6047)
 * Fix sstable2sjon for CQL3 tables (CASSANDRA-5852)


2.0.0
 * Fix thrift validation when inserting into CQL3 tables (CASSANDRA-5138)
 * Fix periodic memtable flushing behavior with clean memtables (CASSANDRA-5931)
 * Fix dateOf() function for pre-2.0 timestamp columns (CASSANDRA-5928)
 * Fix SSTable unintentionally loads BF when opened for batch (CASSANDRA-5938)
 * Add stream session progress to JMX (CASSANDRA-4757)
 * Fix NPE during CAS operation (CASSANDRA-5925)
Merged from 1.2:
 * Fix getBloomFilterDiskSpaceUsed for AlwaysPresentFilter (CASSANDRA-5900)
 * Don't announce schema version until we've loaded the changes locally
   (CASSANDRA-5904)
 * Fix to support off heap bloom filters size greater than 2 GB (CASSANDRA-5903)
 * Properly handle parsing huge map and set literals (CASSANDRA-5893)


2.0.0-rc2
 * enable vnodes by default (CASSANDRA-5869)
 * fix CAS contention timeout (CASSANDRA-5830)
 * fix HsHa to respect max frame size (CASSANDRA-4573)
 * Fix (some) 2i on composite components omissions (CASSANDRA-5851)
 * cqlsh: add DESCRIBE FULL SCHEMA variant (CASSANDRA-5880)
Merged from 1.2:
 * Correctly validate sparse composite cells in scrub (CASSANDRA-5855)
 * Add KeyCacheHitRate metric to CF metrics (CASSANDRA-5868)
 * cqlsh: add support for multiline comments (CASSANDRA-5798)
 * Handle CQL3 SELECT duplicate IN restrictions on clustering columns
   (CASSANDRA-5856)


2.0.0-rc1
 * improve DecimalSerializer performance (CASSANDRA-5837)
 * fix potential spurious wakeup in AsyncOneResponse (CASSANDRA-5690)
 * fix schema-related trigger issues (CASSANDRA-5774)
 * Better validation when accessing CQL3 table from thrift (CASSANDRA-5138)
 * Fix assertion error during repair (CASSANDRA-5801)
 * Fix range tombstone bug (CASSANDRA-5805)
 * DC-local CAS (CASSANDRA-5797)
 * Add a native_protocol_version column to the system.local table (CASSANRDA-5819)
 * Use index_interval from cassandra.yaml when upgraded (CASSANDRA-5822)
 * Fix buffer underflow on socket close (CASSANDRA-5792)
Merged from 1.2:
 * Fix reading DeletionTime from 1.1-format sstables (CASSANDRA-5814)
 * cqlsh: add collections support to COPY (CASSANDRA-5698)
 * retry important messages for any IOException (CASSANDRA-5804)
 * Allow empty IN relations in SELECT/UPDATE/DELETE statements (CASSANDRA-5626)
 * cqlsh: fix crashing on Windows due to libedit detection (CASSANDRA-5812)
 * fix bulk-loading compressed sstables (CASSANDRA-5820)
 * (Hadoop) fix quoting in CqlPagingRecordReader and CqlRecordWriter
   (CASSANDRA-5824)
 * update default LCS sstable size to 160MB (CASSANDRA-5727)
 * Allow compacting 2Is via nodetool (CASSANDRA-5670)
 * Hex-encode non-String keys in OPP (CASSANDRA-5793)
 * nodetool history logging (CASSANDRA-5823)
 * (Hadoop) fix support for Thrift tables in CqlPagingRecordReader
   (CASSANDRA-5752)
 * add "all time blocked" to StatusLogger output (CASSANDRA-5825)
 * Future-proof inter-major-version schema migrations (CASSANDRA-5845)
 * (Hadoop) add CqlPagingRecordReader support for ReversedType in Thrift table
   (CASSANDRA-5718)
 * Add -no-snapshot option to scrub (CASSANDRA-5891)
 * Fix to support off heap bloom filters size greater than 2 GB (CASSANDRA-5903)
 * Properly handle parsing huge map and set literals (CASSANDRA-5893)
 * Fix LCS L0 compaction may overlap in L1 (CASSANDRA-5907)
 * New sstablesplit tool to split large sstables offline (CASSANDRA-4766)
 * Fix potential deadlock in native protocol server (CASSANDRA-5926)
 * Disallow incompatible type change in CQL3 (CASSANDRA-5882)
Merged from 1.1:
 * Correctly validate sparse composite cells in scrub (CASSANDRA-5855)


2.0.0-beta2
 * Replace countPendingHints with Hints Created metric (CASSANDRA-5746)
 * Allow nodetool with no args, and with help to run without a server (CASSANDRA-5734)
 * Cleanup AbstractType/TypeSerializer classes (CASSANDRA-5744)
 * Remove unimplemented cli option schema-mwt (CASSANDRA-5754)
 * Support range tombstones in thrift (CASSANDRA-5435)
 * Normalize table-manipulating CQL3 statements' class names (CASSANDRA-5759)
 * cqlsh: add missing table options to DESCRIBE output (CASSANDRA-5749)
 * Fix assertion error during repair (CASSANDRA-5757)
 * Fix bulkloader (CASSANDRA-5542)
 * Add LZ4 compression to the native protocol (CASSANDRA-5765)
 * Fix bugs in the native protocol v2 (CASSANDRA-5770)
 * CAS on 'primary key only' table (CASSANDRA-5715)
 * Support streaming SSTables of old versions (CASSANDRA-5772)
 * Always respect protocol version in native protocol (CASSANDRA-5778)
 * Fix ConcurrentModificationException during streaming (CASSANDRA-5782)
 * Update deletion timestamp in Commit#updatesWithPaxosTime (CASSANDRA-5787)
 * Thrift cas() method crashes if input columns are not sorted (CASSANDRA-5786)
 * Order columns names correctly when querying for CAS (CASSANDRA-5788)
 * Fix streaming retry (CASSANDRA-5775)
Merged from 1.2:
 * if no seeds can be a reached a node won't start in a ring by itself (CASSANDRA-5768)
 * add cassandra.unsafesystem property (CASSANDRA-5704)
 * (Hadoop) quote identifiers in CqlPagingRecordReader (CASSANDRA-5763)
 * Add replace_node functionality for vnodes (CASSANDRA-5337)
 * Add timeout events to query traces (CASSANDRA-5520)
 * Fix serialization of the LEFT gossip value (CASSANDRA-5696)
 * Pig: support for cql3 tables (CASSANDRA-5234)
 * Fix skipping range tombstones with reverse queries (CASSANDRA-5712)
 * Expire entries out of ThriftSessionManager (CASSANDRA-5719)
 * Don't keep ancestor information in memory (CASSANDRA-5342)
 * Expose native protocol server status in nodetool info (CASSANDRA-5735)
 * Fix pathetic performance of range tombstones (CASSANDRA-5677)
 * Fix querying with an empty (impossible) range (CASSANDRA-5573)
 * cqlsh: handle CUSTOM 2i in DESCRIBE output (CASSANDRA-5760)
 * Fix minor bug in Range.intersects(Bound) (CASSANDRA-5771)
 * cqlsh: handle disabled compression in DESCRIBE output (CASSANDRA-5766)
 * Ensure all UP events are notified on the native protocol (CASSANDRA-5769)
 * Fix formatting of sstable2json with multiple -k arguments (CASSANDRA-5781)
 * Don't rely on row marker for queries in general to hide lost markers
   after TTL expires (CASSANDRA-5762)
 * Sort nodetool help output (CASSANDRA-5776)
 * Fix column expiring during 2 phases compaction (CASSANDRA-5799)
 * now() is being rejected in INSERTs when inside collections (CASSANDRA-5795)


2.0.0-beta1
 * Add support for indexing clustered columns (CASSANDRA-5125)
 * Removed on-heap row cache (CASSANDRA-5348)
 * use nanotime consistently for node-local timeouts (CASSANDRA-5581)
 * Avoid unnecessary second pass on name-based queries (CASSANDRA-5577)
 * Experimental triggers (CASSANDRA-1311)
 * JEMalloc support for off-heap allocation (CASSANDRA-3997)
 * Single-pass compaction (CASSANDRA-4180)
 * Removed token range bisection (CASSANDRA-5518)
 * Removed compatibility with pre-1.2.5 sstables and network messages
   (CASSANDRA-5511)
 * removed PBSPredictor (CASSANDRA-5455)
 * CAS support (CASSANDRA-5062, 5441, 5442, 5443, 5619, 5667)
 * Leveled compaction performs size-tiered compactions in L0
   (CASSANDRA-5371, 5439)
 * Add yaml network topology snitch for mixed ec2/other envs (CASSANDRA-5339)
 * Log when a node is down longer than the hint window (CASSANDRA-4554)
 * Optimize tombstone creation for ExpiringColumns (CASSANDRA-4917)
 * Improve LeveledScanner work estimation (CASSANDRA-5250, 5407)
 * Replace compaction lock with runWithCompactionsDisabled (CASSANDRA-3430)
 * Change Message IDs to ints (CASSANDRA-5307)
 * Move sstable level information into the Stats component, removing the
   need for a separate Manifest file (CASSANDRA-4872)
 * avoid serializing to byte[] on commitlog append (CASSANDRA-5199)
 * make index_interval configurable per columnfamily (CASSANDRA-3961, CASSANDRA-5650)
 * add default_time_to_live (CASSANDRA-3974)
 * add memtable_flush_period_in_ms (CASSANDRA-4237)
 * replace supercolumns internally by composites (CASSANDRA-3237, 5123)
 * upgrade thrift to 0.9.0 (CASSANDRA-3719)
 * drop unnecessary keyspace parameter from user-defined compaction API
   (CASSANDRA-5139)
 * more robust solution to incomplete compactions + counters (CASSANDRA-5151)
 * Change order of directory searching for c*.in.sh (CASSANDRA-3983)
 * Add tool to reset SSTable compaction level for LCS (CASSANDRA-5271)
 * Allow custom configuration loader (CASSANDRA-5045)
 * Remove memory emergency pressure valve logic (CASSANDRA-3534)
 * Reduce request latency with eager retry (CASSANDRA-4705)
 * cqlsh: Remove ASSUME command (CASSANDRA-5331)
 * Rebuild BF when loading sstables if bloom_filter_fp_chance
   has changed since compaction (CASSANDRA-5015)
 * remove row-level bloom filters (CASSANDRA-4885)
 * Change Kernel Page Cache skipping into row preheating (disabled by default)
   (CASSANDRA-4937)
 * Improve repair by deciding on a gcBefore before sending
   out TreeRequests (CASSANDRA-4932)
 * Add an official way to disable compactions (CASSANDRA-5074)
 * Reenable ALTER TABLE DROP with new semantics (CASSANDRA-3919)
 * Add binary protocol versioning (CASSANDRA-5436)
 * Swap THshaServer for TThreadedSelectorServer (CASSANDRA-5530)
 * Add alias support to SELECT statement (CASSANDRA-5075)
 * Don't create empty RowMutations in CommitLogReplayer (CASSANDRA-5541)
 * Use range tombstones when dropping cfs/columns from schema (CASSANDRA-5579)
 * cqlsh: drop CQL2/CQL3-beta support (CASSANDRA-5585)
 * Track max/min column names in sstables to be able to optimize slice
   queries (CASSANDRA-5514, CASSANDRA-5595, CASSANDRA-5600)
 * Binary protocol: allow batching already prepared statements (CASSANDRA-4693)
 * Allow preparing timestamp, ttl and limit in CQL3 queries (CASSANDRA-4450)
 * Support native link w/o JNA in Java7 (CASSANDRA-3734)
 * Use SASL authentication in binary protocol v2 (CASSANDRA-5545)
 * Replace Thrift HsHa with LMAX Disruptor based implementation (CASSANDRA-5582)
 * cqlsh: Add row count to SELECT output (CASSANDRA-5636)
 * Include a timestamp with all read commands to determine column expiration
   (CASSANDRA-5149)
 * Streaming 2.0 (CASSANDRA-5286, 5699)
 * Conditional create/drop ks/table/index statements in CQL3 (CASSANDRA-2737)
 * more pre-table creation property validation (CASSANDRA-5693)
 * Redesign repair messages (CASSANDRA-5426)
 * Fix ALTER RENAME post-5125 (CASSANDRA-5702)
 * Disallow renaming a 2ndary indexed column (CASSANDRA-5705)
 * Rename Table to Keyspace (CASSANDRA-5613)
 * Ensure changing column_index_size_in_kb on different nodes don't corrupt the
   sstable (CASSANDRA-5454)
 * Move resultset type information into prepare, not execute (CASSANDRA-5649)
 * Auto paging in binary protocol (CASSANDRA-4415, 5714)
 * Don't tie client side use of AbstractType to JDBC (CASSANDRA-4495)
 * Adds new TimestampType to replace DateType (CASSANDRA-5723, CASSANDRA-5729)
Merged from 1.2:
 * make starting native protocol server idempotent (CASSANDRA-5728)
 * Fix loading key cache when a saved entry is no longer valid (CASSANDRA-5706)
 * Fix serialization of the LEFT gossip value (CASSANDRA-5696)
 * cqlsh: Don't show 'null' in place of empty values (CASSANDRA-5675)
 * Race condition in detecting version on a mixed 1.1/1.2 cluster
   (CASSANDRA-5692)
 * Fix skipping range tombstones with reverse queries (CASSANDRA-5712)
 * Expire entries out of ThriftSessionManager (CASSANRDA-5719)
 * Don't keep ancestor information in memory (CASSANDRA-5342)
 * cqlsh: fix handling of semicolons inside BATCH queries (CASSANDRA-5697)


1.2.6
 * Fix tracing when operation completes before all responses arrive
   (CASSANDRA-5668)
 * Fix cross-DC mutation forwarding (CASSANDRA-5632)
 * Reduce SSTableLoader memory usage (CASSANDRA-5555)
 * Scale hinted_handoff_throttle_in_kb to cluster size (CASSANDRA-5272)
 * (Hadoop) Add CQL3 input/output formats (CASSANDRA-4421, 5622)
 * (Hadoop) Fix InputKeyRange in CFIF (CASSANDRA-5536)
 * Fix dealing with ridiculously large max sstable sizes in LCS (CASSANDRA-5589)
 * Ignore pre-truncate hints (CASSANDRA-4655)
 * Move System.exit on OOM into a separate thread (CASSANDRA-5273)
 * Write row markers when serializing schema (CASSANDRA-5572)
 * Check only SSTables for the requested range when streaming (CASSANDRA-5569)
 * Improve batchlog replay behavior and hint ttl handling (CASSANDRA-5314)
 * Exclude localTimestamp from validation for tombstones (CASSANDRA-5398)
 * cqlsh: add custom prompt support (CASSANDRA-5539)
 * Reuse prepared statements in hot auth queries (CASSANDRA-5594)
 * cqlsh: add vertical output option (see EXPAND) (CASSANDRA-5597)
 * Add a rate limit option to stress (CASSANDRA-5004)
 * have BulkLoader ignore snapshots directories (CASSANDRA-5587)
 * fix SnitchProperties logging context (CASSANDRA-5602)
 * Expose whether jna is enabled and memory is locked via JMX (CASSANDRA-5508)
 * cqlsh: fix COPY FROM with ReversedType (CASSANDRA-5610)
 * Allow creating CUSTOM indexes on collections (CASSANDRA-5615)
 * Evaluate now() function at execution time (CASSANDRA-5616)
 * Expose detailed read repair metrics (CASSANDRA-5618)
 * Correct blob literal + ReversedType parsing (CASSANDRA-5629)
 * Allow GPFS to prefer the internal IP like EC2MRS (CASSANDRA-5630)
 * fix help text for -tspw cassandra-cli (CASSANDRA-5643)
 * don't throw away initial causes exceptions for internode encryption issues
   (CASSANDRA-5644)
 * Fix message spelling errors for cql select statements (CASSANDRA-5647)
 * Suppress custom exceptions thru jmx (CASSANDRA-5652)
 * Update CREATE CUSTOM INDEX syntax (CASSANDRA-5639)
 * Fix PermissionDetails.equals() method (CASSANDRA-5655)
 * Never allow partition key ranges in CQL3 without token() (CASSANDRA-5666)
 * Gossiper incorrectly drops AppState for an upgrading node (CASSANDRA-5660)
 * Connection thrashing during multi-region ec2 during upgrade, due to
   messaging version (CASSANDRA-5669)
 * Avoid over reconnecting in EC2MRS (CASSANDRA-5678)
 * Fix ReadResponseSerializer.serializedSize() for digest reads (CASSANDRA-5476)
 * allow sstable2json on 2i CFs (CASSANDRA-5694)
Merged from 1.1:
 * Remove buggy thrift max message length option (CASSANDRA-5529)
 * Fix NPE in Pig's widerow mode (CASSANDRA-5488)
 * Add split size parameter to Pig and disable split combination (CASSANDRA-5544)


1.2.5
 * make BytesToken.toString only return hex bytes (CASSANDRA-5566)
 * Ensure that submitBackground enqueues at least one task (CASSANDRA-5554)
 * fix 2i updates with identical values and timestamps (CASSANDRA-5540)
 * fix compaction throttling bursty-ness (CASSANDRA-4316)
 * reduce memory consumption of IndexSummary (CASSANDRA-5506)
 * remove per-row column name bloom filters (CASSANDRA-5492)
 * Include fatal errors in trace events (CASSANDRA-5447)
 * Ensure that PerRowSecondaryIndex is notified of row-level deletes
   (CASSANDRA-5445)
 * Allow empty blob literals in CQL3 (CASSANDRA-5452)
 * Fix streaming RangeTombstones at column index boundary (CASSANDRA-5418)
 * Fix preparing statements when current keyspace is not set (CASSANDRA-5468)
 * Fix SemanticVersion.isSupportedBy minor/patch handling (CASSANDRA-5496)
 * Don't provide oldCfId for post-1.1 system cfs (CASSANDRA-5490)
 * Fix primary range ignores replication strategy (CASSANDRA-5424)
 * Fix shutdown of binary protocol server (CASSANDRA-5507)
 * Fix repair -snapshot not working (CASSANDRA-5512)
 * Set isRunning flag later in binary protocol server (CASSANDRA-5467)
 * Fix use of CQL3 functions with descending clustering order (CASSANDRA-5472)
 * Disallow renaming columns one at a time for thrift table in CQL3
   (CASSANDRA-5531)
 * cqlsh: add CLUSTERING ORDER BY support to DESCRIBE (CASSANDRA-5528)
 * Add custom secondary index support to CQL3 (CASSANDRA-5484)
 * Fix repair hanging silently on unexpected error (CASSANDRA-5229)
 * Fix Ec2Snitch regression introduced by CASSANDRA-5171 (CASSANDRA-5432)
 * Add nodetool enablebackup/disablebackup (CASSANDRA-5556)
 * cqlsh: fix DESCRIBE after case insensitive USE (CASSANDRA-5567)
Merged from 1.1
 * Add retry mechanism to OTC for non-droppable_verbs (CASSANDRA-5393)
 * Use allocator information to improve memtable memory usage estimate
   (CASSANDRA-5497)
 * Fix trying to load deleted row into row cache on startup (CASSANDRA-4463)
 * fsync leveled manifest to avoid corruption (CASSANDRA-5535)
 * Fix Bound intersection computation (CASSANDRA-5551)
 * sstablescrub now respects max memory size in cassandra.in.sh (CASSANDRA-5562)


1.2.4
 * Ensure that PerRowSecondaryIndex updates see the most recent values
   (CASSANDRA-5397)
 * avoid duplicate index entries ind PrecompactedRow and
   ParallelCompactionIterable (CASSANDRA-5395)
 * remove the index entry on oldColumn when new column is a tombstone
   (CASSANDRA-5395)
 * Change default stream throughput from 400 to 200 mbps (CASSANDRA-5036)
 * Gossiper logs DOWN for symmetry with UP (CASSANDRA-5187)
 * Fix mixing prepared statements between keyspaces (CASSANDRA-5352)
 * Fix consistency level during bootstrap - strike 3 (CASSANDRA-5354)
 * Fix transposed arguments in AlreadyExistsException (CASSANDRA-5362)
 * Improve asynchronous hint delivery (CASSANDRA-5179)
 * Fix Guava dependency version (12.0 -> 13.0.1) for Maven (CASSANDRA-5364)
 * Validate that provided CQL3 collection value are < 64K (CASSANDRA-5355)
 * Make upgradeSSTable skip current version sstables by default (CASSANDRA-5366)
 * Optimize min/max timestamp collection (CASSANDRA-5373)
 * Invalid streamId in cql binary protocol when using invalid CL
   (CASSANDRA-5164)
 * Fix validation for IN where clauses with collections (CASSANDRA-5376)
 * Copy resultSet on count query to avoid ConcurrentModificationException
   (CASSANDRA-5382)
 * Correctly typecheck in CQL3 even with ReversedType (CASSANDRA-5386)
 * Fix streaming compressed files when using encryption (CASSANDRA-5391)
 * cassandra-all 1.2.0 pom missing netty dependency (CASSANDRA-5392)
 * Fix writetime/ttl functions on null values (CASSANDRA-5341)
 * Fix NPE during cql3 select with token() (CASSANDRA-5404)
 * IndexHelper.skipBloomFilters won't skip non-SHA filters (CASSANDRA-5385)
 * cqlsh: Print maps ordered by key, sort sets (CASSANDRA-5413)
 * Add null syntax support in CQL3 for inserts (CASSANDRA-3783)
 * Allow unauthenticated set_keyspace() calls (CASSANDRA-5423)
 * Fix potential incremental backups race (CASSANDRA-5410)
 * Fix prepared BATCH statements with batch-level timestamps (CASSANDRA-5415)
 * Allow overriding superuser setup delay (CASSANDRA-5430)
 * cassandra-shuffle with JMX usernames and passwords (CASSANDRA-5431)
Merged from 1.1:
 * cli: Quote ks and cf names in schema output when needed (CASSANDRA-5052)
 * Fix bad default for min/max timestamp in SSTableMetadata (CASSANDRA-5372)
 * Fix cf name extraction from manifest in Directories.migrateFile()
   (CASSANDRA-5242)
 * Support pluggable internode authentication (CASSANDRA-5401)


1.2.3
 * add check for sstable overlap within a level on startup (CASSANDRA-5327)
 * replace ipv6 colons in jmx object names (CASSANDRA-5298, 5328)
 * Avoid allocating SSTableBoundedScanner during repair when the range does
   not intersect the sstable (CASSANDRA-5249)
 * Don't lowercase property map keys (this breaks NTS) (CASSANDRA-5292)
 * Fix composite comparator with super columns (CASSANDRA-5287)
 * Fix insufficient validation of UPDATE queries against counter cfs
   (CASSANDRA-5300)
 * Fix PropertyFileSnitch default DC/Rack behavior (CASSANDRA-5285)
 * Handle null values when executing prepared statement (CASSANDRA-5081)
 * Add netty to pom dependencies (CASSANDRA-5181)
 * Include type arguments in Thrift CQLPreparedResult (CASSANDRA-5311)
 * Fix compaction not removing columns when bf_fp_ratio is 1 (CASSANDRA-5182)
 * cli: Warn about missing CQL3 tables in schema descriptions (CASSANDRA-5309)
 * Re-enable unknown option in replication/compaction strategies option for
   backward compatibility (CASSANDRA-4795)
 * Add binary protocol support to stress (CASSANDRA-4993)
 * cqlsh: Fix COPY FROM value quoting and null handling (CASSANDRA-5305)
 * Fix repair -pr for vnodes (CASSANDRA-5329)
 * Relax CL for auth queries for non-default users (CASSANDRA-5310)
 * Fix AssertionError during repair (CASSANDRA-5245)
 * Don't announce migrations to pre-1.2 nodes (CASSANDRA-5334)
Merged from 1.1:
 * Update offline scrub for 1.0 -> 1.1 directory structure (CASSANDRA-5195)
 * add tmp flag to Descriptor hashcode (CASSANDRA-4021)
 * fix logging of "Found table data in data directories" when only system tables
   are present (CASSANDRA-5289)
 * cli: Add JMX authentication support (CASSANDRA-5080)
 * nodetool: ability to repair specific range (CASSANDRA-5280)
 * Fix possible assertion triggered in SliceFromReadCommand (CASSANDRA-5284)
 * cqlsh: Add inet type support on Windows (ipv4-only) (CASSANDRA-4801)
 * Fix race when initializing ColumnFamilyStore (CASSANDRA-5350)
 * Add UseTLAB JVM flag (CASSANDRA-5361)


1.2.2
 * fix potential for multiple concurrent compactions of the same sstables
   (CASSANDRA-5256)
 * avoid no-op caching of byte[] on commitlog append (CASSANDRA-5199)
 * fix symlinks under data dir not working (CASSANDRA-5185)
 * fix bug in compact storage metadata handling (CASSANDRA-5189)
 * Validate login for USE queries (CASSANDRA-5207)
 * cli: remove default username and password (CASSANDRA-5208)
 * configure populate_io_cache_on_flush per-CF (CASSANDRA-4694)
 * allow configuration of internode socket buffer (CASSANDRA-3378)
 * Make sstable directory picking blacklist-aware again (CASSANDRA-5193)
 * Correctly expire gossip states for edge cases (CASSANDRA-5216)
 * Improve handling of directory creation failures (CASSANDRA-5196)
 * Expose secondary indicies to the rest of nodetool (CASSANDRA-4464)
 * Binary protocol: avoid sending notification for 0.0.0.0 (CASSANDRA-5227)
 * add UseCondCardMark XX jvm settings on jdk 1.7 (CASSANDRA-4366)
 * CQL3 refactor to allow conversion function (CASSANDRA-5226)
 * Fix drop of sstables in some circumstance (CASSANDRA-5232)
 * Implement caching of authorization results (CASSANDRA-4295)
 * Add support for LZ4 compression (CASSANDRA-5038)
 * Fix missing columns in wide rows queries (CASSANDRA-5225)
 * Simplify auth setup and make system_auth ks alterable (CASSANDRA-5112)
 * Stop compactions from hanging during bootstrap (CASSANDRA-5244)
 * fix compressed streaming sending extra chunk (CASSANDRA-5105)
 * Add CQL3-based implementations of IAuthenticator and IAuthorizer
   (CASSANDRA-4898)
 * Fix timestamp-based tomstone removal logic (CASSANDRA-5248)
 * cli: Add JMX authentication support (CASSANDRA-5080)
 * Fix forceFlush behavior (CASSANDRA-5241)
 * cqlsh: Add username autocompletion (CASSANDRA-5231)
 * Fix CQL3 composite partition key error (CASSANDRA-5240)
 * Allow IN clause on last clustering key (CASSANDRA-5230)
Merged from 1.1:
 * fix start key/end token validation for wide row iteration (CASSANDRA-5168)
 * add ConfigHelper support for Thrift frame and max message sizes (CASSANDRA-5188)
 * fix nodetool repair not fail on node down (CASSANDRA-5203)
 * always collect tombstone hints (CASSANDRA-5068)
 * Fix error when sourcing file in cqlsh (CASSANDRA-5235)


1.2.1
 * stream undelivered hints on decommission (CASSANDRA-5128)
 * GossipingPropertyFileSnitch loads saved dc/rack info if needed (CASSANDRA-5133)
 * drain should flush system CFs too (CASSANDRA-4446)
 * add inter_dc_tcp_nodelay setting (CASSANDRA-5148)
 * re-allow wrapping ranges for start_token/end_token range pairitspwng (CASSANDRA-5106)
 * fix validation compaction of empty rows (CASSANDRA-5136)
 * nodetool methods to enable/disable hint storage/delivery (CASSANDRA-4750)
 * disallow bloom filter false positive chance of 0 (CASSANDRA-5013)
 * add threadpool size adjustment methods to JMXEnabledThreadPoolExecutor and
   CompactionManagerMBean (CASSANDRA-5044)
 * fix hinting for dropped local writes (CASSANDRA-4753)
 * off-heap cache doesn't need mutable column container (CASSANDRA-5057)
 * apply disk_failure_policy to bad disks on initial directory creation
   (CASSANDRA-4847)
 * Optimize name-based queries to use ArrayBackedSortedColumns (CASSANDRA-5043)
 * Fall back to old manifest if most recent is unparseable (CASSANDRA-5041)
 * pool [Compressed]RandomAccessReader objects on the partitioned read path
   (CASSANDRA-4942)
 * Add debug logging to list filenames processed by Directories.migrateFile
   method (CASSANDRA-4939)
 * Expose black-listed directories via JMX (CASSANDRA-4848)
 * Log compaction merge counts (CASSANDRA-4894)
 * Minimize byte array allocation by AbstractData{Input,Output} (CASSANDRA-5090)
 * Add SSL support for the binary protocol (CASSANDRA-5031)
 * Allow non-schema system ks modification for shuffle to work (CASSANDRA-5097)
 * cqlsh: Add default limit to SELECT statements (CASSANDRA-4972)
 * cqlsh: fix DESCRIBE for 1.1 cfs in CQL3 (CASSANDRA-5101)
 * Correctly gossip with nodes >= 1.1.7 (CASSANDRA-5102)
 * Ensure CL guarantees on digest mismatch (CASSANDRA-5113)
 * Validate correctly selects on composite partition key (CASSANDRA-5122)
 * Fix exception when adding collection (CASSANDRA-5117)
 * Handle states for non-vnode clusters correctly (CASSANDRA-5127)
 * Refuse unrecognized replication and compaction strategy options (CASSANDRA-4795)
 * Pick the correct value validator in sstable2json for cql3 tables (CASSANDRA-5134)
 * Validate login for describe_keyspace, describe_keyspaces and set_keyspace
   (CASSANDRA-5144)
 * Fix inserting empty maps (CASSANDRA-5141)
 * Don't remove tokens from System table for node we know (CASSANDRA-5121)
 * fix streaming progress report for compresed files (CASSANDRA-5130)
 * Coverage analysis for low-CL queries (CASSANDRA-4858)
 * Stop interpreting dates as valid timeUUID value (CASSANDRA-4936)
 * Adds E notation for floating point numbers (CASSANDRA-4927)
 * Detect (and warn) unintentional use of the cql2 thrift methods when cql3 was
   intended (CASSANDRA-5172)
 * cli: Quote ks and cf names in schema output when needed (CASSANDRA-5052)
 * Fix cf name extraction from manifest in Directories.migrateFile() (CASSANDRA-5242)
 * Replace mistaken usage of commons-logging with slf4j (CASSANDRA-5464)
 * Ensure Jackson dependency matches lib (CASSANDRA-5126)
 * Expose droppable tombstone ratio stats over JMX (CASSANDRA-5159)
Merged from 1.1:
 * Simplify CompressedRandomAccessReader to work around JDK FD bug (CASSANDRA-5088)
 * Improve handling a changing target throttle rate mid-compaction (CASSANDRA-5087)
 * Pig: correctly decode row keys in widerow mode (CASSANDRA-5098)
 * nodetool repair command now prints progress (CASSANDRA-4767)
 * fix user defined compaction to run against 1.1 data directory (CASSANDRA-5118)
 * Fix CQL3 BATCH authorization caching (CASSANDRA-5145)
 * fix get_count returns incorrect value with TTL (CASSANDRA-5099)
 * better handling for mid-compaction failure (CASSANDRA-5137)
 * convert default marshallers list to map for better readability (CASSANDRA-5109)
 * fix ConcurrentModificationException in getBootstrapSource (CASSANDRA-5170)
 * fix sstable maxtimestamp for row deletes and pre-1.1.1 sstables (CASSANDRA-5153)
 * Fix thread growth on node removal (CASSANDRA-5175)
 * Make Ec2Region's datacenter name configurable (CASSANDRA-5155)


1.2.0
 * Disallow counters in collections (CASSANDRA-5082)
 * cqlsh: add unit tests (CASSANDRA-3920)
 * fix default bloom_filter_fp_chance for LeveledCompactionStrategy (CASSANDRA-5093)
Merged from 1.1:
 * add validation for get_range_slices with start_key and end_token (CASSANDRA-5089)


1.2.0-rc2
 * fix nodetool ownership display with vnodes (CASSANDRA-5065)
 * cqlsh: add DESCRIBE KEYSPACES command (CASSANDRA-5060)
 * Fix potential infinite loop when reloading CFS (CASSANDRA-5064)
 * Fix SimpleAuthorizer example (CASSANDRA-5072)
 * cqlsh: force CL.ONE for tracing and system.schema* queries (CASSANDRA-5070)
 * Includes cassandra-shuffle in the debian package (CASSANDRA-5058)
Merged from 1.1:
 * fix multithreaded compaction deadlock (CASSANDRA-4492)
 * fix temporarily missing schema after upgrade from pre-1.1.5 (CASSANDRA-5061)
 * Fix ALTER TABLE overriding compression options with defaults
   (CASSANDRA-4996, 5066)
 * fix specifying and altering crc_check_chance (CASSANDRA-5053)
 * fix Murmur3Partitioner ownership% calculation (CASSANDRA-5076)
 * Don't expire columns sooner than they should in 2ndary indexes (CASSANDRA-5079)


1.2-rc1
 * rename rpc_timeout settings to request_timeout (CASSANDRA-5027)
 * add BF with 0.1 FP to LCS by default (CASSANDRA-5029)
 * Fix preparing insert queries (CASSANDRA-5016)
 * Fix preparing queries with counter increment (CASSANDRA-5022)
 * Fix preparing updates with collections (CASSANDRA-5017)
 * Don't generate UUID based on other node address (CASSANDRA-5002)
 * Fix message when trying to alter a clustering key type (CASSANDRA-5012)
 * Update IAuthenticator to match the new IAuthorizer (CASSANDRA-5003)
 * Fix inserting only a key in CQL3 (CASSANDRA-5040)
 * Fix CQL3 token() function when used with strings (CASSANDRA-5050)
Merged from 1.1:
 * reduce log spam from invalid counter shards (CASSANDRA-5026)
 * Improve schema propagation performance (CASSANDRA-5025)
 * Fix for IndexHelper.IndexFor throws OOB Exception (CASSANDRA-5030)
 * cqlsh: make it possible to describe thrift CFs (CASSANDRA-4827)
 * cqlsh: fix timestamp formatting on some platforms (CASSANDRA-5046)


1.2-beta3
 * make consistency level configurable in cqlsh (CASSANDRA-4829)
 * fix cqlsh rendering of blob fields (CASSANDRA-4970)
 * fix cqlsh DESCRIBE command (CASSANDRA-4913)
 * save truncation position in system table (CASSANDRA-4906)
 * Move CompressionMetadata off-heap (CASSANDRA-4937)
 * allow CLI to GET cql3 columnfamily data (CASSANDRA-4924)
 * Fix rare race condition in getExpireTimeForEndpoint (CASSANDRA-4402)
 * acquire references to overlapping sstables during compaction so bloom filter
   doesn't get free'd prematurely (CASSANDRA-4934)
 * Don't share slice query filter in CQL3 SelectStatement (CASSANDRA-4928)
 * Separate tracing from Log4J (CASSANDRA-4861)
 * Exclude gcable tombstones from merkle-tree computation (CASSANDRA-4905)
 * Better printing of AbstractBounds for tracing (CASSANDRA-4931)
 * Optimize mostRecentTombstone check in CC.collectAllData (CASSANDRA-4883)
 * Change stream session ID to UUID to avoid collision from same node (CASSANDRA-4813)
 * Use Stats.db when bulk loading if present (CASSANDRA-4957)
 * Skip repair on system_trace and keyspaces with RF=1 (CASSANDRA-4956)
 * (cql3) Remove arbitrary SELECT limit (CASSANDRA-4918)
 * Correctly handle prepared operation on collections (CASSANDRA-4945)
 * Fix CQL3 LIMIT (CASSANDRA-4877)
 * Fix Stress for CQL3 (CASSANDRA-4979)
 * Remove cassandra specific exceptions from JMX interface (CASSANDRA-4893)
 * (CQL3) Force using ALLOW FILTERING on potentially inefficient queries (CASSANDRA-4915)
 * (cql3) Fix adding column when the table has collections (CASSANDRA-4982)
 * (cql3) Fix allowing collections with compact storage (CASSANDRA-4990)
 * (cql3) Refuse ttl/writetime function on collections (CASSANDRA-4992)
 * Replace IAuthority with new IAuthorizer (CASSANDRA-4874)
 * clqsh: fix KEY pseudocolumn escaping when describing Thrift tables
   in CQL3 mode (CASSANDRA-4955)
 * add basic authentication support for Pig CassandraStorage (CASSANDRA-3042)
 * fix CQL2 ALTER TABLE compaction_strategy_class altering (CASSANDRA-4965)
Merged from 1.1:
 * Fall back to old describe_splits if d_s_ex is not available (CASSANDRA-4803)
 * Improve error reporting when streaming ranges fail (CASSANDRA-5009)
 * Fix cqlsh timestamp formatting of timezone info (CASSANDRA-4746)
 * Fix assertion failure with leveled compaction (CASSANDRA-4799)
 * Check for null end_token in get_range_slice (CASSANDRA-4804)
 * Remove all remnants of removed nodes (CASSANDRA-4840)
 * Add aut-reloading of the log4j file in debian package (CASSANDRA-4855)
 * Fix estimated row cache entry size (CASSANDRA-4860)
 * reset getRangeSlice filter after finishing a row for get_paged_slice
   (CASSANDRA-4919)
 * expunge row cache post-truncate (CASSANDRA-4940)
 * Allow static CF definition with compact storage (CASSANDRA-4910)
 * Fix endless loop/compaction of schema_* CFs due to broken timestamps (CASSANDRA-4880)
 * Fix 'wrong class type' assertion in CounterColumn (CASSANDRA-4976)


1.2-beta2
 * fp rate of 1.0 disables BF entirely; LCS defaults to 1.0 (CASSANDRA-4876)
 * off-heap bloom filters for row keys (CASSANDRA_4865)
 * add extension point for sstable components (CASSANDRA-4049)
 * improve tracing output (CASSANDRA-4852, 4862)
 * make TRACE verb droppable (CASSANDRA-4672)
 * fix BulkLoader recognition of CQL3 columnfamilies (CASSANDRA-4755)
 * Sort commitlog segments for replay by id instead of mtime (CASSANDRA-4793)
 * Make hint delivery asynchronous (CASSANDRA-4761)
 * Pluggable Thrift transport factories for CLI and cqlsh (CASSANDRA-4609, 4610)
 * cassandra-cli: allow Double value type to be inserted to a column (CASSANDRA-4661)
 * Add ability to use custom TServerFactory implementations (CASSANDRA-4608)
 * optimize batchlog flushing to skip successful batches (CASSANDRA-4667)
 * include metadata for system keyspace itself in schema tables (CASSANDRA-4416)
 * add check to PropertyFileSnitch to verify presence of location for
   local node (CASSANDRA-4728)
 * add PBSPredictor consistency modeler (CASSANDRA-4261)
 * remove vestiges of Thrift unframed mode (CASSANDRA-4729)
 * optimize single-row PK lookups (CASSANDRA-4710)
 * adjust blockFor calculation to account for pending ranges due to node
   movement (CASSANDRA-833)
 * Change CQL version to 3.0.0 and stop accepting 3.0.0-beta1 (CASSANDRA-4649)
 * (CQL3) Make prepared statement global instead of per connection
   (CASSANDRA-4449)
 * Fix scrubbing of CQL3 created tables (CASSANDRA-4685)
 * (CQL3) Fix validation when using counter and regular columns in the same
   table (CASSANDRA-4706)
 * Fix bug starting Cassandra with simple authentication (CASSANDRA-4648)
 * Add support for batchlog in CQL3 (CASSANDRA-4545, 4738)
 * Add support for multiple column family outputs in CFOF (CASSANDRA-4208)
 * Support repairing only the local DC nodes (CASSANDRA-4747)
 * Use rpc_address for binary protocol and change default port (CASSANDRA-4751)
 * Fix use of collections in prepared statements (CASSANDRA-4739)
 * Store more information into peers table (CASSANDRA-4351, 4814)
 * Configurable bucket size for size tiered compaction (CASSANDRA-4704)
 * Run leveled compaction in parallel (CASSANDRA-4310)
 * Fix potential NPE during CFS reload (CASSANDRA-4786)
 * Composite indexes may miss results (CASSANDRA-4796)
 * Move consistency level to the protocol level (CASSANDRA-4734, 4824)
 * Fix Subcolumn slice ends not respected (CASSANDRA-4826)
 * Fix Assertion error in cql3 select (CASSANDRA-4783)
 * Fix list prepend logic (CQL3) (CASSANDRA-4835)
 * Add booleans as literals in CQL3 (CASSANDRA-4776)
 * Allow renaming PK columns in CQL3 (CASSANDRA-4822)
 * Fix binary protocol NEW_NODE event (CASSANDRA-4679)
 * Fix potential infinite loop in tombstone compaction (CASSANDRA-4781)
 * Remove system tables accounting from schema (CASSANDRA-4850)
 * (cql3) Force provided columns in clustering key order in
   'CLUSTERING ORDER BY' (CASSANDRA-4881)
 * Fix composite index bug (CASSANDRA-4884)
 * Fix short read protection for CQL3 (CASSANDRA-4882)
 * Add tracing support to the binary protocol (CASSANDRA-4699)
 * (cql3) Don't allow prepared marker inside collections (CASSANDRA-4890)
 * Re-allow order by on non-selected columns (CASSANDRA-4645)
 * Bug when composite index is created in a table having collections (CASSANDRA-4909)
 * log index scan subject in CompositesSearcher (CASSANDRA-4904)
Merged from 1.1:
 * add get[Row|Key]CacheEntries to CacheServiceMBean (CASSANDRA-4859)
 * fix get_paged_slice to wrap to next row correctly (CASSANDRA-4816)
 * fix indexing empty column values (CASSANDRA-4832)
 * allow JdbcDate to compose null Date objects (CASSANDRA-4830)
 * fix possible stackoverflow when compacting 1000s of sstables
   (CASSANDRA-4765)
 * fix wrong leveled compaction progress calculation (CASSANDRA-4807)
 * add a close() method to CRAR to prevent leaking file descriptors (CASSANDRA-4820)
 * fix potential infinite loop in get_count (CASSANDRA-4833)
 * fix compositeType.{get/from}String methods (CASSANDRA-4842)
 * (CQL) fix CREATE COLUMNFAMILY permissions check (CASSANDRA-4864)
 * Fix DynamicCompositeType same type comparison (CASSANDRA-4711)
 * Fix duplicate SSTable reference when stream session failed (CASSANDRA-3306)
 * Allow static CF definition with compact storage (CASSANDRA-4910)
 * Fix endless loop/compaction of schema_* CFs due to broken timestamps (CASSANDRA-4880)
 * Fix 'wrong class type' assertion in CounterColumn (CASSANDRA-4976)


1.2-beta1
 * add atomic_batch_mutate (CASSANDRA-4542, -4635)
 * increase default max_hint_window_in_ms to 3h (CASSANDRA-4632)
 * include message initiation time to replicas so they can more
   accurately drop timed-out requests (CASSANDRA-2858)
 * fix clientutil.jar dependencies (CASSANDRA-4566)
 * optimize WriteResponse (CASSANDRA-4548)
 * new metrics (CASSANDRA-4009)
 * redesign KEYS indexes to avoid read-before-write (CASSANDRA-2897)
 * debug tracing (CASSANDRA-1123)
 * parallelize row cache loading (CASSANDRA-4282)
 * Make compaction, flush JBOD-aware (CASSANDRA-4292)
 * run local range scans on the read stage (CASSANDRA-3687)
 * clean up ioexceptions (CASSANDRA-2116)
 * add disk_failure_policy (CASSANDRA-2118)
 * Introduce new json format with row level deletion (CASSANDRA-4054)
 * remove redundant "name" column from schema_keyspaces (CASSANDRA-4433)
 * improve "nodetool ring" handling of multi-dc clusters (CASSANDRA-3047)
 * update NTS calculateNaturalEndpoints to be O(N log N) (CASSANDRA-3881)
 * split up rpc timeout by operation type (CASSANDRA-2819)
 * rewrite key cache save/load to use only sequential i/o (CASSANDRA-3762)
 * update MS protocol with a version handshake + broadcast address id
   (CASSANDRA-4311)
 * multithreaded hint replay (CASSANDRA-4189)
 * add inter-node message compression (CASSANDRA-3127)
 * remove COPP (CASSANDRA-2479)
 * Track tombstone expiration and compact when tombstone content is
   higher than a configurable threshold, default 20% (CASSANDRA-3442, 4234)
 * update MurmurHash to version 3 (CASSANDRA-2975)
 * (CLI) track elapsed time for `delete' operation (CASSANDRA-4060)
 * (CLI) jline version is bumped to 1.0 to properly  support
   'delete' key function (CASSANDRA-4132)
 * Save IndexSummary into new SSTable 'Summary' component (CASSANDRA-2392, 4289)
 * Add support for range tombstones (CASSANDRA-3708)
 * Improve MessagingService efficiency (CASSANDRA-3617)
 * Avoid ID conflicts from concurrent schema changes (CASSANDRA-3794)
 * Set thrift HSHA server thread limit to unlimited by default (CASSANDRA-4277)
 * Avoids double serialization of CF id in RowMutation messages
   (CASSANDRA-4293)
 * stream compressed sstables directly with java nio (CASSANDRA-4297)
 * Support multiple ranges in SliceQueryFilter (CASSANDRA-3885)
 * Add column metadata to system column families (CASSANDRA-4018)
 * (cql3) Always use composite types by default (CASSANDRA-4329)
 * (cql3) Add support for set, map and list (CASSANDRA-3647)
 * Validate date type correctly (CASSANDRA-4441)
 * (cql3) Allow definitions with only a PK (CASSANDRA-4361)
 * (cql3) Add support for row key composites (CASSANDRA-4179)
 * improve DynamicEndpointSnitch by using reservoir sampling (CASSANDRA-4038)
 * (cql3) Add support for 2ndary indexes (CASSANDRA-3680)
 * (cql3) fix defining more than one PK to be invalid (CASSANDRA-4477)
 * remove schema agreement checking from all external APIs (Thrift, CQL and CQL3) (CASSANDRA-4487)
 * add Murmur3Partitioner and make it default for new installations (CASSANDRA-3772, 4621)
 * (cql3) update pseudo-map syntax to use map syntax (CASSANDRA-4497)
 * Finer grained exceptions hierarchy and provides error code with exceptions (CASSANDRA-3979)
 * Adds events push to binary protocol (CASSANDRA-4480)
 * Rewrite nodetool help (CASSANDRA-2293)
 * Make CQL3 the default for CQL (CASSANDRA-4640)
 * update stress tool to be able to use CQL3 (CASSANDRA-4406)
 * Accept all thrift update on CQL3 cf but don't expose their metadata (CASSANDRA-4377)
 * Replace Throttle with Guava's RateLimiter for HintedHandOff (CASSANDRA-4541)
 * fix counter add/get using CQL2 and CQL3 in stress tool (CASSANDRA-4633)
 * Add sstable count per level to cfstats (CASSANDRA-4537)
 * (cql3) Add ALTER KEYSPACE statement (CASSANDRA-4611)
 * (cql3) Allow defining default consistency levels (CASSANDRA-4448)
 * (cql3) Fix queries using LIMIT missing results (CASSANDRA-4579)
 * fix cross-version gossip messaging (CASSANDRA-4576)
 * added inet data type (CASSANDRA-4627)


1.1.6
 * Wait for writes on synchronous read digest mismatch (CASSANDRA-4792)
 * fix commitlog replay for nanotime-infected sstables (CASSANDRA-4782)
 * preflight check ttl for maximum of 20 years (CASSANDRA-4771)
 * (Pig) fix widerow input with single column rows (CASSANDRA-4789)
 * Fix HH to compact with correct gcBefore, which avoids wiping out
   undelivered hints (CASSANDRA-4772)
 * LCS will merge up to 32 L0 sstables as intended (CASSANDRA-4778)
 * NTS will default unconfigured DC replicas to zero (CASSANDRA-4675)
 * use default consistency level in counter validation if none is
   explicitly provide (CASSANDRA-4700)
 * Improve IAuthority interface by introducing fine-grained
   access permissions and grant/revoke commands (CASSANDRA-4490, 4644)
 * fix assumption error in CLI when updating/describing keyspace
   (CASSANDRA-4322)
 * Adds offline sstablescrub to debian packaging (CASSANDRA-4642)
 * Automatic fixing of overlapping leveled sstables (CASSANDRA-4644)
 * fix error when using ORDER BY with extended selections (CASSANDRA-4689)
 * (CQL3) Fix validation for IN queries for non-PK cols (CASSANDRA-4709)
 * fix re-created keyspace disappering after 1.1.5 upgrade
   (CASSANDRA-4698, 4752)
 * (CLI) display elapsed time in 2 fraction digits (CASSANDRA-3460)
 * add authentication support to sstableloader (CASSANDRA-4712)
 * Fix CQL3 'is reversed' logic (CASSANDRA-4716, 4759)
 * (CQL3) Don't return ReversedType in result set metadata (CASSANDRA-4717)
 * Backport adding AlterKeyspace statement (CASSANDRA-4611)
 * (CQL3) Correcty accept upper-case data types (CASSANDRA-4770)
 * Add binary protocol events for schema changes (CASSANDRA-4684)
Merged from 1.0:
 * Switch from NBHM to CHM in MessagingService's callback map, which
   prevents OOM in long-running instances (CASSANDRA-4708)


1.1.5
 * add SecondaryIndex.reload API (CASSANDRA-4581)
 * use millis + atomicint for commitlog segment creation instead of
   nanotime, which has issues under some hypervisors (CASSANDRA-4601)
 * fix FD leak in slice queries (CASSANDRA-4571)
 * avoid recursion in leveled compaction (CASSANDRA-4587)
 * increase stack size under Java7 to 180K
 * Log(info) schema changes (CASSANDRA-4547)
 * Change nodetool setcachecapcity to manipulate global caches (CASSANDRA-4563)
 * (cql3) fix setting compaction strategy (CASSANDRA-4597)
 * fix broken system.schema_* timestamps on system startup (CASSANDRA-4561)
 * fix wrong skip of cache saving (CASSANDRA-4533)
 * Avoid NPE when lost+found is in data dir (CASSANDRA-4572)
 * Respect five-minute flush moratorium after initial CL replay (CASSANDRA-4474)
 * Adds ntp as recommended in debian packaging (CASSANDRA-4606)
 * Configurable transport in CF Record{Reader|Writer} (CASSANDRA-4558)
 * (cql3) fix potential NPE with both equal and unequal restriction (CASSANDRA-4532)
 * (cql3) improves ORDER BY validation (CASSANDRA-4624)
 * Fix potential deadlock during counter writes (CASSANDRA-4578)
 * Fix cql error with ORDER BY when using IN (CASSANDRA-4612)
Merged from 1.0:
 * increase Xss to 160k to accomodate latest 1.6 JVMs (CASSANDRA-4602)
 * fix toString of hint destination tokens (CASSANDRA-4568)
 * Fix multiple values for CurrentLocal NodeID (CASSANDRA-4626)


1.1.4
 * fix offline scrub to catch >= out of order rows (CASSANDRA-4411)
 * fix cassandra-env.sh on RHEL and other non-dash-based systems
   (CASSANDRA-4494)
Merged from 1.0:
 * (Hadoop) fix setting key length for old-style mapred api (CASSANDRA-4534)
 * (Hadoop) fix iterating through a resultset consisting entirely
   of tombstoned rows (CASSANDRA-4466)


1.1.3
 * (cqlsh) add COPY TO (CASSANDRA-4434)
 * munmap commitlog segments before rename (CASSANDRA-4337)
 * (JMX) rename getRangeKeySample to sampleKeyRange to avoid returning
   multi-MB results as an attribute (CASSANDRA-4452)
 * flush based on data size, not throughput; overwritten columns no
   longer artificially inflate liveRatio (CASSANDRA-4399)
 * update default commitlog segment size to 32MB and total commitlog
   size to 32/1024 MB for 32/64 bit JVMs, respectively (CASSANDRA-4422)
 * avoid using global partitioner to estimate ranges in index sstables
   (CASSANDRA-4403)
 * restore pre-CASSANDRA-3862 approach to removing expired tombstones
   from row cache during compaction (CASSANDRA-4364)
 * (stress) support for CQL prepared statements (CASSANDRA-3633)
 * Correctly catch exception when Snappy cannot be loaded (CASSANDRA-4400)
 * (cql3) Support ORDER BY when IN condition is given in WHERE clause (CASSANDRA-4327)
 * (cql3) delete "component_index" column on DROP TABLE call (CASSANDRA-4420)
 * change nanoTime() to currentTimeInMillis() in schema related code (CASSANDRA-4432)
 * add a token generation tool (CASSANDRA-3709)
 * Fix LCS bug with sstable containing only 1 row (CASSANDRA-4411)
 * fix "Can't Modify Index Name" problem on CF update (CASSANDRA-4439)
 * Fix assertion error in getOverlappingSSTables during repair (CASSANDRA-4456)
 * fix nodetool's setcompactionthreshold command (CASSANDRA-4455)
 * Ensure compacted files are never used, to avoid counter overcount (CASSANDRA-4436)
Merged from 1.0:
 * Push the validation of secondary index values to the SecondaryIndexManager (CASSANDRA-4240)
 * allow dropping columns shadowed by not-yet-expired supercolumn or row
   tombstones in PrecompactedRow (CASSANDRA-4396)


1.1.2
 * Fix cleanup not deleting index entries (CASSANDRA-4379)
 * Use correct partitioner when saving + loading caches (CASSANDRA-4331)
 * Check schema before trying to export sstable (CASSANDRA-2760)
 * Raise a meaningful exception instead of NPE when PFS encounters
   an unconfigured node + no default (CASSANDRA-4349)
 * fix bug in sstable blacklisting with LCS (CASSANDRA-4343)
 * LCS no longer promotes tiny sstables out of L0 (CASSANDRA-4341)
 * skip tombstones during hint replay (CASSANDRA-4320)
 * fix NPE in compactionstats (CASSANDRA-4318)
 * enforce 1m min keycache for auto (CASSANDRA-4306)
 * Have DeletedColumn.isMFD always return true (CASSANDRA-4307)
 * (cql3) exeption message for ORDER BY constraints said primary filter can be
    an IN clause, which is misleading (CASSANDRA-4319)
 * (cql3) Reject (not yet supported) creation of 2ndardy indexes on tables with
   composite primary keys (CASSANDRA-4328)
 * Set JVM stack size to 160k for java 7 (CASSANDRA-4275)
 * cqlsh: add COPY command to load data from CSV flat files (CASSANDRA-4012)
 * CFMetaData.fromThrift to throw ConfigurationException upon error (CASSANDRA-4353)
 * Use CF comparator to sort indexed columns in SecondaryIndexManager
   (CASSANDRA-4365)
 * add strategy_options to the KSMetaData.toString() output (CASSANDRA-4248)
 * (cql3) fix range queries containing unqueried results (CASSANDRA-4372)
 * (cql3) allow updating column_alias types (CASSANDRA-4041)
 * (cql3) Fix deletion bug (CASSANDRA-4193)
 * Fix computation of overlapping sstable for leveled compaction (CASSANDRA-4321)
 * Improve scrub and allow to run it offline (CASSANDRA-4321)
 * Fix assertionError in StorageService.bulkLoad (CASSANDRA-4368)
 * (cqlsh) add option to authenticate to a keyspace at startup (CASSANDRA-4108)
 * (cqlsh) fix ASSUME functionality (CASSANDRA-4352)
 * Fix ColumnFamilyRecordReader to not return progress > 100% (CASSANDRA-3942)
Merged from 1.0:
 * Set gc_grace on index CF to 0 (CASSANDRA-4314)


1.1.1
 * add populate_io_cache_on_flush option (CASSANDRA-2635)
 * allow larger cache capacities than 2GB (CASSANDRA-4150)
 * add getsstables command to nodetool (CASSANDRA-4199)
 * apply parent CF compaction settings to secondary index CFs (CASSANDRA-4280)
 * preserve commitlog size cap when recycling segments at startup
   (CASSANDRA-4201)
 * (Hadoop) fix split generation regression (CASSANDRA-4259)
 * ignore min/max compactions settings in LCS, while preserving
   behavior that min=max=0 disables autocompaction (CASSANDRA-4233)
 * log number of rows read from saved cache (CASSANDRA-4249)
 * calculate exact size required for cleanup operations (CASSANDRA-1404)
 * avoid blocking additional writes during flush when the commitlog
   gets behind temporarily (CASSANDRA-1991)
 * enable caching on index CFs based on data CF cache setting (CASSANDRA-4197)
 * warn on invalid replication strategy creation options (CASSANDRA-4046)
 * remove [Freeable]Memory finalizers (CASSANDRA-4222)
 * include tombstone size in ColumnFamily.size, which can prevent OOM
   during sudden mass delete operations by yielding a nonzero liveRatio
   (CASSANDRA-3741)
 * Open 1 sstableScanner per level for leveled compaction (CASSANDRA-4142)
 * Optimize reads when row deletion timestamps allow us to restrict
   the set of sstables we check (CASSANDRA-4116)
 * add support for commitlog archiving and point-in-time recovery
   (CASSANDRA-3690)
 * avoid generating redundant compaction tasks during streaming
   (CASSANDRA-4174)
 * add -cf option to nodetool snapshot, and takeColumnFamilySnapshot to
   StorageService mbean (CASSANDRA-556)
 * optimize cleanup to drop entire sstables where possible (CASSANDRA-4079)
 * optimize truncate when autosnapshot is disabled (CASSANDRA-4153)
 * update caches to use byte[] keys to reduce memory overhead (CASSANDRA-3966)
 * add column limit to cli (CASSANDRA-3012, 4098)
 * clean up and optimize DataOutputBuffer, used by CQL compression and
   CompositeType (CASSANDRA-4072)
 * optimize commitlog checksumming (CASSANDRA-3610)
 * identify and blacklist corrupted SSTables from future compactions
   (CASSANDRA-2261)
 * Move CfDef and KsDef validation out of thrift (CASSANDRA-4037)
 * Expose API to repair a user provided range (CASSANDRA-3912)
 * Add way to force the cassandra-cli to refresh its schema (CASSANDRA-4052)
 * Avoid having replicate on write tasks stacking up at CL.ONE (CASSANDRA-2889)
 * (cql3) Backwards compatibility for composite comparators in non-cql3-aware
   clients (CASSANDRA-4093)
 * (cql3) Fix order by for reversed queries (CASSANDRA-4160)
 * (cql3) Add ReversedType support (CASSANDRA-4004)
 * (cql3) Add timeuuid type (CASSANDRA-4194)
 * (cql3) Minor fixes (CASSANDRA-4185)
 * (cql3) Fix prepared statement in BATCH (CASSANDRA-4202)
 * (cql3) Reduce the list of reserved keywords (CASSANDRA-4186)
 * (cql3) Move max/min compaction thresholds to compaction strategy options
   (CASSANDRA-4187)
 * Fix exception during move when localhost is the only source (CASSANDRA-4200)
 * (cql3) Allow paging through non-ordered partitioner results (CASSANDRA-3771)
 * (cql3) Fix drop index (CASSANDRA-4192)
 * (cql3) Don't return range ghosts anymore (CASSANDRA-3982)
 * fix re-creating Keyspaces/ColumnFamilies with the same name as dropped
   ones (CASSANDRA-4219)
 * fix SecondaryIndex LeveledManifest save upon snapshot (CASSANDRA-4230)
 * fix missing arrayOffset in FBUtilities.hash (CASSANDRA-4250)
 * (cql3) Add name of parameters in CqlResultSet (CASSANDRA-4242)
 * (cql3) Correctly validate order by queries (CASSANDRA-4246)
 * rename stress to cassandra-stress for saner packaging (CASSANDRA-4256)
 * Fix exception on colum metadata with non-string comparator (CASSANDRA-4269)
 * Check for unknown/invalid compression options (CASSANDRA-4266)
 * (cql3) Adds simple access to column timestamp and ttl (CASSANDRA-4217)
 * (cql3) Fix range queries with secondary indexes (CASSANDRA-4257)
 * Better error messages from improper input in cli (CASSANDRA-3865)
 * Try to stop all compaction upon Keyspace or ColumnFamily drop (CASSANDRA-4221)
 * (cql3) Allow keyspace properties to contain hyphens (CASSANDRA-4278)
 * (cql3) Correctly validate keyspace access in create table (CASSANDRA-4296)
 * Avoid deadlock in migration stage (CASSANDRA-3882)
 * Take supercolumn names and deletion info into account in memtable throughput
   (CASSANDRA-4264)
 * Add back backward compatibility for old style replication factor (CASSANDRA-4294)
 * Preserve compatibility with pre-1.1 index queries (CASSANDRA-4262)
Merged from 1.0:
 * Fix super columns bug where cache is not updated (CASSANDRA-4190)
 * fix maxTimestamp to include row tombstones (CASSANDRA-4116)
 * (CLI) properly handle quotes in create/update keyspace commands (CASSANDRA-4129)
 * Avoids possible deadlock during bootstrap (CASSANDRA-4159)
 * fix stress tool that hangs forever on timeout or error (CASSANDRA-4128)
 * stress tool to return appropriate exit code on failure (CASSANDRA-4188)
 * fix compaction NPE when out of disk space and assertions disabled
   (CASSANDRA-3985)
 * synchronize LCS getEstimatedTasks to avoid CME (CASSANDRA-4255)
 * ensure unique streaming session id's (CASSANDRA-4223)
 * kick off background compaction when min/max thresholds change
   (CASSANDRA-4279)
 * improve ability of STCS.getBuckets to deal with 100s of 1000s of
   sstables, such as when convertinb back from LCS (CASSANDRA-4287)
 * Oversize integer in CQL throws NumberFormatException (CASSANDRA-4291)
 * fix 1.0.x node join to mixed version cluster, other nodes >= 1.1 (CASSANDRA-4195)
 * Fix LCS splitting sstable base on uncompressed size (CASSANDRA-4419)
 * Push the validation of secondary index values to the SecondaryIndexManager (CASSANDRA-4240)
 * Don't purge columns during upgradesstables (CASSANDRA-4462)
 * Make cqlsh work with piping (CASSANDRA-4113)
 * Validate arguments for nodetool decommission (CASSANDRA-4061)
 * Report thrift status in nodetool info (CASSANDRA-4010)


1.1.0-final
 * average a reduced liveRatio estimate with the previous one (CASSANDRA-4065)
 * Allow KS and CF names up to 48 characters (CASSANDRA-4157)
 * fix stress build (CASSANDRA-4140)
 * add time remaining estimate to nodetool compactionstats (CASSANDRA-4167)
 * (cql) fix NPE in cql3 ALTER TABLE (CASSANDRA-4163)
 * (cql) Add support for CL.TWO and CL.THREE in CQL (CASSANDRA-4156)
 * (cql) Fix type in CQL3 ALTER TABLE preventing update (CASSANDRA-4170)
 * (cql) Throw invalid exception from CQL3 on obsolete options (CASSANDRA-4171)
 * (cqlsh) fix recognizing uppercase SELECT keyword (CASSANDRA-4161)
 * Pig: wide row support (CASSANDRA-3909)
Merged from 1.0:
 * avoid streaming empty files with bulk loader if sstablewriter errors out
   (CASSANDRA-3946)


1.1-rc1
 * Include stress tool in binary builds (CASSANDRA-4103)
 * (Hadoop) fix wide row iteration when last row read was deleted
   (CASSANDRA-4154)
 * fix read_repair_chance to really default to 0.1 in the cli (CASSANDRA-4114)
 * Adds caching and bloomFilterFpChange to CQL options (CASSANDRA-4042)
 * Adds posibility to autoconfigure size of the KeyCache (CASSANDRA-4087)
 * fix KEYS index from skipping results (CASSANDRA-3996)
 * Remove sliced_buffer_size_in_kb dead option (CASSANDRA-4076)
 * make loadNewSStable preserve sstable version (CASSANDRA-4077)
 * Respect 1.0 cache settings as much as possible when upgrading
   (CASSANDRA-4088)
 * relax path length requirement for sstable files when upgrading on
   non-Windows platforms (CASSANDRA-4110)
 * fix terminination of the stress.java when errors were encountered
   (CASSANDRA-4128)
 * Move CfDef and KsDef validation out of thrift (CASSANDRA-4037)
 * Fix get_paged_slice (CASSANDRA-4136)
 * CQL3: Support slice with exclusive start and stop (CASSANDRA-3785)
Merged from 1.0:
 * support PropertyFileSnitch in bulk loader (CASSANDRA-4145)
 * add auto_snapshot option allowing disabling snapshot before drop/truncate
   (CASSANDRA-3710)
 * allow short snitch names (CASSANDRA-4130)


1.1-beta2
 * rename loaded sstables to avoid conflicts with local snapshots
   (CASSANDRA-3967)
 * start hint replay as soon as FD notifies that the target is back up
   (CASSANDRA-3958)
 * avoid unproductive deserializing of cached rows during compaction
   (CASSANDRA-3921)
 * fix concurrency issues with CQL keyspace creation (CASSANDRA-3903)
 * Show Effective Owership via Nodetool ring <keyspace> (CASSANDRA-3412)
 * Update ORDER BY syntax for CQL3 (CASSANDRA-3925)
 * Fix BulkRecordWriter to not throw NPE if reducer gets no map data from Hadoop (CASSANDRA-3944)
 * Fix bug with counters in super columns (CASSANDRA-3821)
 * Remove deprecated merge_shard_chance (CASSANDRA-3940)
 * add a convenient way to reset a node's schema (CASSANDRA-2963)
 * fix for intermittent SchemaDisagreementException (CASSANDRA-3884)
 * CLI `list <CF>` to limit number of columns and their order (CASSANDRA-3012)
 * ignore deprecated KsDef/CfDef/ColumnDef fields in native schema (CASSANDRA-3963)
 * CLI to report when unsupported column_metadata pair was given (CASSANDRA-3959)
 * reincarnate removed and deprecated KsDef/CfDef attributes (CASSANDRA-3953)
 * Fix race between writes and read for cache (CASSANDRA-3862)
 * perform static initialization of StorageProxy on start-up (CASSANDRA-3797)
 * support trickling fsync() on writes (CASSANDRA-3950)
 * expose counters for unavailable/timeout exceptions given to thrift clients (CASSANDRA-3671)
 * avoid quadratic startup time in LeveledManifest (CASSANDRA-3952)
 * Add type information to new schema_ columnfamilies and remove thrift
   serialization for schema (CASSANDRA-3792)
 * add missing column validator options to the CLI help (CASSANDRA-3926)
 * skip reading saved key cache if CF's caching strategy is NONE or ROWS_ONLY (CASSANDRA-3954)
 * Unify migration code (CASSANDRA-4017)
Merged from 1.0:
 * cqlsh: guess correct version of Python for Arch Linux (CASSANDRA-4090)
 * (CLI) properly handle quotes in create/update keyspace commands (CASSANDRA-4129)
 * Avoids possible deadlock during bootstrap (CASSANDRA-4159)
 * fix stress tool that hangs forever on timeout or error (CASSANDRA-4128)
 * Fix super columns bug where cache is not updated (CASSANDRA-4190)
 * stress tool to return appropriate exit code on failure (CASSANDRA-4188)


1.0.9
 * improve index sampling performance (CASSANDRA-4023)
 * always compact away deleted hints immediately after handoff (CASSANDRA-3955)
 * delete hints from dropped ColumnFamilies on handoff instead of
   erroring out (CASSANDRA-3975)
 * add CompositeType ref to the CLI doc for create/update column family (CASSANDRA-3980)
 * Pig: support Counter ColumnFamilies (CASSANDRA-3973)
 * Pig: Composite column support (CASSANDRA-3684)
 * Avoid NPE during repair when a keyspace has no CFs (CASSANDRA-3988)
 * Fix division-by-zero error on get_slice (CASSANDRA-4000)
 * don't change manifest level for cleanup, scrub, and upgradesstables
   operations under LeveledCompactionStrategy (CASSANDRA-3989, 4112)
 * fix race leading to super columns assertion failure (CASSANDRA-3957)
 * fix NPE on invalid CQL delete command (CASSANDRA-3755)
 * allow custom types in CLI's assume command (CASSANDRA-4081)
 * fix totalBytes count for parallel compactions (CASSANDRA-3758)
 * fix intermittent NPE in get_slice (CASSANDRA-4095)
 * remove unnecessary asserts in native code interfaces (CASSANDRA-4096)
 * Validate blank keys in CQL to avoid assertion errors (CASSANDRA-3612)
 * cqlsh: fix bad decoding of some column names (CASSANDRA-4003)
 * cqlsh: fix incorrect padding with unicode chars (CASSANDRA-4033)
 * Fix EC2 snitch incorrectly reporting region (CASSANDRA-4026)
 * Shut down thrift during decommission (CASSANDRA-4086)
 * Expose nodetool cfhistograms for 2ndary indexes (CASSANDRA-4063)
Merged from 0.8:
 * Fix ConcurrentModificationException in gossiper (CASSANDRA-4019)


1.1-beta1
 * (cqlsh)
   + add SOURCE and CAPTURE commands, and --file option (CASSANDRA-3479)
   + add ALTER COLUMNFAMILY WITH (CASSANDRA-3523)
   + bundle Python dependencies with Cassandra (CASSANDRA-3507)
   + added to Debian package (CASSANDRA-3458)
   + display byte data instead of erroring out on decode failure
     (CASSANDRA-3874)
 * add nodetool rebuild_index (CASSANDRA-3583)
 * add nodetool rangekeysample (CASSANDRA-2917)
 * Fix streaming too much data during move operations (CASSANDRA-3639)
 * Nodetool and CLI connect to localhost by default (CASSANDRA-3568)
 * Reduce memory used by primary index sample (CASSANDRA-3743)
 * (Hadoop) separate input/output configurations (CASSANDRA-3197, 3765)
 * avoid returning internal Cassandra classes over JMX (CASSANDRA-2805)
 * add row-level isolation via SnapTree (CASSANDRA-2893)
 * Optimize key count estimation when opening sstable on startup
   (CASSANDRA-2988)
 * multi-dc replication optimization supporting CL > ONE (CASSANDRA-3577)
 * add command to stop compactions (CASSANDRA-1740, 3566, 3582)
 * multithreaded streaming (CASSANDRA-3494)
 * removed in-tree redhat spec (CASSANDRA-3567)
 * "defragment" rows for name-based queries under STCS, again (CASSANDRA-2503)
 * Recycle commitlog segments for improved performance
   (CASSANDRA-3411, 3543, 3557, 3615)
 * update size-tiered compaction to prioritize small tiers (CASSANDRA-2407)
 * add message expiration logic to OutboundTcpConnection (CASSANDRA-3005)
 * off-heap cache to use sun.misc.Unsafe instead of JNA (CASSANDRA-3271)
 * EACH_QUORUM is only supported for writes (CASSANDRA-3272)
 * replace compactionlock use in schema migration by checking CFS.isValid
   (CASSANDRA-3116)
 * recognize that "SELECT first ... *" isn't really "SELECT *" (CASSANDRA-3445)
 * Use faster bytes comparison (CASSANDRA-3434)
 * Bulk loader is no longer a fat client, (HADOOP) bulk load output format
   (CASSANDRA-3045)
 * (Hadoop) add support for KeyRange.filter
 * remove assumption that keys and token are in bijection
   (CASSANDRA-1034, 3574, 3604)
 * always remove endpoints from delevery queue in HH (CASSANDRA-3546)
 * fix race between cf flush and its 2ndary indexes flush (CASSANDRA-3547)
 * fix potential race in AES when a repair fails (CASSANDRA-3548)
 * Remove columns shadowed by a deleted container even when we cannot purge
   (CASSANDRA-3538)
 * Improve memtable slice iteration performance (CASSANDRA-3545)
 * more efficient allocation of small bloom filters (CASSANDRA-3618)
 * Use separate writer thread in SSTableSimpleUnsortedWriter (CASSANDRA-3619)
 * fsync the directory after new sstable or commitlog segment are created (CASSANDRA-3250)
 * fix minor issues reported by FindBugs (CASSANDRA-3658)
 * global key/row caches (CASSANDRA-3143, 3849)
 * optimize memtable iteration during range scan (CASSANDRA-3638)
 * introduce 'crc_check_chance' in CompressionParameters to support
   a checksum percentage checking chance similarly to read-repair (CASSANDRA-3611)
 * a way to deactivate global key/row cache on per-CF basis (CASSANDRA-3667)
 * fix LeveledCompactionStrategy broken because of generation pre-allocation
   in LeveledManifest (CASSANDRA-3691)
 * finer-grained control over data directories (CASSANDRA-2749)
 * Fix ClassCastException during hinted handoff (CASSANDRA-3694)
 * Upgrade Thrift to 0.7 (CASSANDRA-3213)
 * Make stress.java insert operation to use microseconds (CASSANDRA-3725)
 * Allows (internally) doing a range query with a limit of columns instead of
   rows (CASSANDRA-3742)
 * Allow rangeSlice queries to be start/end inclusive/exclusive (CASSANDRA-3749)
 * Fix BulkLoader to support new SSTable layout and add stream
   throttling to prevent an NPE when there is no yaml config (CASSANDRA-3752)
 * Allow concurrent schema migrations (CASSANDRA-1391, 3832)
 * Add SnapshotCommand to trigger snapshot on remote node (CASSANDRA-3721)
 * Make CFMetaData conversions to/from thrift/native schema inverses
   (CASSANDRA_3559)
 * Add initial code for CQL 3.0-beta (CASSANDRA-2474, 3781, 3753)
 * Add wide row support for ColumnFamilyInputFormat (CASSANDRA-3264)
 * Allow extending CompositeType comparator (CASSANDRA-3657)
 * Avoids over-paging during get_count (CASSANDRA-3798)
 * Add new command to rebuild a node without (repair) merkle tree calculations
   (CASSANDRA-3483, 3922)
 * respect not only row cache capacity but caching mode when
   trying to read data (CASSANDRA-3812)
 * fix system tests (CASSANDRA-3827)
 * CQL support for altering row key type in ALTER TABLE (CASSANDRA-3781)
 * turn compression on by default (CASSANDRA-3871)
 * make hexToBytes refuse invalid input (CASSANDRA-2851)
 * Make secondary indexes CF inherit compression and compaction from their
   parent CF (CASSANDRA-3877)
 * Finish cleanup up tombstone purge code (CASSANDRA-3872)
 * Avoid NPE on aboarted stream-out sessions (CASSANDRA-3904)
 * BulkRecordWriter throws NPE for counter columns (CASSANDRA-3906)
 * Support compression using BulkWriter (CASSANDRA-3907)


1.0.8
 * fix race between cleanup and flush on secondary index CFSes (CASSANDRA-3712)
 * avoid including non-queried nodes in rangeslice read repair
   (CASSANDRA-3843)
 * Only snapshot CF being compacted for snapshot_before_compaction
   (CASSANDRA-3803)
 * Log active compactions in StatusLogger (CASSANDRA-3703)
 * Compute more accurate compaction score per level (CASSANDRA-3790)
 * Return InvalidRequest when using a keyspace that doesn't exist
   (CASSANDRA-3764)
 * disallow user modification of System keyspace (CASSANDRA-3738)
 * allow using sstable2json on secondary index data (CASSANDRA-3738)
 * (cqlsh) add DESCRIBE COLUMNFAMILIES (CASSANDRA-3586)
 * (cqlsh) format blobs correctly and use colors to improve output
   readability (CASSANDRA-3726)
 * synchronize BiMap of bootstrapping tokens (CASSANDRA-3417)
 * show index options in CLI (CASSANDRA-3809)
 * add optional socket timeout for streaming (CASSANDRA-3838)
 * fix truncate not to leave behind non-CFS backed secondary indexes
   (CASSANDRA-3844)
 * make CLI `show schema` to use output stream directly instead
   of StringBuilder (CASSANDRA-3842)
 * remove the wait on hint future during write (CASSANDRA-3870)
 * (cqlsh) ignore missing CfDef opts (CASSANDRA-3933)
 * (cqlsh) look for cqlshlib relative to realpath (CASSANDRA-3767)
 * Fix short read protection (CASSANDRA-3934)
 * Make sure infered and actual schema match (CASSANDRA-3371)
 * Fix NPE during HH delivery (CASSANDRA-3677)
 * Don't put boostrapping node in 'hibernate' status (CASSANDRA-3737)
 * Fix double quotes in windows bat files (CASSANDRA-3744)
 * Fix bad validator lookup (CASSANDRA-3789)
 * Fix soft reset in EC2MultiRegionSnitch (CASSANDRA-3835)
 * Don't leave zombie connections with THSHA thrift server (CASSANDRA-3867)
 * (cqlsh) fix deserialization of data (CASSANDRA-3874)
 * Fix removetoken force causing an inconsistent state (CASSANDRA-3876)
 * Fix ahndling of some types with Pig (CASSANDRA-3886)
 * Don't allow to drop the system keyspace (CASSANDRA-3759)
 * Make Pig deletes disabled by default and configurable (CASSANDRA-3628)
Merged from 0.8:
 * (Pig) fix CassandraStorage to use correct comparator in Super ColumnFamily
   case (CASSANDRA-3251)
 * fix thread safety issues in commitlog replay, primarily affecting
   systems with many (100s) of CF definitions (CASSANDRA-3751)
 * Fix relevant tombstone ignored with super columns (CASSANDRA-3875)


1.0.7
 * fix regression in HH page size calculation (CASSANDRA-3624)
 * retry failed stream on IOException (CASSANDRA-3686)
 * allow configuring bloom_filter_fp_chance (CASSANDRA-3497)
 * attempt hint delivery every ten minutes, or when failure detector
   notifies us that a node is back up, whichever comes first.  hint
   handoff throttle delay default changed to 1ms, from 50 (CASSANDRA-3554)
 * add nodetool setstreamthroughput (CASSANDRA-3571)
 * fix assertion when dropping a columnfamily with no sstables (CASSANDRA-3614)
 * more efficient allocation of small bloom filters (CASSANDRA-3618)
 * CLibrary.createHardLinkWithExec() to check for errors (CASSANDRA-3101)
 * Avoid creating empty and non cleaned writer during compaction (CASSANDRA-3616)
 * stop thrift service in shutdown hook so we can quiesce MessagingService
   (CASSANDRA-3335)
 * (CQL) compaction_strategy_options and compression_parameters for
   CREATE COLUMNFAMILY statement (CASSANDRA-3374)
 * Reset min/max compaction threshold when creating size tiered compaction
   strategy (CASSANDRA-3666)
 * Don't ignore IOException during compaction (CASSANDRA-3655)
 * Fix assertion error for CF with gc_grace=0 (CASSANDRA-3579)
 * Shutdown ParallelCompaction reducer executor after use (CASSANDRA-3711)
 * Avoid < 0 value for pending tasks in leveled compaction (CASSANDRA-3693)
 * (Hadoop) Support TimeUUID in Pig CassandraStorage (CASSANDRA-3327)
 * Check schema is ready before continuing boostrapping (CASSANDRA-3629)
 * Catch overflows during parsing of chunk_length_kb (CASSANDRA-3644)
 * Improve stream protocol mismatch errors (CASSANDRA-3652)
 * Avoid multiple thread doing HH to the same target (CASSANDRA-3681)
 * Add JMX property for rp_timeout_in_ms (CASSANDRA-2940)
 * Allow DynamicCompositeType to compare component of different types
   (CASSANDRA-3625)
 * Flush non-cfs backed secondary indexes (CASSANDRA-3659)
 * Secondary Indexes should report memory consumption (CASSANDRA-3155)
 * fix for SelectStatement start/end key are not set correctly
   when a key alias is involved (CASSANDRA-3700)
 * fix CLI `show schema` command insert of an extra comma in
   column_metadata (CASSANDRA-3714)
Merged from 0.8:
 * avoid logging (harmless) exception when GC takes < 1ms (CASSANDRA-3656)
 * prevent new nodes from thinking down nodes are up forever (CASSANDRA-3626)
 * use correct list of replicas for LOCAL_QUORUM reads when read repair
   is disabled (CASSANDRA-3696)
 * block on flush before compacting hints (may prevent OOM) (CASSANDRA-3733)


1.0.6
 * (CQL) fix cqlsh support for replicate_on_write (CASSANDRA-3596)
 * fix adding to leveled manifest after streaming (CASSANDRA-3536)
 * filter out unavailable cipher suites when using encryption (CASSANDRA-3178)
 * (HADOOP) add old-style api support for CFIF and CFRR (CASSANDRA-2799)
 * Support TimeUUIDType column names in Stress.java tool (CASSANDRA-3541)
 * (CQL) INSERT/UPDATE/DELETE/TRUNCATE commands should allow CF names to
   be qualified by keyspace (CASSANDRA-3419)
 * always remove endpoints from delevery queue in HH (CASSANDRA-3546)
 * fix race between cf flush and its 2ndary indexes flush (CASSANDRA-3547)
 * fix potential race in AES when a repair fails (CASSANDRA-3548)
 * fix default value validation usage in CLI SET command (CASSANDRA-3553)
 * Optimize componentsFor method for compaction and startup time
   (CASSANDRA-3532)
 * (CQL) Proper ColumnFamily metadata validation on CREATE COLUMNFAMILY
   (CASSANDRA-3565)
 * fix compression "chunk_length_kb" option to set correct kb value for
   thrift/avro (CASSANDRA-3558)
 * fix missing response during range slice repair (CASSANDRA-3551)
 * 'describe ring' moved from CLI to nodetool and available through JMX (CASSANDRA-3220)
 * add back partitioner to sstable metadata (CASSANDRA-3540)
 * fix NPE in get_count for counters (CASSANDRA-3601)
Merged from 0.8:
 * remove invalid assertion that table was opened before dropping it
   (CASSANDRA-3580)
 * range and index scans now only send requests to enough replicas to
   satisfy requested CL + RR (CASSANDRA-3598)
 * use cannonical host for local node in nodetool info (CASSANDRA-3556)
 * remove nonlocal DC write optimization since it only worked with
   CL.ONE or CL.LOCAL_QUORUM (CASSANDRA-3577, 3585)
 * detect misuses of CounterColumnType (CASSANDRA-3422)
 * turn off string interning in json2sstable, take 2 (CASSANDRA-2189)
 * validate compression parameters on add/update of the ColumnFamily
   (CASSANDRA-3573)
 * Check for 0.0.0.0 is incorrect in CFIF (CASSANDRA-3584)
 * Increase vm.max_map_count in debian packaging (CASSANDRA-3563)
 * gossiper will never add itself to saved endpoints (CASSANDRA-3485)


1.0.5
 * revert CASSANDRA-3407 (see CASSANDRA-3540)
 * fix assertion error while forwarding writes to local nodes (CASSANDRA-3539)


1.0.4
 * fix self-hinting of timed out read repair updates and make hinted handoff
   less prone to OOMing a coordinator (CASSANDRA-3440)
 * expose bloom filter sizes via JMX (CASSANDRA-3495)
 * enforce RP tokens 0..2**127 (CASSANDRA-3501)
 * canonicalize paths exposed through JMX (CASSANDRA-3504)
 * fix "liveSize" stat when sstables are removed (CASSANDRA-3496)
 * add bloom filter FP rates to nodetool cfstats (CASSANDRA-3347)
 * record partitioner in sstable metadata component (CASSANDRA-3407)
 * add new upgradesstables nodetool command (CASSANDRA-3406)
 * skip --debug requirement to see common exceptions in CLI (CASSANDRA-3508)
 * fix incorrect query results due to invalid max timestamp (CASSANDRA-3510)
 * make sstableloader recognize compressed sstables (CASSANDRA-3521)
 * avoids race in OutboundTcpConnection in multi-DC setups (CASSANDRA-3530)
 * use SETLOCAL in cassandra.bat (CASSANDRA-3506)
 * fix ConcurrentModificationException in Table.all() (CASSANDRA-3529)
Merged from 0.8:
 * fix concurrence issue in the FailureDetector (CASSANDRA-3519)
 * fix array out of bounds error in counter shard removal (CASSANDRA-3514)
 * avoid dropping tombstones when they might still be needed to shadow
   data in a different sstable (CASSANDRA-2786)


1.0.3
 * revert name-based query defragmentation aka CASSANDRA-2503 (CASSANDRA-3491)
 * fix invalidate-related test failures (CASSANDRA-3437)
 * add next-gen cqlsh to bin/ (CASSANDRA-3188, 3131, 3493)
 * (CQL) fix handling of rows with no columns (CASSANDRA-3424, 3473)
 * fix querying supercolumns by name returning only a subset of
   subcolumns or old subcolumn versions (CASSANDRA-3446)
 * automatically compute sha1 sum for uncompressed data files (CASSANDRA-3456)
 * fix reading metadata/statistics component for version < h (CASSANDRA-3474)
 * add sstable forward-compatibility (CASSANDRA-3478)
 * report compression ratio in CFSMBean (CASSANDRA-3393)
 * fix incorrect size exception during streaming of counters (CASSANDRA-3481)
 * (CQL) fix for counter decrement syntax (CASSANDRA-3418)
 * Fix race introduced by CASSANDRA-2503 (CASSANDRA-3482)
 * Fix incomplete deletion of delivered hints (CASSANDRA-3466)
 * Avoid rescheduling compactions when no compaction was executed
   (CASSANDRA-3484)
 * fix handling of the chunk_length_kb compression options (CASSANDRA-3492)
Merged from 0.8:
 * fix updating CF row_cache_provider (CASSANDRA-3414)
 * CFMetaData.convertToThrift method to set RowCacheProvider (CASSANDRA-3405)
 * acquire compactionlock during truncate (CASSANDRA-3399)
 * fix displaying cfdef entries for super columnfamilies (CASSANDRA-3415)
 * Make counter shard merging thread safe (CASSANDRA-3178)
 * Revert CASSANDRA-2855
 * Fix bug preventing the use of efficient cross-DC writes (CASSANDRA-3472)
 * `describe ring` command for CLI (CASSANDRA-3220)
 * (Hadoop) skip empty rows when entire row is requested, redux (CASSANDRA-2855)


1.0.2
 * "defragment" rows for name-based queries under STCS (CASSANDRA-2503)
 * Add timing information to cassandra-cli GET/SET/LIST queries (CASSANDRA-3326)
 * Only create one CompressionMetadata object per sstable (CASSANDRA-3427)
 * cleanup usage of StorageService.setMode() (CASSANDRA-3388)
 * Avoid large array allocation for compressed chunk offsets (CASSANDRA-3432)
 * fix DecimalType bytebuffer marshalling (CASSANDRA-3421)
 * fix bug that caused first column in per row indexes to be ignored
   (CASSANDRA-3441)
 * add JMX call to clean (failed) repair sessions (CASSANDRA-3316)
 * fix sstableloader reference acquisition bug (CASSANDRA-3438)
 * fix estimated row size regression (CASSANDRA-3451)
 * make sure we don't return more columns than asked (CASSANDRA-3303, 3395)
Merged from 0.8:
 * acquire compactionlock during truncate (CASSANDRA-3399)
 * fix displaying cfdef entries for super columnfamilies (CASSANDRA-3415)


1.0.1
 * acquire references during index build to prevent delete problems
   on Windows (CASSANDRA-3314)
 * describe_ring should include datacenter/topology information (CASSANDRA-2882)
 * Thrift sockets are not properly buffered (CASSANDRA-3261)
 * performance improvement for bytebufferutil compare function (CASSANDRA-3286)
 * add system.versions ColumnFamily (CASSANDRA-3140)
 * reduce network copies (CASSANDRA-3333, 3373)
 * limit nodetool to 32MB of heap (CASSANDRA-3124)
 * (CQL) update parser to accept "timestamp" instead of "date" (CASSANDRA-3149)
 * Fix CLI `show schema` to include "compression_options" (CASSANDRA-3368)
 * Snapshot to include manifest under LeveledCompactionStrategy (CASSANDRA-3359)
 * (CQL) SELECT query should allow CF name to be qualified by keyspace (CASSANDRA-3130)
 * (CQL) Fix internal application error specifying 'using consistency ...'
   in lower case (CASSANDRA-3366)
 * fix Deflate compression when compression actually makes the data bigger
   (CASSANDRA-3370)
 * optimize UUIDGen to avoid lock contention on InetAddress.getLocalHost
   (CASSANDRA-3387)
 * tolerate index being dropped mid-mutation (CASSANDRA-3334, 3313)
 * CompactionManager is now responsible for checking for new candidates
   post-task execution, enabling more consistent leveled compaction
   (CASSANDRA-3391)
 * Cache HSHA threads (CASSANDRA-3372)
 * use CF/KS names as snapshot prefix for drop + truncate operations
   (CASSANDRA-2997)
 * Break bloom filters up to avoid heap fragmentation (CASSANDRA-2466)
 * fix cassandra hanging on jsvc stop (CASSANDRA-3302)
 * Avoid leveled compaction getting blocked on errors (CASSANDRA-3408)
 * Make reloading the compaction strategy safe (CASSANDRA-3409)
 * ignore 0.8 hints even if compaction begins before we try to purge
   them (CASSANDRA-3385)
 * remove procrun (bin\daemon) from Cassandra source tree and
   artifacts (CASSANDRA-3331)
 * make cassandra compile under JDK7 (CASSANDRA-3275)
 * remove dependency of clientutil.jar to FBUtilities (CASSANDRA-3299)
 * avoid truncation errors by using long math on long values (CASSANDRA-3364)
 * avoid clock drift on some Windows machine (CASSANDRA-3375)
 * display cache provider in cli 'describe keyspace' command (CASSANDRA-3384)
 * fix incomplete topology information in describe_ring (CASSANDRA-3403)
 * expire dead gossip states based on time (CASSANDRA-2961)
 * improve CompactionTask extensibility (CASSANDRA-3330)
 * Allow one leveled compaction task to kick off another (CASSANDRA-3363)
 * allow encryption only between datacenters (CASSANDRA-2802)
Merged from 0.8:
 * fix truncate allowing data to be replayed post-restart (CASSANDRA-3297)
 * make iwriter final in IndexWriter to avoid NPE (CASSANDRA-2863)
 * (CQL) update grammar to require key clause in DELETE statement
   (CASSANDRA-3349)
 * (CQL) allow numeric keyspace names in USE statement (CASSANDRA-3350)
 * (Hadoop) skip empty rows when slicing the entire row (CASSANDRA-2855)
 * Fix handling of tombstone by SSTableExport/Import (CASSANDRA-3357)
 * fix ColumnIndexer to use long offsets (CASSANDRA-3358)
 * Improved CLI exceptions (CASSANDRA-3312)
 * Fix handling of tombstone by SSTableExport/Import (CASSANDRA-3357)
 * Only count compaction as active (for throttling) when they have
   successfully acquired the compaction lock (CASSANDRA-3344)
 * Display CLI version string on startup (CASSANDRA-3196)
 * (Hadoop) make CFIF try rpc_address or fallback to listen_address
   (CASSANDRA-3214)
 * (Hadoop) accept comma delimited lists of initial thrift connections
   (CASSANDRA-3185)
 * ColumnFamily min_compaction_threshold should be >= 2 (CASSANDRA-3342)
 * (Pig) add 0.8+ types and key validation type in schema (CASSANDRA-3280)
 * Fix completely removing column metadata using CLI (CASSANDRA-3126)
 * CLI `describe cluster;` output should be on separate lines for separate versions
   (CASSANDRA-3170)
 * fix changing durable_writes keyspace option during CF creation
   (CASSANDRA-3292)
 * avoid locking on update when no indexes are involved (CASSANDRA-3386)
 * fix assertionError during repair with ordered partitioners (CASSANDRA-3369)
 * correctly serialize key_validation_class for avro (CASSANDRA-3391)
 * don't expire counter tombstone after streaming (CASSANDRA-3394)
 * prevent nodes that failed to join from hanging around forever
   (CASSANDRA-3351)
 * remove incorrect optimization from slice read path (CASSANDRA-3390)
 * Fix race in AntiEntropyService (CASSANDRA-3400)


1.0.0-final
 * close scrubbed sstable fd before deleting it (CASSANDRA-3318)
 * fix bug preventing obsolete commitlog segments from being removed
   (CASSANDRA-3269)
 * tolerate whitespace in seed CDL (CASSANDRA-3263)
 * Change default heap thresholds to max(min(1/2 ram, 1G), min(1/4 ram, 8GB))
   (CASSANDRA-3295)
 * Fix broken CompressedRandomAccessReaderTest (CASSANDRA-3298)
 * (CQL) fix type information returned for wildcard queries (CASSANDRA-3311)
 * add estimated tasks to LeveledCompactionStrategy (CASSANDRA-3322)
 * avoid including compaction cache-warming in keycache stats (CASSANDRA-3325)
 * run compaction and hinted handoff threads at MIN_PRIORITY (CASSANDRA-3308)
 * default hsha thrift server to cpu core count in rpc pool (CASSANDRA-3329)
 * add bin\daemon to binary tarball for Windows service (CASSANDRA-3331)
 * Fix places where uncompressed size of sstables was use in place of the
   compressed one (CASSANDRA-3338)
 * Fix hsha thrift server (CASSANDRA-3346)
 * Make sure repair only stream needed sstables (CASSANDRA-3345)


1.0.0-rc2
 * Log a meaningful warning when a node receives a message for a repair session
   that doesn't exist anymore (CASSANDRA-3256)
 * test for NUMA policy support as well as numactl presence (CASSANDRA-3245)
 * Fix FD leak when internode encryption is enabled (CASSANDRA-3257)
 * Remove incorrect assertion in mergeIterator (CASSANDRA-3260)
 * FBUtilities.hexToBytes(String) to throw NumberFormatException when string
   contains non-hex characters (CASSANDRA-3231)
 * Keep SimpleSnitch proximity ordering unchanged from what the Strategy
   generates, as intended (CASSANDRA-3262)
 * remove Scrub from compactionstats when finished (CASSANDRA-3255)
 * fix counter entry in jdbc TypesMap (CASSANDRA-3268)
 * fix full queue scenario for ParallelCompactionIterator (CASSANDRA-3270)
 * fix bootstrap process (CASSANDRA-3285)
 * don't try delivering hints if when there isn't any (CASSANDRA-3176)
 * CLI documentation change for ColumnFamily `compression_options` (CASSANDRA-3282)
 * ignore any CF ids sent by client for adding CF/KS (CASSANDRA-3288)
 * remove obsolete hints on first startup (CASSANDRA-3291)
 * use correct ISortedColumns for time-optimized reads (CASSANDRA-3289)
 * Evict gossip state immediately when a token is taken over by a new IP
   (CASSANDRA-3259)


1.0.0-rc1
 * Update CQL to generate microsecond timestamps by default (CASSANDRA-3227)
 * Fix counting CFMetadata towards Memtable liveRatio (CASSANDRA-3023)
 * Kill server on wrapped OOME such as from FileChannel.map (CASSANDRA-3201)
 * remove unnecessary copy when adding to row cache (CASSANDRA-3223)
 * Log message when a full repair operation completes (CASSANDRA-3207)
 * Fix streamOutSession keeping sstables references forever if the remote end
   dies (CASSANDRA-3216)
 * Remove dynamic_snitch boolean from example configuration (defaulting to
   true) and set default badness threshold to 0.1 (CASSANDRA-3229)
 * Base choice of random or "balanced" token on bootstrap on whether
   schema definitions were found (CASSANDRA-3219)
 * Fixes for LeveledCompactionStrategy score computation, prioritization,
   scheduling, and performance (CASSANDRA-3224, 3234)
 * parallelize sstable open at server startup (CASSANDRA-2988)
 * fix handling of exceptions writing to OutboundTcpConnection (CASSANDRA-3235)
 * Allow using quotes in "USE <keyspace>;" CLI command (CASSANDRA-3208)
 * Don't allow any cache loading exceptions to halt startup (CASSANDRA-3218)
 * Fix sstableloader --ignores option (CASSANDRA-3247)
 * File descriptor limit increased in packaging (CASSANDRA-3206)
 * Fix deadlock in commit log during flush (CASSANDRA-3253)


1.0.0-beta1
 * removed binarymemtable (CASSANDRA-2692)
 * add commitlog_total_space_in_mb to prevent fragmented logs (CASSANDRA-2427)
 * removed commitlog_rotation_threshold_in_mb configuration (CASSANDRA-2771)
 * make AbstractBounds.normalize de-overlapp overlapping ranges (CASSANDRA-2641)
 * replace CollatingIterator, ReducingIterator with MergeIterator
   (CASSANDRA-2062)
 * Fixed the ability to set compaction strategy in cli using create column
   family command (CASSANDRA-2778)
 * clean up tmp files after failed compaction (CASSANDRA-2468)
 * restrict repair streaming to specific columnfamilies (CASSANDRA-2280)
 * don't bother persisting columns shadowed by a row tombstone (CASSANDRA-2589)
 * reset CF and SC deletion times after gc_grace (CASSANDRA-2317)
 * optimize away seek when compacting wide rows (CASSANDRA-2879)
 * single-pass streaming (CASSANDRA-2677, 2906, 2916, 3003)
 * use reference counting for deleting sstables instead of relying on GC
   (CASSANDRA-2521, 3179)
 * store hints as serialized mutations instead of pointers to data row
   (CASSANDRA-2045)
 * store hints in the coordinator node instead of in the closest replica
   (CASSANDRA-2914)
 * add row_cache_keys_to_save CF option (CASSANDRA-1966)
 * check column family validity in nodetool repair (CASSANDRA-2933)
 * use lazy initialization instead of class initialization in NodeId
   (CASSANDRA-2953)
 * add paging to get_count (CASSANDRA-2894)
 * fix "short reads" in [multi]get (CASSANDRA-2643, 3157, 3192)
 * add optional compression for sstables (CASSANDRA-47, 2994, 3001, 3128)
 * add scheduler JMX metrics (CASSANDRA-2962)
 * add block level checksum for compressed data (CASSANDRA-1717)
 * make column family backed column map pluggable and introduce unsynchronized
   ArrayList backed one to speedup reads (CASSANDRA-2843, 3165, 3205)
 * refactoring of the secondary index api (CASSANDRA-2982)
 * make CL > ONE reads wait for digest reconciliation before returning
   (CASSANDRA-2494)
 * fix missing logging for some exceptions (CASSANDRA-2061)
 * refactor and optimize ColumnFamilyStore.files(...) and Descriptor.fromFilename(String)
   and few other places responsible for work with SSTable files (CASSANDRA-3040)
 * Stop reading from sstables once we know we have the most recent columns,
   for query-by-name requests (CASSANDRA-2498)
 * Add query-by-column mode to stress.java (CASSANDRA-3064)
 * Add "install" command to cassandra.bat (CASSANDRA-292)
 * clean up KSMetadata, CFMetadata from unnecessary
   Thrift<->Avro conversion methods (CASSANDRA-3032)
 * Add timeouts to client request schedulers (CASSANDRA-3079, 3096)
 * Cli to use hashes rather than array of hashes for strategy options (CASSANDRA-3081)
 * LeveledCompactionStrategy (CASSANDRA-1608, 3085, 3110, 3087, 3145, 3154, 3182)
 * Improvements of the CLI `describe` command (CASSANDRA-2630)
 * reduce window where dropped CF sstables may not be deleted (CASSANDRA-2942)
 * Expose gossip/FD info to JMX (CASSANDRA-2806)
 * Fix streaming over SSL when compressed SSTable involved (CASSANDRA-3051)
 * Add support for pluggable secondary index implementations (CASSANDRA-3078)
 * remove compaction_thread_priority setting (CASSANDRA-3104)
 * generate hints for replicas that timeout, not just replicas that are known
   to be down before starting (CASSANDRA-2034)
 * Add throttling for internode streaming (CASSANDRA-3080)
 * make the repair of a range repair all replica (CASSANDRA-2610, 3194)
 * expose the ability to repair the first range (as returned by the
   partitioner) of a node (CASSANDRA-2606)
 * Streams Compression (CASSANDRA-3015)
 * add ability to use multiple threads during a single compaction
   (CASSANDRA-2901)
 * make AbstractBounds.normalize support overlapping ranges (CASSANDRA-2641)
 * fix of the CQL count() behavior (CASSANDRA-3068)
 * use TreeMap backed column families for the SSTable simple writers
   (CASSANDRA-3148)
 * fix inconsistency of the CLI syntax when {} should be used instead of [{}]
   (CASSANDRA-3119)
 * rename CQL type names to match expected SQL behavior (CASSANDRA-3149, 3031)
 * Arena-based allocation for memtables (CASSANDRA-2252, 3162, 3163, 3168)
 * Default RR chance to 0.1 (CASSANDRA-3169)
 * Add RowLevel support to secondary index API (CASSANDRA-3147)
 * Make SerializingCacheProvider the default if JNA is available (CASSANDRA-3183)
 * Fix backwards compatibilty for CQL memtable properties (CASSANDRA-3190)
 * Add five-minute delay before starting compactions on a restarted server
   (CASSANDRA-3181)
 * Reduce copies done for intra-host messages (CASSANDRA-1788, 3144)
 * support of compaction strategy option for stress.java (CASSANDRA-3204)
 * make memtable throughput and column count thresholds no-ops (CASSANDRA-2449)
 * Return schema information along with the resultSet in CQL (CASSANDRA-2734)
 * Add new DecimalType (CASSANDRA-2883)
 * Fix assertion error in RowRepairResolver (CASSANDRA-3156)
 * Reduce unnecessary high buffer sizes (CASSANDRA-3171)
 * Pluggable compaction strategy (CASSANDRA-1610)
 * Add new broadcast_address config option (CASSANDRA-2491)


0.8.7
 * Kill server on wrapped OOME such as from FileChannel.map (CASSANDRA-3201)
 * Allow using quotes in "USE <keyspace>;" CLI command (CASSANDRA-3208)
 * Log message when a full repair operation completes (CASSANDRA-3207)
 * Don't allow any cache loading exceptions to halt startup (CASSANDRA-3218)
 * Fix sstableloader --ignores option (CASSANDRA-3247)
 * File descriptor limit increased in packaging (CASSANDRA-3206)
 * Log a meaningfull warning when a node receive a message for a repair session
   that doesn't exist anymore (CASSANDRA-3256)
 * Fix FD leak when internode encryption is enabled (CASSANDRA-3257)
 * FBUtilities.hexToBytes(String) to throw NumberFormatException when string
   contains non-hex characters (CASSANDRA-3231)
 * Keep SimpleSnitch proximity ordering unchanged from what the Strategy
   generates, as intended (CASSANDRA-3262)
 * remove Scrub from compactionstats when finished (CASSANDRA-3255)
 * Fix tool .bat files when CASSANDRA_HOME contains spaces (CASSANDRA-3258)
 * Force flush of status table when removing/updating token (CASSANDRA-3243)
 * Evict gossip state immediately when a token is taken over by a new IP (CASSANDRA-3259)
 * Fix bug where the failure detector can take too long to mark a host
   down (CASSANDRA-3273)
 * (Hadoop) allow wrapping ranges in queries (CASSANDRA-3137)
 * (Hadoop) check all interfaces for a match with split location
   before falling back to random replica (CASSANDRA-3211)
 * (Hadoop) Make Pig storage handle implements LoadMetadata (CASSANDRA-2777)
 * (Hadoop) Fix exception during PIG 'dump' (CASSANDRA-2810)
 * Fix stress COUNTER_GET option (CASSANDRA-3301)
 * Fix missing fields in CLI `show schema` output (CASSANDRA-3304)
 * Nodetool no longer leaks threads and closes JMX connections (CASSANDRA-3309)
 * fix truncate allowing data to be replayed post-restart (CASSANDRA-3297)
 * Move SimpleAuthority and SimpleAuthenticator to examples (CASSANDRA-2922)
 * Fix handling of tombstone by SSTableExport/Import (CASSANDRA-3357)
 * Fix transposition in cfHistograms (CASSANDRA-3222)
 * Allow using number as DC name when creating keyspace in CQL (CASSANDRA-3239)
 * Force flush of system table after updating/removing a token (CASSANDRA-3243)


0.8.6
 * revert CASSANDRA-2388
 * change TokenRange.endpoints back to listen/broadcast address to match
   pre-1777 behavior, and add TokenRange.rpc_endpoints instead (CASSANDRA-3187)
 * avoid trying to watch cassandra-topology.properties when loaded from jar
   (CASSANDRA-3138)
 * prevent users from creating keyspaces with LocalStrategy replication
   (CASSANDRA-3139)
 * fix CLI `show schema;` to output correct keyspace definition statement
   (CASSANDRA-3129)
 * CustomTThreadPoolServer to log TTransportException at DEBUG level
   (CASSANDRA-3142)
 * allow topology sort to work with non-unique rack names between
   datacenters (CASSANDRA-3152)
 * Improve caching of same-version Messages on digest and repair paths
   (CASSANDRA-3158)
 * Randomize choice of first replica for counter increment (CASSANDRA-2890)
 * Fix using read_repair_chance instead of merge_shard_change (CASSANDRA-3202)
 * Avoid streaming data to nodes that already have it, on move as well as
   decommission (CASSANDRA-3041)
 * Fix divide by zero error in GCInspector (CASSANDRA-3164)
 * allow quoting of the ColumnFamily name in CLI `create column family`
   statement (CASSANDRA-3195)
 * Fix rolling upgrade from 0.7 to 0.8 problem (CASSANDRA-3166)
 * Accomodate missing encryption_options in IncomingTcpConnection.stream
   (CASSANDRA-3212)


0.8.5
 * fix NPE when encryption_options is unspecified (CASSANDRA-3007)
 * include column name in validation failure exceptions (CASSANDRA-2849)
 * make sure truncate clears out the commitlog so replay won't re-
   populate with truncated data (CASSANDRA-2950)
 * fix NPE when debug logging is enabled and dropped CF is present
   in a commitlog segment (CASSANDRA-3021)
 * fix cassandra.bat when CASSANDRA_HOME contains spaces (CASSANDRA-2952)
 * fix to SSTableSimpleUnsortedWriter bufferSize calculation (CASSANDRA-3027)
 * make cleanup and normal compaction able to skip empty rows
   (rows containing nothing but expired tombstones) (CASSANDRA-3039)
 * work around native memory leak in com.sun.management.GarbageCollectorMXBean
   (CASSANDRA-2868)
 * validate that column names in column_metadata are not equal to key_alias
   on create/update of the ColumnFamily and CQL 'ALTER' statement (CASSANDRA-3036)
 * return an InvalidRequestException if an indexed column is assigned
   a value larger than 64KB (CASSANDRA-3057)
 * fix of numeric-only and string column names handling in CLI "drop index"
   (CASSANDRA-3054)
 * prune index scan resultset back to original request for lazy
   resultset expansion case (CASSANDRA-2964)
 * (Hadoop) fail jobs when Cassandra node has failed but TaskTracker
   has not (CASSANDRA-2388)
 * fix dynamic snitch ignoring nodes when read_repair_chance is zero
   (CASSANDRA-2662)
 * avoid retaining references to dropped CFS objects in
   CompactionManager.estimatedCompactions (CASSANDRA-2708)
 * expose rpc timeouts per host in MessagingServiceMBean (CASSANDRA-2941)
 * avoid including cwd in classpath for deb and rpm packages (CASSANDRA-2881)
 * remove gossip state when a new IP takes over a token (CASSANDRA-3071)
 * allow sstable2json to work on index sstable files (CASSANDRA-3059)
 * always hint counters (CASSANDRA-3099)
 * fix log4j initialization in EmbeddedCassandraService (CASSANDRA-2857)
 * remove gossip state when a new IP takes over a token (CASSANDRA-3071)
 * work around native memory leak in com.sun.management.GarbageCollectorMXBean
    (CASSANDRA-2868)
 * fix UnavailableException with writes at CL.EACH_QUORM (CASSANDRA-3084)
 * fix parsing of the Keyspace and ColumnFamily names in numeric
   and string representations in CLI (CASSANDRA-3075)
 * fix corner cases in Range.differenceToFetch (CASSANDRA-3084)
 * fix ip address String representation in the ring cache (CASSANDRA-3044)
 * fix ring cache compatibility when mixing pre-0.8.4 nodes with post-
   in the same cluster (CASSANDRA-3023)
 * make repair report failure when a node participating dies (instead of
   hanging forever) (CASSANDRA-2433)
 * fix handling of the empty byte buffer by ReversedType (CASSANDRA-3111)
 * Add validation that Keyspace names are case-insensitively unique (CASSANDRA-3066)
 * catch invalid key_validation_class before instantiating UpdateColumnFamily (CASSANDRA-3102)
 * make Range and Bounds objects client-safe (CASSANDRA-3108)
 * optionally skip log4j configuration (CASSANDRA-3061)
 * bundle sstableloader with the debian package (CASSANDRA-3113)
 * don't try to build secondary indexes when there is none (CASSANDRA-3123)
 * improve SSTableSimpleUnsortedWriter speed for large rows (CASSANDRA-3122)
 * handle keyspace arguments correctly in nodetool snapshot (CASSANDRA-3038)
 * Fix SSTableImportTest on windows (CASSANDRA-3043)
 * expose compactionThroughputMbPerSec through JMX (CASSANDRA-3117)
 * log keyspace and CF of large rows being compacted


0.8.4
 * change TokenRing.endpoints to be a list of rpc addresses instead of
   listen/broadcast addresses (CASSANDRA-1777)
 * include files-to-be-streamed in StreamInSession.getSources (CASSANDRA-2972)
 * use JAVA env var in cassandra-env.sh (CASSANDRA-2785, 2992)
 * avoid doing read for no-op replicate-on-write at CL=1 (CASSANDRA-2892)
 * refuse counter write for CL.ANY (CASSANDRA-2990)
 * switch back to only logging recent dropped messages (CASSANDRA-3004)
 * always deserialize RowMutation for counters (CASSANDRA-3006)
 * ignore saved replication_factor strategy_option for NTS (CASSANDRA-3011)
 * make sure pre-truncate CL segments are discarded (CASSANDRA-2950)


0.8.3
 * add ability to drop local reads/writes that are going to timeout
   (CASSANDRA-2943)
 * revamp token removal process, keep gossip states for 3 days (CASSANDRA-2496)
 * don't accept extra args for 0-arg nodetool commands (CASSANDRA-2740)
 * log unavailableexception details at debug level (CASSANDRA-2856)
 * expose data_dir though jmx (CASSANDRA-2770)
 * don't include tmp files as sstable when create cfs (CASSANDRA-2929)
 * log Java classpath on startup (CASSANDRA-2895)
 * keep gossipped version in sync with actual on migration coordinator
   (CASSANDRA-2946)
 * use lazy initialization instead of class initialization in NodeId
   (CASSANDRA-2953)
 * check column family validity in nodetool repair (CASSANDRA-2933)
 * speedup bytes to hex conversions dramatically (CASSANDRA-2850)
 * Flush memtables on shutdown when durable writes are disabled
   (CASSANDRA-2958)
 * improved POSIX compatibility of start scripts (CASsANDRA-2965)
 * add counter support to Hadoop InputFormat (CASSANDRA-2981)
 * fix bug where dirty commitlog segments were removed (and avoid keeping
   segments with no post-flush activity permanently dirty) (CASSANDRA-2829)
 * fix throwing exception with batch mutation of counter super columns
   (CASSANDRA-2949)
 * ignore system tables during repair (CASSANDRA-2979)
 * throw exception when NTS is given replication_factor as an option
   (CASSANDRA-2960)
 * fix assertion error during compaction of counter CFs (CASSANDRA-2968)
 * avoid trying to create index names, when no index exists (CASSANDRA-2867)
 * don't sample the system table when choosing a bootstrap token
   (CASSANDRA-2825)
 * gossiper notifies of local state changes (CASSANDRA-2948)
 * add asynchronous and half-sync/half-async (hsha) thrift servers
   (CASSANDRA-1405)
 * fix potential use of free'd native memory in SerializingCache
   (CASSANDRA-2951)
 * prune index scan resultset back to original request for lazy
   resultset expansion case (CASSANDRA-2964)
 * (Hadoop) fail jobs when Cassandra node has failed but TaskTracker
    has not (CASSANDRA-2388)


0.8.2
 * CQL:
   - include only one row per unique key for IN queries (CASSANDRA-2717)
   - respect client timestamp on full row deletions (CASSANDRA-2912)
 * improve thread-safety in StreamOutSession (CASSANDRA-2792)
 * allow deleting a row and updating indexed columns in it in the
   same mutation (CASSANDRA-2773)
 * Expose number of threads blocked on submitting memtable to flush
   in JMX (CASSANDRA-2817)
 * add ability to return "endpoints" to nodetool (CASSANDRA-2776)
 * Add support for multiple (comma-delimited) coordinator addresses
   to ColumnFamilyInputFormat (CASSANDRA-2807)
 * fix potential NPE while scheduling read repair for range slice
   (CASSANDRA-2823)
 * Fix race in SystemTable.getCurrentLocalNodeId (CASSANDRA-2824)
 * Correctly set default for replicate_on_write (CASSANDRA-2835)
 * improve nodetool compactionstats formatting (CASSANDRA-2844)
 * fix index-building status display (CASSANDRA-2853)
 * fix CLI perpetuating obsolete KsDef.replication_factor (CASSANDRA-2846)
 * improve cli treatment of multiline comments (CASSANDRA-2852)
 * handle row tombstones correctly in EchoedRow (CASSANDRA-2786)
 * add MessagingService.get[Recently]DroppedMessages and
   StorageService.getExceptionCount (CASSANDRA-2804)
 * fix possibility of spurious UnavailableException for LOCAL_QUORUM
   reads with dynamic snitch + read repair disabled (CASSANDRA-2870)
 * add ant-optional as dependence for the debian package (CASSANDRA-2164)
 * add option to specify limit for get_slice in the CLI (CASSANDRA-2646)
 * decrease HH page size (CASSANDRA-2832)
 * reset cli keyspace after dropping the current one (CASSANDRA-2763)
 * add KeyRange option to Hadoop inputformat (CASSANDRA-1125)
 * fix protocol versioning (CASSANDRA-2818, 2860)
 * support spaces in path to log4j configuration (CASSANDRA-2383)
 * avoid including inferred types in CF update (CASSANDRA-2809)
 * fix JMX bulkload call (CASSANDRA-2908)
 * fix updating KS with durable_writes=false (CASSANDRA-2907)
 * add simplified facade to SSTableWriter for bulk loading use
   (CASSANDRA-2911)
 * fix re-using index CF sstable names after drop/recreate (CASSANDRA-2872)
 * prepend CF to default index names (CASSANDRA-2903)
 * fix hint replay (CASSANDRA-2928)
 * Properly synchronize repair's merkle tree computation (CASSANDRA-2816)


0.8.1
 * CQL:
   - support for insert, delete in BATCH (CASSANDRA-2537)
   - support for IN to SELECT, UPDATE (CASSANDRA-2553)
   - timestamp support for INSERT, UPDATE, and BATCH (CASSANDRA-2555)
   - TTL support (CASSANDRA-2476)
   - counter support (CASSANDRA-2473)
   - ALTER COLUMNFAMILY (CASSANDRA-1709)
   - DROP INDEX (CASSANDRA-2617)
   - add SCHEMA/TABLE as aliases for KS/CF (CASSANDRA-2743)
   - server handles wait-for-schema-agreement (CASSANDRA-2756)
   - key alias support (CASSANDRA-2480)
 * add support for comparator parameters and a generic ReverseType
   (CASSANDRA-2355)
 * add CompositeType and DynamicCompositeType (CASSANDRA-2231)
 * optimize batches containing multiple updates to the same row
   (CASSANDRA-2583)
 * adjust hinted handoff page size to avoid OOM with large columns
   (CASSANDRA-2652)
 * mark BRAF buffer invalid post-flush so we don't re-flush partial
   buffers again, especially on CL writes (CASSANDRA-2660)
 * add DROP INDEX support to CLI (CASSANDRA-2616)
 * don't perform HH to client-mode [storageproxy] nodes (CASSANDRA-2668)
 * Improve forceDeserialize/getCompactedRow encapsulation (CASSANDRA-2659)
 * Don't write CounterUpdateColumn to disk in tests (CASSANDRA-2650)
 * Add sstable bulk loading utility (CASSANDRA-1278)
 * avoid replaying hints to dropped columnfamilies (CASSANDRA-2685)
 * add placeholders for missing rows in range query pseudo-RR (CASSANDRA-2680)
 * remove no-op HHOM.renameHints (CASSANDRA-2693)
 * clone super columns to avoid modifying them during flush (CASSANDRA-2675)
 * allow writes to bypass the commitlog for certain keyspaces (CASSANDRA-2683)
 * avoid NPE when bypassing commitlog during memtable flush (CASSANDRA-2781)
 * Added support for making bootstrap retry if nodes flap (CASSANDRA-2644)
 * Added statusthrift to nodetool to report if thrift server is running (CASSANDRA-2722)
 * Fixed rows being cached if they do not exist (CASSANDRA-2723)
 * Support passing tableName and cfName to RowCacheProviders (CASSANDRA-2702)
 * close scrub file handles (CASSANDRA-2669)
 * throttle migration replay (CASSANDRA-2714)
 * optimize column serializer creation (CASSANDRA-2716)
 * Added support for making bootstrap retry if nodes flap (CASSANDRA-2644)
 * Added statusthrift to nodetool to report if thrift server is running
   (CASSANDRA-2722)
 * Fixed rows being cached if they do not exist (CASSANDRA-2723)
 * fix truncate/compaction race (CASSANDRA-2673)
 * workaround large resultsets causing large allocation retention
   by nio sockets (CASSANDRA-2654)
 * fix nodetool ring use with Ec2Snitch (CASSANDRA-2733)
 * fix removing columns and subcolumns that are supressed by a row or
   supercolumn tombstone during replica resolution (CASSANDRA-2590)
 * support sstable2json against snapshot sstables (CASSANDRA-2386)
 * remove active-pull schema requests (CASSANDRA-2715)
 * avoid marking entire list of sstables as actively being compacted
   in multithreaded compaction (CASSANDRA-2765)
 * seek back after deserializing a row to update cache with (CASSANDRA-2752)
 * avoid skipping rows in scrub for counter column family (CASSANDRA-2759)
 * fix ConcurrentModificationException in repair when dealing with 0.7 node
   (CASSANDRA-2767)
 * use threadsafe collections for StreamInSession (CASSANDRA-2766)
 * avoid infinite loop when creating merkle tree (CASSANDRA-2758)
 * avoids unmarking compacting sstable prematurely in cleanup (CASSANDRA-2769)
 * fix NPE when the commit log is bypassed (CASSANDRA-2718)
 * don't throw an exception in SS.isRPCServerRunning (CASSANDRA-2721)
 * make stress.jar executable (CASSANDRA-2744)
 * add daemon mode to java stress (CASSANDRA-2267)
 * expose the DC and rack of a node through JMX and nodetool ring (CASSANDRA-2531)
 * fix cache mbean getSize (CASSANDRA-2781)
 * Add Date, Float, Double, and Boolean types (CASSANDRA-2530)
 * Add startup flag to renew counter node id (CASSANDRA-2788)
 * add jamm agent to cassandra.bat (CASSANDRA-2787)
 * fix repair hanging if a neighbor has nothing to send (CASSANDRA-2797)
 * purge tombstone even if row is in only one sstable (CASSANDRA-2801)
 * Fix wrong purge of deleted cf during compaction (CASSANDRA-2786)
 * fix race that could result in Hadoop writer failing to throw an
   exception encountered after close() (CASSANDRA-2755)
 * fix scan wrongly throwing assertion error (CASSANDRA-2653)
 * Always use even distribution for merkle tree with RandomPartitionner
   (CASSANDRA-2841)
 * fix describeOwnership for OPP (CASSANDRA-2800)
 * ensure that string tokens do not contain commas (CASSANDRA-2762)


0.8.0-final
 * fix CQL grammar warning and cqlsh regression from CASSANDRA-2622
 * add ant generate-cql-html target (CASSANDRA-2526)
 * update CQL consistency levels (CASSANDRA-2566)
 * debian packaging fixes (CASSANDRA-2481, 2647)
 * fix UUIDType, IntegerType for direct buffers (CASSANDRA-2682, 2684)
 * switch to native Thrift for Hadoop map/reduce (CASSANDRA-2667)
 * fix StackOverflowError when building from eclipse (CASSANDRA-2687)
 * only provide replication_factor to strategy_options "help" for
   SimpleStrategy, OldNetworkTopologyStrategy (CASSANDRA-2678, 2713)
 * fix exception adding validators to non-string columns (CASSANDRA-2696)
 * avoid instantiating DatabaseDescriptor in JDBC (CASSANDRA-2694)
 * fix potential stack overflow during compaction (CASSANDRA-2626)
 * clone super columns to avoid modifying them during flush (CASSANDRA-2675)
 * reset underlying iterator in EchoedRow constructor (CASSANDRA-2653)


0.8.0-rc1
 * faster flushes and compaction from fixing excessively pessimistic
   rebuffering in BRAF (CASSANDRA-2581)
 * fix returning null column values in the python cql driver (CASSANDRA-2593)
 * fix merkle tree splitting exiting early (CASSANDRA-2605)
 * snapshot_before_compaction directory name fix (CASSANDRA-2598)
 * Disable compaction throttling during bootstrap (CASSANDRA-2612)
 * fix CQL treatment of > and < operators in range slices (CASSANDRA-2592)
 * fix potential double-application of counter updates on commitlog replay
   by moving replay position from header to sstable metadata (CASSANDRA-2419)
 * JDBC CQL driver exposes getColumn for access to timestamp
 * JDBC ResultSetMetadata properties added to AbstractType
 * r/m clustertool (CASSANDRA-2607)
 * add support for presenting row key as a column in CQL result sets
   (CASSANDRA-2622)
 * Don't allow {LOCAL|EACH}_QUORUM unless strategy is NTS (CASSANDRA-2627)
 * validate keyspace strategy_options during CQL create (CASSANDRA-2624)
 * fix empty Result with secondary index when limit=1 (CASSANDRA-2628)
 * Fix regression where bootstrapping a node with no schema fails
   (CASSANDRA-2625)
 * Allow removing LocationInfo sstables (CASSANDRA-2632)
 * avoid attempting to replay mutations from dropped keyspaces (CASSANDRA-2631)
 * avoid using cached position of a key when GT is requested (CASSANDRA-2633)
 * fix counting bloom filter true positives (CASSANDRA-2637)
 * initialize local ep state prior to gossip startup if needed (CASSANDRA-2638)
 * fix counter increment lost after restart (CASSANDRA-2642)
 * add quote-escaping via backslash to CLI (CASSANDRA-2623)
 * fix pig example script (CASSANDRA-2487)
 * fix dynamic snitch race in adding latencies (CASSANDRA-2618)
 * Start/stop cassandra after more important services such as mdadm in
   debian packaging (CASSANDRA-2481)


0.8.0-beta2
 * fix NPE compacting index CFs (CASSANDRA-2528)
 * Remove checking all column families on startup for compaction candidates
   (CASSANDRA-2444)
 * validate CQL create keyspace options (CASSANDRA-2525)
 * fix nodetool setcompactionthroughput (CASSANDRA-2550)
 * move	gossip heartbeat back to its own thread (CASSANDRA-2554)
 * validate cql TRUNCATE columnfamily before truncating (CASSANDRA-2570)
 * fix batch_mutate for mixed standard-counter mutations (CASSANDRA-2457)
 * disallow making schema changes to system keyspace (CASSANDRA-2563)
 * fix sending mutation messages multiple times (CASSANDRA-2557)
 * fix incorrect use of NBHM.size in ReadCallback that could cause
   reads to time out even when responses were received (CASSANDRA-2552)
 * trigger read repair correctly for LOCAL_QUORUM reads (CASSANDRA-2556)
 * Allow configuring the number of compaction thread (CASSANDRA-2558)
 * forceUserDefinedCompaction will attempt to compact what it is given
   even if the pessimistic estimate is that there is not enough disk space;
   automatic compactions will only compact 2 or more sstables (CASSANDRA-2575)
 * refuse to apply migrations with older timestamps than the current
   schema (CASSANDRA-2536)
 * remove unframed Thrift transport option
 * include indexes in snapshots (CASSANDRA-2596)
 * improve ignoring of obsolete mutations in index maintenance (CASSANDRA-2401)
 * recognize attempt to drop just the index while leaving the column
   definition alone (CASSANDRA-2619)


0.8.0-beta1
 * remove Avro RPC support (CASSANDRA-926)
 * support for columns that act as incr/decr counters
   (CASSANDRA-1072, 1937, 1944, 1936, 2101, 2093, 2288, 2105, 2384, 2236, 2342,
   2454)
 * CQL (CASSANDRA-1703, 1704, 1705, 1706, 1707, 1708, 1710, 1711, 1940,
   2124, 2302, 2277, 2493)
 * avoid double RowMutation serialization on write path (CASSANDRA-1800)
 * make NetworkTopologyStrategy the default (CASSANDRA-1960)
 * configurable internode encryption (CASSANDRA-1567, 2152)
 * human readable column names in sstable2json output (CASSANDRA-1933)
 * change default JMX port to 7199 (CASSANDRA-2027)
 * backwards compatible internal messaging (CASSANDRA-1015)
 * atomic switch of memtables and sstables (CASSANDRA-2284)
 * add pluggable SeedProvider (CASSANDRA-1669)
 * Fix clustertool to not throw exception when calling get_endpoints (CASSANDRA-2437)
 * upgrade to thrift 0.6 (CASSANDRA-2412)
 * repair works on a token range instead of full ring (CASSANDRA-2324)
 * purge tombstones from row cache (CASSANDRA-2305)
 * push replication_factor into strategy_options (CASSANDRA-1263)
 * give snapshots the same name on each node (CASSANDRA-1791)
 * remove "nodetool loadbalance" (CASSANDRA-2448)
 * multithreaded compaction (CASSANDRA-2191)
 * compaction throttling (CASSANDRA-2156)
 * add key type information and alias (CASSANDRA-2311, 2396)
 * cli no longer divides read_repair_chance by 100 (CASSANDRA-2458)
 * made CompactionInfo.getTaskType return an enum (CASSANDRA-2482)
 * add a server-wide cap on measured memtable memory usage and aggressively
   flush to keep under that threshold (CASSANDRA-2006)
 * add unified UUIDType (CASSANDRA-2233)
 * add off-heap row cache support (CASSANDRA-1969)


0.7.5
 * improvements/fixes to PIG driver (CASSANDRA-1618, CASSANDRA-2387,
   CASSANDRA-2465, CASSANDRA-2484)
 * validate index names (CASSANDRA-1761)
 * reduce contention on Table.flusherLock (CASSANDRA-1954)
 * try harder to detect failures during streaming, cleaning up temporary
   files more reliably (CASSANDRA-2088)
 * shut down server for OOM on a Thrift thread (CASSANDRA-2269)
 * fix tombstone handling in repair and sstable2json (CASSANDRA-2279)
 * preserve version when streaming data from old sstables (CASSANDRA-2283)
 * don't start repair if a neighboring node is marked as dead (CASSANDRA-2290)
 * purge tombstones from row cache (CASSANDRA-2305)
 * Avoid seeking when sstable2json exports the entire file (CASSANDRA-2318)
 * clear Built flag in system table when dropping an index (CASSANDRA-2320)
 * don't allow arbitrary argument for stress.java (CASSANDRA-2323)
 * validate values for index predicates in get_indexed_slice (CASSANDRA-2328)
 * queue secondary indexes for flush before the parent (CASSANDRA-2330)
 * allow job configuration to set the CL used in Hadoop jobs (CASSANDRA-2331)
 * add memtable_flush_queue_size defaulting to 4 (CASSANDRA-2333)
 * Allow overriding of initial_token, storage_port and rpc_port from system
   properties (CASSANDRA-2343)
 * fix comparator used for non-indexed secondary expressions in index scan
   (CASSANDRA-2347)
 * ensure size calculation and write phase of large-row compaction use
   the same threshold for TTL expiration (CASSANDRA-2349)
 * fix race when iterating CFs during add/drop (CASSANDRA-2350)
 * add ConsistencyLevel command to CLI (CASSANDRA-2354)
 * allow negative numbers in the cli (CASSANDRA-2358)
 * hard code serialVersionUID for tokens class (CASSANDRA-2361)
 * fix potential infinite loop in ByteBufferUtil.inputStream (CASSANDRA-2365)
 * fix encoding bugs in HintedHandoffManager, SystemTable when default
   charset is not UTF8 (CASSANDRA-2367)
 * avoids having removed node reappearing in Gossip (CASSANDRA-2371)
 * fix incorrect truncation of long to int when reading columns via block
   index (CASSANDRA-2376)
 * fix NPE during stream session (CASSANDRA-2377)
 * fix race condition that could leave orphaned data files when dropping CF or
   KS (CASSANDRA-2381)
 * fsync statistics component on write (CASSANDRA-2382)
 * fix duplicate results from CFS.scan (CASSANDRA-2406)
 * add IntegerType to CLI help (CASSANDRA-2414)
 * avoid caching token-only decoratedkeys (CASSANDRA-2416)
 * convert mmap assertion to if/throw so scrub can catch it (CASSANDRA-2417)
 * don't overwrite gc log (CASSANDR-2418)
 * invalidate row cache for streamed row to avoid inconsitencies
   (CASSANDRA-2420)
 * avoid copies in range/index scans (CASSANDRA-2425)
 * make sure we don't wipe data during cleanup if the node has not join
   the ring (CASSANDRA-2428)
 * Try harder to close files after compaction (CASSANDRA-2431)
 * re-set bootstrapped flag after move finishes (CASSANDRA-2435)
 * display validation_class in CLI 'describe keyspace' (CASSANDRA-2442)
 * make cleanup compactions cleanup the row cache (CASSANDRA-2451)
 * add column fields validation to scrub (CASSANDRA-2460)
 * use 64KB flush buffer instead of in_memory_compaction_limit (CASSANDRA-2463)
 * fix backslash substitutions in CLI (CASSANDRA-2492)
 * disable cache saving for system CFS (CASSANDRA-2502)
 * fixes for verifying destination availability under hinted conditions
   so UE can be thrown intead of timing out (CASSANDRA-2514)
 * fix update of validation class in column metadata (CASSANDRA-2512)
 * support LOCAL_QUORUM, EACH_QUORUM CLs outside of NTS (CASSANDRA-2516)
 * preserve version when streaming data from old sstables (CASSANDRA-2283)
 * fix backslash substitutions in CLI (CASSANDRA-2492)
 * count a row deletion as one operation towards memtable threshold
   (CASSANDRA-2519)
 * support LOCAL_QUORUM, EACH_QUORUM CLs outside of NTS (CASSANDRA-2516)


0.7.4
 * add nodetool join command (CASSANDRA-2160)
 * fix secondary indexes on pre-existing or streamed data (CASSANDRA-2244)
 * initialize endpoint in gossiper earlier (CASSANDRA-2228)
 * add ability to write to Cassandra from Pig (CASSANDRA-1828)
 * add rpc_[min|max]_threads (CASSANDRA-2176)
 * add CL.TWO, CL.THREE (CASSANDRA-2013)
 * avoid exporting an un-requested row in sstable2json, when exporting
   a key that does not exist (CASSANDRA-2168)
 * add incremental_backups option (CASSANDRA-1872)
 * add configurable row limit to Pig loadfunc (CASSANDRA-2276)
 * validate column values in batches as well as single-Column inserts
   (CASSANDRA-2259)
 * move sample schema from cassandra.yaml to schema-sample.txt,
   a cli scripts (CASSANDRA-2007)
 * avoid writing empty rows when scrubbing tombstoned rows (CASSANDRA-2296)
 * fix assertion error in range and index scans for CL < ALL
   (CASSANDRA-2282)
 * fix commitlog replay when flush position refers to data that didn't
   get synced before server died (CASSANDRA-2285)
 * fix fd leak in sstable2json with non-mmap'd i/o (CASSANDRA-2304)
 * reduce memory use during streaming of multiple sstables (CASSANDRA-2301)
 * purge tombstoned rows from cache after GCGraceSeconds (CASSANDRA-2305)
 * allow zero replicas in a NTS datacenter (CASSANDRA-1924)
 * make range queries respect snitch for local replicas (CASSANDRA-2286)
 * fix HH delivery when column index is larger than 2GB (CASSANDRA-2297)
 * make 2ary indexes use parent CF flush thresholds during initial build
   (CASSANDRA-2294)
 * update memtable_throughput to be a long (CASSANDRA-2158)


0.7.3
 * Keep endpoint state until aVeryLongTime (CASSANDRA-2115)
 * lower-latency read repair (CASSANDRA-2069)
 * add hinted_handoff_throttle_delay_in_ms option (CASSANDRA-2161)
 * fixes for cache save/load (CASSANDRA-2172, -2174)
 * Handle whole-row deletions in CFOutputFormat (CASSANDRA-2014)
 * Make memtable_flush_writers flush in parallel (CASSANDRA-2178)
 * Add compaction_preheat_key_cache option (CASSANDRA-2175)
 * refactor stress.py to have only one copy of the format string
   used for creating row keys (CASSANDRA-2108)
 * validate index names for \w+ (CASSANDRA-2196)
 * Fix Cassandra cli to respect timeout if schema does not settle
   (CASSANDRA-2187)
 * fix for compaction and cleanup writing old-format data into new-version
   sstable (CASSANDRA-2211, -2216)
 * add nodetool scrub (CASSANDRA-2217, -2240)
 * fix sstable2json large-row pagination (CASSANDRA-2188)
 * fix EOFing on requests for the last bytes in a file (CASSANDRA-2213)
 * fix BufferedRandomAccessFile bugs (CASSANDRA-2218, -2241)
 * check for memtable flush_after_mins exceeded every 10s (CASSANDRA-2183)
 * fix cache saving on Windows (CASSANDRA-2207)
 * add validateSchemaAgreement call + synchronization to schema
   modification operations (CASSANDRA-2222)
 * fix for reversed slice queries on large rows (CASSANDRA-2212)
 * fat clients were writing local data (CASSANDRA-2223)
 * set DEFAULT_MEMTABLE_LIFETIME_IN_MINS to 24h
 * improve detection and cleanup of partially-written sstables
   (CASSANDRA-2206)
 * fix supercolumn de/serialization when subcolumn comparator is different
   from supercolumn's (CASSANDRA-2104)
 * fix starting up on Windows when CASSANDRA_HOME contains whitespace
   (CASSANDRA-2237)
 * add [get|set][row|key]cacheSavePeriod to JMX (CASSANDRA-2100)
 * fix Hadoop ColumnFamilyOutputFormat dropping of mutations
   when batch fills up (CASSANDRA-2255)
 * move file deletions off of scheduledtasks executor (CASSANDRA-2253)


0.7.2
 * copy DecoratedKey.key when inserting into caches to avoid retaining
   a reference to the underlying buffer (CASSANDRA-2102)
 * format subcolumn names with subcomparator (CASSANDRA-2136)
 * fix column bloom filter deserialization (CASSANDRA-2165)


0.7.1
 * refactor MessageDigest creation code. (CASSANDRA-2107)
 * buffer network stack to avoid inefficient small TCP messages while avoiding
   the nagle/delayed ack problem (CASSANDRA-1896)
 * check log4j configuration for changes every 10s (CASSANDRA-1525, 1907)
 * more-efficient cross-DC replication (CASSANDRA-1530, -2051, -2138)
 * avoid polluting page cache with commitlog or sstable writes
   and seq scan operations (CASSANDRA-1470)
 * add RMI authentication options to nodetool (CASSANDRA-1921)
 * make snitches configurable at runtime (CASSANDRA-1374)
 * retry hadoop split requests on connection failure (CASSANDRA-1927)
 * implement describeOwnership for BOP, COPP (CASSANDRA-1928)
 * make read repair behave as expected for ConsistencyLevel > ONE
   (CASSANDRA-982, 2038)
 * distributed test harness (CASSANDRA-1859, 1964)
 * reduce flush lock contention (CASSANDRA-1930)
 * optimize supercolumn deserialization (CASSANDRA-1891)
 * fix CFMetaData.apply to only compare objects of the same class
   (CASSANDRA-1962)
 * allow specifying specific SSTables to compact from JMX (CASSANDRA-1963)
 * fix race condition in MessagingService.targets (CASSANDRA-1959, 2094, 2081)
 * refuse to open sstables from a future version (CASSANDRA-1935)
 * zero-copy reads (CASSANDRA-1714)
 * fix copy bounds for word Text in wordcount demo (CASSANDRA-1993)
 * fixes for contrib/javautils (CASSANDRA-1979)
 * check more frequently for memtable expiration (CASSANDRA-2000)
 * fix writing SSTable column count statistics (CASSANDRA-1976)
 * fix streaming of multiple CFs during bootstrap (CASSANDRA-1992)
 * explicitly set JVM GC new generation size with -Xmn (CASSANDRA-1968)
 * add short options for CLI flags (CASSANDRA-1565)
 * make keyspace argument to "describe keyspace" in CLI optional
   when authenticated to keyspace already (CASSANDRA-2029)
 * added option to specify -Dcassandra.join_ring=false on startup
   to allow "warm spare" nodes or performing JMX maintenance before
   joining the ring (CASSANDRA-526)
 * log migrations at INFO (CASSANDRA-2028)
 * add CLI verbose option in file mode (CASSANDRA-2030)
 * add single-line "--" comments to CLI (CASSANDRA-2032)
 * message serialization tests (CASSANDRA-1923)
 * switch from ivy to maven-ant-tasks (CASSANDRA-2017)
 * CLI attempts to block for new schema to propagate (CASSANDRA-2044)
 * fix potential overflow in nodetool cfstats (CASSANDRA-2057)
 * add JVM shutdownhook to sync commitlog (CASSANDRA-1919)
 * allow nodes to be up without being part of  normal traffic (CASSANDRA-1951)
 * fix CLI "show keyspaces" with null options on NTS (CASSANDRA-2049)
 * fix possible ByteBuffer race conditions (CASSANDRA-2066)
 * reduce garbage generated by MessagingService to prevent load spikes
   (CASSANDRA-2058)
 * fix math in RandomPartitioner.describeOwnership (CASSANDRA-2071)
 * fix deletion of sstable non-data components (CASSANDRA-2059)
 * avoid blocking gossip while deleting handoff hints (CASSANDRA-2073)
 * ignore messages from newer versions, keep track of nodes in gossip
   regardless of version (CASSANDRA-1970)
 * cache writing moved to CompactionManager to reduce i/o contention and
   updated to use non-cache-polluting writes (CASSANDRA-2053)
 * page through large rows when exporting to JSON (CASSANDRA-2041)
 * add flush_largest_memtables_at and reduce_cache_sizes_at options
   (CASSANDRA-2142)
 * add cli 'describe cluster' command (CASSANDRA-2127)
 * add cli support for setting username/password at 'connect' command
   (CASSANDRA-2111)
 * add -D option to Stress.java to allow reading hosts from a file
   (CASSANDRA-2149)
 * bound hints CF throughput between 32M and 256M (CASSANDRA-2148)
 * continue starting when invalid saved cache entries are encountered
   (CASSANDRA-2076)
 * add max_hint_window_in_ms option (CASSANDRA-1459)


0.7.0-final
 * fix offsets to ByteBuffer.get (CASSANDRA-1939)


0.7.0-rc4
 * fix cli crash after backgrounding (CASSANDRA-1875)
 * count timeouts in storageproxy latencies, and include latency
   histograms in StorageProxyMBean (CASSANDRA-1893)
 * fix CLI get recognition of supercolumns (CASSANDRA-1899)
 * enable keepalive on intra-cluster sockets (CASSANDRA-1766)
 * count timeouts towards dynamicsnitch latencies (CASSANDRA-1905)
 * Expose index-building status in JMX + cli schema description
   (CASSANDRA-1871)
 * allow [LOCAL|EACH]_QUORUM to be used with non-NetworkTopology
   replication Strategies
 * increased amount of index locks for faster commitlog replay
 * collect secondary index tombstones immediately (CASSANDRA-1914)
 * revert commitlog changes from #1780 (CASSANDRA-1917)
 * change RandomPartitioner min token to -1 to avoid collision w/
   tokens on actual nodes (CASSANDRA-1901)
 * examine the right nibble when validating TimeUUID (CASSANDRA-1910)
 * include secondary indexes in cleanup (CASSANDRA-1916)
 * CFS.scrubDataDirectories should also cleanup invalid secondary indexes
   (CASSANDRA-1904)
 * ability to disable/enable gossip on nodes to force them down
   (CASSANDRA-1108)


0.7.0-rc3
 * expose getNaturalEndpoints in StorageServiceMBean taking byte[]
   key; RMI cannot serialize ByteBuffer (CASSANDRA-1833)
 * infer org.apache.cassandra.locator for replication strategy classes
   when not otherwise specified
 * validation that generates less garbage (CASSANDRA-1814)
 * add TTL support to CLI (CASSANDRA-1838)
 * cli defaults to bytestype for subcomparator when creating
   column families (CASSANDRA-1835)
 * unregister index MBeans when index is dropped (CASSANDRA-1843)
 * make ByteBufferUtil.clone thread-safe (CASSANDRA-1847)
 * change exception for read requests during bootstrap from
   InvalidRequest to Unavailable (CASSANDRA-1862)
 * respect row-level tombstones post-flush in range scans
   (CASSANDRA-1837)
 * ReadResponseResolver check digests against each other (CASSANDRA-1830)
 * return InvalidRequest when remove of subcolumn without supercolumn
   is requested (CASSANDRA-1866)
 * flush before repair (CASSANDRA-1748)
 * SSTableExport validates key order (CASSANDRA-1884)
 * large row support for SSTableExport (CASSANDRA-1867)
 * Re-cache hot keys post-compaction without hitting disk (CASSANDRA-1878)
 * manage read repair in coordinator instead of data source, to
   provide latency information to dynamic snitch (CASSANDRA-1873)


0.7.0-rc2
 * fix live-column-count of slice ranges including tombstoned supercolumn
   with live subcolumn (CASSANDRA-1591)
 * rename o.a.c.internal.AntientropyStage -> AntiEntropyStage,
   o.a.c.request.Request_responseStage -> RequestResponseStage,
   o.a.c.internal.Internal_responseStage -> InternalResponseStage
 * add AbstractType.fromString (CASSANDRA-1767)
 * require index_type to be present when specifying index_name
   on ColumnDef (CASSANDRA-1759)
 * fix add/remove index bugs in CFMetadata (CASSANDRA-1768)
 * rebuild Strategy during system_update_keyspace (CASSANDRA-1762)
 * cli updates prompt to ... in continuation lines (CASSANDRA-1770)
 * support multiple Mutations per key in hadoop ColumnFamilyOutputFormat
   (CASSANDRA-1774)
 * improvements to Debian init script (CASSANDRA-1772)
 * use local classloader to check for version.properties (CASSANDRA-1778)
 * Validate that column names in column_metadata are valid for the
   defined comparator, and decode properly in cli (CASSANDRA-1773)
 * use cross-platform newlines in cli (CASSANDRA-1786)
 * add ExpiringColumn support to sstable import/export (CASSANDRA-1754)
 * add flush for each append to periodic commitlog mode; added
   periodic_without_flush option to disable this (CASSANDRA-1780)
 * close file handle used for post-flush truncate (CASSANDRA-1790)
 * various code cleanup (CASSANDRA-1793, -1794, -1795)
 * fix range queries against wrapped range (CASSANDRA-1781)
 * fix consistencylevel calculations for NetworkTopologyStrategy
   (CASSANDRA-1804)
 * cli support index type enum names (CASSANDRA-1810)
 * improved validation of column_metadata (CASSANDRA-1813)
 * reads at ConsistencyLevel > 1 throw UnavailableException
   immediately if insufficient live nodes exist (CASSANDRA-1803)
 * copy bytebuffers for local writes to avoid retaining the entire
   Thrift frame (CASSANDRA-1801)
 * fix NPE adding index to column w/o prior metadata (CASSANDRA-1764)
 * reduce fat client timeout (CASSANDRA-1730)
 * fix botched merge of CASSANDRA-1316


0.7.0-rc1
 * fix compaction and flush races with schema updates (CASSANDRA-1715)
 * add clustertool, config-converter, sstablekeys, and schematool
   Windows .bat files (CASSANDRA-1723)
 * reject range queries received during bootstrap (CASSANDRA-1739)
 * fix wrapping-range queries on non-minimum token (CASSANDRA-1700)
 * add nodetool cfhistogram (CASSANDRA-1698)
 * limit repaired ranges to what the nodes have in common (CASSANDRA-1674)
 * index scan treats missing columns as not matching secondary
   expressions (CASSANDRA-1745)
 * Fix misuse of DataOutputBuffer.getData in AntiEntropyService
   (CASSANDRA-1729)
 * detect and warn when obsolete version of JNA is present (CASSANDRA-1760)
 * reduce fat client timeout (CASSANDRA-1730)
 * cleanup smallest CFs first to increase free temp space for larger ones
   (CASSANDRA-1811)
 * Update windows .bat files to work outside of main Cassandra
   directory (CASSANDRA-1713)
 * fix read repair regression from 0.6.7 (CASSANDRA-1727)
 * more-efficient read repair (CASSANDRA-1719)
 * fix hinted handoff replay (CASSANDRA-1656)
 * log type of dropped messages (CASSANDRA-1677)
 * upgrade to SLF4J 1.6.1
 * fix ByteBuffer bug in ExpiringColumn.updateDigest (CASSANDRA-1679)
 * fix IntegerType.getString (CASSANDRA-1681)
 * make -Djava.net.preferIPv4Stack=true the default (CASSANDRA-628)
 * add INTERNAL_RESPONSE verb to differentiate from responses related
   to client requests (CASSANDRA-1685)
 * log tpstats when dropping messages (CASSANDRA-1660)
 * include unreachable nodes in describeSchemaVersions (CASSANDRA-1678)
 * Avoid dropping messages off the client request path (CASSANDRA-1676)
 * fix jna errno reporting (CASSANDRA-1694)
 * add friendlier error for UnknownHostException on startup (CASSANDRA-1697)
 * include jna dependency in RPM package (CASSANDRA-1690)
 * add --skip-keys option to stress.py (CASSANDRA-1696)
 * improve cli handling of non-string keys and column names
   (CASSANDRA-1701, -1693)
 * r/m extra subcomparator line in cli keyspaces output (CASSANDRA-1712)
 * add read repair chance to cli "show keyspaces"
 * upgrade to ConcurrentLinkedHashMap 1.1 (CASSANDRA-975)
 * fix index scan routing (CASSANDRA-1722)
 * fix tombstoning of supercolumns in range queries (CASSANDRA-1734)
 * clear endpoint cache after updating keyspace metadata (CASSANDRA-1741)
 * fix wrapping-range queries on non-minimum token (CASSANDRA-1700)
 * truncate includes secondary indexes (CASSANDRA-1747)
 * retain reference to PendingFile sstables (CASSANDRA-1749)
 * fix sstableimport regression (CASSANDRA-1753)
 * fix for bootstrap when no non-system tables are defined (CASSANDRA-1732)
 * handle replica unavailability in index scan (CASSANDRA-1755)
 * fix service initialization order deadlock (CASSANDRA-1756)
 * multi-line cli commands (CASSANDRA-1742)
 * fix race between snapshot and compaction (CASSANDRA-1736)
 * add listEndpointsPendingHints, deleteHintsForEndpoint JMX methods
   (CASSANDRA-1551)


0.7.0-beta3
 * add strategy options to describe_keyspace output (CASSANDRA-1560)
 * log warning when using randomly generated token (CASSANDRA-1552)
 * re-organize JMX into .db, .net, .internal, .request (CASSANDRA-1217)
 * allow nodes to change IPs between restarts (CASSANDRA-1518)
 * remember ring state between restarts by default (CASSANDRA-1518)
 * flush index built flag so we can read it before log replay (CASSANDRA-1541)
 * lock row cache updates to prevent race condition (CASSANDRA-1293)
 * remove assertion causing rare (and harmless) error messages in
   commitlog (CASSANDRA-1330)
 * fix moving nodes with no keyspaces defined (CASSANDRA-1574)
 * fix unbootstrap when no data is present in a transfer range (CASSANDRA-1573)
 * take advantage of AVRO-495 to simplify our avro IDL (CASSANDRA-1436)
 * extend authorization hierarchy to column family (CASSANDRA-1554)
 * deletion support in secondary indexes (CASSANDRA-1571)
 * meaningful error message for invalid replication strategy class
   (CASSANDRA-1566)
 * allow keyspace creation with RF > N (CASSANDRA-1428)
 * improve cli error handling (CASSANDRA-1580)
 * add cache save/load ability (CASSANDRA-1417, 1606, 1647)
 * add StorageService.getDrainProgress (CASSANDRA-1588)
 * Disallow bootstrap to an in-use token (CASSANDRA-1561)
 * Allow dynamic secondary index creation and destruction (CASSANDRA-1532)
 * log auto-guessed memtable thresholds (CASSANDRA-1595)
 * add ColumnDef support to cli (CASSANDRA-1583)
 * reduce index sample time by 75% (CASSANDRA-1572)
 * add cli support for column, strategy metadata (CASSANDRA-1578, 1612)
 * add cli support for schema modification (CASSANDRA-1584)
 * delete temp files on failed compactions (CASSANDRA-1596)
 * avoid blocking for dead nodes during removetoken (CASSANDRA-1605)
 * remove ConsistencyLevel.ZERO (CASSANDRA-1607)
 * expose in-progress compaction type in jmx (CASSANDRA-1586)
 * removed IClock & related classes from internals (CASSANDRA-1502)
 * fix removing tokens from SystemTable on decommission and removetoken
   (CASSANDRA-1609)
 * include CF metadata in cli 'show keyspaces' (CASSANDRA-1613)
 * switch from Properties to HashMap in PropertyFileSnitch to
   avoid synchronization bottleneck (CASSANDRA-1481)
 * PropertyFileSnitch configuration file renamed to
   cassandra-topology.properties
 * add cli support for get_range_slices (CASSANDRA-1088, CASSANDRA-1619)
 * Make memtable flush thresholds per-CF instead of global
   (CASSANDRA-1007, 1637)
 * add cli support for binary data without CfDef hints (CASSANDRA-1603)
 * fix building SSTable statistics post-stream (CASSANDRA-1620)
 * fix potential infinite loop in 2ary index queries (CASSANDRA-1623)
 * allow creating NTS keyspaces with no replicas configured (CASSANDRA-1626)
 * add jmx histogram of sstables accessed per read (CASSANDRA-1624)
 * remove system_rename_column_family and system_rename_keyspace from the
   client API until races can be fixed (CASSANDRA-1630, CASSANDRA-1585)
 * add cli sanity tests (CASSANDRA-1582)
 * update GC settings in cassandra.bat (CASSANDRA-1636)
 * cli support for index queries (CASSANDRA-1635)
 * cli support for updating schema memtable settings (CASSANDRA-1634)
 * cli --file option (CASSANDRA-1616)
 * reduce automatically chosen memtable sizes by 50% (CASSANDRA-1641)
 * move endpoint cache from snitch to strategy (CASSANDRA-1643)
 * fix commitlog recovery deleting the newly-created segment as well as
   the old ones (CASSANDRA-1644)
 * upgrade to Thrift 0.5 (CASSANDRA-1367)
 * renamed CL.DCQUORUM to LOCAL_QUORUM and DCQUORUMSYNC to EACH_QUORUM
 * cli truncate support (CASSANDRA-1653)
 * update GC settings in cassandra.bat (CASSANDRA-1636)
 * avoid logging when a node's ip/token is gossipped back to it (CASSANDRA-1666)


0.7-beta2
 * always use UTF-8 for hint keys (CASSANDRA-1439)
 * remove cassandra.yaml dependency from Hadoop and Pig (CASSADRA-1322)
 * expose CfDef metadata in describe_keyspaces (CASSANDRA-1363)
 * restore use of mmap_index_only option (CASSANDRA-1241)
 * dropping a keyspace with no column families generated an error
   (CASSANDRA-1378)
 * rename RackAwareStrategy to OldNetworkTopologyStrategy, RackUnawareStrategy
   to SimpleStrategy, DatacenterShardStrategy to NetworkTopologyStrategy,
   AbstractRackAwareSnitch to AbstractNetworkTopologySnitch (CASSANDRA-1392)
 * merge StorageProxy.mutate, mutateBlocking (CASSANDRA-1396)
 * faster UUIDType, LongType comparisons (CASSANDRA-1386, 1393)
 * fix setting read_repair_chance from CLI addColumnFamily (CASSANDRA-1399)
 * fix updates to indexed columns (CASSANDRA-1373)
 * fix race condition leaving to FileNotFoundException (CASSANDRA-1382)
 * fix sharded lock hash on index write path (CASSANDRA-1402)
 * add support for GT/E, LT/E in subordinate index clauses (CASSANDRA-1401)
 * cfId counter got out of sync when CFs were added (CASSANDRA-1403)
 * less chatty schema updates (CASSANDRA-1389)
 * rename column family mbeans. 'type' will now include either
   'IndexColumnFamilies' or 'ColumnFamilies' depending on the CFS type.
   (CASSANDRA-1385)
 * disallow invalid keyspace and column family names. This includes name that
   matches a '^\w+' regex. (CASSANDRA-1377)
 * use JNA, if present, to take snapshots (CASSANDRA-1371)
 * truncate hints if starting 0.7 for the first time (CASSANDRA-1414)
 * fix FD leak in single-row slicepredicate queries (CASSANDRA-1416)
 * allow index expressions against columns that are not part of the
   SlicePredicate (CASSANDRA-1410)
 * config-converter properly handles snitches and framed support
   (CASSANDRA-1420)
 * remove keyspace argument from multiget_count (CASSANDRA-1422)
 * allow specifying cassandra.yaml location as (local or remote) URL
   (CASSANDRA-1126)
 * fix using DynamicEndpointSnitch with NetworkTopologyStrategy
   (CASSANDRA-1429)
 * Add CfDef.default_validation_class (CASSANDRA-891)
 * fix EstimatedHistogram.max (CASSANDRA-1413)
 * quorum read optimization (CASSANDRA-1622)
 * handle zero-length (or missing) rows during HH paging (CASSANDRA-1432)
 * include secondary indexes during schema migrations (CASSANDRA-1406)
 * fix commitlog header race during schema change (CASSANDRA-1435)
 * fix ColumnFamilyStoreMBeanIterator to use new type name (CASSANDRA-1433)
 * correct filename generated by xml->yaml converter (CASSANDRA-1419)
 * add CMSInitiatingOccupancyFraction=75 and UseCMSInitiatingOccupancyOnly
   to default JVM options
 * decrease jvm heap for cassandra-cli (CASSANDRA-1446)
 * ability to modify keyspaces and column family definitions on a live cluster
   (CASSANDRA-1285)
 * support for Hadoop Streaming [non-jvm map/reduce via stdin/out]
   (CASSANDRA-1368)
 * Move persistent sstable stats from the system table to an sstable component
   (CASSANDRA-1430)
 * remove failed bootstrap attempt from pending ranges when gossip times
   it out after 1h (CASSANDRA-1463)
 * eager-create tcp connections to other cluster members (CASSANDRA-1465)
 * enumerate stages and derive stage from message type instead of
   transmitting separately (CASSANDRA-1465)
 * apply reversed flag during collation from different data sources
   (CASSANDRA-1450)
 * make failure to remove commitlog segment non-fatal (CASSANDRA-1348)
 * correct ordering of drain operations so CL.recover is no longer
   necessary (CASSANDRA-1408)
 * removed keyspace from describe_splits method (CASSANDRA-1425)
 * rename check_schema_agreement to describe_schema_versions
   (CASSANDRA-1478)
 * fix QUORUM calculation for RF > 3 (CASSANDRA-1487)
 * remove tombstones during non-major compactions when bloom filter
   verifies that row does not exist in other sstables (CASSANDRA-1074)
 * nodes that coordinated a loadbalance in the past could not be seen by
   newly added nodes (CASSANDRA-1467)
 * exposed endpoint states (gossip details) via jmx (CASSANDRA-1467)
 * ensure that compacted sstables are not included when new readers are
   instantiated (CASSANDRA-1477)
 * by default, calculate heap size and memtable thresholds at runtime (CASSANDRA-1469)
 * fix races dealing with adding/dropping keyspaces and column families in
   rapid succession (CASSANDRA-1477)
 * clean up of Streaming system (CASSANDRA-1503, 1504, 1506)
 * add options to configure Thrift socket keepalive and buffer sizes (CASSANDRA-1426)
 * make contrib CassandraServiceDataCleaner recursive (CASSANDRA-1509)
 * min, max compaction threshold are configurable and persistent
   per-ColumnFamily (CASSANDRA-1468)
 * fix replaying the last mutation in a commitlog unnecessarily
   (CASSANDRA-1512)
 * invoke getDefaultUncaughtExceptionHandler from DTPE with the original
   exception rather than the ExecutionException wrapper (CASSANDRA-1226)
 * remove Clock from the Thrift (and Avro) API (CASSANDRA-1501)
 * Close intra-node sockets when connection is broken (CASSANDRA-1528)
 * RPM packaging spec file (CASSANDRA-786)
 * weighted request scheduler (CASSANDRA-1485)
 * treat expired columns as deleted (CASSANDRA-1539)
 * make IndexInterval configurable (CASSANDRA-1488)
 * add describe_snitch to Thrift API (CASSANDRA-1490)
 * MD5 authenticator compares plain text submitted password with MD5'd
   saved property, instead of vice versa (CASSANDRA-1447)
 * JMX MessagingService pending and completed counts (CASSANDRA-1533)
 * fix race condition processing repair responses (CASSANDRA-1511)
 * make repair blocking (CASSANDRA-1511)
 * create EndpointSnitchInfo and MBean to expose rack and DC (CASSANDRA-1491)
 * added option to contrib/word_count to output results back to Cassandra
   (CASSANDRA-1342)
 * rewrite Hadoop ColumnFamilyRecordWriter to pool connections, retry to
   multiple Cassandra nodes, and smooth impact on the Cassandra cluster
   by using smaller batch sizes (CASSANDRA-1434)
 * fix setting gc_grace_seconds via CLI (CASSANDRA-1549)
 * support TTL'd index values (CASSANDRA-1536)
 * make removetoken work like decommission (CASSANDRA-1216)
 * make cli comparator-aware and improve quote rules (CASSANDRA-1523,-1524)
 * make nodetool compact and cleanup blocking (CASSANDRA-1449)
 * add memtable, cache information to GCInspector logs (CASSANDRA-1558)
 * enable/disable HintedHandoff via JMX (CASSANDRA-1550)
 * Ignore stray files in the commit log directory (CASSANDRA-1547)
 * Disallow bootstrap to an in-use token (CASSANDRA-1561)


0.7-beta1
 * sstable versioning (CASSANDRA-389)
 * switched to slf4j logging (CASSANDRA-625)
 * add (optional) expiration time for column (CASSANDRA-699)
 * access levels for authentication/authorization (CASSANDRA-900)
 * add ReadRepairChance to CF definition (CASSANDRA-930)
 * fix heisenbug in system tests, especially common on OS X (CASSANDRA-944)
 * convert to byte[] keys internally and all public APIs (CASSANDRA-767)
 * ability to alter schema definitions on a live cluster (CASSANDRA-44)
 * renamed configuration file to cassandra.xml, and log4j.properties to
   log4j-server.properties, which must now be loaded from
   the classpath (which is how our scripts in bin/ have always done it)
   (CASSANDRA-971)
 * change get_count to require a SlicePredicate. create multi_get_count
   (CASSANDRA-744)
 * re-organized endpointsnitch implementations and added SimpleSnitch
   (CASSANDRA-994)
 * Added preload_row_cache option (CASSANDRA-946)
 * add CRC to commitlog header (CASSANDRA-999)
 * removed deprecated batch_insert and get_range_slice methods (CASSANDRA-1065)
 * add truncate thrift method (CASSANDRA-531)
 * http mini-interface using mx4j (CASSANDRA-1068)
 * optimize away copy of sliced row on memtable read path (CASSANDRA-1046)
 * replace constant-size 2GB mmaped segments and special casing for index
   entries spanning segment boundaries, with SegmentedFile that computes
   segments that always contain entire entries/rows (CASSANDRA-1117)
 * avoid reading large rows into memory during compaction (CASSANDRA-16)
 * added hadoop OutputFormat (CASSANDRA-1101)
 * efficient Streaming (no more anticompaction) (CASSANDRA-579)
 * split commitlog header into separate file and add size checksum to
   mutations (CASSANDRA-1179)
 * avoid allocating a new byte[] for each mutation on replay (CASSANDRA-1219)
 * revise HH schema to be per-endpoint (CASSANDRA-1142)
 * add joining/leaving status to nodetool ring (CASSANDRA-1115)
 * allow multiple repair sessions per node (CASSANDRA-1190)
 * optimize away MessagingService for local range queries (CASSANDRA-1261)
 * make framed transport the default so malformed requests can't OOM the
   server (CASSANDRA-475)
 * significantly faster reads from row cache (CASSANDRA-1267)
 * take advantage of row cache during range queries (CASSANDRA-1302)
 * make GCGraceSeconds a per-ColumnFamily value (CASSANDRA-1276)
 * keep persistent row size and column count statistics (CASSANDRA-1155)
 * add IntegerType (CASSANDRA-1282)
 * page within a single row during hinted handoff (CASSANDRA-1327)
 * push DatacenterShardStrategy configuration into keyspace definition,
   eliminating datacenter.properties. (CASSANDRA-1066)
 * optimize forward slices starting with '' and single-index-block name
   queries by skipping the column index (CASSANDRA-1338)
 * streaming refactor (CASSANDRA-1189)
 * faster comparison for UUID types (CASSANDRA-1043)
 * secondary index support (CASSANDRA-749 and subtasks)
 * make compaction buckets deterministic (CASSANDRA-1265)


0.6.6
 * Allow using DynamicEndpointSnitch with RackAwareStrategy (CASSANDRA-1429)
 * remove the remaining vestiges of the unfinished DatacenterShardStrategy
   (replaced by NetworkTopologyStrategy in 0.7)


0.6.5
 * fix key ordering in range query results with RandomPartitioner
   and ConsistencyLevel > ONE (CASSANDRA-1145)
 * fix for range query starting with the wrong token range (CASSANDRA-1042)
 * page within a single row during hinted handoff (CASSANDRA-1327)
 * fix compilation on non-sun JDKs (CASSANDRA-1061)
 * remove String.trim() call on row keys in batch mutations (CASSANDRA-1235)
 * Log summary of dropped messages instead of spamming log (CASSANDRA-1284)
 * add dynamic endpoint snitch (CASSANDRA-981)
 * fix streaming for keyspaces with hyphens in their name (CASSANDRA-1377)
 * fix errors in hard-coded bloom filter optKPerBucket by computing it
   algorithmically (CASSANDRA-1220
 * remove message deserialization stage, and uncap read/write stages
   so slow reads/writes don't block gossip processing (CASSANDRA-1358)
 * add jmx port configuration to Debian package (CASSANDRA-1202)
 * use mlockall via JNA, if present, to prevent Linux from swapping
   out parts of the JVM (CASSANDRA-1214)


0.6.4
 * avoid queuing multiple hint deliveries for the same endpoint
   (CASSANDRA-1229)
 * better performance for and stricter checking of UTF8 column names
   (CASSANDRA-1232)
 * extend option to lower compaction priority to hinted handoff
   as well (CASSANDRA-1260)
 * log errors in gossip instead of re-throwing (CASSANDRA-1289)
 * avoid aborting commitlog replay prematurely if a flushed-but-
   not-removed commitlog segment is encountered (CASSANDRA-1297)
 * fix duplicate rows being read during mapreduce (CASSANDRA-1142)
 * failure detection wasn't closing command sockets (CASSANDRA-1221)
 * cassandra-cli.bat works on windows (CASSANDRA-1236)
 * pre-emptively drop requests that cannot be processed within RPCTimeout
   (CASSANDRA-685)
 * add ack to Binary write verb and update CassandraBulkLoader
   to wait for acks for each row (CASSANDRA-1093)
 * added describe_partitioner Thrift method (CASSANDRA-1047)
 * Hadoop jobs no longer require the Cassandra storage-conf.xml
   (CASSANDRA-1280, CASSANDRA-1047)
 * log thread pool stats when GC is excessive (CASSANDRA-1275)
 * remove gossip message size limit (CASSANDRA-1138)
 * parallelize local and remote reads during multiget, and respect snitch
   when determining whether to do local read for CL.ONE (CASSANDRA-1317)
 * fix read repair to use requested consistency level on digest mismatch,
   rather than assuming QUORUM (CASSANDRA-1316)
 * process digest mismatch re-reads in parallel (CASSANDRA-1323)
 * switch hints CF comparator to BytesType (CASSANDRA-1274)


0.6.3
 * retry to make streaming connections up to 8 times. (CASSANDRA-1019)
 * reject describe_ring() calls on invalid keyspaces (CASSANDRA-1111)
 * fix cache size calculation for size of 100% (CASSANDRA-1129)
 * fix cache capacity only being recalculated once (CASSANDRA-1129)
 * remove hourly scan of all hints on the off chance that the gossiper
   missed a status change; instead, expose deliverHintsToEndpoint to JMX
   so it can be done manually, if necessary (CASSANDRA-1141)
 * don't reject reads at CL.ALL (CASSANDRA-1152)
 * reject deletions to supercolumns in CFs containing only standard
   columns (CASSANDRA-1139)
 * avoid preserving login information after client disconnects
   (CASSANDRA-1057)
 * prefer sun jdk to openjdk in debian init script (CASSANDRA-1174)
 * detect partioner config changes between restarts and fail fast
   (CASSANDRA-1146)
 * use generation time to resolve node token reassignment disagreements
   (CASSANDRA-1118)
 * restructure the startup ordering of Gossiper and MessageService to avoid
   timing anomalies (CASSANDRA-1160)
 * detect incomplete commit log hearders (CASSANDRA-1119)
 * force anti-entropy service to stream files on the stream stage to avoid
   sending streams out of order (CASSANDRA-1169)
 * remove inactive stream managers after AES streams files (CASSANDRA-1169)
 * allow removing entire row through batch_mutate Deletion (CASSANDRA-1027)
 * add JMX metrics for row-level bloom filter false positives (CASSANDRA-1212)
 * added a redhat init script to contrib (CASSANDRA-1201)
 * use midpoint when bootstrapping a new machine into range with not
   much data yet instead of random token (CASSANDRA-1112)
 * kill server on OOM in executor stage as well as Thrift (CASSANDRA-1226)
 * remove opportunistic repairs, when two machines with overlapping replica
   responsibilities happen to finish major compactions of the same CF near
   the same time.  repairs are now fully manual (CASSANDRA-1190)
 * add ability to lower compaction priority (default is no change from 0.6.2)
   (CASSANDRA-1181)


0.6.2
 * fix contrib/word_count build. (CASSANDRA-992)
 * split CommitLogExecutorService into BatchCommitLogExecutorService and
   PeriodicCommitLogExecutorService (CASSANDRA-1014)
 * add latency histograms to CFSMBean (CASSANDRA-1024)
 * make resolving timestamp ties deterministic by using value bytes
   as a tiebreaker (CASSANDRA-1039)
 * Add option to turn off Hinted Handoff (CASSANDRA-894)
 * fix windows startup (CASSANDRA-948)
 * make concurrent_reads, concurrent_writes configurable at runtime via JMX
   (CASSANDRA-1060)
 * disable GCInspector on non-Sun JVMs (CASSANDRA-1061)
 * fix tombstone handling in sstable rows with no other data (CASSANDRA-1063)
 * fix size of row in spanned index entries (CASSANDRA-1056)
 * install json2sstable, sstable2json, and sstablekeys to Debian package
 * StreamingService.StreamDestinations wouldn't empty itself after streaming
   finished (CASSANDRA-1076)
 * added Collections.shuffle(splits) before returning the splits in
   ColumnFamilyInputFormat (CASSANDRA-1096)
 * do not recalculate cache capacity post-compaction if it's been manually
   modified (CASSANDRA-1079)
 * better defaults for flush sorter + writer executor queue sizes
   (CASSANDRA-1100)
 * windows scripts for SSTableImport/Export (CASSANDRA-1051)
 * windows script for nodetool (CASSANDRA-1113)
 * expose PhiConvictThreshold (CASSANDRA-1053)
 * make repair of RF==1 a no-op (CASSANDRA-1090)
 * improve default JVM GC options (CASSANDRA-1014)
 * fix SlicePredicate serialization inside Hadoop jobs (CASSANDRA-1049)
 * close Thrift sockets in Hadoop ColumnFamilyRecordReader (CASSANDRA-1081)


0.6.1
 * fix NPE in sstable2json when no excluded keys are given (CASSANDRA-934)
 * keep the replica set constant throughout the read repair process
   (CASSANDRA-937)
 * allow querying getAllRanges with empty token list (CASSANDRA-933)
 * fix command line arguments inversion in clustertool (CASSANDRA-942)
 * fix race condition that could trigger a false-positive assertion
   during post-flush discard of old commitlog segments (CASSANDRA-936)
 * fix neighbor calculation for anti-entropy repair (CASSANDRA-924)
 * perform repair even for small entropy differences (CASSANDRA-924)
 * Use hostnames in CFInputFormat to allow Hadoop's naive string-based
   locality comparisons to work (CASSANDRA-955)
 * cache read-only BufferedRandomAccessFile length to avoid
   3 system calls per invocation (CASSANDRA-950)
 * nodes with IPv6 (and no IPv4) addresses could not join cluster
   (CASSANDRA-969)
 * Retrieve the correct number of undeleted columns, if any, from
   a supercolumn in a row that had been deleted previously (CASSANDRA-920)
 * fix index scans that cross the 2GB mmap boundaries for both mmap
   and standard i/o modes (CASSANDRA-866)
 * expose drain via nodetool (CASSANDRA-978)


0.6.0-RC1
 * JMX drain to flush memtables and run through commit log (CASSANDRA-880)
 * Bootstrapping can skip ranges under the right conditions (CASSANDRA-902)
 * fix merging row versions in range_slice for CL > ONE (CASSANDRA-884)
 * default write ConsistencyLeven chaned from ZERO to ONE
 * fix for index entries spanning mmap buffer boundaries (CASSANDRA-857)
 * use lexical comparison if time part of TimeUUIDs are the same
   (CASSANDRA-907)
 * bound read, mutation, and response stages to fix possible OOM
   during log replay (CASSANDRA-885)
 * Use microseconds-since-epoch (UTC) in cli, instead of milliseconds
 * Treat batch_mutate Deletion with null supercolumn as "apply this predicate
   to top level supercolumns" (CASSANDRA-834)
 * Streaming destination nodes do not update their JMX status (CASSANDRA-916)
 * Fix internal RPC timeout calculation (CASSANDRA-911)
 * Added Pig loadfunc to contrib/pig (CASSANDRA-910)


0.6.0-beta3
 * fix compaction bucketing bug (CASSANDRA-814)
 * update windows batch file (CASSANDRA-824)
 * deprecate KeysCachedFraction configuration directive in favor
   of KeysCached; move to unified-per-CF key cache (CASSANDRA-801)
 * add invalidateRowCache to ColumnFamilyStoreMBean (CASSANDRA-761)
 * send Handoff hints to natural locations to reduce load on
   remaining nodes in a failure scenario (CASSANDRA-822)
 * Add RowWarningThresholdInMB configuration option to warn before very
   large rows get big enough to threaten node stability, and -x option to
   be able to remove them with sstable2json if the warning is unheeded
   until it's too late (CASSANDRA-843)
 * Add logging of GC activity (CASSANDRA-813)
 * fix ConcurrentModificationException in commitlog discard (CASSANDRA-853)
 * Fix hardcoded row count in Hadoop RecordReader (CASSANDRA-837)
 * Add a jmx status to the streaming service and change several DEBUG
   messages to INFO (CASSANDRA-845)
 * fix classpath in cassandra-cli.bat for Windows (CASSANDRA-858)
 * allow re-specifying host, port to cassandra-cli if invalid ones
   are first tried (CASSANDRA-867)
 * fix race condition handling rpc timeout in the coordinator
   (CASSANDRA-864)
 * Remove CalloutLocation and StagingFileDirectory from storage-conf files
   since those settings are no longer used (CASSANDRA-878)
 * Parse a long from RowWarningThresholdInMB instead of an int (CASSANDRA-882)
 * Remove obsolete ControlPort code from DatabaseDescriptor (CASSANDRA-886)
 * move skipBytes side effect out of assert (CASSANDRA-899)
 * add "double getLoad" to StorageServiceMBean (CASSANDRA-898)
 * track row stats per CF at compaction time (CASSANDRA-870)
 * disallow CommitLogDirectory matching a DataFileDirectory (CASSANDRA-888)
 * default key cache size is 200k entries, changed from 10% (CASSANDRA-863)
 * add -Dcassandra-foreground=yes to cassandra.bat
 * exit if cluster name is changed unexpectedly (CASSANDRA-769)


0.6.0-beta1/beta2
 * add batch_mutate thrift command, deprecating batch_insert (CASSANDRA-336)
 * remove get_key_range Thrift API, deprecated in 0.5 (CASSANDRA-710)
 * add optional login() Thrift call for authentication (CASSANDRA-547)
 * support fat clients using gossiper and StorageProxy to perform
   replication in-process [jvm-only] (CASSANDRA-535)
 * support mmapped I/O for reads, on by default on 64bit JVMs
   (CASSANDRA-408, CASSANDRA-669)
 * improve insert concurrency, particularly during Hinted Handoff
   (CASSANDRA-658)
 * faster network code (CASSANDRA-675)
 * stress.py moved to contrib (CASSANDRA-635)
 * row caching [must be explicitly enabled per-CF in config] (CASSANDRA-678)
 * present a useful measure of compaction progress in JMX (CASSANDRA-599)
 * add bin/sstablekeys (CASSNADRA-679)
 * add ConsistencyLevel.ANY (CASSANDRA-687)
 * make removetoken remove nodes from gossip entirely (CASSANDRA-644)
 * add ability to set cache sizes at runtime (CASSANDRA-708)
 * report latency and cache hit rate statistics with lifetime totals
   instead of average over the last minute (CASSANDRA-702)
 * support get_range_slice for RandomPartitioner (CASSANDRA-745)
 * per-keyspace replication factory and replication strategy (CASSANDRA-620)
 * track latency in microseconds (CASSANDRA-733)
 * add describe_ Thrift methods, deprecating get_string_property and
   get_string_list_property
 * jmx interface for tracking operation mode and streams in general.
   (CASSANDRA-709)
 * keep memtables in sorted order to improve range query performance
   (CASSANDRA-799)
 * use while loop instead of recursion when trimming sstables compaction list
   to avoid blowing stack in pathological cases (CASSANDRA-804)
 * basic Hadoop map/reduce support (CASSANDRA-342)


0.5.1
 * ensure all files for an sstable are streamed to the same directory.
   (CASSANDRA-716)
 * more accurate load estimate for bootstrapping (CASSANDRA-762)
 * tolerate dead or unavailable bootstrap target on write (CASSANDRA-731)
 * allow larger numbers of keys (> 140M) in a sstable bloom filter
   (CASSANDRA-790)
 * include jvm argument improvements from CASSANDRA-504 in debian package
 * change streaming chunk size to 32MB to accomodate Windows XP limitations
   (was 64MB) (CASSANDRA-795)
 * fix get_range_slice returning results in the wrong order (CASSANDRA-781)


0.5.0 final
 * avoid attempting to delete temporary bootstrap files twice (CASSANDRA-681)
 * fix bogus NaN in nodeprobe cfstats output (CASSANDRA-646)
 * provide a policy for dealing with single thread executors w/ a full queue
   (CASSANDRA-694)
 * optimize inner read in MessagingService, vastly improving multiple-node
   performance (CASSANDRA-675)
 * wait for table flush before streaming data back to a bootstrapping node.
   (CASSANDRA-696)
 * keep track of bootstrapping sources by table so that bootstrapping doesn't
   give the indication of finishing early (CASSANDRA-673)


0.5.0 RC3
 * commit the correct version of the patch for CASSANDRA-663


0.5.0 RC2 (unreleased)
 * fix bugs in converting get_range_slice results to Thrift
   (CASSANDRA-647, CASSANDRA-649)
 * expose java.util.concurrent.TimeoutException in StorageProxy methods
   (CASSANDRA-600)
 * TcpConnectionManager was holding on to disconnected connections,
   giving the false indication they were being used. (CASSANDRA-651)
 * Remove duplicated write. (CASSANDRA-662)
 * Abort bootstrap if IP is already in the token ring (CASSANDRA-663)
 * increase default commitlog sync period, and wait for last sync to
   finish before submitting another (CASSANDRA-668)


0.5.0 RC1
 * Fix potential NPE in get_range_slice (CASSANDRA-623)
 * add CRC32 to commitlog entries (CASSANDRA-605)
 * fix data streaming on windows (CASSANDRA-630)
 * GC compacted sstables after cleanup and compaction (CASSANDRA-621)
 * Speed up anti-entropy validation (CASSANDRA-629)
 * Fix anti-entropy assertion error (CASSANDRA-639)
 * Fix pending range conflicts when bootstapping or moving
   multiple nodes at once (CASSANDRA-603)
 * Handle obsolete gossip related to node movement in the case where
   one or more nodes is down when the movement occurs (CASSANDRA-572)
 * Include dead nodes in gossip to avoid a variety of problems
   and fix HH to removed nodes (CASSANDRA-634)
 * return an InvalidRequestException for mal-formed SlicePredicates
   (CASSANDRA-643)
 * fix bug determining closest neighbor for use in multiple datacenters
   (CASSANDRA-648)
 * Vast improvements in anticompaction speed (CASSANDRA-607)
 * Speed up log replay and writes by avoiding redundant serializations
   (CASSANDRA-652)


0.5.0 beta 2
 * Bootstrap improvements (several tickets)
 * add nodeprobe repair anti-entropy feature (CASSANDRA-193, CASSANDRA-520)
 * fix possibility of partition when many nodes restart at once
   in clusters with multiple seeds (CASSANDRA-150)
 * fix NPE in get_range_slice when no data is found (CASSANDRA-578)
 * fix potential NPE in hinted handoff (CASSANDRA-585)
 * fix cleanup of local "system" keyspace (CASSANDRA-576)
 * improve computation of cluster load balance (CASSANDRA-554)
 * added super column read/write, column count, and column/row delete to
   cassandra-cli (CASSANDRA-567, CASSANDRA-594)
 * fix returning live subcolumns of deleted supercolumns (CASSANDRA-583)
 * respect JAVA_HOME in bin/ scripts (several tickets)
 * add StorageService.initClient for fat clients on the JVM (CASSANDRA-535)
   (see contrib/client_only for an example of use)
 * make consistency_level functional in get_range_slice (CASSANDRA-568)
 * optimize key deserialization for RandomPartitioner (CASSANDRA-581)
 * avoid GCing tombstones except on major compaction (CASSANDRA-604)
 * increase failure conviction threshold, resulting in less nodes
   incorrectly (and temporarily) marked as down (CASSANDRA-610)
 * respect memtable thresholds during log replay (CASSANDRA-609)
 * support ConsistencyLevel.ALL on read (CASSANDRA-584)
 * add nodeprobe removetoken command (CASSANDRA-564)


0.5.0 beta
 * Allow multiple simultaneous flushes, improving flush throughput
   on multicore systems (CASSANDRA-401)
 * Split up locks to improve write and read throughput on multicore systems
   (CASSANDRA-444, CASSANDRA-414)
 * More efficient use of memory during compaction (CASSANDRA-436)
 * autobootstrap option: when enabled, all non-seed nodes will attempt
   to bootstrap when started, until bootstrap successfully
   completes. -b option is removed.  (CASSANDRA-438)
 * Unless a token is manually specified in the configuration xml,
   a bootstraping node will use a token that gives it half the
   keys from the most-heavily-loaded node in the cluster,
   instead of generating a random token.
   (CASSANDRA-385, CASSANDRA-517)
 * Miscellaneous bootstrap fixes (several tickets)
 * Ability to change a node's token even after it has data on it
   (CASSANDRA-541)
 * Ability to decommission a live node from the ring (CASSANDRA-435)
 * Semi-automatic loadbalancing via nodeprobe (CASSANDRA-192)
 * Add ability to set compaction thresholds at runtime via
   JMX / nodeprobe.  (CASSANDRA-465)
 * Add "comment" field to ColumnFamily definition. (CASSANDRA-481)
 * Additional JMX metrics (CASSANDRA-482)
 * JSON based export and import tools (several tickets)
 * Hinted Handoff fixes (several tickets)
 * Add key cache to improve read performance (CASSANDRA-423)
 * Simplified construction of custom ReplicationStrategy classes
   (CASSANDRA-497)
 * Graphical application (Swing) for ring integrity verification and
   visualization was added to contrib (CASSANDRA-252)
 * Add DCQUORUM, DCQUORUMSYNC consistency levels and corresponding
   ReplicationStrategy / EndpointSnitch classes.  Experimental.
   (CASSANDRA-492)
 * Web client interface added to contrib (CASSANDRA-457)
 * More-efficient flush for Random, CollatedOPP partitioners
   for normal writes (CASSANDRA-446) and bulk load (CASSANDRA-420)
 * Add MemtableFlushAfterMinutes, a global replacement for the old
   per-CF FlushPeriodInMinutes setting (CASSANDRA-463)
 * optimizations to slice reading (CASSANDRA-350) and supercolumn
   queries (CASSANDRA-510)
 * force binding to given listenaddress for nodes with multiple
   interfaces (CASSANDRA-546)
 * stress.py benchmarking tool improvements (several tickets)
 * optimized replica placement code (CASSANDRA-525)
 * faster log replay on restart (CASSANDRA-539, CASSANDRA-540)
 * optimized local-node writes (CASSANDRA-558)
 * added get_range_slice, deprecating get_key_range (CASSANDRA-344)
 * expose TimedOutException to thrift (CASSANDRA-563)


0.4.2
 * Add validation disallowing null keys (CASSANDRA-486)
 * Fix race conditions in TCPConnectionManager (CASSANDRA-487)
 * Fix using non-utf8-aware comparison as a sanity check.
   (CASSANDRA-493)
 * Improve default garbage collector options (CASSANDRA-504)
 * Add "nodeprobe flush" (CASSANDRA-505)
 * remove NotFoundException from get_slice throws list (CASSANDRA-518)
 * fix get (not get_slice) of entire supercolumn (CASSANDRA-508)
 * fix null token during bootstrap (CASSANDRA-501)


0.4.1
 * Fix FlushPeriod columnfamily configuration regression
   (CASSANDRA-455)
 * Fix long column name support (CASSANDRA-460)
 * Fix for serializing a row that only contains tombstones
   (CASSANDRA-458)
 * Fix for discarding unneeded commitlog segments (CASSANDRA-459)
 * Add SnapshotBeforeCompaction configuration option (CASSANDRA-426)
 * Fix compaction abort under insufficient disk space (CASSANDRA-473)
 * Fix reading subcolumn slice from tombstoned CF (CASSANDRA-484)
 * Fix race condition in RVH causing occasional NPE (CASSANDRA-478)


0.4.0
 * fix get_key_range problems when a node is down (CASSANDRA-440)
   and add UnavailableException to more Thrift methods
 * Add example EndPointSnitch contrib code (several tickets)


0.4.0 RC2
 * fix SSTable generation clash during compaction (CASSANDRA-418)
 * reject method calls with null parameters (CASSANDRA-308)
 * properly order ranges in nodeprobe output (CASSANDRA-421)
 * fix logging of certain errors on executor threads (CASSANDRA-425)


0.4.0 RC1
 * Bootstrap feature is live; use -b on startup (several tickets)
 * Added multiget api (CASSANDRA-70)
 * fix Deadlock with SelectorManager.doProcess and TcpConnection.write
   (CASSANDRA-392)
 * remove key cache b/c of concurrency bugs in third-party
   CLHM library (CASSANDRA-405)
 * update non-major compaction logic to use two threshold values
   (CASSANDRA-407)
 * add periodic / batch commitlog sync modes (several tickets)
 * inline BatchMutation into batch_insert params (CASSANDRA-403)
 * allow setting the logging level at runtime via mbean (CASSANDRA-402)
 * change default comparator to BytesType (CASSANDRA-400)
 * add forwards-compatible ConsistencyLevel parameter to get_key_range
   (CASSANDRA-322)
 * r/m special case of blocking for local destination when writing with
   ConsistencyLevel.ZERO (CASSANDRA-399)
 * Fixes to make BinaryMemtable [bulk load interface] useful (CASSANDRA-337);
   see contrib/bmt_example for an example of using it.
 * More JMX properties added (several tickets)
 * Thrift changes (several tickets)
    - Merged _super get methods with the normal ones; return values
      are now of ColumnOrSuperColumn.
    - Similarly, merged batch_insert_super into batch_insert.



0.4.0 beta
 * On-disk data format has changed to allow billions of keys/rows per
   node instead of only millions
 * Multi-keyspace support
 * Scan all sstables for all queries to avoid situations where
   different types of operation on the same ColumnFamily could
   disagree on what data was present
 * Snapshot support via JMX
 * Thrift API has changed a _lot_:
    - removed time-sorted CFs; instead, user-defined comparators
      may be defined on the column names, which are now byte arrays.
      Default comparators are provided for UTF8, Bytes, Ascii, Long (i64),
      and UUID types.
    - removed colon-delimited strings in thrift api in favor of explicit
      structs such as ColumnPath, ColumnParent, etc.  Also normalized
      thrift struct and argument naming.
    - Added columnFamily argument to get_key_range.
    - Change signature of get_slice to accept starting and ending
      columns as well as an offset.  (This allows use of indexes.)
      Added "ascending" flag to allow reasonably-efficient reverse
      scans as well.  Removed get_slice_by_range as redundant.
    - get_key_range operates on one CF at a time
    - changed `block` boolean on insert methods to ConsistencyLevel enum,
      with options of NONE, ONE, QUORUM, and ALL.
    - added similar consistency_level parameter to read methods
    - column-name-set slice with no names given now returns zero columns
      instead of all of them.  ("all" can run your server out of memory.
      use a range-based slice with a high max column count instead.)
 * Removed the web interface. Node information can now be obtained by
   using the newly introduced nodeprobe utility.
 * More JMX stats
 * Remove magic values from internals (e.g. special key to indicate
   when to flush memtables)
 * Rename configuration "table" to "keyspace"
 * Moved to crash-only design; no more shutdown (just kill the process)
 * Lots of bug fixes

Full list of issues resolved in 0.4 is at https://issues.apache.org/jira/secure/IssueNavigator.jspa?reset=true&&pid=12310865&fixfor=12313862&resolution=1&sorter/field=issuekey&sorter/order=DESC


0.3.0 RC3
 * Fix potential deadlock under load in TCPConnection.
   (CASSANDRA-220)


0.3.0 RC2
 * Fix possible data loss when server is stopped after replaying
   log but before new inserts force memtable flush.
   (CASSANDRA-204)
 * Added BUGS file


0.3.0 RC1
 * Range queries on keys, including user-defined key collation
 * Remove support
 * Workarounds for a weird bug in JDK select/register that seems
   particularly common on VM environments. Cassandra should deploy
   fine on EC2 now
 * Much improved infrastructure: the beginnings of a decent test suite
   ("ant test" for unit tests; "nosetests" for system tests), code
   coverage reporting, etc.
 * Expanded node status reporting via JMX
 * Improved error reporting/logging on both server and client
 * Reduced memory footprint in default configuration
 * Combined blocking and non-blocking versions of insert APIs
 * Added FlushPeriodInMinutes configuration parameter to force
   flushing of infrequently-updated ColumnFamilies<|MERGE_RESOLUTION|>--- conflicted
+++ resolved
@@ -31,10 +31,7 @@
  * Outbound TCP connections ignore internode authenticator (CASSANDRA-13324)
  * Upgrade junit from 4.6 to 4.12 (CASSANDRA-13360)
  * Cleanup ParentRepairSession after repairs (CASSANDRA-13359)
-<<<<<<< HEAD
-=======
  * Upgrade snappy-java to 1.1.2.6 (CASSANDRA-13336)
->>>>>>> 40cc2ece
  * Incremental repair not streaming correct sstables (CASSANDRA-13328)
  * Upgrade the jna version to 4.3.0 (CASSANDRA-13300)
  * Add the currentTimestamp, currentDate, currentTime and currentTimeUUID functions (CASSANDRA-13132)
@@ -79,7 +76,6 @@
  * Add histogram for delay to deliver hints (CASSANDRA-13234)
  * Fix cqlsh automatic protocol downgrade regression (CASSANDRA-13307)
  * Changing `max_hint_window_in_ms` at runtime (CASSANDRA-11720)
-<<<<<<< HEAD
  * Nodetool repair can hang forever if we lose the notification for the repair completing/failing (CASSANDRA-13480)
 
 3.11.1
@@ -88,9 +84,6 @@
   * Allow different NUMACTL_ARGS to be passed in (CASSANDRA-13557)
   * Fix secondary index queries on COMPACT tables (CASSANDRA-13627) 
   * Nodetool listsnapshots output is missing a newline, if there are no snapshots (CASSANDRA-13568)
-=======
-
->>>>>>> 40cc2ece
 
 3.11.0
  * Allow native function calls in CQLSSTableWriter (CASSANDRA-12606)
