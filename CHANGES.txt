<<<<<<< HEAD
2.1.1
 * Add listen_interface and rpc_interface options (CASSANDRA-7417)
 * Fail to start if commit log replay detects a problem (CASSANDRA-7125)
 * Improve schema merge performance (CASSANDRA-7444)
 * Adjust MT depth based on # of partition validating (CASSANDRA-5263)
 * Optimise NativeCell comparisons (CASSANDRA-6755)
 * Configurable client timeout for cqlsh (CASSANDRA-7516)
 * Include snippet of CQL query near syntax error in messages (CASSANDRA-7111)
 * Fix native protocol drop user type notification (CASSANDRA-7571)


2.1.0-final
=======
2.1.0-rc4
>>>>>>> df7bd7f7
 * Updated memtable_cleanup_threshold and memtable_flush_writers defaults 
   (CASSANDRA-7551)
 * (Windows) fix startup when WMI memory query fails (CASSANDRA-7505)
 * Anti-compaction proceeds if any part of the repair failed (CASANDRA-7521)
 * Add missing table name to DROP INDEX responses and notifications (CASSANDRA-7539)
 * Bump CQL version to 3.2.0 and update CQL documentation (CASSANDRA-7527)
 * Fix configuration error message when running nodetool ring (CASSANDRA-7508)
 * Support conditional updates, tuple type, and the v3 protocol in cqlsh (CASSANDRA-7509)
 * Handle queries on multiple secondary index types (CASSANDRA-7525)
 * Fix cqlsh authentication with v3 native protocol (CASSANDRA-7564)
 * Fix NPE when unknown prepared statement ID is used (CASSANDRA-7454)
Merged from 2.0:
 * (Windows) force range-based repair to non-sequential mode (CASSANDRA-7541)
 * Fix range merging when DES scores are zero (CASSANDRA-7535)
 * Warn when SSL certificates have expired (CASSANDRA-7528)
 * Fix error when doing reversed queries with static columns (CASSANDRA-7490)
Merged from 1.2:
 * Set correct stream ID on responses when non-Exception Throwables
   are thrown while handling native protocol messages (CASSANDRA-7470)


2.1.0-rc3
 * Consider expiry when reconciling otherwise equal cells (CASSANDRA-7403)
 * Introduce CQL support for stress tool (CASSANDRA-6146)
 * Fix ClassCastException processing expired messages (CASSANDRA-7496)
 * Fix prepared marker for collections inside UDT (CASSANDRA-7472)
 * Remove left-over populate_io_cache_on_flush and replicate_on_write
   uses (CASSANDRA-7493)
 * (Windows) handle spaces in path names (CASSANDRA-7451)
 * Ensure writes have completed after dropping a table, before recycling
   commit log segments (CASSANDRA-7437)
 * Remove left-over rows_per_partition_to_cache (CASSANDRA-7493)
 * Fix error when CONTAINS is used with a bind marker (CASSANDRA-7502)
 * Properly reject unknown UDT field (CASSANDRA-7484)
Merged from 2.0:
 * Fix CC#collectTimeOrderedData() tombstone optimisations (CASSANDRA-7394)
 * Support DISTINCT for static columns and fix behaviour when DISTINC is
   not use (CASSANDRA-7305).
 * Workaround JVM NPE on JMX bind failure (CASSANDRA-7254)
 * Fix race in FileCacheService RemovalListener (CASSANDRA-7278)
 * Fix inconsistent use of consistencyForCommit that allowed LOCAL_QUORUM
   operations to incorrect become full QUORUM (CASSANDRA-7345)
 * Properly handle unrecognized opcodes and flags (CASSANDRA-7440)
 * (Hadoop) close CqlRecordWriter clients when finished (CASSANDRA-7459)
 * Commit disk failure policy (CASSANDRA-7429)
 * Make sure high level sstables get compacted (CASSANDRA-7414)
 * Fix AssertionError when using empty clustering columns and static columns
   (CASSANDRA-7455)
 * Add option to disable STCS in L0 (CASSANDRA-6621)
 * Upgrade to snappy-java 1.0.5.2 (CASSANDRA-7476)


2.1.0-rc2
 * Fix heap size calculation for CompoundSparseCellName and 
   CompoundSparseCellName.WithCollection (CASSANDRA-7421)
 * Allow counter mutations in UNLOGGED batches (CASSANDRA-7351)
 * Modify reconcile logic to always pick a tombstone over a counter cell
   (CASSANDRA-7346)
 * Avoid incremental compaction on Windows (CASSANDRA-7365)
 * Fix exception when querying a composite-keyed table with a collection index
   (CASSANDRA-7372)
 * Use node's host id in place of counter ids (CASSANDRA-7366)
 * Handle empty CFs in Memtable#maybeUpdateLiveRatio() (CASSANDRA-7401)
 * Fix native protocol CAS batches (CASSANDRA-7337)
 * Reduce likelihood of contention on local paxos locking (CASSANDRA-7359)
 * Upgrade to Pig 0.12.1 (CASSANDRA-6556)
 * Make sure we clear out repair sessions from netstats (CASSANDRA-7329)
 * Don't fail streams on failure detector downs (CASSANDRA-3569)
 * Add optional keyspace to DROP INDEX statement (CASSANDRA-7314)
 * Reduce run time for CQL tests (CASSANDRA-7327)
 * Fix heap size calculation on Windows (CASSANDRA-7352, 7353)
 * RefCount native frames from netty (CASSANDRA-7245)
 * Use tarball dir instead of /var for default paths (CASSANDRA-7136)
 * Remove rows_per_partition_to_cache keyword (CASSANDRA-7193)
 * Fix schema change response in native protocol v3 (CASSANDRA-7413)
Merged from 2.0:
 * Fix assertion error in CL.ANY timeout handling (CASSANDRA-7364)
 * Add per-CF range read request latency metrics (CASSANDRA-7338)
 * Fix NPE in StreamTransferTask.createMessageForRetry() (CASSANDRA-7323)
 * Make StreamSession#closeSession() idempotent (CASSANDRA-7262)
 * Fix infinite loop on exception while streaming (CASSANDRA-7330)
 * Account for range tombstones in min/max column names (CASSANDRA-7235)
 * Improve sub range repair validation (CASSANDRA-7317)
 * Accept subtypes for function results, type casts (CASSANDRA-6766)
 * Support DISTINCT for static columns and fix behaviour when DISTINC is
   not use (CASSANDRA-7305).
 * Refuse range queries with strict bounds on compact tables since they
   are broken (CASSANDRA-7059)
Merged from 1.2:
 * Expose global ColumnFamily metrics (CASSANDRA-7273)
 * cqlsh: Fix CompositeType columns in DESCRIBE TABLE output (CASSANDRA-7399)
 * Expose global ColumnFamily metrics (CASSANDRA-7273)
 * Handle possible integer overflow in FastByteArrayOutputStream (CASSANDRA-7373)
 * cqlsh: 'ascii' values weren't formatted as text (CASSANDRA-7407)
 * cqlsh: ignore .cassandra permission errors (CASSANDRA-7266)
 * reduce failure detector initial value to 2s (CASSANDRA-7307)
 * Fix problem truncating on a node that was previously in a dead state (CASSANDRA-7318)
 * Don't insert tombstones that hide indexed values into 2i (CASSANDRA-7268)
 * Track metrics at a keyspace level (CASSANDRA-6539)
 * Add replace_address_first_boot flag to only replace if not bootstrapped
   (CASSANDRA-7356)
 * Enable keepalive for native protocol (CASSANDRA-7380)
 * Check internal addresses for seeds (CASSANDRA-6523)
 * Fix potential / by 0 in HHOM page size calculation (CASSANDRA-7354)
 * Use LOCAL_ONE for non-superuser auth queries (CASSANDRA-7328)
 * Fix RangeTombstone copy bug (CASSANDRA-7371)


2.1.0-rc1
 * Revert flush directory (CASSANDRA-6357)
 * More efficient executor service for fast operations (CASSANDRA-4718)
 * Move less common tools into a new cassandra-tools package (CASSANDRA-7160)
 * Support more concurrent requests in native protocol (CASSANDRA-7231)
 * Add tab-completion to debian nodetool packaging (CASSANDRA-6421)
 * Change concurrent_compactors defaults (CASSANDRA-7139)
 * Add PowerShell Windows launch scripts (CASSANDRA-7001)
 * Make commitlog archive+restore more robust (CASSANDRA-6974)
 * Fix marking commitlogsegments clean (CASSANDRA-6959)
 * Add snapshot "manifest" describing files included (CASSANDRA-6326)
 * Parallel streaming for sstableloader (CASSANDRA-3668)
 * Fix bugs in supercolumns handling (CASSANDRA-7138)
 * Fix ClassClassException on composite dense tables (CASSANDRA-7112)
 * Cleanup and optimize collation and slice iterators (CASSANDRA-7107)
 * Upgrade NBHM lib (CASSANDRA-7128)
 * Optimize netty server (CASSANDRA-6861)
 * Fix repair hang when given CF does not exist (CASSANDRA-7189)
 * Allow c* to be shutdown in an embedded mode (CASSANDRA-5635)
 * Add server side batching to native transport (CASSANDRA-5663)
 * Make batchlog replay asynchronous (CASSANDRA-6134)
 * remove unused classes (CASSANDRA-7197)
 * Limit user types to the keyspace they are defined in (CASSANDRA-6643)
 * Add validate method to CollectionType (CASSANDRA-7208)
 * New serialization format for UDT values (CASSANDRA-7209, CASSANDRA-7261)
 * Fix nodetool netstats (CASSANDRA-7270)
 * Fix potential ClassCastException in HintedHandoffManager (CASSANDRA-7284)
 * Use prepared statements internally (CASSANDRA-6975)
 * Fix broken paging state with prepared statement (CASSANDRA-7120)
 * Fix IllegalArgumentException in CqlStorage (CASSANDRA-7287)
 * Allow nulls/non-existant fields in UDT (CASSANDRA-7206)
 * Backport Thrift MultiSliceRequest (CASSANDRA-7027)
 * Handle overlapping MultiSlices (CASSANDRA-7279)
 * Fix DataOutputTest on Windows (CASSANDRA-7265)
 * Embedded sets in user defined data-types are not updating (CASSANDRA-7267)
 * Add tuple type to CQL/native protocol (CASSANDRA-7248)
 * Fix CqlPagingRecordReader on tables with few rows (CASSANDRA-7322)
Merged from 2.0:
 * Copy compaction options to make sure they are reloaded (CASSANDRA-7290)
 * Add option to do more aggressive tombstone compactions (CASSANDRA-6563)
 * Don't try to compact already-compacting files in HHOM (CASSANDRA-7288)
 * Always reallocate buffers in HSHA (CASSANDRA-6285)
 * (Hadoop) support authentication in CqlRecordReader (CASSANDRA-7221)
 * (Hadoop) Close java driver Cluster in CQLRR.close (CASSANDRA-7228)
 * Warn when 'USING TIMESTAMP' is used on a CAS BATCH (CASSANDRA-7067)
 * return all cpu values from BackgroundActivityMonitor.readAndCompute (CASSANDRA-7183)
 * Correctly delete scheduled range xfers (CASSANDRA-7143)
 * return all cpu values from BackgroundActivityMonitor.readAndCompute (CASSANDRA-7183)  
 * reduce garbage creation in calculatePendingRanges (CASSANDRA-7191)
 * fix c* launch issues on Russian os's due to output of linux 'free' cmd (CASSANDRA-6162)
 * Fix disabling autocompaction (CASSANDRA-7187)
 * Fix potential NumberFormatException when deserializing IntegerType (CASSANDRA-7088)
 * cqlsh can't tab-complete disabling compaction (CASSANDRA-7185)
 * cqlsh: Accept and execute CQL statement(s) from command-line parameter (CASSANDRA-7172)
 * Fix IllegalStateException in CqlPagingRecordReader (CASSANDRA-7198)
 * Fix the InvertedIndex trigger example (CASSANDRA-7211)
 * Add --resolve-ip option to 'nodetool ring' (CASSANDRA-7210)
 * reduce garbage on codec flag deserialization (CASSANDRA-7244) 
 * Fix duplicated error messages on directory creation error at startup (CASSANDRA-5818)
 * Proper null handle for IF with map element access (CASSANDRA-7155)
 * Improve compaction visibility (CASSANDRA-7242)
 * Correctly delete scheduled range xfers (CASSANDRA-7143)
 * Make batchlog replica selection rack-aware (CASSANDRA-6551)
 * Fix CFMetaData#getColumnDefinitionFromColumnName() (CASSANDRA-7074)
 * Fix writetime/ttl functions for static columns (CASSANDRA-7081)
 * Suggest CTRL-C or semicolon after three blank lines in cqlsh (CASSANDRA-7142)
 * Fix 2ndary index queries with DESC clustering order (CASSANDRA-6950)
 * Invalid key cache entries on DROP (CASSANDRA-6525)
 * Fix flapping RecoveryManagerTest (CASSANDRA-7084)
 * Add missing iso8601 patterns for date strings (CASSANDRA-6973)
 * Support selecting multiple rows in a partition using IN (CASSANDRA-6875)
 * Add authentication support to shuffle (CASSANDRA-6484)
 * Swap local and global default read repair chances (CASSANDRA-7320)
 * Add conditional CREATE/DROP USER support (CASSANDRA-7264)
 * Cqlsh counts non-empty lines for "Blank lines" warning (CASSANDRA-7325)
Merged from 1.2:
 * Add Cloudstack snitch (CASSANDRA-7147)
 * Update system.peers correctly when relocating tokens (CASSANDRA-7126)
 * Add Google Compute Engine snitch (CASSANDRA-7132)
 * remove duplicate query for local tokens (CASSANDRA-7182)
 * exit CQLSH with error status code if script fails (CASSANDRA-6344)
 * Fix bug with some IN queries missig results (CASSANDRA-7105)
 * Fix availability validation for LOCAL_ONE CL (CASSANDRA-7319)
 * Hint streaming can cause decommission to fail (CASSANDRA-7219)


2.1.0-beta2
 * Increase default CL space to 8GB (CASSANDRA-7031)
 * Add range tombstones to read repair digests (CASSANDRA-6863)
 * Fix BTree.clear for large updates (CASSANDRA-6943)
 * Fail write instead of logging a warning when unable to append to CL
   (CASSANDRA-6764)
 * Eliminate possibility of CL segment appearing twice in active list 
   (CASSANDRA-6557)
 * Apply DONTNEED fadvise to commitlog segments (CASSANDRA-6759)
 * Switch CRC component to Adler and include it for compressed sstables 
   (CASSANDRA-4165)
 * Allow cassandra-stress to set compaction strategy options (CASSANDRA-6451)
 * Add broadcast_rpc_address option to cassandra.yaml (CASSANDRA-5899)
 * Auto reload GossipingPropertyFileSnitch config (CASSANDRA-5897)
 * Fix overflow of memtable_total_space_in_mb (CASSANDRA-6573)
 * Fix ABTC NPE and apply update function correctly (CASSANDRA-6692)
 * Allow nodetool to use a file or prompt for password (CASSANDRA-6660)
 * Fix AIOOBE when concurrently accessing ABSC (CASSANDRA-6742)
 * Fix assertion error in ALTER TYPE RENAME (CASSANDRA-6705)
 * Scrub should not always clear out repaired status (CASSANDRA-5351)
 * Improve handling of range tombstone for wide partitions (CASSANDRA-6446)
 * Fix ClassCastException for compact table with composites (CASSANDRA-6738)
 * Fix potentially repairing with wrong nodes (CASSANDRA-6808)
 * Change caching option syntax (CASSANDRA-6745)
 * Fix stress to do proper counter reads (CASSANDRA-6835)
 * Fix help message for stress counter_write (CASSANDRA-6824)
 * Fix stress smart Thrift client to pick servers correctly (CASSANDRA-6848)
 * Add logging levels (minimal, normal or verbose) to stress tool (CASSANDRA-6849)
 * Fix race condition in Batch CLE (CASSANDRA-6860)
 * Improve cleanup/scrub/upgradesstables failure handling (CASSANDRA-6774)
 * ByteBuffer write() methods for serializing sstables (CASSANDRA-6781)
 * Proper compare function for CollectionType (CASSANDRA-6783)
 * Update native server to Netty 4 (CASSANDRA-6236)
 * Fix off-by-one error in stress (CASSANDRA-6883)
 * Make OpOrder AutoCloseable (CASSANDRA-6901)
 * Remove sync repair JMX interface (CASSANDRA-6900)
 * Add multiple memory allocation options for memtables (CASSANDRA-6689, 6694)
 * Remove adjusted op rate from stress output (CASSANDRA-6921)
 * Add optimized CF.hasColumns() implementations (CASSANDRA-6941)
 * Serialize batchlog mutations with the version of the target node
   (CASSANDRA-6931)
 * Optimize CounterColumn#reconcile() (CASSANDRA-6953)
 * Properly remove 1.2 sstable support in 2.1 (CASSANDRA-6869)
 * Lock counter cells, not partitions (CASSANDRA-6880)
 * Track presence of legacy counter shards in sstables (CASSANDRA-6888)
 * Ensure safe resource cleanup when replacing sstables (CASSANDRA-6912)
 * Add failure handler to async callback (CASSANDRA-6747)
 * Fix AE when closing SSTable without releasing reference (CASSANDRA-7000)
 * Clean up IndexInfo on keyspace/table drops (CASSANDRA-6924)
 * Only snapshot relative SSTables when sequential repair (CASSANDRA-7024)
 * Require nodetool rebuild_index to specify index names (CASSANDRA-7038)
 * fix cassandra stress errors on reads with native protocol (CASSANDRA-7033)
 * Use OpOrder to guard sstable references for reads (CASSANDRA-6919)
 * Preemptive opening of compaction result (CASSANDRA-6916)
 * Multi-threaded scrub/cleanup/upgradesstables (CASSANDRA-5547)
 * Optimize cellname comparison (CASSANDRA-6934)
 * Native protocol v3 (CASSANDRA-6855)
 * Optimize Cell liveness checks and clean up Cell (CASSANDRA-7119)
 * Support consistent range movements (CASSANDRA-2434)
Merged from 2.0:
 * Avoid race-prone second "scrub" of system keyspace (CASSANDRA-6797)
 * Pool CqlRecordWriter clients by inetaddress rather than Range
   (CASSANDRA-6665)
 * Fix compaction_history timestamps (CASSANDRA-6784)
 * Compare scores of full replica ordering in DES (CASSANDRA-6683)
 * fix CME in SessionInfo updateProgress affecting netstats (CASSANDRA-6577)
 * Allow repairing between specific replicas (CASSANDRA-6440)
 * Allow per-dc enabling of hints (CASSANDRA-6157)
 * Add compatibility for Hadoop 0.2.x (CASSANDRA-5201)
 * Fix EstimatedHistogram races (CASSANDRA-6682)
 * Failure detector correctly converts initial value to nanos (CASSANDRA-6658)
 * Add nodetool taketoken to relocate vnodes (CASSANDRA-4445)
 * Expose bulk loading progress over JMX (CASSANDRA-4757)
 * Correctly handle null with IF conditions and TTL (CASSANDRA-6623)
 * Account for range/row tombstones in tombstone drop
   time histogram (CASSANDRA-6522)
 * Stop CommitLogSegment.close() from calling sync() (CASSANDRA-6652)
 * Make commitlog failure handling configurable (CASSANDRA-6364)
 * Avoid overlaps in LCS (CASSANDRA-6688)
 * Improve support for paginating over composites (CASSANDRA-4851)
 * Fix count(*) queries in a mixed cluster (CASSANDRA-6707)
 * Improve repair tasks(snapshot, differencing) concurrency (CASSANDRA-6566)
 * Fix replaying pre-2.0 commit logs (CASSANDRA-6714)
 * Add static columns to CQL3 (CASSANDRA-6561)
 * Optimize single partition batch statements (CASSANDRA-6737)
 * Disallow post-query re-ordering when paging (CASSANDRA-6722)
 * Fix potential paging bug with deleted columns (CASSANDRA-6748)
 * Fix NPE on BulkLoader caused by losing StreamEvent (CASSANDRA-6636)
 * Fix truncating compression metadata (CASSANDRA-6791)
 * Add CMSClassUnloadingEnabled JVM option (CASSANDRA-6541)
 * Catch memtable flush exceptions during shutdown (CASSANDRA-6735)
 * Fix upgradesstables NPE for non-CF-based indexes (CASSANDRA-6645)
 * Fix UPDATE updating PRIMARY KEY columns implicitly (CASSANDRA-6782)
 * Fix IllegalArgumentException when updating from 1.2 with SuperColumns
   (CASSANDRA-6733)
 * FBUtilities.singleton() should use the CF comparator (CASSANDRA-6778)
 * Fix CQLSStableWriter.addRow(Map<String, Object>) (CASSANDRA-6526)
 * Fix HSHA server introducing corrupt data (CASSANDRA-6285)
 * Fix CAS conditions for COMPACT STORAGE tables (CASSANDRA-6813)
 * Starting threads in OutboundTcpConnectionPool constructor causes race conditions (CASSANDRA-7177)
 * Allow overriding cassandra-rackdc.properties file (CASSANDRA-7072)
 * Set JMX RMI port to 7199 (CASSANDRA-7087)
 * Use LOCAL_QUORUM for data reads at LOCAL_SERIAL (CASSANDRA-6939)
 * Log a warning for large batches (CASSANDRA-6487)
 * Put nodes in hibernate when join_ring is false (CASSANDRA-6961)
 * Avoid early loading of non-system keyspaces before compaction-leftovers 
   cleanup at startup (CASSANDRA-6913)
 * Restrict Windows to parallel repairs (CASSANDRA-6907)
 * (Hadoop) Allow manually specifying start/end tokens in CFIF (CASSANDRA-6436)
 * Fix NPE in MeteredFlusher (CASSANDRA-6820)
 * Fix race processing range scan responses (CASSANDRA-6820)
 * Allow deleting snapshots from dropped keyspaces (CASSANDRA-6821)
 * Add uuid() function (CASSANDRA-6473)
 * Omit tombstones from schema digests (CASSANDRA-6862)
 * Include correct consistencyLevel in LWT timeout (CASSANDRA-6884)
 * Lower chances for losing new SSTables during nodetool refresh and
   ColumnFamilyStore.loadNewSSTables (CASSANDRA-6514)
 * Add support for DELETE ... IF EXISTS to CQL3 (CASSANDRA-5708)
 * Update hadoop_cql3_word_count example (CASSANDRA-6793)
 * Fix handling of RejectedExecution in sync Thrift server (CASSANDRA-6788)
 * Log more information when exceeding tombstone_warn_threshold (CASSANDRA-6865)
 * Fix truncate to not abort due to unreachable fat clients (CASSANDRA-6864)
 * Fix schema concurrency exceptions (CASSANDRA-6841)
 * Fix leaking validator FH in StreamWriter (CASSANDRA-6832)
 * Fix saving triggers to schema (CASSANDRA-6789)
 * Fix trigger mutations when base mutation list is immutable (CASSANDRA-6790)
 * Fix accounting in FileCacheService to allow re-using RAR (CASSANDRA-6838)
 * Fix static counter columns (CASSANDRA-6827)
 * Restore expiring->deleted (cell) compaction optimization (CASSANDRA-6844)
 * Fix CompactionManager.needsCleanup (CASSANDRA-6845)
 * Correctly compare BooleanType values other than 0 and 1 (CASSANDRA-6779)
 * Read message id as string from earlier versions (CASSANDRA-6840)
 * Properly use the Paxos consistency for (non-protocol) batch (CASSANDRA-6837)
 * Add paranoid disk failure option (CASSANDRA-6646)
 * Improve PerRowSecondaryIndex performance (CASSANDRA-6876)
 * Extend triggers to support CAS updates (CASSANDRA-6882)
 * Static columns with IF NOT EXISTS don't always work as expected (CASSANDRA-6873)
 * Fix paging with SELECT DISTINCT (CASSANDRA-6857)
 * Fix UnsupportedOperationException on CAS timeout (CASSANDRA-6923)
 * Improve MeteredFlusher handling of MF-unaffected column families
   (CASSANDRA-6867)
 * Add CqlRecordReader using native pagination (CASSANDRA-6311)
 * Add QueryHandler interface (CASSANDRA-6659)
 * Track liveRatio per-memtable, not per-CF (CASSANDRA-6945)
 * Make sure upgradesstables keeps sstable level (CASSANDRA-6958)
 * Fix LIMIT with static columns (CASSANDRA-6956)
 * Fix clash with CQL column name in thrift validation (CASSANDRA-6892)
 * Fix error with super columns in mixed 1.2-2.0 clusters (CASSANDRA-6966)
 * Fix bad skip of sstables on slice query with composite start/finish (CASSANDRA-6825)
 * Fix unintended update with conditional statement (CASSANDRA-6893)
 * Fix map element access in IF (CASSANDRA-6914)
 * Avoid costly range calculations for range queries on system keyspaces
   (CASSANDRA-6906)
 * Fix SSTable not released if stream session fails (CASSANDRA-6818)
 * Avoid build failure due to ANTLR timeout (CASSANDRA-6991)
 * Queries on compact tables can return more rows that requested (CASSANDRA-7052)
 * USING TIMESTAMP for batches does not work (CASSANDRA-7053)
 * Fix performance regression from CASSANDRA-5614 (CASSANDRA-6949)
 * Ensure that batchlog and hint timeouts do not produce hints (CASSANDRA-7058)
 * Merge groupable mutations in TriggerExecutor#execute() (CASSANDRA-7047)
 * Plug holes in resource release when wiring up StreamSession (CASSANDRA-7073)
 * Re-add parameter columns to tracing session (CASSANDRA-6942)
 * Preserves CQL metadata when updating table from thrift (CASSANDRA-6831)
Merged from 1.2:
 * Fix nodetool display with vnodes (CASSANDRA-7082)
 * Add UNLOGGED, COUNTER options to BATCH documentation (CASSANDRA-6816)
 * add extra SSL cipher suites (CASSANDRA-6613)
 * fix nodetool getsstables for blob PK (CASSANDRA-6803)
 * Fix BatchlogManager#deleteBatch() use of millisecond timestamps
   (CASSANDRA-6822)
 * Continue assassinating even if the endpoint vanishes (CASSANDRA-6787)
 * Schedule schema pulls on change (CASSANDRA-6971)
 * Non-droppable verbs shouldn't be dropped from OTC (CASSANDRA-6980)
 * Shutdown batchlog executor in SS#drain() (CASSANDRA-7025)
 * Fix batchlog to account for CF truncation records (CASSANDRA-6999)
 * Fix CQLSH parsing of functions and BLOB literals (CASSANDRA-7018)
 * Properly load trustore in the native protocol (CASSANDRA-6847)
 * Always clean up references in SerializingCache (CASSANDRA-6994)
 * Don't shut MessagingService down when replacing a node (CASSANDRA-6476)
 * fix npe when doing -Dcassandra.fd_initial_value_ms (CASSANDRA-6751)


2.1.0-beta1
 * Add flush directory distinct from compaction directories (CASSANDRA-6357)
 * Require JNA by default (CASSANDRA-6575)
 * add listsnapshots command to nodetool (CASSANDRA-5742)
 * Introduce AtomicBTreeColumns (CASSANDRA-6271, 6692)
 * Multithreaded commitlog (CASSANDRA-3578)
 * allocate fixed index summary memory pool and resample cold index summaries 
   to use less memory (CASSANDRA-5519)
 * Removed multithreaded compaction (CASSANDRA-6142)
 * Parallelize fetching rows for low-cardinality indexes (CASSANDRA-1337)
 * change logging from log4j to logback (CASSANDRA-5883)
 * switch to LZ4 compression for internode communication (CASSANDRA-5887)
 * Stop using Thrift-generated Index* classes internally (CASSANDRA-5971)
 * Remove 1.2 network compatibility code (CASSANDRA-5960)
 * Remove leveled json manifest migration code (CASSANDRA-5996)
 * Remove CFDefinition (CASSANDRA-6253)
 * Use AtomicIntegerFieldUpdater in RefCountedMemory (CASSANDRA-6278)
 * User-defined types for CQL3 (CASSANDRA-5590)
 * Use of o.a.c.metrics in nodetool (CASSANDRA-5871, 6406)
 * Batch read from OTC's queue and cleanup (CASSANDRA-1632)
 * Secondary index support for collections (CASSANDRA-4511, 6383)
 * SSTable metadata(Stats.db) format change (CASSANDRA-6356)
 * Push composites support in the storage engine
   (CASSANDRA-5417, CASSANDRA-6520)
 * Add snapshot space used to cfstats (CASSANDRA-6231)
 * Add cardinality estimator for key count estimation (CASSANDRA-5906)
 * CF id is changed to be non-deterministic. Data dir/key cache are created
   uniquely for CF id (CASSANDRA-5202)
 * New counters implementation (CASSANDRA-6504)
 * Replace UnsortedColumns, EmptyColumns, TreeMapBackedSortedColumns with new
   ArrayBackedSortedColumns (CASSANDRA-6630, CASSANDRA-6662, CASSANDRA-6690)
 * Add option to use row cache with a given amount of rows (CASSANDRA-5357)
 * Avoid repairing already repaired data (CASSANDRA-5351)
 * Reject counter updates with USING TTL/TIMESTAMP (CASSANDRA-6649)
 * Replace index_interval with min/max_index_interval (CASSANDRA-6379)
 * Lift limitation that order by columns must be selected for IN queries (CASSANDRA-4911)


2.0.5
 * Reduce garbage generated by bloom filter lookups (CASSANDRA-6609)
 * Add ks.cf names to tombstone logging (CASSANDRA-6597)
 * Use LOCAL_QUORUM for LWT operations at LOCAL_SERIAL (CASSANDRA-6495)
 * Wait for gossip to settle before accepting client connections (CASSANDRA-4288)
 * Delete unfinished compaction incrementally (CASSANDRA-6086)
 * Allow specifying custom secondary index options in CQL3 (CASSANDRA-6480)
 * Improve replica pinning for cache efficiency in DES (CASSANDRA-6485)
 * Fix LOCAL_SERIAL from thrift (CASSANDRA-6584)
 * Don't special case received counts in CAS timeout exceptions (CASSANDRA-6595)
 * Add support for 2.1 global counter shards (CASSANDRA-6505)
 * Fix NPE when streaming connection is not yet established (CASSANDRA-6210)
 * Avoid rare duplicate read repair triggering (CASSANDRA-6606)
 * Fix paging discardFirst (CASSANDRA-6555)
 * Fix ArrayIndexOutOfBoundsException in 2ndary index query (CASSANDRA-6470)
 * Release sstables upon rebuilding 2i (CASSANDRA-6635)
 * Add AbstractCompactionStrategy.startup() method (CASSANDRA-6637)
 * SSTableScanner may skip rows during cleanup (CASSANDRA-6638)
 * sstables from stalled repair sessions can resurrect deleted data (CASSANDRA-6503)
 * Switch stress to use ITransportFactory (CASSANDRA-6641)
 * Fix IllegalArgumentException during prepare (CASSANDRA-6592)
 * Fix possible loss of 2ndary index entries during compaction (CASSANDRA-6517)
 * Fix direct Memory on architectures that do not support unaligned long access
   (CASSANDRA-6628)
 * Let scrub optionally skip broken counter partitions (CASSANDRA-5930)
Merged from 1.2:
 * fsync compression metadata (CASSANDRA-6531)
 * Validate CF existence on execution for prepared statement (CASSANDRA-6535)
 * Add ability to throttle batchlog replay (CASSANDRA-6550)
 * Fix executing LOCAL_QUORUM with SimpleStrategy (CASSANDRA-6545)
 * Avoid StackOverflow when using large IN queries (CASSANDRA-6567)
 * Nodetool upgradesstables includes secondary indexes (CASSANDRA-6598)
 * Paginate batchlog replay (CASSANDRA-6569)
 * skip blocking on streaming during drain (CASSANDRA-6603)
 * Improve error message when schema doesn't match loaded sstable (CASSANDRA-6262)
 * Add properties to adjust FD initial value and max interval (CASSANDRA-4375)
 * Fix preparing with batch and delete from collection (CASSANDRA-6607)
 * Fix ABSC reverse iterator's remove() method (CASSANDRA-6629)
 * Handle host ID conflicts properly (CASSANDRA-6615)
 * Move handling of migration event source to solve bootstrap race. (CASSANDRA-6648)
 * Make sure compaction throughput value doesn't overflow with int math (CASSANDRA-6647)


2.0.4
 * Allow removing snapshots of no-longer-existing CFs (CASSANDRA-6418)
 * add StorageService.stopDaemon() (CASSANDRA-4268)
 * add IRE for invalid CF supplied to get_count (CASSANDRA-5701)
 * add client encryption support to sstableloader (CASSANDRA-6378)
 * Fix accept() loop for SSL sockets post-shutdown (CASSANDRA-6468)
 * Fix size-tiered compaction in LCS L0 (CASSANDRA-6496)
 * Fix assertion failure in filterColdSSTables (CASSANDRA-6483)
 * Fix row tombstones in larger-than-memory compactions (CASSANDRA-6008)
 * Fix cleanup ClassCastException (CASSANDRA-6462)
 * Reduce gossip memory use by interning VersionedValue strings (CASSANDRA-6410)
 * Allow specifying datacenters to participate in a repair (CASSANDRA-6218)
 * Fix divide-by-zero in PCI (CASSANDRA-6403)
 * Fix setting last compacted key in the wrong level for LCS (CASSANDRA-6284)
 * Add millisecond precision formats to the timestamp parser (CASSANDRA-6395)
 * Expose a total memtable size metric for a CF (CASSANDRA-6391)
 * cqlsh: handle symlinks properly (CASSANDRA-6425)
 * Fix potential infinite loop when paging query with IN (CASSANDRA-6464)
 * Fix assertion error in AbstractQueryPager.discardFirst (CASSANDRA-6447)
 * Fix streaming older SSTable yields unnecessary tombstones (CASSANDRA-6527)
Merged from 1.2:
 * Improved error message on bad properties in DDL queries (CASSANDRA-6453)
 * Randomize batchlog candidates selection (CASSANDRA-6481)
 * Fix thundering herd on endpoint cache invalidation (CASSANDRA-6345, 6485)
 * Improve batchlog write performance with vnodes (CASSANDRA-6488)
 * cqlsh: quote single quotes in strings inside collections (CASSANDRA-6172)
 * Improve gossip performance for typical messages (CASSANDRA-6409)
 * Throw IRE if a prepared statement has more markers than supported 
   (CASSANDRA-5598)
 * Expose Thread metrics for the native protocol server (CASSANDRA-6234)
 * Change snapshot response message verb to INTERNAL to avoid dropping it 
   (CASSANDRA-6415)
 * Warn when collection read has > 65K elements (CASSANDRA-5428)
 * Fix cache persistence when both row and key cache are enabled 
   (CASSANDRA-6413)
 * (Hadoop) add describe_local_ring (CASSANDRA-6268)
 * Fix handling of concurrent directory creation failure (CASSANDRA-6459)
 * Allow executing CREATE statements multiple times (CASSANDRA-6471)
 * Don't send confusing info with timeouts (CASSANDRA-6491)
 * Don't resubmit counter mutation runnables internally (CASSANDRA-6427)
 * Don't drop local mutations without a hint (CASSANDRA-6510)
 * Don't allow null max_hint_window_in_ms (CASSANDRA-6419)
 * Validate SliceRange start and finish lengths (CASSANDRA-6521)


2.0.3
 * Fix FD leak on slice read path (CASSANDRA-6275)
 * Cancel read meter task when closing SSTR (CASSANDRA-6358)
 * free off-heap IndexSummary during bulk (CASSANDRA-6359)
 * Recover from IOException in accept() thread (CASSANDRA-6349)
 * Improve Gossip tolerance of abnormally slow tasks (CASSANDRA-6338)
 * Fix trying to hint timed out counter writes (CASSANDRA-6322)
 * Allow restoring specific columnfamilies from archived CL (CASSANDRA-4809)
 * Avoid flushing compaction_history after each operation (CASSANDRA-6287)
 * Fix repair assertion error when tombstones expire (CASSANDRA-6277)
 * Skip loading corrupt key cache (CASSANDRA-6260)
 * Fixes for compacting larger-than-memory rows (CASSANDRA-6274)
 * Compact hottest sstables first and optionally omit coldest from
   compaction entirely (CASSANDRA-6109)
 * Fix modifying column_metadata from thrift (CASSANDRA-6182)
 * cqlsh: fix LIST USERS output (CASSANDRA-6242)
 * Add IRequestSink interface (CASSANDRA-6248)
 * Update memtable size while flushing (CASSANDRA-6249)
 * Provide hooks around CQL2/CQL3 statement execution (CASSANDRA-6252)
 * Require Permission.SELECT for CAS updates (CASSANDRA-6247)
 * New CQL-aware SSTableWriter (CASSANDRA-5894)
 * Reject CAS operation when the protocol v1 is used (CASSANDRA-6270)
 * Correctly throw error when frame too large (CASSANDRA-5981)
 * Fix serialization bug in PagedRange with 2ndary indexes (CASSANDRA-6299)
 * Fix CQL3 table validation in Thrift (CASSANDRA-6140)
 * Fix bug missing results with IN clauses (CASSANDRA-6327)
 * Fix paging with reversed slices (CASSANDRA-6343)
 * Set minTimestamp correctly to be able to drop expired sstables (CASSANDRA-6337)
 * Support NaN and Infinity as float literals (CASSANDRA-6003)
 * Remove RF from nodetool ring output (CASSANDRA-6289)
 * Fix attempting to flush empty rows (CASSANDRA-6374)
 * Fix potential out of bounds exception when paging (CASSANDRA-6333)
Merged from 1.2:
 * Optimize FD phi calculation (CASSANDRA-6386)
 * Improve initial FD phi estimate when starting up (CASSANDRA-6385)
 * Don't list CQL3 table in CLI describe even if named explicitely 
   (CASSANDRA-5750)
 * Invalidate row cache when dropping CF (CASSANDRA-6351)
 * add non-jamm path for cached statements (CASSANDRA-6293)
 * add windows bat files for shell commands (CASSANDRA-6145)
 * Require logging in for Thrift CQL2/3 statement preparation (CASSANDRA-6254)
 * restrict max_num_tokens to 1536 (CASSANDRA-6267)
 * Nodetool gets default JMX port from cassandra-env.sh (CASSANDRA-6273)
 * make calculatePendingRanges asynchronous (CASSANDRA-6244)
 * Remove blocking flushes in gossip thread (CASSANDRA-6297)
 * Fix potential socket leak in connectionpool creation (CASSANDRA-6308)
 * Allow LOCAL_ONE/LOCAL_QUORUM to work with SimpleStrategy (CASSANDRA-6238)
 * cqlsh: handle 'null' as session duration (CASSANDRA-6317)
 * Fix json2sstable handling of range tombstones (CASSANDRA-6316)
 * Fix missing one row in reverse query (CASSANDRA-6330)
 * Fix reading expired row value from row cache (CASSANDRA-6325)
 * Fix AssertionError when doing set element deletion (CASSANDRA-6341)
 * Make CL code for the native protocol match the one in C* 2.0
   (CASSANDRA-6347)
 * Disallow altering CQL3 table from thrift (CASSANDRA-6370)
 * Fix size computation of prepared statement (CASSANDRA-6369)


2.0.2
 * Update FailureDetector to use nanontime (CASSANDRA-4925)
 * Fix FileCacheService regressions (CASSANDRA-6149)
 * Never return WriteTimeout for CL.ANY (CASSANDRA-6132)
 * Fix race conditions in bulk loader (CASSANDRA-6129)
 * Add configurable metrics reporting (CASSANDRA-4430)
 * drop queries exceeding a configurable number of tombstones (CASSANDRA-6117)
 * Track and persist sstable read activity (CASSANDRA-5515)
 * Fixes for speculative retry (CASSANDRA-5932, CASSANDRA-6194)
 * Improve memory usage of metadata min/max column names (CASSANDRA-6077)
 * Fix thrift validation refusing row markers on CQL3 tables (CASSANDRA-6081)
 * Fix insertion of collections with CAS (CASSANDRA-6069)
 * Correctly send metadata on SELECT COUNT (CASSANDRA-6080)
 * Track clients' remote addresses in ClientState (CASSANDRA-6070)
 * Create snapshot dir if it does not exist when migrating
   leveled manifest (CASSANDRA-6093)
 * make sequential nodetool repair the default (CASSANDRA-5950)
 * Add more hooks for compaction strategy implementations (CASSANDRA-6111)
 * Fix potential NPE on composite 2ndary indexes (CASSANDRA-6098)
 * Delete can potentially be skipped in batch (CASSANDRA-6115)
 * Allow alter keyspace on system_traces (CASSANDRA-6016)
 * Disallow empty column names in cql (CASSANDRA-6136)
 * Use Java7 file-handling APIs and fix file moving on Windows (CASSANDRA-5383)
 * Save compaction history to system keyspace (CASSANDRA-5078)
 * Fix NPE if StorageService.getOperationMode() is executed before full startup (CASSANDRA-6166)
 * CQL3: support pre-epoch longs for TimestampType (CASSANDRA-6212)
 * Add reloadtriggers command to nodetool (CASSANDRA-4949)
 * cqlsh: ignore empty 'value alias' in DESCRIBE (CASSANDRA-6139)
 * Fix sstable loader (CASSANDRA-6205)
 * Reject bootstrapping if the node already exists in gossip (CASSANDRA-5571)
 * Fix NPE while loading paxos state (CASSANDRA-6211)
 * cqlsh: add SHOW SESSION <tracing-session> command (CASSANDRA-6228)
Merged from 1.2:
 * (Hadoop) Require CFRR batchSize to be at least 2 (CASSANDRA-6114)
 * Add a warning for small LCS sstable size (CASSANDRA-6191)
 * Add ability to list specific KS/CF combinations in nodetool cfstats (CASSANDRA-4191)
 * Mark CF clean if a mutation raced the drop and got it marked dirty (CASSANDRA-5946)
 * Add a LOCAL_ONE consistency level (CASSANDRA-6202)
 * Limit CQL prepared statement cache by size instead of count (CASSANDRA-6107)
 * Tracing should log write failure rather than raw exceptions (CASSANDRA-6133)
 * lock access to TM.endpointToHostIdMap (CASSANDRA-6103)
 * Allow estimated memtable size to exceed slab allocator size (CASSANDRA-6078)
 * Start MeteredFlusher earlier to prevent OOM during CL replay (CASSANDRA-6087)
 * Avoid sending Truncate command to fat clients (CASSANDRA-6088)
 * Allow where clause conditions to be in parenthesis (CASSANDRA-6037)
 * Do not open non-ssl storage port if encryption option is all (CASSANDRA-3916)
 * Move batchlog replay to its own executor (CASSANDRA-6079)
 * Add tombstone debug threshold and histogram (CASSANDRA-6042, 6057)
 * Enable tcp keepalive on incoming connections (CASSANDRA-4053)
 * Fix fat client schema pull NPE (CASSANDRA-6089)
 * Fix memtable flushing for indexed tables (CASSANDRA-6112)
 * Fix skipping columns with multiple slices (CASSANDRA-6119)
 * Expose connected thrift + native client counts (CASSANDRA-5084)
 * Optimize auth setup (CASSANDRA-6122)
 * Trace index selection (CASSANDRA-6001)
 * Update sstablesPerReadHistogram to use biased sampling (CASSANDRA-6164)
 * Log UnknownColumnfamilyException when closing socket (CASSANDRA-5725)
 * Properly error out on CREATE INDEX for counters table (CASSANDRA-6160)
 * Handle JMX notification failure for repair (CASSANDRA-6097)
 * (Hadoop) Fetch no more than 128 splits in parallel (CASSANDRA-6169)
 * stress: add username/password authentication support (CASSANDRA-6068)
 * Fix indexed queries with row cache enabled on parent table (CASSANDRA-5732)
 * Fix compaction race during columnfamily drop (CASSANDRA-5957)
 * Fix validation of empty column names for compact tables (CASSANDRA-6152)
 * Skip replaying mutations that pass CRC but fail to deserialize (CASSANDRA-6183)
 * Rework token replacement to use replace_address (CASSANDRA-5916)
 * Fix altering column types (CASSANDRA-6185)
 * cqlsh: fix CREATE/ALTER WITH completion (CASSANDRA-6196)
 * add windows bat files for shell commands (CASSANDRA-6145)
 * Fix potential stack overflow during range tombstones insertion (CASSANDRA-6181)
 * (Hadoop) Make LOCAL_ONE the default consistency level (CASSANDRA-6214)


2.0.1
 * Fix bug that could allow reading deleted data temporarily (CASSANDRA-6025)
 * Improve memory use defaults (CASSANDRA-6059)
 * Make ThriftServer more easlly extensible (CASSANDRA-6058)
 * Remove Hadoop dependency from ITransportFactory (CASSANDRA-6062)
 * add file_cache_size_in_mb setting (CASSANDRA-5661)
 * Improve error message when yaml contains invalid properties (CASSANDRA-5958)
 * Improve leveled compaction's ability to find non-overlapping L0 compactions
   to work on concurrently (CASSANDRA-5921)
 * Notify indexer of columns shadowed by range tombstones (CASSANDRA-5614)
 * Log Merkle tree stats (CASSANDRA-2698)
 * Switch from crc32 to adler32 for compressed sstable checksums (CASSANDRA-5862)
 * Improve offheap memcpy performance (CASSANDRA-5884)
 * Use a range aware scanner for cleanup (CASSANDRA-2524)
 * Cleanup doesn't need to inspect sstables that contain only local data
   (CASSANDRA-5722)
 * Add ability for CQL3 to list partition keys (CASSANDRA-4536)
 * Improve native protocol serialization (CASSANDRA-5664)
 * Upgrade Thrift to 0.9.1 (CASSANDRA-5923)
 * Require superuser status for adding triggers (CASSANDRA-5963)
 * Make standalone scrubber handle old and new style leveled manifest
   (CASSANDRA-6005)
 * Fix paxos bugs (CASSANDRA-6012, 6013, 6023)
 * Fix paged ranges with multiple replicas (CASSANDRA-6004)
 * Fix potential AssertionError during tracing (CASSANDRA-6041)
 * Fix NPE in sstablesplit (CASSANDRA-6027)
 * Migrate pre-2.0 key/value/column aliases to system.schema_columns
   (CASSANDRA-6009)
 * Paging filter empty rows too agressively (CASSANDRA-6040)
 * Support variadic parameters for IN clauses (CASSANDRA-4210)
 * cqlsh: return the result of CAS writes (CASSANDRA-5796)
 * Fix validation of IN clauses with 2ndary indexes (CASSANDRA-6050)
 * Support named bind variables in CQL (CASSANDRA-6033)
Merged from 1.2:
 * Allow cache-keys-to-save to be set at runtime (CASSANDRA-5980)
 * Avoid second-guessing out-of-space state (CASSANDRA-5605)
 * Tuning knobs for dealing with large blobs and many CFs (CASSANDRA-5982)
 * (Hadoop) Fix CQLRW for thrift tables (CASSANDRA-6002)
 * Fix possible divide-by-zero in HHOM (CASSANDRA-5990)
 * Allow local batchlog writes for CL.ANY (CASSANDRA-5967)
 * Upgrade metrics-core to version 2.2.0 (CASSANDRA-5947)
 * Fix CqlRecordWriter with composite keys (CASSANDRA-5949)
 * Add snitch, schema version, cluster, partitioner to JMX (CASSANDRA-5881)
 * Allow disabling SlabAllocator (CASSANDRA-5935)
 * Make user-defined compaction JMX blocking (CASSANDRA-4952)
 * Fix streaming does not transfer wrapped range (CASSANDRA-5948)
 * Fix loading index summary containing empty key (CASSANDRA-5965)
 * Correctly handle limits in CompositesSearcher (CASSANDRA-5975)
 * Pig: handle CQL collections (CASSANDRA-5867)
 * Pass the updated cf to the PRSI index() method (CASSANDRA-5999)
 * Allow empty CQL3 batches (as no-op) (CASSANDRA-5994)
 * Support null in CQL3 functions (CASSANDRA-5910)
 * Replace the deprecated MapMaker with CacheLoader (CASSANDRA-6007)
 * Add SSTableDeletingNotification to DataTracker (CASSANDRA-6010)
 * Fix snapshots in use get deleted during snapshot repair (CASSANDRA-6011)
 * Move hints and exception count to o.a.c.metrics (CASSANDRA-6017)
 * Fix memory leak in snapshot repair (CASSANDRA-6047)
 * Fix sstable2sjon for CQL3 tables (CASSANDRA-5852)


2.0.0
 * Fix thrift validation when inserting into CQL3 tables (CASSANDRA-5138)
 * Fix periodic memtable flushing behavior with clean memtables (CASSANDRA-5931)
 * Fix dateOf() function for pre-2.0 timestamp columns (CASSANDRA-5928)
 * Fix SSTable unintentionally loads BF when opened for batch (CASSANDRA-5938)
 * Add stream session progress to JMX (CASSANDRA-4757)
 * Fix NPE during CAS operation (CASSANDRA-5925)
Merged from 1.2:
 * Fix getBloomFilterDiskSpaceUsed for AlwaysPresentFilter (CASSANDRA-5900)
 * Don't announce schema version until we've loaded the changes locally
   (CASSANDRA-5904)
 * Fix to support off heap bloom filters size greater than 2 GB (CASSANDRA-5903)
 * Properly handle parsing huge map and set literals (CASSANDRA-5893)


2.0.0-rc2
 * enable vnodes by default (CASSANDRA-5869)
 * fix CAS contention timeout (CASSANDRA-5830)
 * fix HsHa to respect max frame size (CASSANDRA-4573)
 * Fix (some) 2i on composite components omissions (CASSANDRA-5851)
 * cqlsh: add DESCRIBE FULL SCHEMA variant (CASSANDRA-5880)
Merged from 1.2:
 * Correctly validate sparse composite cells in scrub (CASSANDRA-5855)
 * Add KeyCacheHitRate metric to CF metrics (CASSANDRA-5868)
 * cqlsh: add support for multiline comments (CASSANDRA-5798)
 * Handle CQL3 SELECT duplicate IN restrictions on clustering columns
   (CASSANDRA-5856)


2.0.0-rc1
 * improve DecimalSerializer performance (CASSANDRA-5837)
 * fix potential spurious wakeup in AsyncOneResponse (CASSANDRA-5690)
 * fix schema-related trigger issues (CASSANDRA-5774)
 * Better validation when accessing CQL3 table from thrift (CASSANDRA-5138)
 * Fix assertion error during repair (CASSANDRA-5801)
 * Fix range tombstone bug (CASSANDRA-5805)
 * DC-local CAS (CASSANDRA-5797)
 * Add a native_protocol_version column to the system.local table (CASSANRDA-5819)
 * Use index_interval from cassandra.yaml when upgraded (CASSANDRA-5822)
 * Fix buffer underflow on socket close (CASSANDRA-5792)
Merged from 1.2:
 * Fix reading DeletionTime from 1.1-format sstables (CASSANDRA-5814)
 * cqlsh: add collections support to COPY (CASSANDRA-5698)
 * retry important messages for any IOException (CASSANDRA-5804)
 * Allow empty IN relations in SELECT/UPDATE/DELETE statements (CASSANDRA-5626)
 * cqlsh: fix crashing on Windows due to libedit detection (CASSANDRA-5812)
 * fix bulk-loading compressed sstables (CASSANDRA-5820)
 * (Hadoop) fix quoting in CqlPagingRecordReader and CqlRecordWriter 
   (CASSANDRA-5824)
 * update default LCS sstable size to 160MB (CASSANDRA-5727)
 * Allow compacting 2Is via nodetool (CASSANDRA-5670)
 * Hex-encode non-String keys in OPP (CASSANDRA-5793)
 * nodetool history logging (CASSANDRA-5823)
 * (Hadoop) fix support for Thrift tables in CqlPagingRecordReader 
   (CASSANDRA-5752)
 * add "all time blocked" to StatusLogger output (CASSANDRA-5825)
 * Future-proof inter-major-version schema migrations (CASSANDRA-5845)
 * (Hadoop) add CqlPagingRecordReader support for ReversedType in Thrift table
   (CASSANDRA-5718)
 * Add -no-snapshot option to scrub (CASSANDRA-5891)
 * Fix to support off heap bloom filters size greater than 2 GB (CASSANDRA-5903)
 * Properly handle parsing huge map and set literals (CASSANDRA-5893)
 * Fix LCS L0 compaction may overlap in L1 (CASSANDRA-5907)
 * New sstablesplit tool to split large sstables offline (CASSANDRA-4766)
 * Fix potential deadlock in native protocol server (CASSANDRA-5926)
 * Disallow incompatible type change in CQL3 (CASSANDRA-5882)
Merged from 1.1:
 * Correctly validate sparse composite cells in scrub (CASSANDRA-5855)


2.0.0-beta2
 * Replace countPendingHints with Hints Created metric (CASSANDRA-5746)
 * Allow nodetool with no args, and with help to run without a server (CASSANDRA-5734)
 * Cleanup AbstractType/TypeSerializer classes (CASSANDRA-5744)
 * Remove unimplemented cli option schema-mwt (CASSANDRA-5754)
 * Support range tombstones in thrift (CASSANDRA-5435)
 * Normalize table-manipulating CQL3 statements' class names (CASSANDRA-5759)
 * cqlsh: add missing table options to DESCRIBE output (CASSANDRA-5749)
 * Fix assertion error during repair (CASSANDRA-5757)
 * Fix bulkloader (CASSANDRA-5542)
 * Add LZ4 compression to the native protocol (CASSANDRA-5765)
 * Fix bugs in the native protocol v2 (CASSANDRA-5770)
 * CAS on 'primary key only' table (CASSANDRA-5715)
 * Support streaming SSTables of old versions (CASSANDRA-5772)
 * Always respect protocol version in native protocol (CASSANDRA-5778)
 * Fix ConcurrentModificationException during streaming (CASSANDRA-5782)
 * Update deletion timestamp in Commit#updatesWithPaxosTime (CASSANDRA-5787)
 * Thrift cas() method crashes if input columns are not sorted (CASSANDRA-5786)
 * Order columns names correctly when querying for CAS (CASSANDRA-5788)
 * Fix streaming retry (CASSANDRA-5775)
Merged from 1.2:
 * if no seeds can be a reached a node won't start in a ring by itself (CASSANDRA-5768)
 * add cassandra.unsafesystem property (CASSANDRA-5704)
 * (Hadoop) quote identifiers in CqlPagingRecordReader (CASSANDRA-5763)
 * Add replace_node functionality for vnodes (CASSANDRA-5337)
 * Add timeout events to query traces (CASSANDRA-5520)
 * Fix serialization of the LEFT gossip value (CASSANDRA-5696)
 * Pig: support for cql3 tables (CASSANDRA-5234)
 * Fix skipping range tombstones with reverse queries (CASSANDRA-5712)
 * Expire entries out of ThriftSessionManager (CASSANDRA-5719)
 * Don't keep ancestor information in memory (CASSANDRA-5342)
 * Expose native protocol server status in nodetool info (CASSANDRA-5735)
 * Fix pathetic performance of range tombstones (CASSANDRA-5677)
 * Fix querying with an empty (impossible) range (CASSANDRA-5573)
 * cqlsh: handle CUSTOM 2i in DESCRIBE output (CASSANDRA-5760)
 * Fix minor bug in Range.intersects(Bound) (CASSANDRA-5771)
 * cqlsh: handle disabled compression in DESCRIBE output (CASSANDRA-5766)
 * Ensure all UP events are notified on the native protocol (CASSANDRA-5769)
 * Fix formatting of sstable2json with multiple -k arguments (CASSANDRA-5781)
 * Don't rely on row marker for queries in general to hide lost markers
   after TTL expires (CASSANDRA-5762)
 * Sort nodetool help output (CASSANDRA-5776)
 * Fix column expiring during 2 phases compaction (CASSANDRA-5799)
 * now() is being rejected in INSERTs when inside collections (CASSANDRA-5795)


2.0.0-beta1
 * Add support for indexing clustered columns (CASSANDRA-5125)
 * Removed on-heap row cache (CASSANDRA-5348)
 * use nanotime consistently for node-local timeouts (CASSANDRA-5581)
 * Avoid unnecessary second pass on name-based queries (CASSANDRA-5577)
 * Experimental triggers (CASSANDRA-1311)
 * JEMalloc support for off-heap allocation (CASSANDRA-3997)
 * Single-pass compaction (CASSANDRA-4180)
 * Removed token range bisection (CASSANDRA-5518)
 * Removed compatibility with pre-1.2.5 sstables and network messages
   (CASSANDRA-5511)
 * removed PBSPredictor (CASSANDRA-5455)
 * CAS support (CASSANDRA-5062, 5441, 5442, 5443, 5619, 5667)
 * Leveled compaction performs size-tiered compactions in L0 
   (CASSANDRA-5371, 5439)
 * Add yaml network topology snitch for mixed ec2/other envs (CASSANDRA-5339)
 * Log when a node is down longer than the hint window (CASSANDRA-4554)
 * Optimize tombstone creation for ExpiringColumns (CASSANDRA-4917)
 * Improve LeveledScanner work estimation (CASSANDRA-5250, 5407)
 * Replace compaction lock with runWithCompactionsDisabled (CASSANDRA-3430)
 * Change Message IDs to ints (CASSANDRA-5307)
 * Move sstable level information into the Stats component, removing the
   need for a separate Manifest file (CASSANDRA-4872)
 * avoid serializing to byte[] on commitlog append (CASSANDRA-5199)
 * make index_interval configurable per columnfamily (CASSANDRA-3961, CASSANDRA-5650)
 * add default_time_to_live (CASSANDRA-3974)
 * add memtable_flush_period_in_ms (CASSANDRA-4237)
 * replace supercolumns internally by composites (CASSANDRA-3237, 5123)
 * upgrade thrift to 0.9.0 (CASSANDRA-3719)
 * drop unnecessary keyspace parameter from user-defined compaction API 
   (CASSANDRA-5139)
 * more robust solution to incomplete compactions + counters (CASSANDRA-5151)
 * Change order of directory searching for c*.in.sh (CASSANDRA-3983)
 * Add tool to reset SSTable compaction level for LCS (CASSANDRA-5271)
 * Allow custom configuration loader (CASSANDRA-5045)
 * Remove memory emergency pressure valve logic (CASSANDRA-3534)
 * Reduce request latency with eager retry (CASSANDRA-4705)
 * cqlsh: Remove ASSUME command (CASSANDRA-5331)
 * Rebuild BF when loading sstables if bloom_filter_fp_chance
   has changed since compaction (CASSANDRA-5015)
 * remove row-level bloom filters (CASSANDRA-4885)
 * Change Kernel Page Cache skipping into row preheating (disabled by default)
   (CASSANDRA-4937)
 * Improve repair by deciding on a gcBefore before sending
   out TreeRequests (CASSANDRA-4932)
 * Add an official way to disable compactions (CASSANDRA-5074)
 * Reenable ALTER TABLE DROP with new semantics (CASSANDRA-3919)
 * Add binary protocol versioning (CASSANDRA-5436)
 * Swap THshaServer for TThreadedSelectorServer (CASSANDRA-5530)
 * Add alias support to SELECT statement (CASSANDRA-5075)
 * Don't create empty RowMutations in CommitLogReplayer (CASSANDRA-5541)
 * Use range tombstones when dropping cfs/columns from schema (CASSANDRA-5579)
 * cqlsh: drop CQL2/CQL3-beta support (CASSANDRA-5585)
 * Track max/min column names in sstables to be able to optimize slice
   queries (CASSANDRA-5514, CASSANDRA-5595, CASSANDRA-5600)
 * Binary protocol: allow batching already prepared statements (CASSANDRA-4693)
 * Allow preparing timestamp, ttl and limit in CQL3 queries (CASSANDRA-4450)
 * Support native link w/o JNA in Java7 (CASSANDRA-3734)
 * Use SASL authentication in binary protocol v2 (CASSANDRA-5545)
 * Replace Thrift HsHa with LMAX Disruptor based implementation (CASSANDRA-5582)
 * cqlsh: Add row count to SELECT output (CASSANDRA-5636)
 * Include a timestamp with all read commands to determine column expiration
   (CASSANDRA-5149)
 * Streaming 2.0 (CASSANDRA-5286, 5699)
 * Conditional create/drop ks/table/index statements in CQL3 (CASSANDRA-2737)
 * more pre-table creation property validation (CASSANDRA-5693)
 * Redesign repair messages (CASSANDRA-5426)
 * Fix ALTER RENAME post-5125 (CASSANDRA-5702)
 * Disallow renaming a 2ndary indexed column (CASSANDRA-5705)
 * Rename Table to Keyspace (CASSANDRA-5613)
 * Ensure changing column_index_size_in_kb on different nodes don't corrupt the
   sstable (CASSANDRA-5454)
 * Move resultset type information into prepare, not execute (CASSANDRA-5649)
 * Auto paging in binary protocol (CASSANDRA-4415, 5714)
 * Don't tie client side use of AbstractType to JDBC (CASSANDRA-4495)
 * Adds new TimestampType to replace DateType (CASSANDRA-5723, CASSANDRA-5729)
Merged from 1.2:
 * make starting native protocol server idempotent (CASSANDRA-5728)
 * Fix loading key cache when a saved entry is no longer valid (CASSANDRA-5706)
 * Fix serialization of the LEFT gossip value (CASSANDRA-5696)
 * cqlsh: Don't show 'null' in place of empty values (CASSANDRA-5675)
 * Race condition in detecting version on a mixed 1.1/1.2 cluster
   (CASSANDRA-5692)
 * Fix skipping range tombstones with reverse queries (CASSANDRA-5712)
 * Expire entries out of ThriftSessionManager (CASSANRDA-5719)
 * Don't keep ancestor information in memory (CASSANDRA-5342)
 * cqlsh: fix handling of semicolons inside BATCH queries (CASSANDRA-5697)


1.2.6
 * Fix tracing when operation completes before all responses arrive 
   (CASSANDRA-5668)
 * Fix cross-DC mutation forwarding (CASSANDRA-5632)
 * Reduce SSTableLoader memory usage (CASSANDRA-5555)
 * Scale hinted_handoff_throttle_in_kb to cluster size (CASSANDRA-5272)
 * (Hadoop) Add CQL3 input/output formats (CASSANDRA-4421, 5622)
 * (Hadoop) Fix InputKeyRange in CFIF (CASSANDRA-5536)
 * Fix dealing with ridiculously large max sstable sizes in LCS (CASSANDRA-5589)
 * Ignore pre-truncate hints (CASSANDRA-4655)
 * Move System.exit on OOM into a separate thread (CASSANDRA-5273)
 * Write row markers when serializing schema (CASSANDRA-5572)
 * Check only SSTables for the requested range when streaming (CASSANDRA-5569)
 * Improve batchlog replay behavior and hint ttl handling (CASSANDRA-5314)
 * Exclude localTimestamp from validation for tombstones (CASSANDRA-5398)
 * cqlsh: add custom prompt support (CASSANDRA-5539)
 * Reuse prepared statements in hot auth queries (CASSANDRA-5594)
 * cqlsh: add vertical output option (see EXPAND) (CASSANDRA-5597)
 * Add a rate limit option to stress (CASSANDRA-5004)
 * have BulkLoader ignore snapshots directories (CASSANDRA-5587) 
 * fix SnitchProperties logging context (CASSANDRA-5602)
 * Expose whether jna is enabled and memory is locked via JMX (CASSANDRA-5508)
 * cqlsh: fix COPY FROM with ReversedType (CASSANDRA-5610)
 * Allow creating CUSTOM indexes on collections (CASSANDRA-5615)
 * Evaluate now() function at execution time (CASSANDRA-5616)
 * Expose detailed read repair metrics (CASSANDRA-5618)
 * Correct blob literal + ReversedType parsing (CASSANDRA-5629)
 * Allow GPFS to prefer the internal IP like EC2MRS (CASSANDRA-5630)
 * fix help text for -tspw cassandra-cli (CASSANDRA-5643)
 * don't throw away initial causes exceptions for internode encryption issues 
   (CASSANDRA-5644)
 * Fix message spelling errors for cql select statements (CASSANDRA-5647)
 * Suppress custom exceptions thru jmx (CASSANDRA-5652)
 * Update CREATE CUSTOM INDEX syntax (CASSANDRA-5639)
 * Fix PermissionDetails.equals() method (CASSANDRA-5655)
 * Never allow partition key ranges in CQL3 without token() (CASSANDRA-5666)
 * Gossiper incorrectly drops AppState for an upgrading node (CASSANDRA-5660)
 * Connection thrashing during multi-region ec2 during upgrade, due to 
   messaging version (CASSANDRA-5669)
 * Avoid over reconnecting in EC2MRS (CASSANDRA-5678)
 * Fix ReadResponseSerializer.serializedSize() for digest reads (CASSANDRA-5476)
 * allow sstable2json on 2i CFs (CASSANDRA-5694)
Merged from 1.1:
 * Remove buggy thrift max message length option (CASSANDRA-5529)
 * Fix NPE in Pig's widerow mode (CASSANDRA-5488)
 * Add split size parameter to Pig and disable split combination (CASSANDRA-5544)


1.2.5
 * make BytesToken.toString only return hex bytes (CASSANDRA-5566)
 * Ensure that submitBackground enqueues at least one task (CASSANDRA-5554)
 * fix 2i updates with identical values and timestamps (CASSANDRA-5540)
 * fix compaction throttling bursty-ness (CASSANDRA-4316)
 * reduce memory consumption of IndexSummary (CASSANDRA-5506)
 * remove per-row column name bloom filters (CASSANDRA-5492)
 * Include fatal errors in trace events (CASSANDRA-5447)
 * Ensure that PerRowSecondaryIndex is notified of row-level deletes
   (CASSANDRA-5445)
 * Allow empty blob literals in CQL3 (CASSANDRA-5452)
 * Fix streaming RangeTombstones at column index boundary (CASSANDRA-5418)
 * Fix preparing statements when current keyspace is not set (CASSANDRA-5468)
 * Fix SemanticVersion.isSupportedBy minor/patch handling (CASSANDRA-5496)
 * Don't provide oldCfId for post-1.1 system cfs (CASSANDRA-5490)
 * Fix primary range ignores replication strategy (CASSANDRA-5424)
 * Fix shutdown of binary protocol server (CASSANDRA-5507)
 * Fix repair -snapshot not working (CASSANDRA-5512)
 * Set isRunning flag later in binary protocol server (CASSANDRA-5467)
 * Fix use of CQL3 functions with descending clustering order (CASSANDRA-5472)
 * Disallow renaming columns one at a time for thrift table in CQL3
   (CASSANDRA-5531)
 * cqlsh: add CLUSTERING ORDER BY support to DESCRIBE (CASSANDRA-5528)
 * Add custom secondary index support to CQL3 (CASSANDRA-5484)
 * Fix repair hanging silently on unexpected error (CASSANDRA-5229)
 * Fix Ec2Snitch regression introduced by CASSANDRA-5171 (CASSANDRA-5432)
 * Add nodetool enablebackup/disablebackup (CASSANDRA-5556)
 * cqlsh: fix DESCRIBE after case insensitive USE (CASSANDRA-5567)
Merged from 1.1
 * Add retry mechanism to OTC for non-droppable_verbs (CASSANDRA-5393)
 * Use allocator information to improve memtable memory usage estimate
   (CASSANDRA-5497)
 * Fix trying to load deleted row into row cache on startup (CASSANDRA-4463)
 * fsync leveled manifest to avoid corruption (CASSANDRA-5535)
 * Fix Bound intersection computation (CASSANDRA-5551)
 * sstablescrub now respects max memory size in cassandra.in.sh (CASSANDRA-5562)


1.2.4
 * Ensure that PerRowSecondaryIndex updates see the most recent values
   (CASSANDRA-5397)
 * avoid duplicate index entries ind PrecompactedRow and 
   ParallelCompactionIterable (CASSANDRA-5395)
 * remove the index entry on oldColumn when new column is a tombstone 
   (CASSANDRA-5395)
 * Change default stream throughput from 400 to 200 mbps (CASSANDRA-5036)
 * Gossiper logs DOWN for symmetry with UP (CASSANDRA-5187)
 * Fix mixing prepared statements between keyspaces (CASSANDRA-5352)
 * Fix consistency level during bootstrap - strike 3 (CASSANDRA-5354)
 * Fix transposed arguments in AlreadyExistsException (CASSANDRA-5362)
 * Improve asynchronous hint delivery (CASSANDRA-5179)
 * Fix Guava dependency version (12.0 -> 13.0.1) for Maven (CASSANDRA-5364)
 * Validate that provided CQL3 collection value are < 64K (CASSANDRA-5355)
 * Make upgradeSSTable skip current version sstables by default (CASSANDRA-5366)
 * Optimize min/max timestamp collection (CASSANDRA-5373)
 * Invalid streamId in cql binary protocol when using invalid CL 
   (CASSANDRA-5164)
 * Fix validation for IN where clauses with collections (CASSANDRA-5376)
 * Copy resultSet on count query to avoid ConcurrentModificationException 
   (CASSANDRA-5382)
 * Correctly typecheck in CQL3 even with ReversedType (CASSANDRA-5386)
 * Fix streaming compressed files when using encryption (CASSANDRA-5391)
 * cassandra-all 1.2.0 pom missing netty dependency (CASSANDRA-5392)
 * Fix writetime/ttl functions on null values (CASSANDRA-5341)
 * Fix NPE during cql3 select with token() (CASSANDRA-5404)
 * IndexHelper.skipBloomFilters won't skip non-SHA filters (CASSANDRA-5385)
 * cqlsh: Print maps ordered by key, sort sets (CASSANDRA-5413)
 * Add null syntax support in CQL3 for inserts (CASSANDRA-3783)
 * Allow unauthenticated set_keyspace() calls (CASSANDRA-5423)
 * Fix potential incremental backups race (CASSANDRA-5410)
 * Fix prepared BATCH statements with batch-level timestamps (CASSANDRA-5415)
 * Allow overriding superuser setup delay (CASSANDRA-5430)
 * cassandra-shuffle with JMX usernames and passwords (CASSANDRA-5431)
Merged from 1.1:
 * cli: Quote ks and cf names in schema output when needed (CASSANDRA-5052)
 * Fix bad default for min/max timestamp in SSTableMetadata (CASSANDRA-5372)
 * Fix cf name extraction from manifest in Directories.migrateFile() 
   (CASSANDRA-5242)
 * Support pluggable internode authentication (CASSANDRA-5401)


1.2.3
 * add check for sstable overlap within a level on startup (CASSANDRA-5327)
 * replace ipv6 colons in jmx object names (CASSANDRA-5298, 5328)
 * Avoid allocating SSTableBoundedScanner during repair when the range does 
   not intersect the sstable (CASSANDRA-5249)
 * Don't lowercase property map keys (this breaks NTS) (CASSANDRA-5292)
 * Fix composite comparator with super columns (CASSANDRA-5287)
 * Fix insufficient validation of UPDATE queries against counter cfs
   (CASSANDRA-5300)
 * Fix PropertyFileSnitch default DC/Rack behavior (CASSANDRA-5285)
 * Handle null values when executing prepared statement (CASSANDRA-5081)
 * Add netty to pom dependencies (CASSANDRA-5181)
 * Include type arguments in Thrift CQLPreparedResult (CASSANDRA-5311)
 * Fix compaction not removing columns when bf_fp_ratio is 1 (CASSANDRA-5182)
 * cli: Warn about missing CQL3 tables in schema descriptions (CASSANDRA-5309)
 * Re-enable unknown option in replication/compaction strategies option for
   backward compatibility (CASSANDRA-4795)
 * Add binary protocol support to stress (CASSANDRA-4993)
 * cqlsh: Fix COPY FROM value quoting and null handling (CASSANDRA-5305)
 * Fix repair -pr for vnodes (CASSANDRA-5329)
 * Relax CL for auth queries for non-default users (CASSANDRA-5310)
 * Fix AssertionError during repair (CASSANDRA-5245)
 * Don't announce migrations to pre-1.2 nodes (CASSANDRA-5334)
Merged from 1.1:
 * Update offline scrub for 1.0 -> 1.1 directory structure (CASSANDRA-5195)
 * add tmp flag to Descriptor hashcode (CASSANDRA-4021)
 * fix logging of "Found table data in data directories" when only system tables
   are present (CASSANDRA-5289)
 * cli: Add JMX authentication support (CASSANDRA-5080)
 * nodetool: ability to repair specific range (CASSANDRA-5280)
 * Fix possible assertion triggered in SliceFromReadCommand (CASSANDRA-5284)
 * cqlsh: Add inet type support on Windows (ipv4-only) (CASSANDRA-4801)
 * Fix race when initializing ColumnFamilyStore (CASSANDRA-5350)
 * Add UseTLAB JVM flag (CASSANDRA-5361)


1.2.2
 * fix potential for multiple concurrent compactions of the same sstables
   (CASSANDRA-5256)
 * avoid no-op caching of byte[] on commitlog append (CASSANDRA-5199)
 * fix symlinks under data dir not working (CASSANDRA-5185)
 * fix bug in compact storage metadata handling (CASSANDRA-5189)
 * Validate login for USE queries (CASSANDRA-5207)
 * cli: remove default username and password (CASSANDRA-5208)
 * configure populate_io_cache_on_flush per-CF (CASSANDRA-4694)
 * allow configuration of internode socket buffer (CASSANDRA-3378)
 * Make sstable directory picking blacklist-aware again (CASSANDRA-5193)
 * Correctly expire gossip states for edge cases (CASSANDRA-5216)
 * Improve handling of directory creation failures (CASSANDRA-5196)
 * Expose secondary indicies to the rest of nodetool (CASSANDRA-4464)
 * Binary protocol: avoid sending notification for 0.0.0.0 (CASSANDRA-5227)
 * add UseCondCardMark XX jvm settings on jdk 1.7 (CASSANDRA-4366)
 * CQL3 refactor to allow conversion function (CASSANDRA-5226)
 * Fix drop of sstables in some circumstance (CASSANDRA-5232)
 * Implement caching of authorization results (CASSANDRA-4295)
 * Add support for LZ4 compression (CASSANDRA-5038)
 * Fix missing columns in wide rows queries (CASSANDRA-5225)
 * Simplify auth setup and make system_auth ks alterable (CASSANDRA-5112)
 * Stop compactions from hanging during bootstrap (CASSANDRA-5244)
 * fix compressed streaming sending extra chunk (CASSANDRA-5105)
 * Add CQL3-based implementations of IAuthenticator and IAuthorizer
   (CASSANDRA-4898)
 * Fix timestamp-based tomstone removal logic (CASSANDRA-5248)
 * cli: Add JMX authentication support (CASSANDRA-5080)
 * Fix forceFlush behavior (CASSANDRA-5241)
 * cqlsh: Add username autocompletion (CASSANDRA-5231)
 * Fix CQL3 composite partition key error (CASSANDRA-5240)
 * Allow IN clause on last clustering key (CASSANDRA-5230)
Merged from 1.1:
 * fix start key/end token validation for wide row iteration (CASSANDRA-5168)
 * add ConfigHelper support for Thrift frame and max message sizes (CASSANDRA-5188)
 * fix nodetool repair not fail on node down (CASSANDRA-5203)
 * always collect tombstone hints (CASSANDRA-5068)
 * Fix error when sourcing file in cqlsh (CASSANDRA-5235)


1.2.1
 * stream undelivered hints on decommission (CASSANDRA-5128)
 * GossipingPropertyFileSnitch loads saved dc/rack info if needed (CASSANDRA-5133)
 * drain should flush system CFs too (CASSANDRA-4446)
 * add inter_dc_tcp_nodelay setting (CASSANDRA-5148)
 * re-allow wrapping ranges for start_token/end_token range pairitspwng (CASSANDRA-5106)
 * fix validation compaction of empty rows (CASSANDRA-5136)
 * nodetool methods to enable/disable hint storage/delivery (CASSANDRA-4750)
 * disallow bloom filter false positive chance of 0 (CASSANDRA-5013)
 * add threadpool size adjustment methods to JMXEnabledThreadPoolExecutor and 
   CompactionManagerMBean (CASSANDRA-5044)
 * fix hinting for dropped local writes (CASSANDRA-4753)
 * off-heap cache doesn't need mutable column container (CASSANDRA-5057)
 * apply disk_failure_policy to bad disks on initial directory creation 
   (CASSANDRA-4847)
 * Optimize name-based queries to use ArrayBackedSortedColumns (CASSANDRA-5043)
 * Fall back to old manifest if most recent is unparseable (CASSANDRA-5041)
 * pool [Compressed]RandomAccessReader objects on the partitioned read path
   (CASSANDRA-4942)
 * Add debug logging to list filenames processed by Directories.migrateFile 
   method (CASSANDRA-4939)
 * Expose black-listed directories via JMX (CASSANDRA-4848)
 * Log compaction merge counts (CASSANDRA-4894)
 * Minimize byte array allocation by AbstractData{Input,Output} (CASSANDRA-5090)
 * Add SSL support for the binary protocol (CASSANDRA-5031)
 * Allow non-schema system ks modification for shuffle to work (CASSANDRA-5097)
 * cqlsh: Add default limit to SELECT statements (CASSANDRA-4972)
 * cqlsh: fix DESCRIBE for 1.1 cfs in CQL3 (CASSANDRA-5101)
 * Correctly gossip with nodes >= 1.1.7 (CASSANDRA-5102)
 * Ensure CL guarantees on digest mismatch (CASSANDRA-5113)
 * Validate correctly selects on composite partition key (CASSANDRA-5122)
 * Fix exception when adding collection (CASSANDRA-5117)
 * Handle states for non-vnode clusters correctly (CASSANDRA-5127)
 * Refuse unrecognized replication and compaction strategy options (CASSANDRA-4795)
 * Pick the correct value validator in sstable2json for cql3 tables (CASSANDRA-5134)
 * Validate login for describe_keyspace, describe_keyspaces and set_keyspace
   (CASSANDRA-5144)
 * Fix inserting empty maps (CASSANDRA-5141)
 * Don't remove tokens from System table for node we know (CASSANDRA-5121)
 * fix streaming progress report for compresed files (CASSANDRA-5130)
 * Coverage analysis for low-CL queries (CASSANDRA-4858)
 * Stop interpreting dates as valid timeUUID value (CASSANDRA-4936)
 * Adds E notation for floating point numbers (CASSANDRA-4927)
 * Detect (and warn) unintentional use of the cql2 thrift methods when cql3 was
   intended (CASSANDRA-5172)
 * cli: Quote ks and cf names in schema output when needed (CASSANDRA-5052)
 * Fix cf name extraction from manifest in Directories.migrateFile() (CASSANDRA-5242)
 * Replace mistaken usage of commons-logging with slf4j (CASSANDRA-5464)
 * Ensure Jackson dependency matches lib (CASSANDRA-5126)
 * Expose droppable tombstone ratio stats over JMX (CASSANDRA-5159)
Merged from 1.1:
 * Simplify CompressedRandomAccessReader to work around JDK FD bug (CASSANDRA-5088)
 * Improve handling a changing target throttle rate mid-compaction (CASSANDRA-5087)
 * Pig: correctly decode row keys in widerow mode (CASSANDRA-5098)
 * nodetool repair command now prints progress (CASSANDRA-4767)
 * fix user defined compaction to run against 1.1 data directory (CASSANDRA-5118)
 * Fix CQL3 BATCH authorization caching (CASSANDRA-5145)
 * fix get_count returns incorrect value with TTL (CASSANDRA-5099)
 * better handling for mid-compaction failure (CASSANDRA-5137)
 * convert default marshallers list to map for better readability (CASSANDRA-5109)
 * fix ConcurrentModificationException in getBootstrapSource (CASSANDRA-5170)
 * fix sstable maxtimestamp for row deletes and pre-1.1.1 sstables (CASSANDRA-5153)
 * Fix thread growth on node removal (CASSANDRA-5175)
 * Make Ec2Region's datacenter name configurable (CASSANDRA-5155)


1.2.0
 * Disallow counters in collections (CASSANDRA-5082)
 * cqlsh: add unit tests (CASSANDRA-3920)
 * fix default bloom_filter_fp_chance for LeveledCompactionStrategy (CASSANDRA-5093)
Merged from 1.1:
 * add validation for get_range_slices with start_key and end_token (CASSANDRA-5089)


1.2.0-rc2
 * fix nodetool ownership display with vnodes (CASSANDRA-5065)
 * cqlsh: add DESCRIBE KEYSPACES command (CASSANDRA-5060)
 * Fix potential infinite loop when reloading CFS (CASSANDRA-5064)
 * Fix SimpleAuthorizer example (CASSANDRA-5072)
 * cqlsh: force CL.ONE for tracing and system.schema* queries (CASSANDRA-5070)
 * Includes cassandra-shuffle in the debian package (CASSANDRA-5058)
Merged from 1.1:
 * fix multithreaded compaction deadlock (CASSANDRA-4492)
 * fix temporarily missing schema after upgrade from pre-1.1.5 (CASSANDRA-5061)
 * Fix ALTER TABLE overriding compression options with defaults
   (CASSANDRA-4996, 5066)
 * fix specifying and altering crc_check_chance (CASSANDRA-5053)
 * fix Murmur3Partitioner ownership% calculation (CASSANDRA-5076)
 * Don't expire columns sooner than they should in 2ndary indexes (CASSANDRA-5079)


1.2-rc1
 * rename rpc_timeout settings to request_timeout (CASSANDRA-5027)
 * add BF with 0.1 FP to LCS by default (CASSANDRA-5029)
 * Fix preparing insert queries (CASSANDRA-5016)
 * Fix preparing queries with counter increment (CASSANDRA-5022)
 * Fix preparing updates with collections (CASSANDRA-5017)
 * Don't generate UUID based on other node address (CASSANDRA-5002)
 * Fix message when trying to alter a clustering key type (CASSANDRA-5012)
 * Update IAuthenticator to match the new IAuthorizer (CASSANDRA-5003)
 * Fix inserting only a key in CQL3 (CASSANDRA-5040)
 * Fix CQL3 token() function when used with strings (CASSANDRA-5050)
Merged from 1.1:
 * reduce log spam from invalid counter shards (CASSANDRA-5026)
 * Improve schema propagation performance (CASSANDRA-5025)
 * Fix for IndexHelper.IndexFor throws OOB Exception (CASSANDRA-5030)
 * cqlsh: make it possible to describe thrift CFs (CASSANDRA-4827)
 * cqlsh: fix timestamp formatting on some platforms (CASSANDRA-5046)


1.2-beta3
 * make consistency level configurable in cqlsh (CASSANDRA-4829)
 * fix cqlsh rendering of blob fields (CASSANDRA-4970)
 * fix cqlsh DESCRIBE command (CASSANDRA-4913)
 * save truncation position in system table (CASSANDRA-4906)
 * Move CompressionMetadata off-heap (CASSANDRA-4937)
 * allow CLI to GET cql3 columnfamily data (CASSANDRA-4924)
 * Fix rare race condition in getExpireTimeForEndpoint (CASSANDRA-4402)
 * acquire references to overlapping sstables during compaction so bloom filter
   doesn't get free'd prematurely (CASSANDRA-4934)
 * Don't share slice query filter in CQL3 SelectStatement (CASSANDRA-4928)
 * Separate tracing from Log4J (CASSANDRA-4861)
 * Exclude gcable tombstones from merkle-tree computation (CASSANDRA-4905)
 * Better printing of AbstractBounds for tracing (CASSANDRA-4931)
 * Optimize mostRecentTombstone check in CC.collectAllData (CASSANDRA-4883)
 * Change stream session ID to UUID to avoid collision from same node (CASSANDRA-4813)
 * Use Stats.db when bulk loading if present (CASSANDRA-4957)
 * Skip repair on system_trace and keyspaces with RF=1 (CASSANDRA-4956)
 * (cql3) Remove arbitrary SELECT limit (CASSANDRA-4918)
 * Correctly handle prepared operation on collections (CASSANDRA-4945)
 * Fix CQL3 LIMIT (CASSANDRA-4877)
 * Fix Stress for CQL3 (CASSANDRA-4979)
 * Remove cassandra specific exceptions from JMX interface (CASSANDRA-4893)
 * (CQL3) Force using ALLOW FILTERING on potentially inefficient queries (CASSANDRA-4915)
 * (cql3) Fix adding column when the table has collections (CASSANDRA-4982)
 * (cql3) Fix allowing collections with compact storage (CASSANDRA-4990)
 * (cql3) Refuse ttl/writetime function on collections (CASSANDRA-4992)
 * Replace IAuthority with new IAuthorizer (CASSANDRA-4874)
 * clqsh: fix KEY pseudocolumn escaping when describing Thrift tables
   in CQL3 mode (CASSANDRA-4955)
 * add basic authentication support for Pig CassandraStorage (CASSANDRA-3042)
 * fix CQL2 ALTER TABLE compaction_strategy_class altering (CASSANDRA-4965)
Merged from 1.1:
 * Fall back to old describe_splits if d_s_ex is not available (CASSANDRA-4803)
 * Improve error reporting when streaming ranges fail (CASSANDRA-5009)
 * Fix cqlsh timestamp formatting of timezone info (CASSANDRA-4746)
 * Fix assertion failure with leveled compaction (CASSANDRA-4799)
 * Check for null end_token in get_range_slice (CASSANDRA-4804)
 * Remove all remnants of removed nodes (CASSANDRA-4840)
 * Add aut-reloading of the log4j file in debian package (CASSANDRA-4855)
 * Fix estimated row cache entry size (CASSANDRA-4860)
 * reset getRangeSlice filter after finishing a row for get_paged_slice
   (CASSANDRA-4919)
 * expunge row cache post-truncate (CASSANDRA-4940)
 * Allow static CF definition with compact storage (CASSANDRA-4910)
 * Fix endless loop/compaction of schema_* CFs due to broken timestamps (CASSANDRA-4880)
 * Fix 'wrong class type' assertion in CounterColumn (CASSANDRA-4976)


1.2-beta2
 * fp rate of 1.0 disables BF entirely; LCS defaults to 1.0 (CASSANDRA-4876)
 * off-heap bloom filters for row keys (CASSANDRA_4865)
 * add extension point for sstable components (CASSANDRA-4049)
 * improve tracing output (CASSANDRA-4852, 4862)
 * make TRACE verb droppable (CASSANDRA-4672)
 * fix BulkLoader recognition of CQL3 columnfamilies (CASSANDRA-4755)
 * Sort commitlog segments for replay by id instead of mtime (CASSANDRA-4793)
 * Make hint delivery asynchronous (CASSANDRA-4761)
 * Pluggable Thrift transport factories for CLI and cqlsh (CASSANDRA-4609, 4610)
 * cassandra-cli: allow Double value type to be inserted to a column (CASSANDRA-4661)
 * Add ability to use custom TServerFactory implementations (CASSANDRA-4608)
 * optimize batchlog flushing to skip successful batches (CASSANDRA-4667)
 * include metadata for system keyspace itself in schema tables (CASSANDRA-4416)
 * add check to PropertyFileSnitch to verify presence of location for
   local node (CASSANDRA-4728)
 * add PBSPredictor consistency modeler (CASSANDRA-4261)
 * remove vestiges of Thrift unframed mode (CASSANDRA-4729)
 * optimize single-row PK lookups (CASSANDRA-4710)
 * adjust blockFor calculation to account for pending ranges due to node 
   movement (CASSANDRA-833)
 * Change CQL version to 3.0.0 and stop accepting 3.0.0-beta1 (CASSANDRA-4649)
 * (CQL3) Make prepared statement global instead of per connection 
   (CASSANDRA-4449)
 * Fix scrubbing of CQL3 created tables (CASSANDRA-4685)
 * (CQL3) Fix validation when using counter and regular columns in the same 
   table (CASSANDRA-4706)
 * Fix bug starting Cassandra with simple authentication (CASSANDRA-4648)
 * Add support for batchlog in CQL3 (CASSANDRA-4545, 4738)
 * Add support for multiple column family outputs in CFOF (CASSANDRA-4208)
 * Support repairing only the local DC nodes (CASSANDRA-4747)
 * Use rpc_address for binary protocol and change default port (CASSANDRA-4751)
 * Fix use of collections in prepared statements (CASSANDRA-4739)
 * Store more information into peers table (CASSANDRA-4351, 4814)
 * Configurable bucket size for size tiered compaction (CASSANDRA-4704)
 * Run leveled compaction in parallel (CASSANDRA-4310)
 * Fix potential NPE during CFS reload (CASSANDRA-4786)
 * Composite indexes may miss results (CASSANDRA-4796)
 * Move consistency level to the protocol level (CASSANDRA-4734, 4824)
 * Fix Subcolumn slice ends not respected (CASSANDRA-4826)
 * Fix Assertion error in cql3 select (CASSANDRA-4783)
 * Fix list prepend logic (CQL3) (CASSANDRA-4835)
 * Add booleans as literals in CQL3 (CASSANDRA-4776)
 * Allow renaming PK columns in CQL3 (CASSANDRA-4822)
 * Fix binary protocol NEW_NODE event (CASSANDRA-4679)
 * Fix potential infinite loop in tombstone compaction (CASSANDRA-4781)
 * Remove system tables accounting from schema (CASSANDRA-4850)
 * (cql3) Force provided columns in clustering key order in 
   'CLUSTERING ORDER BY' (CASSANDRA-4881)
 * Fix composite index bug (CASSANDRA-4884)
 * Fix short read protection for CQL3 (CASSANDRA-4882)
 * Add tracing support to the binary protocol (CASSANDRA-4699)
 * (cql3) Don't allow prepared marker inside collections (CASSANDRA-4890)
 * Re-allow order by on non-selected columns (CASSANDRA-4645)
 * Bug when composite index is created in a table having collections (CASSANDRA-4909)
 * log index scan subject in CompositesSearcher (CASSANDRA-4904)
Merged from 1.1:
 * add get[Row|Key]CacheEntries to CacheServiceMBean (CASSANDRA-4859)
 * fix get_paged_slice to wrap to next row correctly (CASSANDRA-4816)
 * fix indexing empty column values (CASSANDRA-4832)
 * allow JdbcDate to compose null Date objects (CASSANDRA-4830)
 * fix possible stackoverflow when compacting 1000s of sstables
   (CASSANDRA-4765)
 * fix wrong leveled compaction progress calculation (CASSANDRA-4807)
 * add a close() method to CRAR to prevent leaking file descriptors (CASSANDRA-4820)
 * fix potential infinite loop in get_count (CASSANDRA-4833)
 * fix compositeType.{get/from}String methods (CASSANDRA-4842)
 * (CQL) fix CREATE COLUMNFAMILY permissions check (CASSANDRA-4864)
 * Fix DynamicCompositeType same type comparison (CASSANDRA-4711)
 * Fix duplicate SSTable reference when stream session failed (CASSANDRA-3306)
 * Allow static CF definition with compact storage (CASSANDRA-4910)
 * Fix endless loop/compaction of schema_* CFs due to broken timestamps (CASSANDRA-4880)
 * Fix 'wrong class type' assertion in CounterColumn (CASSANDRA-4976)


1.2-beta1
 * add atomic_batch_mutate (CASSANDRA-4542, -4635)
 * increase default max_hint_window_in_ms to 3h (CASSANDRA-4632)
 * include message initiation time to replicas so they can more
   accurately drop timed-out requests (CASSANDRA-2858)
 * fix clientutil.jar dependencies (CASSANDRA-4566)
 * optimize WriteResponse (CASSANDRA-4548)
 * new metrics (CASSANDRA-4009)
 * redesign KEYS indexes to avoid read-before-write (CASSANDRA-2897)
 * debug tracing (CASSANDRA-1123)
 * parallelize row cache loading (CASSANDRA-4282)
 * Make compaction, flush JBOD-aware (CASSANDRA-4292)
 * run local range scans on the read stage (CASSANDRA-3687)
 * clean up ioexceptions (CASSANDRA-2116)
 * add disk_failure_policy (CASSANDRA-2118)
 * Introduce new json format with row level deletion (CASSANDRA-4054)
 * remove redundant "name" column from schema_keyspaces (CASSANDRA-4433)
 * improve "nodetool ring" handling of multi-dc clusters (CASSANDRA-3047)
 * update NTS calculateNaturalEndpoints to be O(N log N) (CASSANDRA-3881)
 * split up rpc timeout by operation type (CASSANDRA-2819)
 * rewrite key cache save/load to use only sequential i/o (CASSANDRA-3762)
 * update MS protocol with a version handshake + broadcast address id
   (CASSANDRA-4311)
 * multithreaded hint replay (CASSANDRA-4189)
 * add inter-node message compression (CASSANDRA-3127)
 * remove COPP (CASSANDRA-2479)
 * Track tombstone expiration and compact when tombstone content is
   higher than a configurable threshold, default 20% (CASSANDRA-3442, 4234)
 * update MurmurHash to version 3 (CASSANDRA-2975)
 * (CLI) track elapsed time for `delete' operation (CASSANDRA-4060)
 * (CLI) jline version is bumped to 1.0 to properly  support
   'delete' key function (CASSANDRA-4132)
 * Save IndexSummary into new SSTable 'Summary' component (CASSANDRA-2392, 4289)
 * Add support for range tombstones (CASSANDRA-3708)
 * Improve MessagingService efficiency (CASSANDRA-3617)
 * Avoid ID conflicts from concurrent schema changes (CASSANDRA-3794)
 * Set thrift HSHA server thread limit to unlimited by default (CASSANDRA-4277)
 * Avoids double serialization of CF id in RowMutation messages
   (CASSANDRA-4293)
 * stream compressed sstables directly with java nio (CASSANDRA-4297)
 * Support multiple ranges in SliceQueryFilter (CASSANDRA-3885)
 * Add column metadata to system column families (CASSANDRA-4018)
 * (cql3) Always use composite types by default (CASSANDRA-4329)
 * (cql3) Add support for set, map and list (CASSANDRA-3647)
 * Validate date type correctly (CASSANDRA-4441)
 * (cql3) Allow definitions with only a PK (CASSANDRA-4361)
 * (cql3) Add support for row key composites (CASSANDRA-4179)
 * improve DynamicEndpointSnitch by using reservoir sampling (CASSANDRA-4038)
 * (cql3) Add support for 2ndary indexes (CASSANDRA-3680)
 * (cql3) fix defining more than one PK to be invalid (CASSANDRA-4477)
 * remove schema agreement checking from all external APIs (Thrift, CQL and CQL3) (CASSANDRA-4487)
 * add Murmur3Partitioner and make it default for new installations (CASSANDRA-3772, 4621)
 * (cql3) update pseudo-map syntax to use map syntax (CASSANDRA-4497)
 * Finer grained exceptions hierarchy and provides error code with exceptions (CASSANDRA-3979)
 * Adds events push to binary protocol (CASSANDRA-4480)
 * Rewrite nodetool help (CASSANDRA-2293)
 * Make CQL3 the default for CQL (CASSANDRA-4640)
 * update stress tool to be able to use CQL3 (CASSANDRA-4406)
 * Accept all thrift update on CQL3 cf but don't expose their metadata (CASSANDRA-4377)
 * Replace Throttle with Guava's RateLimiter for HintedHandOff (CASSANDRA-4541)
 * fix counter add/get using CQL2 and CQL3 in stress tool (CASSANDRA-4633)
 * Add sstable count per level to cfstats (CASSANDRA-4537)
 * (cql3) Add ALTER KEYSPACE statement (CASSANDRA-4611)
 * (cql3) Allow defining default consistency levels (CASSANDRA-4448)
 * (cql3) Fix queries using LIMIT missing results (CASSANDRA-4579)
 * fix cross-version gossip messaging (CASSANDRA-4576)
 * added inet data type (CASSANDRA-4627)


1.1.6
 * Wait for writes on synchronous read digest mismatch (CASSANDRA-4792)
 * fix commitlog replay for nanotime-infected sstables (CASSANDRA-4782)
 * preflight check ttl for maximum of 20 years (CASSANDRA-4771)
 * (Pig) fix widerow input with single column rows (CASSANDRA-4789)
 * Fix HH to compact with correct gcBefore, which avoids wiping out
   undelivered hints (CASSANDRA-4772)
 * LCS will merge up to 32 L0 sstables as intended (CASSANDRA-4778)
 * NTS will default unconfigured DC replicas to zero (CASSANDRA-4675)
 * use default consistency level in counter validation if none is
   explicitly provide (CASSANDRA-4700)
 * Improve IAuthority interface by introducing fine-grained
   access permissions and grant/revoke commands (CASSANDRA-4490, 4644)
 * fix assumption error in CLI when updating/describing keyspace 
   (CASSANDRA-4322)
 * Adds offline sstablescrub to debian packaging (CASSANDRA-4642)
 * Automatic fixing of overlapping leveled sstables (CASSANDRA-4644)
 * fix error when using ORDER BY with extended selections (CASSANDRA-4689)
 * (CQL3) Fix validation for IN queries for non-PK cols (CASSANDRA-4709)
 * fix re-created keyspace disappering after 1.1.5 upgrade 
   (CASSANDRA-4698, 4752)
 * (CLI) display elapsed time in 2 fraction digits (CASSANDRA-3460)
 * add authentication support to sstableloader (CASSANDRA-4712)
 * Fix CQL3 'is reversed' logic (CASSANDRA-4716, 4759)
 * (CQL3) Don't return ReversedType in result set metadata (CASSANDRA-4717)
 * Backport adding AlterKeyspace statement (CASSANDRA-4611)
 * (CQL3) Correcty accept upper-case data types (CASSANDRA-4770)
 * Add binary protocol events for schema changes (CASSANDRA-4684)
Merged from 1.0:
 * Switch from NBHM to CHM in MessagingService's callback map, which
   prevents OOM in long-running instances (CASSANDRA-4708)


1.1.5
 * add SecondaryIndex.reload API (CASSANDRA-4581)
 * use millis + atomicint for commitlog segment creation instead of
   nanotime, which has issues under some hypervisors (CASSANDRA-4601)
 * fix FD leak in slice queries (CASSANDRA-4571)
 * avoid recursion in leveled compaction (CASSANDRA-4587)
 * increase stack size under Java7 to 180K
 * Log(info) schema changes (CASSANDRA-4547)
 * Change nodetool setcachecapcity to manipulate global caches (CASSANDRA-4563)
 * (cql3) fix setting compaction strategy (CASSANDRA-4597)
 * fix broken system.schema_* timestamps on system startup (CASSANDRA-4561)
 * fix wrong skip of cache saving (CASSANDRA-4533)
 * Avoid NPE when lost+found is in data dir (CASSANDRA-4572)
 * Respect five-minute flush moratorium after initial CL replay (CASSANDRA-4474)
 * Adds ntp as recommended in debian packaging (CASSANDRA-4606)
 * Configurable transport in CF Record{Reader|Writer} (CASSANDRA-4558)
 * (cql3) fix potential NPE with both equal and unequal restriction (CASSANDRA-4532)
 * (cql3) improves ORDER BY validation (CASSANDRA-4624)
 * Fix potential deadlock during counter writes (CASSANDRA-4578)
 * Fix cql error with ORDER BY when using IN (CASSANDRA-4612)
Merged from 1.0:
 * increase Xss to 160k to accomodate latest 1.6 JVMs (CASSANDRA-4602)
 * fix toString of hint destination tokens (CASSANDRA-4568)
 * Fix multiple values for CurrentLocal NodeID (CASSANDRA-4626)


1.1.4
 * fix offline scrub to catch >= out of order rows (CASSANDRA-4411)
 * fix cassandra-env.sh on RHEL and other non-dash-based systems 
   (CASSANDRA-4494)
Merged from 1.0:
 * (Hadoop) fix setting key length for old-style mapred api (CASSANDRA-4534)
 * (Hadoop) fix iterating through a resultset consisting entirely
   of tombstoned rows (CASSANDRA-4466)


1.1.3
 * (cqlsh) add COPY TO (CASSANDRA-4434)
 * munmap commitlog segments before rename (CASSANDRA-4337)
 * (JMX) rename getRangeKeySample to sampleKeyRange to avoid returning
   multi-MB results as an attribute (CASSANDRA-4452)
 * flush based on data size, not throughput; overwritten columns no 
   longer artificially inflate liveRatio (CASSANDRA-4399)
 * update default commitlog segment size to 32MB and total commitlog
   size to 32/1024 MB for 32/64 bit JVMs, respectively (CASSANDRA-4422)
 * avoid using global partitioner to estimate ranges in index sstables
   (CASSANDRA-4403)
 * restore pre-CASSANDRA-3862 approach to removing expired tombstones
   from row cache during compaction (CASSANDRA-4364)
 * (stress) support for CQL prepared statements (CASSANDRA-3633)
 * Correctly catch exception when Snappy cannot be loaded (CASSANDRA-4400)
 * (cql3) Support ORDER BY when IN condition is given in WHERE clause (CASSANDRA-4327)
 * (cql3) delete "component_index" column on DROP TABLE call (CASSANDRA-4420)
 * change nanoTime() to currentTimeInMillis() in schema related code (CASSANDRA-4432)
 * add a token generation tool (CASSANDRA-3709)
 * Fix LCS bug with sstable containing only 1 row (CASSANDRA-4411)
 * fix "Can't Modify Index Name" problem on CF update (CASSANDRA-4439)
 * Fix assertion error in getOverlappingSSTables during repair (CASSANDRA-4456)
 * fix nodetool's setcompactionthreshold command (CASSANDRA-4455)
 * Ensure compacted files are never used, to avoid counter overcount (CASSANDRA-4436)
Merged from 1.0:
 * Push the validation of secondary index values to the SecondaryIndexManager (CASSANDRA-4240)
 * allow dropping columns shadowed by not-yet-expired supercolumn or row
   tombstones in PrecompactedRow (CASSANDRA-4396)


1.1.2
 * Fix cleanup not deleting index entries (CASSANDRA-4379)
 * Use correct partitioner when saving + loading caches (CASSANDRA-4331)
 * Check schema before trying to export sstable (CASSANDRA-2760)
 * Raise a meaningful exception instead of NPE when PFS encounters
   an unconfigured node + no default (CASSANDRA-4349)
 * fix bug in sstable blacklisting with LCS (CASSANDRA-4343)
 * LCS no longer promotes tiny sstables out of L0 (CASSANDRA-4341)
 * skip tombstones during hint replay (CASSANDRA-4320)
 * fix NPE in compactionstats (CASSANDRA-4318)
 * enforce 1m min keycache for auto (CASSANDRA-4306)
 * Have DeletedColumn.isMFD always return true (CASSANDRA-4307)
 * (cql3) exeption message for ORDER BY constraints said primary filter can be
    an IN clause, which is misleading (CASSANDRA-4319)
 * (cql3) Reject (not yet supported) creation of 2ndardy indexes on tables with
   composite primary keys (CASSANDRA-4328)
 * Set JVM stack size to 160k for java 7 (CASSANDRA-4275)
 * cqlsh: add COPY command to load data from CSV flat files (CASSANDRA-4012)
 * CFMetaData.fromThrift to throw ConfigurationException upon error (CASSANDRA-4353)
 * Use CF comparator to sort indexed columns in SecondaryIndexManager
   (CASSANDRA-4365)
 * add strategy_options to the KSMetaData.toString() output (CASSANDRA-4248)
 * (cql3) fix range queries containing unqueried results (CASSANDRA-4372)
 * (cql3) allow updating column_alias types (CASSANDRA-4041)
 * (cql3) Fix deletion bug (CASSANDRA-4193)
 * Fix computation of overlapping sstable for leveled compaction (CASSANDRA-4321)
 * Improve scrub and allow to run it offline (CASSANDRA-4321)
 * Fix assertionError in StorageService.bulkLoad (CASSANDRA-4368)
 * (cqlsh) add option to authenticate to a keyspace at startup (CASSANDRA-4108)
 * (cqlsh) fix ASSUME functionality (CASSANDRA-4352)
 * Fix ColumnFamilyRecordReader to not return progress > 100% (CASSANDRA-3942)
Merged from 1.0:
 * Set gc_grace on index CF to 0 (CASSANDRA-4314)


1.1.1
 * add populate_io_cache_on_flush option (CASSANDRA-2635)
 * allow larger cache capacities than 2GB (CASSANDRA-4150)
 * add getsstables command to nodetool (CASSANDRA-4199)
 * apply parent CF compaction settings to secondary index CFs (CASSANDRA-4280)
 * preserve commitlog size cap when recycling segments at startup
   (CASSANDRA-4201)
 * (Hadoop) fix split generation regression (CASSANDRA-4259)
 * ignore min/max compactions settings in LCS, while preserving
   behavior that min=max=0 disables autocompaction (CASSANDRA-4233)
 * log number of rows read from saved cache (CASSANDRA-4249)
 * calculate exact size required for cleanup operations (CASSANDRA-1404)
 * avoid blocking additional writes during flush when the commitlog
   gets behind temporarily (CASSANDRA-1991)
 * enable caching on index CFs based on data CF cache setting (CASSANDRA-4197)
 * warn on invalid replication strategy creation options (CASSANDRA-4046)
 * remove [Freeable]Memory finalizers (CASSANDRA-4222)
 * include tombstone size in ColumnFamily.size, which can prevent OOM
   during sudden mass delete operations by yielding a nonzero liveRatio
   (CASSANDRA-3741)
 * Open 1 sstableScanner per level for leveled compaction (CASSANDRA-4142)
 * Optimize reads when row deletion timestamps allow us to restrict
   the set of sstables we check (CASSANDRA-4116)
 * add support for commitlog archiving and point-in-time recovery
   (CASSANDRA-3690)
 * avoid generating redundant compaction tasks during streaming
   (CASSANDRA-4174)
 * add -cf option to nodetool snapshot, and takeColumnFamilySnapshot to
   StorageService mbean (CASSANDRA-556)
 * optimize cleanup to drop entire sstables where possible (CASSANDRA-4079)
 * optimize truncate when autosnapshot is disabled (CASSANDRA-4153)
 * update caches to use byte[] keys to reduce memory overhead (CASSANDRA-3966)
 * add column limit to cli (CASSANDRA-3012, 4098)
 * clean up and optimize DataOutputBuffer, used by CQL compression and
   CompositeType (CASSANDRA-4072)
 * optimize commitlog checksumming (CASSANDRA-3610)
 * identify and blacklist corrupted SSTables from future compactions 
   (CASSANDRA-2261)
 * Move CfDef and KsDef validation out of thrift (CASSANDRA-4037)
 * Expose API to repair a user provided range (CASSANDRA-3912)
 * Add way to force the cassandra-cli to refresh its schema (CASSANDRA-4052)
 * Avoid having replicate on write tasks stacking up at CL.ONE (CASSANDRA-2889)
 * (cql3) Backwards compatibility for composite comparators in non-cql3-aware
   clients (CASSANDRA-4093)
 * (cql3) Fix order by for reversed queries (CASSANDRA-4160)
 * (cql3) Add ReversedType support (CASSANDRA-4004)
 * (cql3) Add timeuuid type (CASSANDRA-4194)
 * (cql3) Minor fixes (CASSANDRA-4185)
 * (cql3) Fix prepared statement in BATCH (CASSANDRA-4202)
 * (cql3) Reduce the list of reserved keywords (CASSANDRA-4186)
 * (cql3) Move max/min compaction thresholds to compaction strategy options
   (CASSANDRA-4187)
 * Fix exception during move when localhost is the only source (CASSANDRA-4200)
 * (cql3) Allow paging through non-ordered partitioner results (CASSANDRA-3771)
 * (cql3) Fix drop index (CASSANDRA-4192)
 * (cql3) Don't return range ghosts anymore (CASSANDRA-3982)
 * fix re-creating Keyspaces/ColumnFamilies with the same name as dropped
   ones (CASSANDRA-4219)
 * fix SecondaryIndex LeveledManifest save upon snapshot (CASSANDRA-4230)
 * fix missing arrayOffset in FBUtilities.hash (CASSANDRA-4250)
 * (cql3) Add name of parameters in CqlResultSet (CASSANDRA-4242)
 * (cql3) Correctly validate order by queries (CASSANDRA-4246)
 * rename stress to cassandra-stress for saner packaging (CASSANDRA-4256)
 * Fix exception on colum metadata with non-string comparator (CASSANDRA-4269)
 * Check for unknown/invalid compression options (CASSANDRA-4266)
 * (cql3) Adds simple access to column timestamp and ttl (CASSANDRA-4217)
 * (cql3) Fix range queries with secondary indexes (CASSANDRA-4257)
 * Better error messages from improper input in cli (CASSANDRA-3865)
 * Try to stop all compaction upon Keyspace or ColumnFamily drop (CASSANDRA-4221)
 * (cql3) Allow keyspace properties to contain hyphens (CASSANDRA-4278)
 * (cql3) Correctly validate keyspace access in create table (CASSANDRA-4296)
 * Avoid deadlock in migration stage (CASSANDRA-3882)
 * Take supercolumn names and deletion info into account in memtable throughput
   (CASSANDRA-4264)
 * Add back backward compatibility for old style replication factor (CASSANDRA-4294)
 * Preserve compatibility with pre-1.1 index queries (CASSANDRA-4262)
Merged from 1.0:
 * Fix super columns bug where cache is not updated (CASSANDRA-4190)
 * fix maxTimestamp to include row tombstones (CASSANDRA-4116)
 * (CLI) properly handle quotes in create/update keyspace commands (CASSANDRA-4129)
 * Avoids possible deadlock during bootstrap (CASSANDRA-4159)
 * fix stress tool that hangs forever on timeout or error (CASSANDRA-4128)
 * stress tool to return appropriate exit code on failure (CASSANDRA-4188)
 * fix compaction NPE when out of disk space and assertions disabled
   (CASSANDRA-3985)
 * synchronize LCS getEstimatedTasks to avoid CME (CASSANDRA-4255)
 * ensure unique streaming session id's (CASSANDRA-4223)
 * kick off background compaction when min/max thresholds change 
   (CASSANDRA-4279)
 * improve ability of STCS.getBuckets to deal with 100s of 1000s of
   sstables, such as when convertinb back from LCS (CASSANDRA-4287)
 * Oversize integer in CQL throws NumberFormatException (CASSANDRA-4291)
 * fix 1.0.x node join to mixed version cluster, other nodes >= 1.1 (CASSANDRA-4195)
 * Fix LCS splitting sstable base on uncompressed size (CASSANDRA-4419)
 * Push the validation of secondary index values to the SecondaryIndexManager (CASSANDRA-4240)
 * Don't purge columns during upgradesstables (CASSANDRA-4462)
 * Make cqlsh work with piping (CASSANDRA-4113)
 * Validate arguments for nodetool decommission (CASSANDRA-4061)
 * Report thrift status in nodetool info (CASSANDRA-4010)


1.1.0-final
 * average a reduced liveRatio estimate with the previous one (CASSANDRA-4065)
 * Allow KS and CF names up to 48 characters (CASSANDRA-4157)
 * fix stress build (CASSANDRA-4140)
 * add time remaining estimate to nodetool compactionstats (CASSANDRA-4167)
 * (cql) fix NPE in cql3 ALTER TABLE (CASSANDRA-4163)
 * (cql) Add support for CL.TWO and CL.THREE in CQL (CASSANDRA-4156)
 * (cql) Fix type in CQL3 ALTER TABLE preventing update (CASSANDRA-4170)
 * (cql) Throw invalid exception from CQL3 on obsolete options (CASSANDRA-4171)
 * (cqlsh) fix recognizing uppercase SELECT keyword (CASSANDRA-4161)
 * Pig: wide row support (CASSANDRA-3909)
Merged from 1.0:
 * avoid streaming empty files with bulk loader if sstablewriter errors out
   (CASSANDRA-3946)


1.1-rc1
 * Include stress tool in binary builds (CASSANDRA-4103)
 * (Hadoop) fix wide row iteration when last row read was deleted
   (CASSANDRA-4154)
 * fix read_repair_chance to really default to 0.1 in the cli (CASSANDRA-4114)
 * Adds caching and bloomFilterFpChange to CQL options (CASSANDRA-4042)
 * Adds posibility to autoconfigure size of the KeyCache (CASSANDRA-4087)
 * fix KEYS index from skipping results (CASSANDRA-3996)
 * Remove sliced_buffer_size_in_kb dead option (CASSANDRA-4076)
 * make loadNewSStable preserve sstable version (CASSANDRA-4077)
 * Respect 1.0 cache settings as much as possible when upgrading 
   (CASSANDRA-4088)
 * relax path length requirement for sstable files when upgrading on 
   non-Windows platforms (CASSANDRA-4110)
 * fix terminination of the stress.java when errors were encountered
   (CASSANDRA-4128)
 * Move CfDef and KsDef validation out of thrift (CASSANDRA-4037)
 * Fix get_paged_slice (CASSANDRA-4136)
 * CQL3: Support slice with exclusive start and stop (CASSANDRA-3785)
Merged from 1.0:
 * support PropertyFileSnitch in bulk loader (CASSANDRA-4145)
 * add auto_snapshot option allowing disabling snapshot before drop/truncate
   (CASSANDRA-3710)
 * allow short snitch names (CASSANDRA-4130)


1.1-beta2
 * rename loaded sstables to avoid conflicts with local snapshots
   (CASSANDRA-3967)
 * start hint replay as soon as FD notifies that the target is back up
   (CASSANDRA-3958)
 * avoid unproductive deserializing of cached rows during compaction
   (CASSANDRA-3921)
 * fix concurrency issues with CQL keyspace creation (CASSANDRA-3903)
 * Show Effective Owership via Nodetool ring <keyspace> (CASSANDRA-3412)
 * Update ORDER BY syntax for CQL3 (CASSANDRA-3925)
 * Fix BulkRecordWriter to not throw NPE if reducer gets no map data from Hadoop (CASSANDRA-3944)
 * Fix bug with counters in super columns (CASSANDRA-3821)
 * Remove deprecated merge_shard_chance (CASSANDRA-3940)
 * add a convenient way to reset a node's schema (CASSANDRA-2963)
 * fix for intermittent SchemaDisagreementException (CASSANDRA-3884)
 * CLI `list <CF>` to limit number of columns and their order (CASSANDRA-3012)
 * ignore deprecated KsDef/CfDef/ColumnDef fields in native schema (CASSANDRA-3963)
 * CLI to report when unsupported column_metadata pair was given (CASSANDRA-3959)
 * reincarnate removed and deprecated KsDef/CfDef attributes (CASSANDRA-3953)
 * Fix race between writes and read for cache (CASSANDRA-3862)
 * perform static initialization of StorageProxy on start-up (CASSANDRA-3797)
 * support trickling fsync() on writes (CASSANDRA-3950)
 * expose counters for unavailable/timeout exceptions given to thrift clients (CASSANDRA-3671)
 * avoid quadratic startup time in LeveledManifest (CASSANDRA-3952)
 * Add type information to new schema_ columnfamilies and remove thrift
   serialization for schema (CASSANDRA-3792)
 * add missing column validator options to the CLI help (CASSANDRA-3926)
 * skip reading saved key cache if CF's caching strategy is NONE or ROWS_ONLY (CASSANDRA-3954)
 * Unify migration code (CASSANDRA-4017)
Merged from 1.0:
 * cqlsh: guess correct version of Python for Arch Linux (CASSANDRA-4090)
 * (CLI) properly handle quotes in create/update keyspace commands (CASSANDRA-4129)
 * Avoids possible deadlock during bootstrap (CASSANDRA-4159)
 * fix stress tool that hangs forever on timeout or error (CASSANDRA-4128)
 * Fix super columns bug where cache is not updated (CASSANDRA-4190)
 * stress tool to return appropriate exit code on failure (CASSANDRA-4188)


1.0.9
 * improve index sampling performance (CASSANDRA-4023)
 * always compact away deleted hints immediately after handoff (CASSANDRA-3955)
 * delete hints from dropped ColumnFamilies on handoff instead of
   erroring out (CASSANDRA-3975)
 * add CompositeType ref to the CLI doc for create/update column family (CASSANDRA-3980)
 * Pig: support Counter ColumnFamilies (CASSANDRA-3973)
 * Pig: Composite column support (CASSANDRA-3684)
 * Avoid NPE during repair when a keyspace has no CFs (CASSANDRA-3988)
 * Fix division-by-zero error on get_slice (CASSANDRA-4000)
 * don't change manifest level for cleanup, scrub, and upgradesstables
   operations under LeveledCompactionStrategy (CASSANDRA-3989, 4112)
 * fix race leading to super columns assertion failure (CASSANDRA-3957)
 * fix NPE on invalid CQL delete command (CASSANDRA-3755)
 * allow custom types in CLI's assume command (CASSANDRA-4081)
 * fix totalBytes count for parallel compactions (CASSANDRA-3758)
 * fix intermittent NPE in get_slice (CASSANDRA-4095)
 * remove unnecessary asserts in native code interfaces (CASSANDRA-4096)
 * Validate blank keys in CQL to avoid assertion errors (CASSANDRA-3612)
 * cqlsh: fix bad decoding of some column names (CASSANDRA-4003)
 * cqlsh: fix incorrect padding with unicode chars (CASSANDRA-4033)
 * Fix EC2 snitch incorrectly reporting region (CASSANDRA-4026)
 * Shut down thrift during decommission (CASSANDRA-4086)
 * Expose nodetool cfhistograms for 2ndary indexes (CASSANDRA-4063)
Merged from 0.8:
 * Fix ConcurrentModificationException in gossiper (CASSANDRA-4019)


1.1-beta1
 * (cqlsh)
   + add SOURCE and CAPTURE commands, and --file option (CASSANDRA-3479)
   + add ALTER COLUMNFAMILY WITH (CASSANDRA-3523)
   + bundle Python dependencies with Cassandra (CASSANDRA-3507)
   + added to Debian package (CASSANDRA-3458)
   + display byte data instead of erroring out on decode failure 
     (CASSANDRA-3874)
 * add nodetool rebuild_index (CASSANDRA-3583)
 * add nodetool rangekeysample (CASSANDRA-2917)
 * Fix streaming too much data during move operations (CASSANDRA-3639)
 * Nodetool and CLI connect to localhost by default (CASSANDRA-3568)
 * Reduce memory used by primary index sample (CASSANDRA-3743)
 * (Hadoop) separate input/output configurations (CASSANDRA-3197, 3765)
 * avoid returning internal Cassandra classes over JMX (CASSANDRA-2805)
 * add row-level isolation via SnapTree (CASSANDRA-2893)
 * Optimize key count estimation when opening sstable on startup
   (CASSANDRA-2988)
 * multi-dc replication optimization supporting CL > ONE (CASSANDRA-3577)
 * add command to stop compactions (CASSANDRA-1740, 3566, 3582)
 * multithreaded streaming (CASSANDRA-3494)
 * removed in-tree redhat spec (CASSANDRA-3567)
 * "defragment" rows for name-based queries under STCS, again (CASSANDRA-2503)
 * Recycle commitlog segments for improved performance 
   (CASSANDRA-3411, 3543, 3557, 3615)
 * update size-tiered compaction to prioritize small tiers (CASSANDRA-2407)
 * add message expiration logic to OutboundTcpConnection (CASSANDRA-3005)
 * off-heap cache to use sun.misc.Unsafe instead of JNA (CASSANDRA-3271)
 * EACH_QUORUM is only supported for writes (CASSANDRA-3272)
 * replace compactionlock use in schema migration by checking CFS.isValid
   (CASSANDRA-3116)
 * recognize that "SELECT first ... *" isn't really "SELECT *" (CASSANDRA-3445)
 * Use faster bytes comparison (CASSANDRA-3434)
 * Bulk loader is no longer a fat client, (HADOOP) bulk load output format
   (CASSANDRA-3045)
 * (Hadoop) add support for KeyRange.filter
 * remove assumption that keys and token are in bijection
   (CASSANDRA-1034, 3574, 3604)
 * always remove endpoints from delevery queue in HH (CASSANDRA-3546)
 * fix race between cf flush and its 2ndary indexes flush (CASSANDRA-3547)
 * fix potential race in AES when a repair fails (CASSANDRA-3548)
 * Remove columns shadowed by a deleted container even when we cannot purge
   (CASSANDRA-3538)
 * Improve memtable slice iteration performance (CASSANDRA-3545)
 * more efficient allocation of small bloom filters (CASSANDRA-3618)
 * Use separate writer thread in SSTableSimpleUnsortedWriter (CASSANDRA-3619)
 * fsync the directory after new sstable or commitlog segment are created (CASSANDRA-3250)
 * fix minor issues reported by FindBugs (CASSANDRA-3658)
 * global key/row caches (CASSANDRA-3143, 3849)
 * optimize memtable iteration during range scan (CASSANDRA-3638)
 * introduce 'crc_check_chance' in CompressionParameters to support
   a checksum percentage checking chance similarly to read-repair (CASSANDRA-3611)
 * a way to deactivate global key/row cache on per-CF basis (CASSANDRA-3667)
 * fix LeveledCompactionStrategy broken because of generation pre-allocation
   in LeveledManifest (CASSANDRA-3691)
 * finer-grained control over data directories (CASSANDRA-2749)
 * Fix ClassCastException during hinted handoff (CASSANDRA-3694)
 * Upgrade Thrift to 0.7 (CASSANDRA-3213)
 * Make stress.java insert operation to use microseconds (CASSANDRA-3725)
 * Allows (internally) doing a range query with a limit of columns instead of
   rows (CASSANDRA-3742)
 * Allow rangeSlice queries to be start/end inclusive/exclusive (CASSANDRA-3749)
 * Fix BulkLoader to support new SSTable layout and add stream
   throttling to prevent an NPE when there is no yaml config (CASSANDRA-3752)
 * Allow concurrent schema migrations (CASSANDRA-1391, 3832)
 * Add SnapshotCommand to trigger snapshot on remote node (CASSANDRA-3721)
 * Make CFMetaData conversions to/from thrift/native schema inverses
   (CASSANDRA_3559)
 * Add initial code for CQL 3.0-beta (CASSANDRA-2474, 3781, 3753)
 * Add wide row support for ColumnFamilyInputFormat (CASSANDRA-3264)
 * Allow extending CompositeType comparator (CASSANDRA-3657)
 * Avoids over-paging during get_count (CASSANDRA-3798)
 * Add new command to rebuild a node without (repair) merkle tree calculations
   (CASSANDRA-3483, 3922)
 * respect not only row cache capacity but caching mode when
   trying to read data (CASSANDRA-3812)
 * fix system tests (CASSANDRA-3827)
 * CQL support for altering row key type in ALTER TABLE (CASSANDRA-3781)
 * turn compression on by default (CASSANDRA-3871)
 * make hexToBytes refuse invalid input (CASSANDRA-2851)
 * Make secondary indexes CF inherit compression and compaction from their
   parent CF (CASSANDRA-3877)
 * Finish cleanup up tombstone purge code (CASSANDRA-3872)
 * Avoid NPE on aboarted stream-out sessions (CASSANDRA-3904)
 * BulkRecordWriter throws NPE for counter columns (CASSANDRA-3906)
 * Support compression using BulkWriter (CASSANDRA-3907)


1.0.8
 * fix race between cleanup and flush on secondary index CFSes (CASSANDRA-3712)
 * avoid including non-queried nodes in rangeslice read repair
   (CASSANDRA-3843)
 * Only snapshot CF being compacted for snapshot_before_compaction 
   (CASSANDRA-3803)
 * Log active compactions in StatusLogger (CASSANDRA-3703)
 * Compute more accurate compaction score per level (CASSANDRA-3790)
 * Return InvalidRequest when using a keyspace that doesn't exist
   (CASSANDRA-3764)
 * disallow user modification of System keyspace (CASSANDRA-3738)
 * allow using sstable2json on secondary index data (CASSANDRA-3738)
 * (cqlsh) add DESCRIBE COLUMNFAMILIES (CASSANDRA-3586)
 * (cqlsh) format blobs correctly and use colors to improve output
   readability (CASSANDRA-3726)
 * synchronize BiMap of bootstrapping tokens (CASSANDRA-3417)
 * show index options in CLI (CASSANDRA-3809)
 * add optional socket timeout for streaming (CASSANDRA-3838)
 * fix truncate not to leave behind non-CFS backed secondary indexes
   (CASSANDRA-3844)
 * make CLI `show schema` to use output stream directly instead
   of StringBuilder (CASSANDRA-3842)
 * remove the wait on hint future during write (CASSANDRA-3870)
 * (cqlsh) ignore missing CfDef opts (CASSANDRA-3933)
 * (cqlsh) look for cqlshlib relative to realpath (CASSANDRA-3767)
 * Fix short read protection (CASSANDRA-3934)
 * Make sure infered and actual schema match (CASSANDRA-3371)
 * Fix NPE during HH delivery (CASSANDRA-3677)
 * Don't put boostrapping node in 'hibernate' status (CASSANDRA-3737)
 * Fix double quotes in windows bat files (CASSANDRA-3744)
 * Fix bad validator lookup (CASSANDRA-3789)
 * Fix soft reset in EC2MultiRegionSnitch (CASSANDRA-3835)
 * Don't leave zombie connections with THSHA thrift server (CASSANDRA-3867)
 * (cqlsh) fix deserialization of data (CASSANDRA-3874)
 * Fix removetoken force causing an inconsistent state (CASSANDRA-3876)
 * Fix ahndling of some types with Pig (CASSANDRA-3886)
 * Don't allow to drop the system keyspace (CASSANDRA-3759)
 * Make Pig deletes disabled by default and configurable (CASSANDRA-3628)
Merged from 0.8:
 * (Pig) fix CassandraStorage to use correct comparator in Super ColumnFamily
   case (CASSANDRA-3251)
 * fix thread safety issues in commitlog replay, primarily affecting
   systems with many (100s) of CF definitions (CASSANDRA-3751)
 * Fix relevant tombstone ignored with super columns (CASSANDRA-3875)


1.0.7
 * fix regression in HH page size calculation (CASSANDRA-3624)
 * retry failed stream on IOException (CASSANDRA-3686)
 * allow configuring bloom_filter_fp_chance (CASSANDRA-3497)
 * attempt hint delivery every ten minutes, or when failure detector
   notifies us that a node is back up, whichever comes first.  hint
   handoff throttle delay default changed to 1ms, from 50 (CASSANDRA-3554)
 * add nodetool setstreamthroughput (CASSANDRA-3571)
 * fix assertion when dropping a columnfamily with no sstables (CASSANDRA-3614)
 * more efficient allocation of small bloom filters (CASSANDRA-3618)
 * CLibrary.createHardLinkWithExec() to check for errors (CASSANDRA-3101)
 * Avoid creating empty and non cleaned writer during compaction (CASSANDRA-3616)
 * stop thrift service in shutdown hook so we can quiesce MessagingService
   (CASSANDRA-3335)
 * (CQL) compaction_strategy_options and compression_parameters for
   CREATE COLUMNFAMILY statement (CASSANDRA-3374)
 * Reset min/max compaction threshold when creating size tiered compaction
   strategy (CASSANDRA-3666)
 * Don't ignore IOException during compaction (CASSANDRA-3655)
 * Fix assertion error for CF with gc_grace=0 (CASSANDRA-3579)
 * Shutdown ParallelCompaction reducer executor after use (CASSANDRA-3711)
 * Avoid < 0 value for pending tasks in leveled compaction (CASSANDRA-3693)
 * (Hadoop) Support TimeUUID in Pig CassandraStorage (CASSANDRA-3327)
 * Check schema is ready before continuing boostrapping (CASSANDRA-3629)
 * Catch overflows during parsing of chunk_length_kb (CASSANDRA-3644)
 * Improve stream protocol mismatch errors (CASSANDRA-3652)
 * Avoid multiple thread doing HH to the same target (CASSANDRA-3681)
 * Add JMX property for rp_timeout_in_ms (CASSANDRA-2940)
 * Allow DynamicCompositeType to compare component of different types
   (CASSANDRA-3625)
 * Flush non-cfs backed secondary indexes (CASSANDRA-3659)
 * Secondary Indexes should report memory consumption (CASSANDRA-3155)
 * fix for SelectStatement start/end key are not set correctly
   when a key alias is involved (CASSANDRA-3700)
 * fix CLI `show schema` command insert of an extra comma in
   column_metadata (CASSANDRA-3714)
Merged from 0.8:
 * avoid logging (harmless) exception when GC takes < 1ms (CASSANDRA-3656)
 * prevent new nodes from thinking down nodes are up forever (CASSANDRA-3626)
 * use correct list of replicas for LOCAL_QUORUM reads when read repair
   is disabled (CASSANDRA-3696)
 * block on flush before compacting hints (may prevent OOM) (CASSANDRA-3733)


1.0.6
 * (CQL) fix cqlsh support for replicate_on_write (CASSANDRA-3596)
 * fix adding to leveled manifest after streaming (CASSANDRA-3536)
 * filter out unavailable cipher suites when using encryption (CASSANDRA-3178)
 * (HADOOP) add old-style api support for CFIF and CFRR (CASSANDRA-2799)
 * Support TimeUUIDType column names in Stress.java tool (CASSANDRA-3541)
 * (CQL) INSERT/UPDATE/DELETE/TRUNCATE commands should allow CF names to
   be qualified by keyspace (CASSANDRA-3419)
 * always remove endpoints from delevery queue in HH (CASSANDRA-3546)
 * fix race between cf flush and its 2ndary indexes flush (CASSANDRA-3547)
 * fix potential race in AES when a repair fails (CASSANDRA-3548)
 * fix default value validation usage in CLI SET command (CASSANDRA-3553)
 * Optimize componentsFor method for compaction and startup time
   (CASSANDRA-3532)
 * (CQL) Proper ColumnFamily metadata validation on CREATE COLUMNFAMILY 
   (CASSANDRA-3565)
 * fix compression "chunk_length_kb" option to set correct kb value for 
   thrift/avro (CASSANDRA-3558)
 * fix missing response during range slice repair (CASSANDRA-3551)
 * 'describe ring' moved from CLI to nodetool and available through JMX (CASSANDRA-3220)
 * add back partitioner to sstable metadata (CASSANDRA-3540)
 * fix NPE in get_count for counters (CASSANDRA-3601)
Merged from 0.8:
 * remove invalid assertion that table was opened before dropping it
   (CASSANDRA-3580)
 * range and index scans now only send requests to enough replicas to
   satisfy requested CL + RR (CASSANDRA-3598)
 * use cannonical host for local node in nodetool info (CASSANDRA-3556)
 * remove nonlocal DC write optimization since it only worked with
   CL.ONE or CL.LOCAL_QUORUM (CASSANDRA-3577, 3585)
 * detect misuses of CounterColumnType (CASSANDRA-3422)
 * turn off string interning in json2sstable, take 2 (CASSANDRA-2189)
 * validate compression parameters on add/update of the ColumnFamily 
   (CASSANDRA-3573)
 * Check for 0.0.0.0 is incorrect in CFIF (CASSANDRA-3584)
 * Increase vm.max_map_count in debian packaging (CASSANDRA-3563)
 * gossiper will never add itself to saved endpoints (CASSANDRA-3485)


1.0.5
 * revert CASSANDRA-3407 (see CASSANDRA-3540)
 * fix assertion error while forwarding writes to local nodes (CASSANDRA-3539)


1.0.4
 * fix self-hinting of timed out read repair updates and make hinted handoff
   less prone to OOMing a coordinator (CASSANDRA-3440)
 * expose bloom filter sizes via JMX (CASSANDRA-3495)
 * enforce RP tokens 0..2**127 (CASSANDRA-3501)
 * canonicalize paths exposed through JMX (CASSANDRA-3504)
 * fix "liveSize" stat when sstables are removed (CASSANDRA-3496)
 * add bloom filter FP rates to nodetool cfstats (CASSANDRA-3347)
 * record partitioner in sstable metadata component (CASSANDRA-3407)
 * add new upgradesstables nodetool command (CASSANDRA-3406)
 * skip --debug requirement to see common exceptions in CLI (CASSANDRA-3508)
 * fix incorrect query results due to invalid max timestamp (CASSANDRA-3510)
 * make sstableloader recognize compressed sstables (CASSANDRA-3521)
 * avoids race in OutboundTcpConnection in multi-DC setups (CASSANDRA-3530)
 * use SETLOCAL in cassandra.bat (CASSANDRA-3506)
 * fix ConcurrentModificationException in Table.all() (CASSANDRA-3529)
Merged from 0.8:
 * fix concurrence issue in the FailureDetector (CASSANDRA-3519)
 * fix array out of bounds error in counter shard removal (CASSANDRA-3514)
 * avoid dropping tombstones when they might still be needed to shadow
   data in a different sstable (CASSANDRA-2786)


1.0.3
 * revert name-based query defragmentation aka CASSANDRA-2503 (CASSANDRA-3491)
 * fix invalidate-related test failures (CASSANDRA-3437)
 * add next-gen cqlsh to bin/ (CASSANDRA-3188, 3131, 3493)
 * (CQL) fix handling of rows with no columns (CASSANDRA-3424, 3473)
 * fix querying supercolumns by name returning only a subset of
   subcolumns or old subcolumn versions (CASSANDRA-3446)
 * automatically compute sha1 sum for uncompressed data files (CASSANDRA-3456)
 * fix reading metadata/statistics component for version < h (CASSANDRA-3474)
 * add sstable forward-compatibility (CASSANDRA-3478)
 * report compression ratio in CFSMBean (CASSANDRA-3393)
 * fix incorrect size exception during streaming of counters (CASSANDRA-3481)
 * (CQL) fix for counter decrement syntax (CASSANDRA-3418)
 * Fix race introduced by CASSANDRA-2503 (CASSANDRA-3482)
 * Fix incomplete deletion of delivered hints (CASSANDRA-3466)
 * Avoid rescheduling compactions when no compaction was executed 
   (CASSANDRA-3484)
 * fix handling of the chunk_length_kb compression options (CASSANDRA-3492)
Merged from 0.8:
 * fix updating CF row_cache_provider (CASSANDRA-3414)
 * CFMetaData.convertToThrift method to set RowCacheProvider (CASSANDRA-3405)
 * acquire compactionlock during truncate (CASSANDRA-3399)
 * fix displaying cfdef entries for super columnfamilies (CASSANDRA-3415)
 * Make counter shard merging thread safe (CASSANDRA-3178)
 * Revert CASSANDRA-2855
 * Fix bug preventing the use of efficient cross-DC writes (CASSANDRA-3472)
 * `describe ring` command for CLI (CASSANDRA-3220)
 * (Hadoop) skip empty rows when entire row is requested, redux (CASSANDRA-2855)


1.0.2
 * "defragment" rows for name-based queries under STCS (CASSANDRA-2503)
 * Add timing information to cassandra-cli GET/SET/LIST queries (CASSANDRA-3326)
 * Only create one CompressionMetadata object per sstable (CASSANDRA-3427)
 * cleanup usage of StorageService.setMode() (CASSANDRA-3388)
 * Avoid large array allocation for compressed chunk offsets (CASSANDRA-3432)
 * fix DecimalType bytebuffer marshalling (CASSANDRA-3421)
 * fix bug that caused first column in per row indexes to be ignored 
   (CASSANDRA-3441)
 * add JMX call to clean (failed) repair sessions (CASSANDRA-3316)
 * fix sstableloader reference acquisition bug (CASSANDRA-3438)
 * fix estimated row size regression (CASSANDRA-3451)
 * make sure we don't return more columns than asked (CASSANDRA-3303, 3395)
Merged from 0.8:
 * acquire compactionlock during truncate (CASSANDRA-3399)
 * fix displaying cfdef entries for super columnfamilies (CASSANDRA-3415)


1.0.1
 * acquire references during index build to prevent delete problems
   on Windows (CASSANDRA-3314)
 * describe_ring should include datacenter/topology information (CASSANDRA-2882)
 * Thrift sockets are not properly buffered (CASSANDRA-3261)
 * performance improvement for bytebufferutil compare function (CASSANDRA-3286)
 * add system.versions ColumnFamily (CASSANDRA-3140)
 * reduce network copies (CASSANDRA-3333, 3373)
 * limit nodetool to 32MB of heap (CASSANDRA-3124)
 * (CQL) update parser to accept "timestamp" instead of "date" (CASSANDRA-3149)
 * Fix CLI `show schema` to include "compression_options" (CASSANDRA-3368)
 * Snapshot to include manifest under LeveledCompactionStrategy (CASSANDRA-3359)
 * (CQL) SELECT query should allow CF name to be qualified by keyspace (CASSANDRA-3130)
 * (CQL) Fix internal application error specifying 'using consistency ...'
   in lower case (CASSANDRA-3366)
 * fix Deflate compression when compression actually makes the data bigger
   (CASSANDRA-3370)
 * optimize UUIDGen to avoid lock contention on InetAddress.getLocalHost 
   (CASSANDRA-3387)
 * tolerate index being dropped mid-mutation (CASSANDRA-3334, 3313)
 * CompactionManager is now responsible for checking for new candidates
   post-task execution, enabling more consistent leveled compaction 
   (CASSANDRA-3391)
 * Cache HSHA threads (CASSANDRA-3372)
 * use CF/KS names as snapshot prefix for drop + truncate operations
   (CASSANDRA-2997)
 * Break bloom filters up to avoid heap fragmentation (CASSANDRA-2466)
 * fix cassandra hanging on jsvc stop (CASSANDRA-3302)
 * Avoid leveled compaction getting blocked on errors (CASSANDRA-3408)
 * Make reloading the compaction strategy safe (CASSANDRA-3409)
 * ignore 0.8 hints even if compaction begins before we try to purge
   them (CASSANDRA-3385)
 * remove procrun (bin\daemon) from Cassandra source tree and 
   artifacts (CASSANDRA-3331)
 * make cassandra compile under JDK7 (CASSANDRA-3275)
 * remove dependency of clientutil.jar to FBUtilities (CASSANDRA-3299)
 * avoid truncation errors by using long math on long values (CASSANDRA-3364)
 * avoid clock drift on some Windows machine (CASSANDRA-3375)
 * display cache provider in cli 'describe keyspace' command (CASSANDRA-3384)
 * fix incomplete topology information in describe_ring (CASSANDRA-3403)
 * expire dead gossip states based on time (CASSANDRA-2961)
 * improve CompactionTask extensibility (CASSANDRA-3330)
 * Allow one leveled compaction task to kick off another (CASSANDRA-3363)
 * allow encryption only between datacenters (CASSANDRA-2802)
Merged from 0.8:
 * fix truncate allowing data to be replayed post-restart (CASSANDRA-3297)
 * make iwriter final in IndexWriter to avoid NPE (CASSANDRA-2863)
 * (CQL) update grammar to require key clause in DELETE statement
   (CASSANDRA-3349)
 * (CQL) allow numeric keyspace names in USE statement (CASSANDRA-3350)
 * (Hadoop) skip empty rows when slicing the entire row (CASSANDRA-2855)
 * Fix handling of tombstone by SSTableExport/Import (CASSANDRA-3357)
 * fix ColumnIndexer to use long offsets (CASSANDRA-3358)
 * Improved CLI exceptions (CASSANDRA-3312)
 * Fix handling of tombstone by SSTableExport/Import (CASSANDRA-3357)
 * Only count compaction as active (for throttling) when they have
   successfully acquired the compaction lock (CASSANDRA-3344)
 * Display CLI version string on startup (CASSANDRA-3196)
 * (Hadoop) make CFIF try rpc_address or fallback to listen_address
   (CASSANDRA-3214)
 * (Hadoop) accept comma delimited lists of initial thrift connections
   (CASSANDRA-3185)
 * ColumnFamily min_compaction_threshold should be >= 2 (CASSANDRA-3342)
 * (Pig) add 0.8+ types and key validation type in schema (CASSANDRA-3280)
 * Fix completely removing column metadata using CLI (CASSANDRA-3126)
 * CLI `describe cluster;` output should be on separate lines for separate versions
   (CASSANDRA-3170)
 * fix changing durable_writes keyspace option during CF creation
   (CASSANDRA-3292)
 * avoid locking on update when no indexes are involved (CASSANDRA-3386)
 * fix assertionError during repair with ordered partitioners (CASSANDRA-3369)
 * correctly serialize key_validation_class for avro (CASSANDRA-3391)
 * don't expire counter tombstone after streaming (CASSANDRA-3394)
 * prevent nodes that failed to join from hanging around forever 
   (CASSANDRA-3351)
 * remove incorrect optimization from slice read path (CASSANDRA-3390)
 * Fix race in AntiEntropyService (CASSANDRA-3400)


1.0.0-final
 * close scrubbed sstable fd before deleting it (CASSANDRA-3318)
 * fix bug preventing obsolete commitlog segments from being removed
   (CASSANDRA-3269)
 * tolerate whitespace in seed CDL (CASSANDRA-3263)
 * Change default heap thresholds to max(min(1/2 ram, 1G), min(1/4 ram, 8GB))
   (CASSANDRA-3295)
 * Fix broken CompressedRandomAccessReaderTest (CASSANDRA-3298)
 * (CQL) fix type information returned for wildcard queries (CASSANDRA-3311)
 * add estimated tasks to LeveledCompactionStrategy (CASSANDRA-3322)
 * avoid including compaction cache-warming in keycache stats (CASSANDRA-3325)
 * run compaction and hinted handoff threads at MIN_PRIORITY (CASSANDRA-3308)
 * default hsha thrift server to cpu core count in rpc pool (CASSANDRA-3329)
 * add bin\daemon to binary tarball for Windows service (CASSANDRA-3331)
 * Fix places where uncompressed size of sstables was use in place of the
   compressed one (CASSANDRA-3338)
 * Fix hsha thrift server (CASSANDRA-3346)
 * Make sure repair only stream needed sstables (CASSANDRA-3345)


1.0.0-rc2
 * Log a meaningful warning when a node receives a message for a repair session
   that doesn't exist anymore (CASSANDRA-3256)
 * test for NUMA policy support as well as numactl presence (CASSANDRA-3245)
 * Fix FD leak when internode encryption is enabled (CASSANDRA-3257)
 * Remove incorrect assertion in mergeIterator (CASSANDRA-3260)
 * FBUtilities.hexToBytes(String) to throw NumberFormatException when string
   contains non-hex characters (CASSANDRA-3231)
 * Keep SimpleSnitch proximity ordering unchanged from what the Strategy
   generates, as intended (CASSANDRA-3262)
 * remove Scrub from compactionstats when finished (CASSANDRA-3255)
 * fix counter entry in jdbc TypesMap (CASSANDRA-3268)
 * fix full queue scenario for ParallelCompactionIterator (CASSANDRA-3270)
 * fix bootstrap process (CASSANDRA-3285)
 * don't try delivering hints if when there isn't any (CASSANDRA-3176)
 * CLI documentation change for ColumnFamily `compression_options` (CASSANDRA-3282)
 * ignore any CF ids sent by client for adding CF/KS (CASSANDRA-3288)
 * remove obsolete hints on first startup (CASSANDRA-3291)
 * use correct ISortedColumns for time-optimized reads (CASSANDRA-3289)
 * Evict gossip state immediately when a token is taken over by a new IP 
   (CASSANDRA-3259)


1.0.0-rc1
 * Update CQL to generate microsecond timestamps by default (CASSANDRA-3227)
 * Fix counting CFMetadata towards Memtable liveRatio (CASSANDRA-3023)
 * Kill server on wrapped OOME such as from FileChannel.map (CASSANDRA-3201)
 * remove unnecessary copy when adding to row cache (CASSANDRA-3223)
 * Log message when a full repair operation completes (CASSANDRA-3207)
 * Fix streamOutSession keeping sstables references forever if the remote end
   dies (CASSANDRA-3216)
 * Remove dynamic_snitch boolean from example configuration (defaulting to 
   true) and set default badness threshold to 0.1 (CASSANDRA-3229)
 * Base choice of random or "balanced" token on bootstrap on whether
   schema definitions were found (CASSANDRA-3219)
 * Fixes for LeveledCompactionStrategy score computation, prioritization,
   scheduling, and performance (CASSANDRA-3224, 3234)
 * parallelize sstable open at server startup (CASSANDRA-2988)
 * fix handling of exceptions writing to OutboundTcpConnection (CASSANDRA-3235)
 * Allow using quotes in "USE <keyspace>;" CLI command (CASSANDRA-3208)
 * Don't allow any cache loading exceptions to halt startup (CASSANDRA-3218)
 * Fix sstableloader --ignores option (CASSANDRA-3247)
 * File descriptor limit increased in packaging (CASSANDRA-3206)
 * Fix deadlock in commit log during flush (CASSANDRA-3253) 


1.0.0-beta1
 * removed binarymemtable (CASSANDRA-2692)
 * add commitlog_total_space_in_mb to prevent fragmented logs (CASSANDRA-2427)
 * removed commitlog_rotation_threshold_in_mb configuration (CASSANDRA-2771)
 * make AbstractBounds.normalize de-overlapp overlapping ranges (CASSANDRA-2641)
 * replace CollatingIterator, ReducingIterator with MergeIterator 
   (CASSANDRA-2062)
 * Fixed the ability to set compaction strategy in cli using create column 
   family command (CASSANDRA-2778)
 * clean up tmp files after failed compaction (CASSANDRA-2468)
 * restrict repair streaming to specific columnfamilies (CASSANDRA-2280)
 * don't bother persisting columns shadowed by a row tombstone (CASSANDRA-2589)
 * reset CF and SC deletion times after gc_grace (CASSANDRA-2317)
 * optimize away seek when compacting wide rows (CASSANDRA-2879)
 * single-pass streaming (CASSANDRA-2677, 2906, 2916, 3003)
 * use reference counting for deleting sstables instead of relying on GC
   (CASSANDRA-2521, 3179)
 * store hints as serialized mutations instead of pointers to data row
   (CASSANDRA-2045)
 * store hints in the coordinator node instead of in the closest replica 
   (CASSANDRA-2914)
 * add row_cache_keys_to_save CF option (CASSANDRA-1966)
 * check column family validity in nodetool repair (CASSANDRA-2933)
 * use lazy initialization instead of class initialization in NodeId
   (CASSANDRA-2953)
 * add paging to get_count (CASSANDRA-2894)
 * fix "short reads" in [multi]get (CASSANDRA-2643, 3157, 3192)
 * add optional compression for sstables (CASSANDRA-47, 2994, 3001, 3128)
 * add scheduler JMX metrics (CASSANDRA-2962)
 * add block level checksum for compressed data (CASSANDRA-1717)
 * make column family backed column map pluggable and introduce unsynchronized
   ArrayList backed one to speedup reads (CASSANDRA-2843, 3165, 3205)
 * refactoring of the secondary index api (CASSANDRA-2982)
 * make CL > ONE reads wait for digest reconciliation before returning
   (CASSANDRA-2494)
 * fix missing logging for some exceptions (CASSANDRA-2061)
 * refactor and optimize ColumnFamilyStore.files(...) and Descriptor.fromFilename(String)
   and few other places responsible for work with SSTable files (CASSANDRA-3040)
 * Stop reading from sstables once we know we have the most recent columns,
   for query-by-name requests (CASSANDRA-2498)
 * Add query-by-column mode to stress.java (CASSANDRA-3064)
 * Add "install" command to cassandra.bat (CASSANDRA-292)
 * clean up KSMetadata, CFMetadata from unnecessary
   Thrift<->Avro conversion methods (CASSANDRA-3032)
 * Add timeouts to client request schedulers (CASSANDRA-3079, 3096)
 * Cli to use hashes rather than array of hashes for strategy options (CASSANDRA-3081)
 * LeveledCompactionStrategy (CASSANDRA-1608, 3085, 3110, 3087, 3145, 3154, 3182)
 * Improvements of the CLI `describe` command (CASSANDRA-2630)
 * reduce window where dropped CF sstables may not be deleted (CASSANDRA-2942)
 * Expose gossip/FD info to JMX (CASSANDRA-2806)
 * Fix streaming over SSL when compressed SSTable involved (CASSANDRA-3051)
 * Add support for pluggable secondary index implementations (CASSANDRA-3078)
 * remove compaction_thread_priority setting (CASSANDRA-3104)
 * generate hints for replicas that timeout, not just replicas that are known
   to be down before starting (CASSANDRA-2034)
 * Add throttling for internode streaming (CASSANDRA-3080)
 * make the repair of a range repair all replica (CASSANDRA-2610, 3194)
 * expose the ability to repair the first range (as returned by the
   partitioner) of a node (CASSANDRA-2606)
 * Streams Compression (CASSANDRA-3015)
 * add ability to use multiple threads during a single compaction
   (CASSANDRA-2901)
 * make AbstractBounds.normalize support overlapping ranges (CASSANDRA-2641)
 * fix of the CQL count() behavior (CASSANDRA-3068)
 * use TreeMap backed column families for the SSTable simple writers
   (CASSANDRA-3148)
 * fix inconsistency of the CLI syntax when {} should be used instead of [{}]
   (CASSANDRA-3119)
 * rename CQL type names to match expected SQL behavior (CASSANDRA-3149, 3031)
 * Arena-based allocation for memtables (CASSANDRA-2252, 3162, 3163, 3168)
 * Default RR chance to 0.1 (CASSANDRA-3169)
 * Add RowLevel support to secondary index API (CASSANDRA-3147)
 * Make SerializingCacheProvider the default if JNA is available (CASSANDRA-3183)
 * Fix backwards compatibilty for CQL memtable properties (CASSANDRA-3190)
 * Add five-minute delay before starting compactions on a restarted server
   (CASSANDRA-3181)
 * Reduce copies done for intra-host messages (CASSANDRA-1788, 3144)
 * support of compaction strategy option for stress.java (CASSANDRA-3204)
 * make memtable throughput and column count thresholds no-ops (CASSANDRA-2449)
 * Return schema information along with the resultSet in CQL (CASSANDRA-2734)
 * Add new DecimalType (CASSANDRA-2883)
 * Fix assertion error in RowRepairResolver (CASSANDRA-3156)
 * Reduce unnecessary high buffer sizes (CASSANDRA-3171)
 * Pluggable compaction strategy (CASSANDRA-1610)
 * Add new broadcast_address config option (CASSANDRA-2491)


0.8.7
 * Kill server on wrapped OOME such as from FileChannel.map (CASSANDRA-3201)
 * Allow using quotes in "USE <keyspace>;" CLI command (CASSANDRA-3208)
 * Log message when a full repair operation completes (CASSANDRA-3207)
 * Don't allow any cache loading exceptions to halt startup (CASSANDRA-3218)
 * Fix sstableloader --ignores option (CASSANDRA-3247)
 * File descriptor limit increased in packaging (CASSANDRA-3206)
 * Log a meaningfull warning when a node receive a message for a repair session
   that doesn't exist anymore (CASSANDRA-3256)
 * Fix FD leak when internode encryption is enabled (CASSANDRA-3257)
 * FBUtilities.hexToBytes(String) to throw NumberFormatException when string
   contains non-hex characters (CASSANDRA-3231)
 * Keep SimpleSnitch proximity ordering unchanged from what the Strategy
   generates, as intended (CASSANDRA-3262)
 * remove Scrub from compactionstats when finished (CASSANDRA-3255)
 * Fix tool .bat files when CASSANDRA_HOME contains spaces (CASSANDRA-3258)
 * Force flush of status table when removing/updating token (CASSANDRA-3243)
 * Evict gossip state immediately when a token is taken over by a new IP (CASSANDRA-3259)
 * Fix bug where the failure detector can take too long to mark a host
   down (CASSANDRA-3273)
 * (Hadoop) allow wrapping ranges in queries (CASSANDRA-3137)
 * (Hadoop) check all interfaces for a match with split location
   before falling back to random replica (CASSANDRA-3211)
 * (Hadoop) Make Pig storage handle implements LoadMetadata (CASSANDRA-2777)
 * (Hadoop) Fix exception during PIG 'dump' (CASSANDRA-2810)
 * Fix stress COUNTER_GET option (CASSANDRA-3301)
 * Fix missing fields in CLI `show schema` output (CASSANDRA-3304)
 * Nodetool no longer leaks threads and closes JMX connections (CASSANDRA-3309)
 * fix truncate allowing data to be replayed post-restart (CASSANDRA-3297)
 * Move SimpleAuthority and SimpleAuthenticator to examples (CASSANDRA-2922)
 * Fix handling of tombstone by SSTableExport/Import (CASSANDRA-3357)
 * Fix transposition in cfHistograms (CASSANDRA-3222)
 * Allow using number as DC name when creating keyspace in CQL (CASSANDRA-3239)
 * Force flush of system table after updating/removing a token (CASSANDRA-3243)


0.8.6
 * revert CASSANDRA-2388
 * change TokenRange.endpoints back to listen/broadcast address to match
   pre-1777 behavior, and add TokenRange.rpc_endpoints instead (CASSANDRA-3187)
 * avoid trying to watch cassandra-topology.properties when loaded from jar
   (CASSANDRA-3138)
 * prevent users from creating keyspaces with LocalStrategy replication
   (CASSANDRA-3139)
 * fix CLI `show schema;` to output correct keyspace definition statement
   (CASSANDRA-3129)
 * CustomTThreadPoolServer to log TTransportException at DEBUG level
   (CASSANDRA-3142)
 * allow topology sort to work with non-unique rack names between 
   datacenters (CASSANDRA-3152)
 * Improve caching of same-version Messages on digest and repair paths
   (CASSANDRA-3158)
 * Randomize choice of first replica for counter increment (CASSANDRA-2890)
 * Fix using read_repair_chance instead of merge_shard_change (CASSANDRA-3202)
 * Avoid streaming data to nodes that already have it, on move as well as
   decommission (CASSANDRA-3041)
 * Fix divide by zero error in GCInspector (CASSANDRA-3164)
 * allow quoting of the ColumnFamily name in CLI `create column family`
   statement (CASSANDRA-3195)
 * Fix rolling upgrade from 0.7 to 0.8 problem (CASSANDRA-3166)
 * Accomodate missing encryption_options in IncomingTcpConnection.stream
   (CASSANDRA-3212)


0.8.5
 * fix NPE when encryption_options is unspecified (CASSANDRA-3007)
 * include column name in validation failure exceptions (CASSANDRA-2849)
 * make sure truncate clears out the commitlog so replay won't re-
   populate with truncated data (CASSANDRA-2950)
 * fix NPE when debug logging is enabled and dropped CF is present
   in a commitlog segment (CASSANDRA-3021)
 * fix cassandra.bat when CASSANDRA_HOME contains spaces (CASSANDRA-2952)
 * fix to SSTableSimpleUnsortedWriter bufferSize calculation (CASSANDRA-3027)
 * make cleanup and normal compaction able to skip empty rows
   (rows containing nothing but expired tombstones) (CASSANDRA-3039)
 * work around native memory leak in com.sun.management.GarbageCollectorMXBean
   (CASSANDRA-2868)
 * validate that column names in column_metadata are not equal to key_alias
   on create/update of the ColumnFamily and CQL 'ALTER' statement (CASSANDRA-3036)
 * return an InvalidRequestException if an indexed column is assigned
   a value larger than 64KB (CASSANDRA-3057)
 * fix of numeric-only and string column names handling in CLI "drop index" 
   (CASSANDRA-3054)
 * prune index scan resultset back to original request for lazy
   resultset expansion case (CASSANDRA-2964)
 * (Hadoop) fail jobs when Cassandra node has failed but TaskTracker
   has not (CASSANDRA-2388)
 * fix dynamic snitch ignoring nodes when read_repair_chance is zero
   (CASSANDRA-2662)
 * avoid retaining references to dropped CFS objects in 
   CompactionManager.estimatedCompactions (CASSANDRA-2708)
 * expose rpc timeouts per host in MessagingServiceMBean (CASSANDRA-2941)
 * avoid including cwd in classpath for deb and rpm packages (CASSANDRA-2881)
 * remove gossip state when a new IP takes over a token (CASSANDRA-3071)
 * allow sstable2json to work on index sstable files (CASSANDRA-3059)
 * always hint counters (CASSANDRA-3099)
 * fix log4j initialization in EmbeddedCassandraService (CASSANDRA-2857)
 * remove gossip state when a new IP takes over a token (CASSANDRA-3071)
 * work around native memory leak in com.sun.management.GarbageCollectorMXBean
    (CASSANDRA-2868)
 * fix UnavailableException with writes at CL.EACH_QUORM (CASSANDRA-3084)
 * fix parsing of the Keyspace and ColumnFamily names in numeric
   and string representations in CLI (CASSANDRA-3075)
 * fix corner cases in Range.differenceToFetch (CASSANDRA-3084)
 * fix ip address String representation in the ring cache (CASSANDRA-3044)
 * fix ring cache compatibility when mixing pre-0.8.4 nodes with post-
   in the same cluster (CASSANDRA-3023)
 * make repair report failure when a node participating dies (instead of
   hanging forever) (CASSANDRA-2433)
 * fix handling of the empty byte buffer by ReversedType (CASSANDRA-3111)
 * Add validation that Keyspace names are case-insensitively unique (CASSANDRA-3066)
 * catch invalid key_validation_class before instantiating UpdateColumnFamily (CASSANDRA-3102)
 * make Range and Bounds objects client-safe (CASSANDRA-3108)
 * optionally skip log4j configuration (CASSANDRA-3061)
 * bundle sstableloader with the debian package (CASSANDRA-3113)
 * don't try to build secondary indexes when there is none (CASSANDRA-3123)
 * improve SSTableSimpleUnsortedWriter speed for large rows (CASSANDRA-3122)
 * handle keyspace arguments correctly in nodetool snapshot (CASSANDRA-3038)
 * Fix SSTableImportTest on windows (CASSANDRA-3043)
 * expose compactionThroughputMbPerSec through JMX (CASSANDRA-3117)
 * log keyspace and CF of large rows being compacted


0.8.4
 * change TokenRing.endpoints to be a list of rpc addresses instead of 
   listen/broadcast addresses (CASSANDRA-1777)
 * include files-to-be-streamed in StreamInSession.getSources (CASSANDRA-2972)
 * use JAVA env var in cassandra-env.sh (CASSANDRA-2785, 2992)
 * avoid doing read for no-op replicate-on-write at CL=1 (CASSANDRA-2892)
 * refuse counter write for CL.ANY (CASSANDRA-2990)
 * switch back to only logging recent dropped messages (CASSANDRA-3004)
 * always deserialize RowMutation for counters (CASSANDRA-3006)
 * ignore saved replication_factor strategy_option for NTS (CASSANDRA-3011)
 * make sure pre-truncate CL segments are discarded (CASSANDRA-2950)


0.8.3
 * add ability to drop local reads/writes that are going to timeout
   (CASSANDRA-2943)
 * revamp token removal process, keep gossip states for 3 days (CASSANDRA-2496)
 * don't accept extra args for 0-arg nodetool commands (CASSANDRA-2740)
 * log unavailableexception details at debug level (CASSANDRA-2856)
 * expose data_dir though jmx (CASSANDRA-2770)
 * don't include tmp files as sstable when create cfs (CASSANDRA-2929)
 * log Java classpath on startup (CASSANDRA-2895)
 * keep gossipped version in sync with actual on migration coordinator 
   (CASSANDRA-2946)
 * use lazy initialization instead of class initialization in NodeId
   (CASSANDRA-2953)
 * check column family validity in nodetool repair (CASSANDRA-2933)
 * speedup bytes to hex conversions dramatically (CASSANDRA-2850)
 * Flush memtables on shutdown when durable writes are disabled 
   (CASSANDRA-2958)
 * improved POSIX compatibility of start scripts (CASsANDRA-2965)
 * add counter support to Hadoop InputFormat (CASSANDRA-2981)
 * fix bug where dirty commitlog segments were removed (and avoid keeping 
   segments with no post-flush activity permanently dirty) (CASSANDRA-2829)
 * fix throwing exception with batch mutation of counter super columns
   (CASSANDRA-2949)
 * ignore system tables during repair (CASSANDRA-2979)
 * throw exception when NTS is given replication_factor as an option
   (CASSANDRA-2960)
 * fix assertion error during compaction of counter CFs (CASSANDRA-2968)
 * avoid trying to create index names, when no index exists (CASSANDRA-2867)
 * don't sample the system table when choosing a bootstrap token
   (CASSANDRA-2825)
 * gossiper notifies of local state changes (CASSANDRA-2948)
 * add asynchronous and half-sync/half-async (hsha) thrift servers 
   (CASSANDRA-1405)
 * fix potential use of free'd native memory in SerializingCache 
   (CASSANDRA-2951)
 * prune index scan resultset back to original request for lazy
   resultset expansion case (CASSANDRA-2964)
 * (Hadoop) fail jobs when Cassandra node has failed but TaskTracker
    has not (CASSANDRA-2388)


0.8.2
 * CQL: 
   - include only one row per unique key for IN queries (CASSANDRA-2717)
   - respect client timestamp on full row deletions (CASSANDRA-2912)
 * improve thread-safety in StreamOutSession (CASSANDRA-2792)
 * allow deleting a row and updating indexed columns in it in the
   same mutation (CASSANDRA-2773)
 * Expose number of threads blocked on submitting memtable to flush
   in JMX (CASSANDRA-2817)
 * add ability to return "endpoints" to nodetool (CASSANDRA-2776)
 * Add support for multiple (comma-delimited) coordinator addresses
   to ColumnFamilyInputFormat (CASSANDRA-2807)
 * fix potential NPE while scheduling read repair for range slice
   (CASSANDRA-2823)
 * Fix race in SystemTable.getCurrentLocalNodeId (CASSANDRA-2824)
 * Correctly set default for replicate_on_write (CASSANDRA-2835)
 * improve nodetool compactionstats formatting (CASSANDRA-2844)
 * fix index-building status display (CASSANDRA-2853)
 * fix CLI perpetuating obsolete KsDef.replication_factor (CASSANDRA-2846)
 * improve cli treatment of multiline comments (CASSANDRA-2852)
 * handle row tombstones correctly in EchoedRow (CASSANDRA-2786)
 * add MessagingService.get[Recently]DroppedMessages and
   StorageService.getExceptionCount (CASSANDRA-2804)
 * fix possibility of spurious UnavailableException for LOCAL_QUORUM
   reads with dynamic snitch + read repair disabled (CASSANDRA-2870)
 * add ant-optional as dependence for the debian package (CASSANDRA-2164)
 * add option to specify limit for get_slice in the CLI (CASSANDRA-2646)
 * decrease HH page size (CASSANDRA-2832)
 * reset cli keyspace after dropping the current one (CASSANDRA-2763)
 * add KeyRange option to Hadoop inputformat (CASSANDRA-1125)
 * fix protocol versioning (CASSANDRA-2818, 2860)
 * support spaces in path to log4j configuration (CASSANDRA-2383)
 * avoid including inferred types in CF update (CASSANDRA-2809)
 * fix JMX bulkload call (CASSANDRA-2908)
 * fix updating KS with durable_writes=false (CASSANDRA-2907)
 * add simplified facade to SSTableWriter for bulk loading use
   (CASSANDRA-2911)
 * fix re-using index CF sstable names after drop/recreate (CASSANDRA-2872)
 * prepend CF to default index names (CASSANDRA-2903)
 * fix hint replay (CASSANDRA-2928)
 * Properly synchronize repair's merkle tree computation (CASSANDRA-2816)


0.8.1
 * CQL:
   - support for insert, delete in BATCH (CASSANDRA-2537)
   - support for IN to SELECT, UPDATE (CASSANDRA-2553)
   - timestamp support for INSERT, UPDATE, and BATCH (CASSANDRA-2555)
   - TTL support (CASSANDRA-2476)
   - counter support (CASSANDRA-2473)
   - ALTER COLUMNFAMILY (CASSANDRA-1709)
   - DROP INDEX (CASSANDRA-2617)
   - add SCHEMA/TABLE as aliases for KS/CF (CASSANDRA-2743)
   - server handles wait-for-schema-agreement (CASSANDRA-2756)
   - key alias support (CASSANDRA-2480)
 * add support for comparator parameters and a generic ReverseType
   (CASSANDRA-2355)
 * add CompositeType and DynamicCompositeType (CASSANDRA-2231)
 * optimize batches containing multiple updates to the same row
   (CASSANDRA-2583)
 * adjust hinted handoff page size to avoid OOM with large columns 
   (CASSANDRA-2652)
 * mark BRAF buffer invalid post-flush so we don't re-flush partial
   buffers again, especially on CL writes (CASSANDRA-2660)
 * add DROP INDEX support to CLI (CASSANDRA-2616)
 * don't perform HH to client-mode [storageproxy] nodes (CASSANDRA-2668)
 * Improve forceDeserialize/getCompactedRow encapsulation (CASSANDRA-2659)
 * Don't write CounterUpdateColumn to disk in tests (CASSANDRA-2650)
 * Add sstable bulk loading utility (CASSANDRA-1278)
 * avoid replaying hints to dropped columnfamilies (CASSANDRA-2685)
 * add placeholders for missing rows in range query pseudo-RR (CASSANDRA-2680)
 * remove no-op HHOM.renameHints (CASSANDRA-2693)
 * clone super columns to avoid modifying them during flush (CASSANDRA-2675)
 * allow writes to bypass the commitlog for certain keyspaces (CASSANDRA-2683)
 * avoid NPE when bypassing commitlog during memtable flush (CASSANDRA-2781)
 * Added support for making bootstrap retry if nodes flap (CASSANDRA-2644)
 * Added statusthrift to nodetool to report if thrift server is running (CASSANDRA-2722)
 * Fixed rows being cached if they do not exist (CASSANDRA-2723)
 * Support passing tableName and cfName to RowCacheProviders (CASSANDRA-2702)
 * close scrub file handles (CASSANDRA-2669)
 * throttle migration replay (CASSANDRA-2714)
 * optimize column serializer creation (CASSANDRA-2716)
 * Added support for making bootstrap retry if nodes flap (CASSANDRA-2644)
 * Added statusthrift to nodetool to report if thrift server is running
   (CASSANDRA-2722)
 * Fixed rows being cached if they do not exist (CASSANDRA-2723)
 * fix truncate/compaction race (CASSANDRA-2673)
 * workaround large resultsets causing large allocation retention
   by nio sockets (CASSANDRA-2654)
 * fix nodetool ring use with Ec2Snitch (CASSANDRA-2733)
 * fix removing columns and subcolumns that are supressed by a row or
   supercolumn tombstone during replica resolution (CASSANDRA-2590)
 * support sstable2json against snapshot sstables (CASSANDRA-2386)
 * remove active-pull schema requests (CASSANDRA-2715)
 * avoid marking entire list of sstables as actively being compacted
   in multithreaded compaction (CASSANDRA-2765)
 * seek back after deserializing a row to update cache with (CASSANDRA-2752)
 * avoid skipping rows in scrub for counter column family (CASSANDRA-2759)
 * fix ConcurrentModificationException in repair when dealing with 0.7 node
   (CASSANDRA-2767)
 * use threadsafe collections for StreamInSession (CASSANDRA-2766)
 * avoid infinite loop when creating merkle tree (CASSANDRA-2758)
 * avoids unmarking compacting sstable prematurely in cleanup (CASSANDRA-2769)
 * fix NPE when the commit log is bypassed (CASSANDRA-2718)
 * don't throw an exception in SS.isRPCServerRunning (CASSANDRA-2721)
 * make stress.jar executable (CASSANDRA-2744)
 * add daemon mode to java stress (CASSANDRA-2267)
 * expose the DC and rack of a node through JMX and nodetool ring (CASSANDRA-2531)
 * fix cache mbean getSize (CASSANDRA-2781)
 * Add Date, Float, Double, and Boolean types (CASSANDRA-2530)
 * Add startup flag to renew counter node id (CASSANDRA-2788)
 * add jamm agent to cassandra.bat (CASSANDRA-2787)
 * fix repair hanging if a neighbor has nothing to send (CASSANDRA-2797)
 * purge tombstone even if row is in only one sstable (CASSANDRA-2801)
 * Fix wrong purge of deleted cf during compaction (CASSANDRA-2786)
 * fix race that could result in Hadoop writer failing to throw an
   exception encountered after close() (CASSANDRA-2755)
 * fix scan wrongly throwing assertion error (CASSANDRA-2653)
 * Always use even distribution for merkle tree with RandomPartitionner
   (CASSANDRA-2841)
 * fix describeOwnership for OPP (CASSANDRA-2800)
 * ensure that string tokens do not contain commas (CASSANDRA-2762)


0.8.0-final
 * fix CQL grammar warning and cqlsh regression from CASSANDRA-2622
 * add ant generate-cql-html target (CASSANDRA-2526)
 * update CQL consistency levels (CASSANDRA-2566)
 * debian packaging fixes (CASSANDRA-2481, 2647)
 * fix UUIDType, IntegerType for direct buffers (CASSANDRA-2682, 2684)
 * switch to native Thrift for Hadoop map/reduce (CASSANDRA-2667)
 * fix StackOverflowError when building from eclipse (CASSANDRA-2687)
 * only provide replication_factor to strategy_options "help" for
   SimpleStrategy, OldNetworkTopologyStrategy (CASSANDRA-2678, 2713)
 * fix exception adding validators to non-string columns (CASSANDRA-2696)
 * avoid instantiating DatabaseDescriptor in JDBC (CASSANDRA-2694)
 * fix potential stack overflow during compaction (CASSANDRA-2626)
 * clone super columns to avoid modifying them during flush (CASSANDRA-2675)
 * reset underlying iterator in EchoedRow constructor (CASSANDRA-2653)


0.8.0-rc1
 * faster flushes and compaction from fixing excessively pessimistic 
   rebuffering in BRAF (CASSANDRA-2581)
 * fix returning null column values in the python cql driver (CASSANDRA-2593)
 * fix merkle tree splitting exiting early (CASSANDRA-2605)
 * snapshot_before_compaction directory name fix (CASSANDRA-2598)
 * Disable compaction throttling during bootstrap (CASSANDRA-2612) 
 * fix CQL treatment of > and < operators in range slices (CASSANDRA-2592)
 * fix potential double-application of counter updates on commitlog replay
   by moving replay position from header to sstable metadata (CASSANDRA-2419)
 * JDBC CQL driver exposes getColumn for access to timestamp
 * JDBC ResultSetMetadata properties added to AbstractType
 * r/m clustertool (CASSANDRA-2607)
 * add support for presenting row key as a column in CQL result sets 
   (CASSANDRA-2622)
 * Don't allow {LOCAL|EACH}_QUORUM unless strategy is NTS (CASSANDRA-2627)
 * validate keyspace strategy_options during CQL create (CASSANDRA-2624)
 * fix empty Result with secondary index when limit=1 (CASSANDRA-2628)
 * Fix regression where bootstrapping a node with no schema fails
   (CASSANDRA-2625)
 * Allow removing LocationInfo sstables (CASSANDRA-2632)
 * avoid attempting to replay mutations from dropped keyspaces (CASSANDRA-2631)
 * avoid using cached position of a key when GT is requested (CASSANDRA-2633)
 * fix counting bloom filter true positives (CASSANDRA-2637)
 * initialize local ep state prior to gossip startup if needed (CASSANDRA-2638)
 * fix counter increment lost after restart (CASSANDRA-2642)
 * add quote-escaping via backslash to CLI (CASSANDRA-2623)
 * fix pig example script (CASSANDRA-2487)
 * fix dynamic snitch race in adding latencies (CASSANDRA-2618)
 * Start/stop cassandra after more important services such as mdadm in
   debian packaging (CASSANDRA-2481)


0.8.0-beta2
 * fix NPE compacting index CFs (CASSANDRA-2528)
 * Remove checking all column families on startup for compaction candidates 
   (CASSANDRA-2444)
 * validate CQL create keyspace options (CASSANDRA-2525)
 * fix nodetool setcompactionthroughput (CASSANDRA-2550)
 * move	gossip heartbeat back to its own thread (CASSANDRA-2554)
 * validate cql TRUNCATE columnfamily before truncating (CASSANDRA-2570)
 * fix batch_mutate for mixed standard-counter mutations (CASSANDRA-2457)
 * disallow making schema changes to system keyspace (CASSANDRA-2563)
 * fix sending mutation messages multiple times (CASSANDRA-2557)
 * fix incorrect use of NBHM.size in ReadCallback that could cause
   reads to time out even when responses were received (CASSANDRA-2552)
 * trigger read repair correctly for LOCAL_QUORUM reads (CASSANDRA-2556)
 * Allow configuring the number of compaction thread (CASSANDRA-2558)
 * forceUserDefinedCompaction will attempt to compact what it is given
   even if the pessimistic estimate is that there is not enough disk space;
   automatic compactions will only compact 2 or more sstables (CASSANDRA-2575)
 * refuse to apply migrations with older timestamps than the current 
   schema (CASSANDRA-2536)
 * remove unframed Thrift transport option
 * include indexes in snapshots (CASSANDRA-2596)
 * improve ignoring of obsolete mutations in index maintenance (CASSANDRA-2401)
 * recognize attempt to drop just the index while leaving the column
   definition alone (CASSANDRA-2619)
  

0.8.0-beta1
 * remove Avro RPC support (CASSANDRA-926)
 * support for columns that act as incr/decr counters 
   (CASSANDRA-1072, 1937, 1944, 1936, 2101, 2093, 2288, 2105, 2384, 2236, 2342,
   2454)
 * CQL (CASSANDRA-1703, 1704, 1705, 1706, 1707, 1708, 1710, 1711, 1940, 
   2124, 2302, 2277, 2493)
 * avoid double RowMutation serialization on write path (CASSANDRA-1800)
 * make NetworkTopologyStrategy the default (CASSANDRA-1960)
 * configurable internode encryption (CASSANDRA-1567, 2152)
 * human readable column names in sstable2json output (CASSANDRA-1933)
 * change default JMX port to 7199 (CASSANDRA-2027)
 * backwards compatible internal messaging (CASSANDRA-1015)
 * atomic switch of memtables and sstables (CASSANDRA-2284)
 * add pluggable SeedProvider (CASSANDRA-1669)
 * Fix clustertool to not throw exception when calling get_endpoints (CASSANDRA-2437)
 * upgrade to thrift 0.6 (CASSANDRA-2412) 
 * repair works on a token range instead of full ring (CASSANDRA-2324)
 * purge tombstones from row cache (CASSANDRA-2305)
 * push replication_factor into strategy_options (CASSANDRA-1263)
 * give snapshots the same name on each node (CASSANDRA-1791)
 * remove "nodetool loadbalance" (CASSANDRA-2448)
 * multithreaded compaction (CASSANDRA-2191)
 * compaction throttling (CASSANDRA-2156)
 * add key type information and alias (CASSANDRA-2311, 2396)
 * cli no longer divides read_repair_chance by 100 (CASSANDRA-2458)
 * made CompactionInfo.getTaskType return an enum (CASSANDRA-2482)
 * add a server-wide cap on measured memtable memory usage and aggressively
   flush to keep under that threshold (CASSANDRA-2006)
 * add unified UUIDType (CASSANDRA-2233)
 * add off-heap row cache support (CASSANDRA-1969)


0.7.5
 * improvements/fixes to PIG driver (CASSANDRA-1618, CASSANDRA-2387,
   CASSANDRA-2465, CASSANDRA-2484)
 * validate index names (CASSANDRA-1761)
 * reduce contention on Table.flusherLock (CASSANDRA-1954)
 * try harder to detect failures during streaming, cleaning up temporary
   files more reliably (CASSANDRA-2088)
 * shut down server for OOM on a Thrift thread (CASSANDRA-2269)
 * fix tombstone handling in repair and sstable2json (CASSANDRA-2279)
 * preserve version when streaming data from old sstables (CASSANDRA-2283)
 * don't start repair if a neighboring node is marked as dead (CASSANDRA-2290)
 * purge tombstones from row cache (CASSANDRA-2305)
 * Avoid seeking when sstable2json exports the entire file (CASSANDRA-2318)
 * clear Built flag in system table when dropping an index (CASSANDRA-2320)
 * don't allow arbitrary argument for stress.java (CASSANDRA-2323)
 * validate values for index predicates in get_indexed_slice (CASSANDRA-2328)
 * queue secondary indexes for flush before the parent (CASSANDRA-2330)
 * allow job configuration to set the CL used in Hadoop jobs (CASSANDRA-2331)
 * add memtable_flush_queue_size defaulting to 4 (CASSANDRA-2333)
 * Allow overriding of initial_token, storage_port and rpc_port from system
   properties (CASSANDRA-2343)
 * fix comparator used for non-indexed secondary expressions in index scan
   (CASSANDRA-2347)
 * ensure size calculation and write phase of large-row compaction use
   the same threshold for TTL expiration (CASSANDRA-2349)
 * fix race when iterating CFs during add/drop (CASSANDRA-2350)
 * add ConsistencyLevel command to CLI (CASSANDRA-2354)
 * allow negative numbers in the cli (CASSANDRA-2358)
 * hard code serialVersionUID for tokens class (CASSANDRA-2361)
 * fix potential infinite loop in ByteBufferUtil.inputStream (CASSANDRA-2365)
 * fix encoding bugs in HintedHandoffManager, SystemTable when default
   charset is not UTF8 (CASSANDRA-2367)
 * avoids having removed node reappearing in Gossip (CASSANDRA-2371)
 * fix incorrect truncation of long to int when reading columns via block
   index (CASSANDRA-2376)
 * fix NPE during stream session (CASSANDRA-2377)
 * fix race condition that could leave orphaned data files when dropping CF or
   KS (CASSANDRA-2381)
 * fsync statistics component on write (CASSANDRA-2382)
 * fix duplicate results from CFS.scan (CASSANDRA-2406)
 * add IntegerType to CLI help (CASSANDRA-2414)
 * avoid caching token-only decoratedkeys (CASSANDRA-2416)
 * convert mmap assertion to if/throw so scrub can catch it (CASSANDRA-2417)
 * don't overwrite gc log (CASSANDR-2418)
 * invalidate row cache for streamed row to avoid inconsitencies
   (CASSANDRA-2420)
 * avoid copies in range/index scans (CASSANDRA-2425)
 * make sure we don't wipe data during cleanup if the node has not join
   the ring (CASSANDRA-2428)
 * Try harder to close files after compaction (CASSANDRA-2431)
 * re-set bootstrapped flag after move finishes (CASSANDRA-2435)
 * display validation_class in CLI 'describe keyspace' (CASSANDRA-2442)
 * make cleanup compactions cleanup the row cache (CASSANDRA-2451)
 * add column fields validation to scrub (CASSANDRA-2460)
 * use 64KB flush buffer instead of in_memory_compaction_limit (CASSANDRA-2463)
 * fix backslash substitutions in CLI (CASSANDRA-2492)
 * disable cache saving for system CFS (CASSANDRA-2502)
 * fixes for verifying destination availability under hinted conditions
   so UE can be thrown intead of timing out (CASSANDRA-2514)
 * fix update of validation class in column metadata (CASSANDRA-2512)
 * support LOCAL_QUORUM, EACH_QUORUM CLs outside of NTS (CASSANDRA-2516)
 * preserve version when streaming data from old sstables (CASSANDRA-2283)
 * fix backslash substitutions in CLI (CASSANDRA-2492)
 * count a row deletion as one operation towards memtable threshold 
   (CASSANDRA-2519)
 * support LOCAL_QUORUM, EACH_QUORUM CLs outside of NTS (CASSANDRA-2516)


0.7.4
 * add nodetool join command (CASSANDRA-2160)
 * fix secondary indexes on pre-existing or streamed data (CASSANDRA-2244)
 * initialize endpoint in gossiper earlier (CASSANDRA-2228)
 * add ability to write to Cassandra from Pig (CASSANDRA-1828)
 * add rpc_[min|max]_threads (CASSANDRA-2176)
 * add CL.TWO, CL.THREE (CASSANDRA-2013)
 * avoid exporting an un-requested row in sstable2json, when exporting 
   a key that does not exist (CASSANDRA-2168)
 * add incremental_backups option (CASSANDRA-1872)
 * add configurable row limit to Pig loadfunc (CASSANDRA-2276)
 * validate column values in batches as well as single-Column inserts
   (CASSANDRA-2259)
 * move sample schema from cassandra.yaml to schema-sample.txt,
   a cli scripts (CASSANDRA-2007)
 * avoid writing empty rows when scrubbing tombstoned rows (CASSANDRA-2296)
 * fix assertion error in range and index scans for CL < ALL
   (CASSANDRA-2282)
 * fix commitlog replay when flush position refers to data that didn't
   get synced before server died (CASSANDRA-2285)
 * fix fd leak in sstable2json with non-mmap'd i/o (CASSANDRA-2304)
 * reduce memory use during streaming of multiple sstables (CASSANDRA-2301)
 * purge tombstoned rows from cache after GCGraceSeconds (CASSANDRA-2305)
 * allow zero replicas in a NTS datacenter (CASSANDRA-1924)
 * make range queries respect snitch for local replicas (CASSANDRA-2286)
 * fix HH delivery when column index is larger than 2GB (CASSANDRA-2297)
 * make 2ary indexes use parent CF flush thresholds during initial build
   (CASSANDRA-2294)
 * update memtable_throughput to be a long (CASSANDRA-2158)


0.7.3
 * Keep endpoint state until aVeryLongTime (CASSANDRA-2115)
 * lower-latency read repair (CASSANDRA-2069)
 * add hinted_handoff_throttle_delay_in_ms option (CASSANDRA-2161)
 * fixes for cache save/load (CASSANDRA-2172, -2174)
 * Handle whole-row deletions in CFOutputFormat (CASSANDRA-2014)
 * Make memtable_flush_writers flush in parallel (CASSANDRA-2178)
 * Add compaction_preheat_key_cache option (CASSANDRA-2175)
 * refactor stress.py to have only one copy of the format string 
   used for creating row keys (CASSANDRA-2108)
 * validate index names for \w+ (CASSANDRA-2196)
 * Fix Cassandra cli to respect timeout if schema does not settle 
   (CASSANDRA-2187)
 * fix for compaction and cleanup writing old-format data into new-version 
   sstable (CASSANDRA-2211, -2216)
 * add nodetool scrub (CASSANDRA-2217, -2240)
 * fix sstable2json large-row pagination (CASSANDRA-2188)
 * fix EOFing on requests for the last bytes in a file (CASSANDRA-2213)
 * fix BufferedRandomAccessFile bugs (CASSANDRA-2218, -2241)
 * check for memtable flush_after_mins exceeded every 10s (CASSANDRA-2183)
 * fix cache saving on Windows (CASSANDRA-2207)
 * add validateSchemaAgreement call + synchronization to schema
   modification operations (CASSANDRA-2222)
 * fix for reversed slice queries on large rows (CASSANDRA-2212)
 * fat clients were writing local data (CASSANDRA-2223)
 * set DEFAULT_MEMTABLE_LIFETIME_IN_MINS to 24h
 * improve detection and cleanup of partially-written sstables 
   (CASSANDRA-2206)
 * fix supercolumn de/serialization when subcolumn comparator is different
   from supercolumn's (CASSANDRA-2104)
 * fix starting up on Windows when CASSANDRA_HOME contains whitespace
   (CASSANDRA-2237)
 * add [get|set][row|key]cacheSavePeriod to JMX (CASSANDRA-2100)
 * fix Hadoop ColumnFamilyOutputFormat dropping of mutations
   when batch fills up (CASSANDRA-2255)
 * move file deletions off of scheduledtasks executor (CASSANDRA-2253)


0.7.2
 * copy DecoratedKey.key when inserting into caches to avoid retaining
   a reference to the underlying buffer (CASSANDRA-2102)
 * format subcolumn names with subcomparator (CASSANDRA-2136)
 * fix column bloom filter deserialization (CASSANDRA-2165)


0.7.1
 * refactor MessageDigest creation code. (CASSANDRA-2107)
 * buffer network stack to avoid inefficient small TCP messages while avoiding
   the nagle/delayed ack problem (CASSANDRA-1896)
 * check log4j configuration for changes every 10s (CASSANDRA-1525, 1907)
 * more-efficient cross-DC replication (CASSANDRA-1530, -2051, -2138)
 * avoid polluting page cache with commitlog or sstable writes
   and seq scan operations (CASSANDRA-1470)
 * add RMI authentication options to nodetool (CASSANDRA-1921)
 * make snitches configurable at runtime (CASSANDRA-1374)
 * retry hadoop split requests on connection failure (CASSANDRA-1927)
 * implement describeOwnership for BOP, COPP (CASSANDRA-1928)
 * make read repair behave as expected for ConsistencyLevel > ONE
   (CASSANDRA-982, 2038)
 * distributed test harness (CASSANDRA-1859, 1964)
 * reduce flush lock contention (CASSANDRA-1930)
 * optimize supercolumn deserialization (CASSANDRA-1891)
 * fix CFMetaData.apply to only compare objects of the same class 
   (CASSANDRA-1962)
 * allow specifying specific SSTables to compact from JMX (CASSANDRA-1963)
 * fix race condition in MessagingService.targets (CASSANDRA-1959, 2094, 2081)
 * refuse to open sstables from a future version (CASSANDRA-1935)
 * zero-copy reads (CASSANDRA-1714)
 * fix copy bounds for word Text in wordcount demo (CASSANDRA-1993)
 * fixes for contrib/javautils (CASSANDRA-1979)
 * check more frequently for memtable expiration (CASSANDRA-2000)
 * fix writing SSTable column count statistics (CASSANDRA-1976)
 * fix streaming of multiple CFs during bootstrap (CASSANDRA-1992)
 * explicitly set JVM GC new generation size with -Xmn (CASSANDRA-1968)
 * add short options for CLI flags (CASSANDRA-1565)
 * make keyspace argument to "describe keyspace" in CLI optional
   when authenticated to keyspace already (CASSANDRA-2029)
 * added option to specify -Dcassandra.join_ring=false on startup
   to allow "warm spare" nodes or performing JMX maintenance before
   joining the ring (CASSANDRA-526)
 * log migrations at INFO (CASSANDRA-2028)
 * add CLI verbose option in file mode (CASSANDRA-2030)
 * add single-line "--" comments to CLI (CASSANDRA-2032)
 * message serialization tests (CASSANDRA-1923)
 * switch from ivy to maven-ant-tasks (CASSANDRA-2017)
 * CLI attempts to block for new schema to propagate (CASSANDRA-2044)
 * fix potential overflow in nodetool cfstats (CASSANDRA-2057)
 * add JVM shutdownhook to sync commitlog (CASSANDRA-1919)
 * allow nodes to be up without being part of  normal traffic (CASSANDRA-1951)
 * fix CLI "show keyspaces" with null options on NTS (CASSANDRA-2049)
 * fix possible ByteBuffer race conditions (CASSANDRA-2066)
 * reduce garbage generated by MessagingService to prevent load spikes
   (CASSANDRA-2058)
 * fix math in RandomPartitioner.describeOwnership (CASSANDRA-2071)
 * fix deletion of sstable non-data components (CASSANDRA-2059)
 * avoid blocking gossip while deleting handoff hints (CASSANDRA-2073)
 * ignore messages from newer versions, keep track of nodes in gossip 
   regardless of version (CASSANDRA-1970)
 * cache writing moved to CompactionManager to reduce i/o contention and
   updated to use non-cache-polluting writes (CASSANDRA-2053)
 * page through large rows when exporting to JSON (CASSANDRA-2041)
 * add flush_largest_memtables_at and reduce_cache_sizes_at options
   (CASSANDRA-2142)
 * add cli 'describe cluster' command (CASSANDRA-2127)
 * add cli support for setting username/password at 'connect' command 
   (CASSANDRA-2111)
 * add -D option to Stress.java to allow reading hosts from a file 
   (CASSANDRA-2149)
 * bound hints CF throughput between 32M and 256M (CASSANDRA-2148)
 * continue starting when invalid saved cache entries are encountered
   (CASSANDRA-2076)
 * add max_hint_window_in_ms option (CASSANDRA-1459)


0.7.0-final
 * fix offsets to ByteBuffer.get (CASSANDRA-1939)


0.7.0-rc4
 * fix cli crash after backgrounding (CASSANDRA-1875)
 * count timeouts in storageproxy latencies, and include latency 
   histograms in StorageProxyMBean (CASSANDRA-1893)
 * fix CLI get recognition of supercolumns (CASSANDRA-1899)
 * enable keepalive on intra-cluster sockets (CASSANDRA-1766)
 * count timeouts towards dynamicsnitch latencies (CASSANDRA-1905)
 * Expose index-building status in JMX + cli schema description
   (CASSANDRA-1871)
 * allow [LOCAL|EACH]_QUORUM to be used with non-NetworkTopology 
   replication Strategies
 * increased amount of index locks for faster commitlog replay
 * collect secondary index tombstones immediately (CASSANDRA-1914)
 * revert commitlog changes from #1780 (CASSANDRA-1917)
 * change RandomPartitioner min token to -1 to avoid collision w/
   tokens on actual nodes (CASSANDRA-1901)
 * examine the right nibble when validating TimeUUID (CASSANDRA-1910)
 * include secondary indexes in cleanup (CASSANDRA-1916)
 * CFS.scrubDataDirectories should also cleanup invalid secondary indexes
   (CASSANDRA-1904)
 * ability to disable/enable gossip on nodes to force them down
   (CASSANDRA-1108)


0.7.0-rc3
 * expose getNaturalEndpoints in StorageServiceMBean taking byte[]
   key; RMI cannot serialize ByteBuffer (CASSANDRA-1833)
 * infer org.apache.cassandra.locator for replication strategy classes
   when not otherwise specified
 * validation that generates less garbage (CASSANDRA-1814)
 * add TTL support to CLI (CASSANDRA-1838)
 * cli defaults to bytestype for subcomparator when creating
   column families (CASSANDRA-1835)
 * unregister index MBeans when index is dropped (CASSANDRA-1843)
 * make ByteBufferUtil.clone thread-safe (CASSANDRA-1847)
 * change exception for read requests during bootstrap from 
   InvalidRequest to Unavailable (CASSANDRA-1862)
 * respect row-level tombstones post-flush in range scans
   (CASSANDRA-1837)
 * ReadResponseResolver check digests against each other (CASSANDRA-1830)
 * return InvalidRequest when remove of subcolumn without supercolumn
   is requested (CASSANDRA-1866)
 * flush before repair (CASSANDRA-1748)
 * SSTableExport validates key order (CASSANDRA-1884)
 * large row support for SSTableExport (CASSANDRA-1867)
 * Re-cache hot keys post-compaction without hitting disk (CASSANDRA-1878)
 * manage read repair in coordinator instead of data source, to
   provide latency information to dynamic snitch (CASSANDRA-1873)


0.7.0-rc2
 * fix live-column-count of slice ranges including tombstoned supercolumn 
   with live subcolumn (CASSANDRA-1591)
 * rename o.a.c.internal.AntientropyStage -> AntiEntropyStage,
   o.a.c.request.Request_responseStage -> RequestResponseStage,
   o.a.c.internal.Internal_responseStage -> InternalResponseStage
 * add AbstractType.fromString (CASSANDRA-1767)
 * require index_type to be present when specifying index_name
   on ColumnDef (CASSANDRA-1759)
 * fix add/remove index bugs in CFMetadata (CASSANDRA-1768)
 * rebuild Strategy during system_update_keyspace (CASSANDRA-1762)
 * cli updates prompt to ... in continuation lines (CASSANDRA-1770)
 * support multiple Mutations per key in hadoop ColumnFamilyOutputFormat
   (CASSANDRA-1774)
 * improvements to Debian init script (CASSANDRA-1772)
 * use local classloader to check for version.properties (CASSANDRA-1778)
 * Validate that column names in column_metadata are valid for the
   defined comparator, and decode properly in cli (CASSANDRA-1773)
 * use cross-platform newlines in cli (CASSANDRA-1786)
 * add ExpiringColumn support to sstable import/export (CASSANDRA-1754)
 * add flush for each append to periodic commitlog mode; added
   periodic_without_flush option to disable this (CASSANDRA-1780)
 * close file handle used for post-flush truncate (CASSANDRA-1790)
 * various code cleanup (CASSANDRA-1793, -1794, -1795)
 * fix range queries against wrapped range (CASSANDRA-1781)
 * fix consistencylevel calculations for NetworkTopologyStrategy
   (CASSANDRA-1804)
 * cli support index type enum names (CASSANDRA-1810)
 * improved validation of column_metadata (CASSANDRA-1813)
 * reads at ConsistencyLevel > 1 throw UnavailableException
   immediately if insufficient live nodes exist (CASSANDRA-1803)
 * copy bytebuffers for local writes to avoid retaining the entire
   Thrift frame (CASSANDRA-1801)
 * fix NPE adding index to column w/o prior metadata (CASSANDRA-1764)
 * reduce fat client timeout (CASSANDRA-1730)
 * fix botched merge of CASSANDRA-1316


0.7.0-rc1
 * fix compaction and flush races with schema updates (CASSANDRA-1715)
 * add clustertool, config-converter, sstablekeys, and schematool 
   Windows .bat files (CASSANDRA-1723)
 * reject range queries received during bootstrap (CASSANDRA-1739)
 * fix wrapping-range queries on non-minimum token (CASSANDRA-1700)
 * add nodetool cfhistogram (CASSANDRA-1698)
 * limit repaired ranges to what the nodes have in common (CASSANDRA-1674)
 * index scan treats missing columns as not matching secondary
   expressions (CASSANDRA-1745)
 * Fix misuse of DataOutputBuffer.getData in AntiEntropyService
   (CASSANDRA-1729)
 * detect and warn when obsolete version of JNA is present (CASSANDRA-1760)
 * reduce fat client timeout (CASSANDRA-1730)
 * cleanup smallest CFs first to increase free temp space for larger ones
   (CASSANDRA-1811)
 * Update windows .bat files to work outside of main Cassandra
   directory (CASSANDRA-1713)
 * fix read repair regression from 0.6.7 (CASSANDRA-1727)
 * more-efficient read repair (CASSANDRA-1719)
 * fix hinted handoff replay (CASSANDRA-1656)
 * log type of dropped messages (CASSANDRA-1677)
 * upgrade to SLF4J 1.6.1
 * fix ByteBuffer bug in ExpiringColumn.updateDigest (CASSANDRA-1679)
 * fix IntegerType.getString (CASSANDRA-1681)
 * make -Djava.net.preferIPv4Stack=true the default (CASSANDRA-628)
 * add INTERNAL_RESPONSE verb to differentiate from responses related
   to client requests (CASSANDRA-1685)
 * log tpstats when dropping messages (CASSANDRA-1660)
 * include unreachable nodes in describeSchemaVersions (CASSANDRA-1678)
 * Avoid dropping messages off the client request path (CASSANDRA-1676)
 * fix jna errno reporting (CASSANDRA-1694)
 * add friendlier error for UnknownHostException on startup (CASSANDRA-1697)
 * include jna dependency in RPM package (CASSANDRA-1690)
 * add --skip-keys option to stress.py (CASSANDRA-1696)
 * improve cli handling of non-string keys and column names 
   (CASSANDRA-1701, -1693)
 * r/m extra subcomparator line in cli keyspaces output (CASSANDRA-1712)
 * add read repair chance to cli "show keyspaces"
 * upgrade to ConcurrentLinkedHashMap 1.1 (CASSANDRA-975)
 * fix index scan routing (CASSANDRA-1722)
 * fix tombstoning of supercolumns in range queries (CASSANDRA-1734)
 * clear endpoint cache after updating keyspace metadata (CASSANDRA-1741)
 * fix wrapping-range queries on non-minimum token (CASSANDRA-1700)
 * truncate includes secondary indexes (CASSANDRA-1747)
 * retain reference to PendingFile sstables (CASSANDRA-1749)
 * fix sstableimport regression (CASSANDRA-1753)
 * fix for bootstrap when no non-system tables are defined (CASSANDRA-1732)
 * handle replica unavailability in index scan (CASSANDRA-1755)
 * fix service initialization order deadlock (CASSANDRA-1756)
 * multi-line cli commands (CASSANDRA-1742)
 * fix race between snapshot and compaction (CASSANDRA-1736)
 * add listEndpointsPendingHints, deleteHintsForEndpoint JMX methods 
   (CASSANDRA-1551)


0.7.0-beta3
 * add strategy options to describe_keyspace output (CASSANDRA-1560)
 * log warning when using randomly generated token (CASSANDRA-1552)
 * re-organize JMX into .db, .net, .internal, .request (CASSANDRA-1217)
 * allow nodes to change IPs between restarts (CASSANDRA-1518)
 * remember ring state between restarts by default (CASSANDRA-1518)
 * flush index built flag so we can read it before log replay (CASSANDRA-1541)
 * lock row cache updates to prevent race condition (CASSANDRA-1293)
 * remove assertion causing rare (and harmless) error messages in
   commitlog (CASSANDRA-1330)
 * fix moving nodes with no keyspaces defined (CASSANDRA-1574)
 * fix unbootstrap when no data is present in a transfer range (CASSANDRA-1573)
 * take advantage of AVRO-495 to simplify our avro IDL (CASSANDRA-1436)
 * extend authorization hierarchy to column family (CASSANDRA-1554)
 * deletion support in secondary indexes (CASSANDRA-1571)
 * meaningful error message for invalid replication strategy class 
   (CASSANDRA-1566)
 * allow keyspace creation with RF > N (CASSANDRA-1428)
 * improve cli error handling (CASSANDRA-1580)
 * add cache save/load ability (CASSANDRA-1417, 1606, 1647)
 * add StorageService.getDrainProgress (CASSANDRA-1588)
 * Disallow bootstrap to an in-use token (CASSANDRA-1561)
 * Allow dynamic secondary index creation and destruction (CASSANDRA-1532)
 * log auto-guessed memtable thresholds (CASSANDRA-1595)
 * add ColumnDef support to cli (CASSANDRA-1583)
 * reduce index sample time by 75% (CASSANDRA-1572)
 * add cli support for column, strategy metadata (CASSANDRA-1578, 1612)
 * add cli support for schema modification (CASSANDRA-1584)
 * delete temp files on failed compactions (CASSANDRA-1596)
 * avoid blocking for dead nodes during removetoken (CASSANDRA-1605)
 * remove ConsistencyLevel.ZERO (CASSANDRA-1607)
 * expose in-progress compaction type in jmx (CASSANDRA-1586)
 * removed IClock & related classes from internals (CASSANDRA-1502)
 * fix removing tokens from SystemTable on decommission and removetoken
   (CASSANDRA-1609)
 * include CF metadata in cli 'show keyspaces' (CASSANDRA-1613)
 * switch from Properties to HashMap in PropertyFileSnitch to
   avoid synchronization bottleneck (CASSANDRA-1481)
 * PropertyFileSnitch configuration file renamed to 
   cassandra-topology.properties
 * add cli support for get_range_slices (CASSANDRA-1088, CASSANDRA-1619)
 * Make memtable flush thresholds per-CF instead of global 
   (CASSANDRA-1007, 1637)
 * add cli support for binary data without CfDef hints (CASSANDRA-1603)
 * fix building SSTable statistics post-stream (CASSANDRA-1620)
 * fix potential infinite loop in 2ary index queries (CASSANDRA-1623)
 * allow creating NTS keyspaces with no replicas configured (CASSANDRA-1626)
 * add jmx histogram of sstables accessed per read (CASSANDRA-1624)
 * remove system_rename_column_family and system_rename_keyspace from the
   client API until races can be fixed (CASSANDRA-1630, CASSANDRA-1585)
 * add cli sanity tests (CASSANDRA-1582)
 * update GC settings in cassandra.bat (CASSANDRA-1636)
 * cli support for index queries (CASSANDRA-1635)
 * cli support for updating schema memtable settings (CASSANDRA-1634)
 * cli --file option (CASSANDRA-1616)
 * reduce automatically chosen memtable sizes by 50% (CASSANDRA-1641)
 * move endpoint cache from snitch to strategy (CASSANDRA-1643)
 * fix commitlog recovery deleting the newly-created segment as well as
   the old ones (CASSANDRA-1644)
 * upgrade to Thrift 0.5 (CASSANDRA-1367)
 * renamed CL.DCQUORUM to LOCAL_QUORUM and DCQUORUMSYNC to EACH_QUORUM
 * cli truncate support (CASSANDRA-1653)
 * update GC settings in cassandra.bat (CASSANDRA-1636)
 * avoid logging when a node's ip/token is gossipped back to it (CASSANDRA-1666)


0.7-beta2
 * always use UTF-8 for hint keys (CASSANDRA-1439)
 * remove cassandra.yaml dependency from Hadoop and Pig (CASSADRA-1322)
 * expose CfDef metadata in describe_keyspaces (CASSANDRA-1363)
 * restore use of mmap_index_only option (CASSANDRA-1241)
 * dropping a keyspace with no column families generated an error 
   (CASSANDRA-1378)
 * rename RackAwareStrategy to OldNetworkTopologyStrategy, RackUnawareStrategy 
   to SimpleStrategy, DatacenterShardStrategy to NetworkTopologyStrategy,
   AbstractRackAwareSnitch to AbstractNetworkTopologySnitch (CASSANDRA-1392)
 * merge StorageProxy.mutate, mutateBlocking (CASSANDRA-1396)
 * faster UUIDType, LongType comparisons (CASSANDRA-1386, 1393)
 * fix setting read_repair_chance from CLI addColumnFamily (CASSANDRA-1399)
 * fix updates to indexed columns (CASSANDRA-1373)
 * fix race condition leaving to FileNotFoundException (CASSANDRA-1382)
 * fix sharded lock hash on index write path (CASSANDRA-1402)
 * add support for GT/E, LT/E in subordinate index clauses (CASSANDRA-1401)
 * cfId counter got out of sync when CFs were added (CASSANDRA-1403)
 * less chatty schema updates (CASSANDRA-1389)
 * rename column family mbeans. 'type' will now include either 
   'IndexColumnFamilies' or 'ColumnFamilies' depending on the CFS type.
   (CASSANDRA-1385)
 * disallow invalid keyspace and column family names. This includes name that
   matches a '^\w+' regex. (CASSANDRA-1377)
 * use JNA, if present, to take snapshots (CASSANDRA-1371)
 * truncate hints if starting 0.7 for the first time (CASSANDRA-1414)
 * fix FD leak in single-row slicepredicate queries (CASSANDRA-1416)
 * allow index expressions against columns that are not part of the 
   SlicePredicate (CASSANDRA-1410)
 * config-converter properly handles snitches and framed support 
   (CASSANDRA-1420)
 * remove keyspace argument from multiget_count (CASSANDRA-1422)
 * allow specifying cassandra.yaml location as (local or remote) URL
   (CASSANDRA-1126)
 * fix using DynamicEndpointSnitch with NetworkTopologyStrategy
   (CASSANDRA-1429)
 * Add CfDef.default_validation_class (CASSANDRA-891)
 * fix EstimatedHistogram.max (CASSANDRA-1413)
 * quorum read optimization (CASSANDRA-1622)
 * handle zero-length (or missing) rows during HH paging (CASSANDRA-1432)
 * include secondary indexes during schema migrations (CASSANDRA-1406)
 * fix commitlog header race during schema change (CASSANDRA-1435)
 * fix ColumnFamilyStoreMBeanIterator to use new type name (CASSANDRA-1433)
 * correct filename generated by xml->yaml converter (CASSANDRA-1419)
 * add CMSInitiatingOccupancyFraction=75 and UseCMSInitiatingOccupancyOnly
   to default JVM options
 * decrease jvm heap for cassandra-cli (CASSANDRA-1446)
 * ability to modify keyspaces and column family definitions on a live cluster
   (CASSANDRA-1285)
 * support for Hadoop Streaming [non-jvm map/reduce via stdin/out]
   (CASSANDRA-1368)
 * Move persistent sstable stats from the system table to an sstable component
   (CASSANDRA-1430)
 * remove failed bootstrap attempt from pending ranges when gossip times
   it out after 1h (CASSANDRA-1463)
 * eager-create tcp connections to other cluster members (CASSANDRA-1465)
 * enumerate stages and derive stage from message type instead of 
   transmitting separately (CASSANDRA-1465)
 * apply reversed flag during collation from different data sources
   (CASSANDRA-1450)
 * make failure to remove commitlog segment non-fatal (CASSANDRA-1348)
 * correct ordering of drain operations so CL.recover is no longer 
   necessary (CASSANDRA-1408)
 * removed keyspace from describe_splits method (CASSANDRA-1425)
 * rename check_schema_agreement to describe_schema_versions
   (CASSANDRA-1478)
 * fix QUORUM calculation for RF > 3 (CASSANDRA-1487)
 * remove tombstones during non-major compactions when bloom filter
   verifies that row does not exist in other sstables (CASSANDRA-1074)
 * nodes that coordinated a loadbalance in the past could not be seen by
   newly added nodes (CASSANDRA-1467)
 * exposed endpoint states (gossip details) via jmx (CASSANDRA-1467)
 * ensure that compacted sstables are not included when new readers are
   instantiated (CASSANDRA-1477)
 * by default, calculate heap size and memtable thresholds at runtime (CASSANDRA-1469)
 * fix races dealing with adding/dropping keyspaces and column families in
   rapid succession (CASSANDRA-1477)
 * clean up of Streaming system (CASSANDRA-1503, 1504, 1506)
 * add options to configure Thrift socket keepalive and buffer sizes (CASSANDRA-1426)
 * make contrib CassandraServiceDataCleaner recursive (CASSANDRA-1509)
 * min, max compaction threshold are configurable and persistent 
   per-ColumnFamily (CASSANDRA-1468)
 * fix replaying the last mutation in a commitlog unnecessarily 
   (CASSANDRA-1512)
 * invoke getDefaultUncaughtExceptionHandler from DTPE with the original
   exception rather than the ExecutionException wrapper (CASSANDRA-1226)
 * remove Clock from the Thrift (and Avro) API (CASSANDRA-1501)
 * Close intra-node sockets when connection is broken (CASSANDRA-1528)
 * RPM packaging spec file (CASSANDRA-786)
 * weighted request scheduler (CASSANDRA-1485)
 * treat expired columns as deleted (CASSANDRA-1539)
 * make IndexInterval configurable (CASSANDRA-1488)
 * add describe_snitch to Thrift API (CASSANDRA-1490)
 * MD5 authenticator compares plain text submitted password with MD5'd
   saved property, instead of vice versa (CASSANDRA-1447)
 * JMX MessagingService pending and completed counts (CASSANDRA-1533)
 * fix race condition processing repair responses (CASSANDRA-1511)
 * make repair blocking (CASSANDRA-1511)
 * create EndpointSnitchInfo and MBean to expose rack and DC (CASSANDRA-1491)
 * added option to contrib/word_count to output results back to Cassandra
   (CASSANDRA-1342)
 * rewrite Hadoop ColumnFamilyRecordWriter to pool connections, retry to
   multiple Cassandra nodes, and smooth impact on the Cassandra cluster
   by using smaller batch sizes (CASSANDRA-1434)
 * fix setting gc_grace_seconds via CLI (CASSANDRA-1549)
 * support TTL'd index values (CASSANDRA-1536)
 * make removetoken work like decommission (CASSANDRA-1216)
 * make cli comparator-aware and improve quote rules (CASSANDRA-1523,-1524)
 * make nodetool compact and cleanup blocking (CASSANDRA-1449)
 * add memtable, cache information to GCInspector logs (CASSANDRA-1558)
 * enable/disable HintedHandoff via JMX (CASSANDRA-1550)
 * Ignore stray files in the commit log directory (CASSANDRA-1547)
 * Disallow bootstrap to an in-use token (CASSANDRA-1561)


0.7-beta1
 * sstable versioning (CASSANDRA-389)
 * switched to slf4j logging (CASSANDRA-625)
 * add (optional) expiration time for column (CASSANDRA-699)
 * access levels for authentication/authorization (CASSANDRA-900)
 * add ReadRepairChance to CF definition (CASSANDRA-930)
 * fix heisenbug in system tests, especially common on OS X (CASSANDRA-944)
 * convert to byte[] keys internally and all public APIs (CASSANDRA-767)
 * ability to alter schema definitions on a live cluster (CASSANDRA-44)
 * renamed configuration file to cassandra.xml, and log4j.properties to
   log4j-server.properties, which must now be loaded from
   the classpath (which is how our scripts in bin/ have always done it)
   (CASSANDRA-971)
 * change get_count to require a SlicePredicate. create multi_get_count
   (CASSANDRA-744)
 * re-organized endpointsnitch implementations and added SimpleSnitch
   (CASSANDRA-994)
 * Added preload_row_cache option (CASSANDRA-946)
 * add CRC to commitlog header (CASSANDRA-999)
 * removed deprecated batch_insert and get_range_slice methods (CASSANDRA-1065)
 * add truncate thrift method (CASSANDRA-531)
 * http mini-interface using mx4j (CASSANDRA-1068)
 * optimize away copy of sliced row on memtable read path (CASSANDRA-1046)
 * replace constant-size 2GB mmaped segments and special casing for index 
   entries spanning segment boundaries, with SegmentedFile that computes 
   segments that always contain entire entries/rows (CASSANDRA-1117)
 * avoid reading large rows into memory during compaction (CASSANDRA-16)
 * added hadoop OutputFormat (CASSANDRA-1101)
 * efficient Streaming (no more anticompaction) (CASSANDRA-579)
 * split commitlog header into separate file and add size checksum to
   mutations (CASSANDRA-1179)
 * avoid allocating a new byte[] for each mutation on replay (CASSANDRA-1219)
 * revise HH schema to be per-endpoint (CASSANDRA-1142)
 * add joining/leaving status to nodetool ring (CASSANDRA-1115)
 * allow multiple repair sessions per node (CASSANDRA-1190)
 * optimize away MessagingService for local range queries (CASSANDRA-1261)
 * make framed transport the default so malformed requests can't OOM the 
   server (CASSANDRA-475)
 * significantly faster reads from row cache (CASSANDRA-1267)
 * take advantage of row cache during range queries (CASSANDRA-1302)
 * make GCGraceSeconds a per-ColumnFamily value (CASSANDRA-1276)
 * keep persistent row size and column count statistics (CASSANDRA-1155)
 * add IntegerType (CASSANDRA-1282)
 * page within a single row during hinted handoff (CASSANDRA-1327)
 * push DatacenterShardStrategy configuration into keyspace definition,
   eliminating datacenter.properties. (CASSANDRA-1066)
 * optimize forward slices starting with '' and single-index-block name 
   queries by skipping the column index (CASSANDRA-1338)
 * streaming refactor (CASSANDRA-1189)
 * faster comparison for UUID types (CASSANDRA-1043)
 * secondary index support (CASSANDRA-749 and subtasks)
 * make compaction buckets deterministic (CASSANDRA-1265)


0.6.6
 * Allow using DynamicEndpointSnitch with RackAwareStrategy (CASSANDRA-1429)
 * remove the remaining vestiges of the unfinished DatacenterShardStrategy 
   (replaced by NetworkTopologyStrategy in 0.7)
   

0.6.5
 * fix key ordering in range query results with RandomPartitioner
   and ConsistencyLevel > ONE (CASSANDRA-1145)
 * fix for range query starting with the wrong token range (CASSANDRA-1042)
 * page within a single row during hinted handoff (CASSANDRA-1327)
 * fix compilation on non-sun JDKs (CASSANDRA-1061)
 * remove String.trim() call on row keys in batch mutations (CASSANDRA-1235)
 * Log summary of dropped messages instead of spamming log (CASSANDRA-1284)
 * add dynamic endpoint snitch (CASSANDRA-981)
 * fix streaming for keyspaces with hyphens in their name (CASSANDRA-1377)
 * fix errors in hard-coded bloom filter optKPerBucket by computing it
   algorithmically (CASSANDRA-1220
 * remove message deserialization stage, and uncap read/write stages
   so slow reads/writes don't block gossip processing (CASSANDRA-1358)
 * add jmx port configuration to Debian package (CASSANDRA-1202)
 * use mlockall via JNA, if present, to prevent Linux from swapping
   out parts of the JVM (CASSANDRA-1214)


0.6.4
 * avoid queuing multiple hint deliveries for the same endpoint
   (CASSANDRA-1229)
 * better performance for and stricter checking of UTF8 column names
   (CASSANDRA-1232)
 * extend option to lower compaction priority to hinted handoff
   as well (CASSANDRA-1260)
 * log errors in gossip instead of re-throwing (CASSANDRA-1289)
 * avoid aborting commitlog replay prematurely if a flushed-but-
   not-removed commitlog segment is encountered (CASSANDRA-1297)
 * fix duplicate rows being read during mapreduce (CASSANDRA-1142)
 * failure detection wasn't closing command sockets (CASSANDRA-1221)
 * cassandra-cli.bat works on windows (CASSANDRA-1236)
 * pre-emptively drop requests that cannot be processed within RPCTimeout
   (CASSANDRA-685)
 * add ack to Binary write verb and update CassandraBulkLoader
   to wait for acks for each row (CASSANDRA-1093)
 * added describe_partitioner Thrift method (CASSANDRA-1047)
 * Hadoop jobs no longer require the Cassandra storage-conf.xml
   (CASSANDRA-1280, CASSANDRA-1047)
 * log thread pool stats when GC is excessive (CASSANDRA-1275)
 * remove gossip message size limit (CASSANDRA-1138)
 * parallelize local and remote reads during multiget, and respect snitch 
   when determining whether to do local read for CL.ONE (CASSANDRA-1317)
 * fix read repair to use requested consistency level on digest mismatch,
   rather than assuming QUORUM (CASSANDRA-1316)
 * process digest mismatch re-reads in parallel (CASSANDRA-1323)
 * switch hints CF comparator to BytesType (CASSANDRA-1274)


0.6.3
 * retry to make streaming connections up to 8 times. (CASSANDRA-1019)
 * reject describe_ring() calls on invalid keyspaces (CASSANDRA-1111)
 * fix cache size calculation for size of 100% (CASSANDRA-1129)
 * fix cache capacity only being recalculated once (CASSANDRA-1129)
 * remove hourly scan of all hints on the off chance that the gossiper
   missed a status change; instead, expose deliverHintsToEndpoint to JMX
   so it can be done manually, if necessary (CASSANDRA-1141)
 * don't reject reads at CL.ALL (CASSANDRA-1152)
 * reject deletions to supercolumns in CFs containing only standard
   columns (CASSANDRA-1139)
 * avoid preserving login information after client disconnects
   (CASSANDRA-1057)
 * prefer sun jdk to openjdk in debian init script (CASSANDRA-1174)
 * detect partioner config changes between restarts and fail fast 
   (CASSANDRA-1146)
 * use generation time to resolve node token reassignment disagreements
   (CASSANDRA-1118)
 * restructure the startup ordering of Gossiper and MessageService to avoid
   timing anomalies (CASSANDRA-1160)
 * detect incomplete commit log hearders (CASSANDRA-1119)
 * force anti-entropy service to stream files on the stream stage to avoid
   sending streams out of order (CASSANDRA-1169)
 * remove inactive stream managers after AES streams files (CASSANDRA-1169)
 * allow removing entire row through batch_mutate Deletion (CASSANDRA-1027)
 * add JMX metrics for row-level bloom filter false positives (CASSANDRA-1212)
 * added a redhat init script to contrib (CASSANDRA-1201)
 * use midpoint when bootstrapping a new machine into range with not
   much data yet instead of random token (CASSANDRA-1112)
 * kill server on OOM in executor stage as well as Thrift (CASSANDRA-1226)
 * remove opportunistic repairs, when two machines with overlapping replica
   responsibilities happen to finish major compactions of the same CF near
   the same time.  repairs are now fully manual (CASSANDRA-1190)
 * add ability to lower compaction priority (default is no change from 0.6.2)
   (CASSANDRA-1181)


0.6.2
 * fix contrib/word_count build. (CASSANDRA-992)
 * split CommitLogExecutorService into BatchCommitLogExecutorService and 
   PeriodicCommitLogExecutorService (CASSANDRA-1014)
 * add latency histograms to CFSMBean (CASSANDRA-1024)
 * make resolving timestamp ties deterministic by using value bytes
   as a tiebreaker (CASSANDRA-1039)
 * Add option to turn off Hinted Handoff (CASSANDRA-894)
 * fix windows startup (CASSANDRA-948)
 * make concurrent_reads, concurrent_writes configurable at runtime via JMX
   (CASSANDRA-1060)
 * disable GCInspector on non-Sun JVMs (CASSANDRA-1061)
 * fix tombstone handling in sstable rows with no other data (CASSANDRA-1063)
 * fix size of row in spanned index entries (CASSANDRA-1056)
 * install json2sstable, sstable2json, and sstablekeys to Debian package
 * StreamingService.StreamDestinations wouldn't empty itself after streaming
   finished (CASSANDRA-1076)
 * added Collections.shuffle(splits) before returning the splits in 
   ColumnFamilyInputFormat (CASSANDRA-1096)
 * do not recalculate cache capacity post-compaction if it's been manually 
   modified (CASSANDRA-1079)
 * better defaults for flush sorter + writer executor queue sizes
   (CASSANDRA-1100)
 * windows scripts for SSTableImport/Export (CASSANDRA-1051)
 * windows script for nodetool (CASSANDRA-1113)
 * expose PhiConvictThreshold (CASSANDRA-1053)
 * make repair of RF==1 a no-op (CASSANDRA-1090)
 * improve default JVM GC options (CASSANDRA-1014)
 * fix SlicePredicate serialization inside Hadoop jobs (CASSANDRA-1049)
 * close Thrift sockets in Hadoop ColumnFamilyRecordReader (CASSANDRA-1081)


0.6.1
 * fix NPE in sstable2json when no excluded keys are given (CASSANDRA-934)
 * keep the replica set constant throughout the read repair process
   (CASSANDRA-937)
 * allow querying getAllRanges with empty token list (CASSANDRA-933)
 * fix command line arguments inversion in clustertool (CASSANDRA-942)
 * fix race condition that could trigger a false-positive assertion
   during post-flush discard of old commitlog segments (CASSANDRA-936)
 * fix neighbor calculation for anti-entropy repair (CASSANDRA-924)
 * perform repair even for small entropy differences (CASSANDRA-924)
 * Use hostnames in CFInputFormat to allow Hadoop's naive string-based
   locality comparisons to work (CASSANDRA-955)
 * cache read-only BufferedRandomAccessFile length to avoid
   3 system calls per invocation (CASSANDRA-950)
 * nodes with IPv6 (and no IPv4) addresses could not join cluster
   (CASSANDRA-969)
 * Retrieve the correct number of undeleted columns, if any, from
   a supercolumn in a row that had been deleted previously (CASSANDRA-920)
 * fix index scans that cross the 2GB mmap boundaries for both mmap
   and standard i/o modes (CASSANDRA-866)
 * expose drain via nodetool (CASSANDRA-978)


0.6.0-RC1
 * JMX drain to flush memtables and run through commit log (CASSANDRA-880)
 * Bootstrapping can skip ranges under the right conditions (CASSANDRA-902)
 * fix merging row versions in range_slice for CL > ONE (CASSANDRA-884)
 * default write ConsistencyLeven chaned from ZERO to ONE
 * fix for index entries spanning mmap buffer boundaries (CASSANDRA-857)
 * use lexical comparison if time part of TimeUUIDs are the same 
   (CASSANDRA-907)
 * bound read, mutation, and response stages to fix possible OOM
   during log replay (CASSANDRA-885)
 * Use microseconds-since-epoch (UTC) in cli, instead of milliseconds
 * Treat batch_mutate Deletion with null supercolumn as "apply this predicate 
   to top level supercolumns" (CASSANDRA-834)
 * Streaming destination nodes do not update their JMX status (CASSANDRA-916)
 * Fix internal RPC timeout calculation (CASSANDRA-911)
 * Added Pig loadfunc to contrib/pig (CASSANDRA-910)


0.6.0-beta3
 * fix compaction bucketing bug (CASSANDRA-814)
 * update windows batch file (CASSANDRA-824)
 * deprecate KeysCachedFraction configuration directive in favor
   of KeysCached; move to unified-per-CF key cache (CASSANDRA-801)
 * add invalidateRowCache to ColumnFamilyStoreMBean (CASSANDRA-761)
 * send Handoff hints to natural locations to reduce load on
   remaining nodes in a failure scenario (CASSANDRA-822)
 * Add RowWarningThresholdInMB configuration option to warn before very 
   large rows get big enough to threaten node stability, and -x option to
   be able to remove them with sstable2json if the warning is unheeded
   until it's too late (CASSANDRA-843)
 * Add logging of GC activity (CASSANDRA-813)
 * fix ConcurrentModificationException in commitlog discard (CASSANDRA-853)
 * Fix hardcoded row count in Hadoop RecordReader (CASSANDRA-837)
 * Add a jmx status to the streaming service and change several DEBUG
   messages to INFO (CASSANDRA-845)
 * fix classpath in cassandra-cli.bat for Windows (CASSANDRA-858)
 * allow re-specifying host, port to cassandra-cli if invalid ones
   are first tried (CASSANDRA-867)
 * fix race condition handling rpc timeout in the coordinator
   (CASSANDRA-864)
 * Remove CalloutLocation and StagingFileDirectory from storage-conf files 
   since those settings are no longer used (CASSANDRA-878)
 * Parse a long from RowWarningThresholdInMB instead of an int (CASSANDRA-882)
 * Remove obsolete ControlPort code from DatabaseDescriptor (CASSANDRA-886)
 * move skipBytes side effect out of assert (CASSANDRA-899)
 * add "double getLoad" to StorageServiceMBean (CASSANDRA-898)
 * track row stats per CF at compaction time (CASSANDRA-870)
 * disallow CommitLogDirectory matching a DataFileDirectory (CASSANDRA-888)
 * default key cache size is 200k entries, changed from 10% (CASSANDRA-863)
 * add -Dcassandra-foreground=yes to cassandra.bat
 * exit if cluster name is changed unexpectedly (CASSANDRA-769)


0.6.0-beta1/beta2
 * add batch_mutate thrift command, deprecating batch_insert (CASSANDRA-336)
 * remove get_key_range Thrift API, deprecated in 0.5 (CASSANDRA-710)
 * add optional login() Thrift call for authentication (CASSANDRA-547)
 * support fat clients using gossiper and StorageProxy to perform
   replication in-process [jvm-only] (CASSANDRA-535)
 * support mmapped I/O for reads, on by default on 64bit JVMs 
   (CASSANDRA-408, CASSANDRA-669)
 * improve insert concurrency, particularly during Hinted Handoff
   (CASSANDRA-658)
 * faster network code (CASSANDRA-675)
 * stress.py moved to contrib (CASSANDRA-635)
 * row caching [must be explicitly enabled per-CF in config] (CASSANDRA-678)
 * present a useful measure of compaction progress in JMX (CASSANDRA-599)
 * add bin/sstablekeys (CASSNADRA-679)
 * add ConsistencyLevel.ANY (CASSANDRA-687)
 * make removetoken remove nodes from gossip entirely (CASSANDRA-644)
 * add ability to set cache sizes at runtime (CASSANDRA-708)
 * report latency and cache hit rate statistics with lifetime totals
   instead of average over the last minute (CASSANDRA-702)
 * support get_range_slice for RandomPartitioner (CASSANDRA-745)
 * per-keyspace replication factory and replication strategy (CASSANDRA-620)
 * track latency in microseconds (CASSANDRA-733)
 * add describe_ Thrift methods, deprecating get_string_property and 
   get_string_list_property
 * jmx interface for tracking operation mode and streams in general.
   (CASSANDRA-709)
 * keep memtables in sorted order to improve range query performance
   (CASSANDRA-799)
 * use while loop instead of recursion when trimming sstables compaction list 
   to avoid blowing stack in pathological cases (CASSANDRA-804)
 * basic Hadoop map/reduce support (CASSANDRA-342)


0.5.1
 * ensure all files for an sstable are streamed to the same directory.
   (CASSANDRA-716)
 * more accurate load estimate for bootstrapping (CASSANDRA-762)
 * tolerate dead or unavailable bootstrap target on write (CASSANDRA-731)
 * allow larger numbers of keys (> 140M) in a sstable bloom filter
   (CASSANDRA-790)
 * include jvm argument improvements from CASSANDRA-504 in debian package
 * change streaming chunk size to 32MB to accomodate Windows XP limitations
   (was 64MB) (CASSANDRA-795)
 * fix get_range_slice returning results in the wrong order (CASSANDRA-781)
 

0.5.0 final
 * avoid attempting to delete temporary bootstrap files twice (CASSANDRA-681)
 * fix bogus NaN in nodeprobe cfstats output (CASSANDRA-646)
 * provide a policy for dealing with single thread executors w/ a full queue
   (CASSANDRA-694)
 * optimize inner read in MessagingService, vastly improving multiple-node
   performance (CASSANDRA-675)
 * wait for table flush before streaming data back to a bootstrapping node.
   (CASSANDRA-696)
 * keep track of bootstrapping sources by table so that bootstrapping doesn't 
   give the indication of finishing early (CASSANDRA-673)


0.5.0 RC3
 * commit the correct version of the patch for CASSANDRA-663


0.5.0 RC2 (unreleased)
 * fix bugs in converting get_range_slice results to Thrift 
   (CASSANDRA-647, CASSANDRA-649)
 * expose java.util.concurrent.TimeoutException in StorageProxy methods
   (CASSANDRA-600)
 * TcpConnectionManager was holding on to disconnected connections, 
   giving the false indication they were being used. (CASSANDRA-651)
 * Remove duplicated write. (CASSANDRA-662)
 * Abort bootstrap if IP is already in the token ring (CASSANDRA-663)
 * increase default commitlog sync period, and wait for last sync to 
   finish before submitting another (CASSANDRA-668)


0.5.0 RC1
 * Fix potential NPE in get_range_slice (CASSANDRA-623)
 * add CRC32 to commitlog entries (CASSANDRA-605)
 * fix data streaming on windows (CASSANDRA-630)
 * GC compacted sstables after cleanup and compaction (CASSANDRA-621)
 * Speed up anti-entropy validation (CASSANDRA-629)
 * Fix anti-entropy assertion error (CASSANDRA-639)
 * Fix pending range conflicts when bootstapping or moving
   multiple nodes at once (CASSANDRA-603)
 * Handle obsolete gossip related to node movement in the case where
   one or more nodes is down when the movement occurs (CASSANDRA-572)
 * Include dead nodes in gossip to avoid a variety of problems
   and fix HH to removed nodes (CASSANDRA-634)
 * return an InvalidRequestException for mal-formed SlicePredicates
   (CASSANDRA-643)
 * fix bug determining closest neighbor for use in multiple datacenters
   (CASSANDRA-648)
 * Vast improvements in anticompaction speed (CASSANDRA-607)
 * Speed up log replay and writes by avoiding redundant serializations
   (CASSANDRA-652)


0.5.0 beta 2
 * Bootstrap improvements (several tickets)
 * add nodeprobe repair anti-entropy feature (CASSANDRA-193, CASSANDRA-520)
 * fix possibility of partition when many nodes restart at once
   in clusters with multiple seeds (CASSANDRA-150)
 * fix NPE in get_range_slice when no data is found (CASSANDRA-578)
 * fix potential NPE in hinted handoff (CASSANDRA-585)
 * fix cleanup of local "system" keyspace (CASSANDRA-576)
 * improve computation of cluster load balance (CASSANDRA-554)
 * added super column read/write, column count, and column/row delete to
   cassandra-cli (CASSANDRA-567, CASSANDRA-594)
 * fix returning live subcolumns of deleted supercolumns (CASSANDRA-583)
 * respect JAVA_HOME in bin/ scripts (several tickets)
 * add StorageService.initClient for fat clients on the JVM (CASSANDRA-535)
   (see contrib/client_only for an example of use)
 * make consistency_level functional in get_range_slice (CASSANDRA-568)
 * optimize key deserialization for RandomPartitioner (CASSANDRA-581)
 * avoid GCing tombstones except on major compaction (CASSANDRA-604)
 * increase failure conviction threshold, resulting in less nodes
   incorrectly (and temporarily) marked as down (CASSANDRA-610)
 * respect memtable thresholds during log replay (CASSANDRA-609)
 * support ConsistencyLevel.ALL on read (CASSANDRA-584)
 * add nodeprobe removetoken command (CASSANDRA-564)


0.5.0 beta
 * Allow multiple simultaneous flushes, improving flush throughput 
   on multicore systems (CASSANDRA-401)
 * Split up locks to improve write and read throughput on multicore systems
   (CASSANDRA-444, CASSANDRA-414)
 * More efficient use of memory during compaction (CASSANDRA-436)
 * autobootstrap option: when enabled, all non-seed nodes will attempt
   to bootstrap when started, until bootstrap successfully
   completes. -b option is removed.  (CASSANDRA-438)
 * Unless a token is manually specified in the configuration xml,
   a bootstraping node will use a token that gives it half the
   keys from the most-heavily-loaded node in the cluster,
   instead of generating a random token. 
   (CASSANDRA-385, CASSANDRA-517)
 * Miscellaneous bootstrap fixes (several tickets)
 * Ability to change a node's token even after it has data on it
   (CASSANDRA-541)
 * Ability to decommission a live node from the ring (CASSANDRA-435)
 * Semi-automatic loadbalancing via nodeprobe (CASSANDRA-192)
 * Add ability to set compaction thresholds at runtime via
   JMX / nodeprobe.  (CASSANDRA-465)
 * Add "comment" field to ColumnFamily definition. (CASSANDRA-481)
 * Additional JMX metrics (CASSANDRA-482)
 * JSON based export and import tools (several tickets)
 * Hinted Handoff fixes (several tickets)
 * Add key cache to improve read performance (CASSANDRA-423)
 * Simplified construction of custom ReplicationStrategy classes
   (CASSANDRA-497)
 * Graphical application (Swing) for ring integrity verification and 
   visualization was added to contrib (CASSANDRA-252)
 * Add DCQUORUM, DCQUORUMSYNC consistency levels and corresponding
   ReplicationStrategy / EndpointSnitch classes.  Experimental.
   (CASSANDRA-492)
 * Web client interface added to contrib (CASSANDRA-457)
 * More-efficient flush for Random, CollatedOPP partitioners 
   for normal writes (CASSANDRA-446) and bulk load (CASSANDRA-420)
 * Add MemtableFlushAfterMinutes, a global replacement for the old 
   per-CF FlushPeriodInMinutes setting (CASSANDRA-463)
 * optimizations to slice reading (CASSANDRA-350) and supercolumn
   queries (CASSANDRA-510)
 * force binding to given listenaddress for nodes with multiple
   interfaces (CASSANDRA-546)
 * stress.py benchmarking tool improvements (several tickets)
 * optimized replica placement code (CASSANDRA-525)
 * faster log replay on restart (CASSANDRA-539, CASSANDRA-540)
 * optimized local-node writes (CASSANDRA-558)
 * added get_range_slice, deprecating get_key_range (CASSANDRA-344)
 * expose TimedOutException to thrift (CASSANDRA-563)
 

0.4.2
 * Add validation disallowing null keys (CASSANDRA-486)
 * Fix race conditions in TCPConnectionManager (CASSANDRA-487)
 * Fix using non-utf8-aware comparison as a sanity check.
   (CASSANDRA-493)
 * Improve default garbage collector options (CASSANDRA-504)
 * Add "nodeprobe flush" (CASSANDRA-505)
 * remove NotFoundException from get_slice throws list (CASSANDRA-518)
 * fix get (not get_slice) of entire supercolumn (CASSANDRA-508)
 * fix null token during bootstrap (CASSANDRA-501)


0.4.1
 * Fix FlushPeriod columnfamily configuration regression
   (CASSANDRA-455)
 * Fix long column name support (CASSANDRA-460)
 * Fix for serializing a row that only contains tombstones
   (CASSANDRA-458)
 * Fix for discarding unneeded commitlog segments (CASSANDRA-459)
 * Add SnapshotBeforeCompaction configuration option (CASSANDRA-426)
 * Fix compaction abort under insufficient disk space (CASSANDRA-473)
 * Fix reading subcolumn slice from tombstoned CF (CASSANDRA-484)
 * Fix race condition in RVH causing occasional NPE (CASSANDRA-478)


0.4.0
 * fix get_key_range problems when a node is down (CASSANDRA-440)
   and add UnavailableException to more Thrift methods
 * Add example EndPointSnitch contrib code (several tickets)


0.4.0 RC2
 * fix SSTable generation clash during compaction (CASSANDRA-418)
 * reject method calls with null parameters (CASSANDRA-308)
 * properly order ranges in nodeprobe output (CASSANDRA-421)
 * fix logging of certain errors on executor threads (CASSANDRA-425)


0.4.0 RC1
 * Bootstrap feature is live; use -b on startup (several tickets)
 * Added multiget api (CASSANDRA-70)
 * fix Deadlock with SelectorManager.doProcess and TcpConnection.write
   (CASSANDRA-392)
 * remove key cache b/c of concurrency bugs in third-party
   CLHM library (CASSANDRA-405)
 * update non-major compaction logic to use two threshold values
   (CASSANDRA-407)
 * add periodic / batch commitlog sync modes (several tickets)
 * inline BatchMutation into batch_insert params (CASSANDRA-403)
 * allow setting the logging level at runtime via mbean (CASSANDRA-402)
 * change default comparator to BytesType (CASSANDRA-400)
 * add forwards-compatible ConsistencyLevel parameter to get_key_range
   (CASSANDRA-322)
 * r/m special case of blocking for local destination when writing with 
   ConsistencyLevel.ZERO (CASSANDRA-399)
 * Fixes to make BinaryMemtable [bulk load interface] useful (CASSANDRA-337);
   see contrib/bmt_example for an example of using it.
 * More JMX properties added (several tickets)
 * Thrift changes (several tickets)
    - Merged _super get methods with the normal ones; return values
      are now of ColumnOrSuperColumn.
    - Similarly, merged batch_insert_super into batch_insert.



0.4.0 beta
 * On-disk data format has changed to allow billions of keys/rows per
   node instead of only millions
 * Multi-keyspace support
 * Scan all sstables for all queries to avoid situations where
   different types of operation on the same ColumnFamily could
   disagree on what data was present
 * Snapshot support via JMX
 * Thrift API has changed a _lot_:
    - removed time-sorted CFs; instead, user-defined comparators
      may be defined on the column names, which are now byte arrays.
      Default comparators are provided for UTF8, Bytes, Ascii, Long (i64),
      and UUID types.
    - removed colon-delimited strings in thrift api in favor of explicit
      structs such as ColumnPath, ColumnParent, etc.  Also normalized
      thrift struct and argument naming.
    - Added columnFamily argument to get_key_range.
    - Change signature of get_slice to accept starting and ending
      columns as well as an offset.  (This allows use of indexes.)
      Added "ascending" flag to allow reasonably-efficient reverse
      scans as well.  Removed get_slice_by_range as redundant.
    - get_key_range operates on one CF at a time
    - changed `block` boolean on insert methods to ConsistencyLevel enum,
      with options of NONE, ONE, QUORUM, and ALL.
    - added similar consistency_level parameter to read methods
    - column-name-set slice with no names given now returns zero columns
      instead of all of them.  ("all" can run your server out of memory.
      use a range-based slice with a high max column count instead.)
 * Removed the web interface. Node information can now be obtained by 
   using the newly introduced nodeprobe utility.
 * More JMX stats
 * Remove magic values from internals (e.g. special key to indicate
   when to flush memtables)
 * Rename configuration "table" to "keyspace"
 * Moved to crash-only design; no more shutdown (just kill the process)
 * Lots of bug fixes

Full list of issues resolved in 0.4 is at https://issues.apache.org/jira/secure/IssueNavigator.jspa?reset=true&&pid=12310865&fixfor=12313862&resolution=1&sorter/field=issuekey&sorter/order=DESC


0.3.0 RC3
 * Fix potential deadlock under load in TCPConnection.
   (CASSANDRA-220)


0.3.0 RC2
 * Fix possible data loss when server is stopped after replaying
   log but before new inserts force memtable flush.
   (CASSANDRA-204)
 * Added BUGS file


0.3.0 RC1
 * Range queries on keys, including user-defined key collation
 * Remove support
 * Workarounds for a weird bug in JDK select/register that seems
   particularly common on VM environments. Cassandra should deploy
   fine on EC2 now
 * Much improved infrastructure: the beginnings of a decent test suite
   ("ant test" for unit tests; "nosetests" for system tests), code
   coverage reporting, etc.
 * Expanded node status reporting via JMX
 * Improved error reporting/logging on both server and client
 * Reduced memory footprint in default configuration
 * Combined blocking and non-blocking versions of insert APIs
 * Added FlushPeriodInMinutes configuration parameter to force
   flushing of infrequently-updated ColumnFamilies<|MERGE_RESOLUTION|>--- conflicted
+++ resolved
@@ -1,4 +1,3 @@
-<<<<<<< HEAD
 2.1.1
  * Add listen_interface and rpc_interface options (CASSANDRA-7417)
  * Fail to start if commit log replay detects a problem (CASSANDRA-7125)
@@ -10,10 +9,7 @@
  * Fix native protocol drop user type notification (CASSANDRA-7571)
 
 
-2.1.0-final
-=======
 2.1.0-rc4
->>>>>>> df7bd7f7
  * Updated memtable_cleanup_threshold and memtable_flush_writers defaults 
    (CASSANDRA-7551)
  * (Windows) fix startup when WMI memory query fails (CASSANDRA-7505)
