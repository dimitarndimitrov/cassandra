--- conflicted
+++ resolved
@@ -1,4 +1,3 @@
-<<<<<<< HEAD
 DSE 5.2.0
  * For TWCS, flush to separate sstables based on write time (APOLLO-42)
  * Cleanup maven dependencies and download sources on maven ant tasks (APOLLO-302)
@@ -15,8 +14,6 @@
  * Clean up the SSTableReader#getScanner API wrt removal of RateLimiter (CASSANDRA-12422)
 
 
-=======
->>>>>>> 1f39ba3c
 DSE 5.1.0
  * Improve compaction performance (APOLLO-123)
  * Add client warning to SASI index (APOLLO-93)
@@ -45,12 +42,8 @@
 
 
 3.12
-<<<<<<< HEAD
  * Use new token allocation for non bootstrap case as well (CASSANDRA-13080)
  * Avoid byte-array copy when key cache is disabled (CASSANDRA-13084)
-=======
- * Avoid byte-array copy when key cache is disabled (CASANDRA-13084)
->>>>>>> 1f39ba3c
  * More fixes to the TokenAllocator (CASSANDRA-12990)
  * Require forceful decommission if number of nodes is less than replication factor (CASSANDRA-12510)
  * Allow IN restrictions on column families with collections (CASSANDRA-12654)
@@ -181,20 +174,12 @@
  * Restore resumable hints delivery (CASSANDRA-11960)
  * Properly record CAS contention (CASSANDRA-12626)
 Merged from 3.0:
-<<<<<<< HEAD
-<<<<<<< HEAD
-=======
  * Read repair is not blocking repair to finish in foreground repair (CASSANDRA-13115)
  * Stress daemon help is incorrect(CASSANDRA-12563)
  * Read repair is not blocking repair to finish in foreground repair (CASSANDRA-13115)
  * Stress daemon help is incorrect (CASSANDRA-12563)
->>>>>>> 1f39ba3c
  * Remove ALTER TYPE support (CASSANDRA-12443)
  * Fix assertion for certain legacy range tombstone pattern (CASSANDRA-12203)
-=======
- * Stress daemon help is incorrect (CASSANDRA-12563)
- * Read repair is not blocking repair to finish in foreground repair (CASSANDRA-13115)
->>>>>>> oss-cassandra/trunk
  * Replace empty strings with null values if they cannot be converted (CASSANDRA-12794)
  * Fix deserialization of 2.x DeletedCells (CASSANDRA-12620)
  * Add parent repair session id to anticompaction log message (CASSANDRA-12186)
