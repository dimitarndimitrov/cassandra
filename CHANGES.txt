<<<<<<< HEAD
DSE 5.1.0
 * Replace open source Python driver with Datastax Enterprise driver (APOLLO-349)
 * Fix OutOfSpaceTest broken by APOLLO-227 (APOLLO-350)
 * Allow to add IndexRestrictions to SelectStatement in an immutable way (APOLLO-323)
 * Allow grammar extensions to be added to cqlsh for tab completion (APOLLO-295)
 * Improve compaction performance (APOLLO-123)
 * Add client warning to SASI index (APOLLO-93)
 * Cqlsh copy-from: add support for UNSET values (APOLLO-4)
 * Improve error message for incompatible authn/authz config (APOLLO-226)
 * Continuous paging (APOLLO-3, APOLLO-267, APOLLO-277, APOLLO-291, APOLLO-312, APOLLO-316)
 * Added show-queries, query-log-file and no-progress log options to cassandra-stress (APOLLO-41)
 * Allow large partition generation in cassandra-stress user mode (APOLLO-35)
 * Optimize VIntCoding and BufferedDataOutputStreamPlus (APOLLO-49)
 * Improve metrics and reduce overhead under contention (APOLLO-81)
 * Make SinglePartitionReadCommand::queriesMulticellType() faster (APOLLO-117)
 * Accept internal resource name in GRANT/REVOKE statements (APOLLO-113)
 * Improve StatementRestrictions::getPartitionKeys() execution speed (APOLLO-115)
 * Move responsibility for qualifying ks in authz stmts to IResource (APOLLO-76)
 * Insert default superuser role with fixed timestamp (APOLLO-18)
 * Make Permissions extensible (APOLLO-26)
 * Make IResource more easily extensible (APOLLO-26)
 * Add method to IAuthenticator to login by user as well as by role (APOLLO-70)
 * Add private protocol version (APOLLO-2)
Merged from DSE 5.0.x
=======
3.11.0
 * Move to FastThreadLocalThread and FastThreadLocal (CASSANDRA-13034)
 * nodetool stopdaemon errors out (CASSANDRA-13030)
 * Tables in system_distributed should not use gcgs of 0 (CASSANDRA-12954)
 * Fix primary index calculation for SASI (CASSANDRA-12910)
 * More fixes to the TokenAllocator (CASSANDRA-12990)
 * NoReplicationTokenAllocator should work with zero replication factor (CASSANDRA-12983)
Merged from 3.0:
>>>>>>> 8fc72a5e
 * Fix handling of partition with partition-level deletion plus
   live rows in sstabledump (CASSANDRA-13177)
 * Provide user workaround when system_schema.columns does not contain entries
   for a table that's in system_schema.tables (CASSANDRA-13180)
 * Filter out duplicate sstables when performing snapshots to avoid
   duplicate hardlink errors (APOLLO-290)
 * Prevent duplicate SyncUtil.force() in SeqentialWriter on close (APOLLO-351)
 * Always die on AssertionError and log flush failure errors. (APOLLO-227)
 * Indexer is not correctly invoked when building indexes over sstables (CASSANDRA-13075)
 * Perform repair sync sequentially to avoid overloading coordinator (APOLLO-216)
 * Backport CASSANDRA-10134 Always perform collision check before joining ring (CASSANDRA-10134)
 * Backport CASSANDRA-12461 (Add pre- and post-shutdown hooks to Storage Service) (APOLLO-48)
 * Wait for remaining tasks to finish on RepairJob after task failure (APOLLO-87)
 * Allow the prepared statement cache size to be changed. (APOLLO-50)


3.12
 * Avoid byte-array copy when key cache is disabled (CASANDRA-13084)
 * More fixes to the TokenAllocator (CASSANDRA-12990)
 * Require forceful decommission if number of nodes is less than replication factor (CASSANDRA-12510)
 * Allow IN restrictions on column families with collections (CASSANDRA-12654)
 * Move to FastThreadLocalThread and FastThreadLocal (CASSANDRA-13034)
 * nodetool stopdaemon errors out (CASSANDRA-13030)
 * Log message size in trace message in OutboundTcpConnection (CASSANDRA-13028)
 * Add timeUnit Days for cassandra-stress (CASSANDRA-13029)
 * Add mutation size and batch metrics (CASSANDRA-12649)
 * Add method to get size of endpoints to TokenMetadata (CASSANDRA-12999)
 * Fix primary index calculation for SASI (CASSANDRA-12910)
 * Expose time spent waiting in thread pool queue (CASSANDRA-8398)
 * Conditionally update index built status to avoid unnecessary flushes (CASSANDRA-12969)
 * NoReplicationTokenAllocator should work with zero replication factor (CASSANDRA-12983)
 * cqlsh auto completion: refactor definition of compaction strategy options (CASSANDRA-12946)
 * Add support for arithmetic operators (CASSANDRA-11935)
 * Tables in system_distributed should not use gcgs of 0 (CASSANDRA-12954)



3.10
 * Fix secondary index queries regression (CASSANDRA-13013)
 * Add duration type to the protocol V5 (CASSANDRA-12850)
 * Fix duration type validation (CASSANDRA-13143)
 * Fix flaky GcCompactionTest (CASSANDRA-12664)
 * Fix TestHintedHandoff.hintedhandoff_decom_test (CASSANDRA-13058)
 * Fixed query monitoring for range queries (CASSANDRA-13050)
 * Remove outboundBindAny configuration property (CASSANDRA-12673)
 * Use correct bounds for all-data range when filtering (CASSANDRA-12666)
 * Remove timing window in test case (CASSANDRA-12875)
 * Resolve unit testing without JCE security libraries installed (CASSANDRA-12945)
 * Fix inconsistencies in cassandra-stress load balancing policy (CASSANDRA-12919)
 * Fix validation of non-frozen UDT cells (CASSANDRA-12916)
 * Don't shut down socket input/output on StreamSession (CASSANDRA-12903)
 * Fix Murmur3PartitionerTest (CASSANDRA-12858)
 * Move cqlsh syntax rules into separate module and allow easier customization (CASSANDRA-12897)
 * Fix CommitLogSegmentManagerTest (CASSANDRA-12283)
 * Fix cassandra-stress truncate option (CASSANDRA-12695)
 * Fix crossNode value when receiving messages (CASSANDRA-12791)
 * Don't load MX4J beans twice (CASSANDRA-12869)
 * Extend native protocol request flags, add versions to SUPPORTED, and introduce ProtocolVersion enum (CASSANDRA-12838)
 * Set JOINING mode when running pre-join tasks (CASSANDRA-12836)
 * remove net.mintern.primitive library due to license issue (CASSANDRA-12845)
 * Properly format IPv6 addresses when logging JMX service URL (CASSANDRA-12454)
 * Optimize the vnode allocation for single replica per DC (CASSANDRA-12777)
 * Use non-token restrictions for bounds when token restrictions are overridden (CASSANDRA-12419)
 * Fix CQLSH auto completion for PER PARTITION LIMIT (CASSANDRA-12803)
 * Use different build directories for Eclipse and Ant (CASSANDRA-12466)
 * Avoid potential AttributeError in cqlsh due to no table metadata (CASSANDRA-12815)
 * Fix RandomReplicationAwareTokenAllocatorTest.testExistingCluster (CASSANDRA-12812)
 * Upgrade commons-codec to 1.9 (CASSANDRA-12790)
 * Make the fanout size for LeveledCompactionStrategy to be configurable (CASSANDRA-11550)
 * Add duration data type (CASSANDRA-11873)
 * Fix timeout in ReplicationAwareTokenAllocatorTest (CASSANDRA-12784)
 * Improve sum aggregate functions (CASSANDRA-12417)
 * Make cassandra.yaml docs for batch_size_*_threshold_in_kb reflect changes in CASSANDRA-10876 (CASSANDRA-12761)
 * cqlsh fails to format collections when using aliases (CASSANDRA-11534)
 * Check for hash conflicts in prepared statements (CASSANDRA-12733)
 * Exit query parsing upon first error (CASSANDRA-12598)
 * Fix cassandra-stress to use single seed in UUID generation (CASSANDRA-12729)
 * CQLSSTableWriter does not allow Update statement (CASSANDRA-12450)
 * Config class uses boxed types but DD exposes primitive types (CASSANDRA-12199)
 * Add pre- and post-shutdown hooks to Storage Service (CASSANDRA-12461)
 * Add hint delivery metrics (CASSANDRA-12693)
 * Remove IndexInfo cache from FileIndexInfoRetriever (CASSANDRA-12731)
 * ColumnIndex does not reuse buffer (CASSANDRA-12502)
 * cdc column addition still breaks schema migration tasks (CASSANDRA-12697)
 * Upgrade metrics-reporter dependencies (CASSANDRA-12089)
 * Tune compaction thread count via nodetool (CASSANDRA-12248)
 * Add +=/-= shortcut syntax for update queries (CASSANDRA-12232)
 * Include repair session IDs in repair start message (CASSANDRA-12532)
 * Add a blocking task to Index, run before joining the ring (CASSANDRA-12039)
 * Fix NPE when using CQLSSTableWriter (CASSANDRA-12667)
 * Support optional backpressure strategies at the coordinator (CASSANDRA-9318)
 * Make randompartitioner work with new vnode allocation (CASSANDRA-12647)
 * Fix cassandra-stress graphing (CASSANDRA-12237)
 * Allow filtering on partition key columns for queries without secondary indexes (CASSANDRA-11031)
 * Fix Cassandra Stress reporting thread model and precision (CASSANDRA-12585)
 * Add JMH benchmarks.jar (CASSANDRA-12586)
 * Cleanup uses of AlterTableStatementColumn (CASSANDRA-12567)
 * Add keep-alive to streaming (CASSANDRA-11841)
 * Tracing payload is passed through newSession(..) (CASSANDRA-11706)
 * avoid deleting non existing sstable files and improve related log messages (CASSANDRA-12261)
 * json/yaml output format for nodetool compactionhistory (CASSANDRA-12486)
 * Retry all internode messages once after a connection is
   closed and reopened (CASSANDRA-12192)
 * Add support to rebuild from targeted replica (CASSANDRA-9875)
 * Add sequence distribution type to cassandra stress (CASSANDRA-12490)
 * "SELECT * FROM foo LIMIT ;" does not error out (CASSANDRA-12154)
 * Define executeLocally() at the ReadQuery Level (CASSANDRA-12474)
 * Extend read/write failure messages with a map of replica addresses
   to error codes in the v5 native protocol (CASSANDRA-12311)
 * Fix rebuild of SASI indexes with existing index files (CASSANDRA-12374)
 * Let DatabaseDescriptor not implicitly startup services (CASSANDRA-9054, 12550)
 * Fix clustering indexes in presence of static columns in SASI (CASSANDRA-12378)
 * Fix queries on columns with reversed type on SASI indexes (CASSANDRA-12223)
 * Added slow query log (CASSANDRA-12403)
 * Count full coordinated request against timeout (CASSANDRA-12256)
 * Allow TTL with null value on insert and update (CASSANDRA-12216)
 * Make decommission operation resumable (CASSANDRA-12008)
 * Add support to one-way targeted repair (CASSANDRA-9876)
 * Remove clientutil jar (CASSANDRA-11635)
 * Fix compaction throughput throttle (CASSANDRA-12366, CASSANDRA-12717)
 * Delay releasing Memtable memory on flush until PostFlush has finished running (CASSANDRA-12358)
 * Cassandra stress should dump all setting on startup (CASSANDRA-11914)
 * Make it possible to compact a given token range (CASSANDRA-10643)
 * Allow updating DynamicEndpointSnitch properties via JMX (CASSANDRA-12179)
 * Collect metrics on queries by consistency level (CASSANDRA-7384)
 * Add support for GROUP BY to SELECT statement (CASSANDRA-10707)
 * Deprecate memtable_cleanup_threshold and update default for memtable_flush_writers (CASSANDRA-12228)
 * Upgrade to OHC 0.4.4 (CASSANDRA-12133)
 * Add version command to cassandra-stress (CASSANDRA-12258)
 * Create compaction-stress tool (CASSANDRA-11844)
 * Garbage-collecting compaction operation and schema option (CASSANDRA-7019)
 * Add beta protocol flag for v5 native protocol (CASSANDRA-12142)
 * Support filtering on non-PRIMARY KEY columns in the CREATE
   MATERIALIZED VIEW statement's WHERE clause (CASSANDRA-10368)
 * Unify STDOUT and SYSTEMLOG logback format (CASSANDRA-12004)
 * COPY FROM should raise error for non-existing input files (CASSANDRA-12174)
 * Faster write path (CASSANDRA-12269)
 * Option to leave omitted columns in INSERT JSON unset (CASSANDRA-11424)
 * Support json/yaml output in nodetool tpstats (CASSANDRA-12035)
 * Expose metrics for successful/failed authentication attempts (CASSANDRA-10635)
 * Prepend snapshot name with "truncated" or "dropped" when a snapshot
   is taken before truncating or dropping a table (CASSANDRA-12178)
 * Optimize RestrictionSet (CASSANDRA-12153)
 * cqlsh does not automatically downgrade CQL version (CASSANDRA-12150)
 * Omit (de)serialization of state variable in UDAs (CASSANDRA-9613)
 * Create a system table to expose prepared statements (CASSANDRA-8831)
 * Reuse DataOutputBuffer from ColumnIndex (CASSANDRA-11970)
 * Remove DatabaseDescriptor dependency from SegmentedFile (CASSANDRA-11580)
 * Add supplied username to authentication error messages (CASSANDRA-12076)
 * Remove pre-startup check for open JMX port (CASSANDRA-12074)
 * Remove compaction Severity from DynamicEndpointSnitch (CASSANDRA-11738)
 * Restore resumable hints delivery (CASSANDRA-11960)
 * Properly report LWT contention (CASSANDRA-12626)
Merged from 3.0:
 * Dump threads when unit tests time out (CASSANDRA-13117)
 * Better error when modifying function permissions without explicit keyspace (CASSANDRA-12925)
 * Indexer is not correctly invoked when building indexes over sstables (CASSANDRA-13075)
 * Read repair is not blocking repair to finish in foreground repair (CASSANDRA-13115)
 * Stress daemon help is incorrect(CASSANDRA-12563)
 * Read repair is not blocking repair to finish in foreground repair (CASSANDRA-13115)
 * Stress daemon help is incorrect (CASSANDRA-12563)
 * Remove ALTER TYPE support (CASSANDRA-12443)
 * Fix assertion for certain legacy range tombstone pattern (CASSANDRA-12203)
 * Replace empty strings with null values if they cannot be converted (CASSANDRA-12794)
 * Fix deserialization of 2.x DeletedCells (CASSANDRA-12620)
 * Add parent repair session id to anticompaction log message (CASSANDRA-12186)
 * Improve contention handling on failure to acquire MV lock for streaming and hints (CASSANDRA-12905)
 * Fix DELETE and UPDATE queries with empty IN restrictions (CASSANDRA-12829)
 * Mark MVs as built after successful bootstrap (CASSANDRA-12984)
 * Estimated TS drop-time histogram updated with Cell.NO_DELETION_TIME (CASSANDRA-13040)
 * Nodetool compactionstats fails with NullPointerException (CASSANDRA-13021)
 * Thread local pools never cleaned up (CASSANDRA-13033)
 * Set RPC_READY to false when draining or if a node is marked as shutdown (CASSANDRA-12781)
 * CQL often queries static columns unnecessarily (CASSANDRA-12768)
 * Make sure sstables only get committed when it's safe to discard commit log records (CASSANDRA-12956)
 * Reject default_time_to_live option when creating or altering MVs (CASSANDRA-12868)
 * Nodetool should use a more sane max heap size (CASSANDRA-12739)
 * LocalToken ensures token values are cloned on heap (CASSANDRA-12651)
 * AnticompactionRequestSerializer serializedSize is incorrect (CASSANDRA-12934)
 * Prevent reloading of logback.xml from UDF sandbox (CASSANDRA-12535)
 * Reenable HeapPool (CASSANDRA-12900)
 * Disallow offheap_buffers memtable allocation (CASSANDRA-11039)
 * Fix CommitLogSegmentManagerTest (CASSANDRA-12283)
 * Pass root cause to CorruptBlockException when uncompression failed (CASSANDRA-12889)
 * Batch with multiple conditional updates for the same partition causes AssertionError (CASSANDRA-12867)
 * Make AbstractReplicationStrategy extendable from outside its package (CASSANDRA-12788)
 * Don't tell users to turn off consistent rangemovements during rebuild. (CASSANDRA-12296)
 * Fix CommitLogTest.testDeleteIfNotDirty (CASSANDRA-12854)
 * Avoid deadlock due to MV lock contention (CASSANDRA-12689)
 * Fix for KeyCacheCqlTest flakiness (CASSANDRA-12801)
 * Include SSTable filename in compacting large row message (CASSANDRA-12384)
 * Fix potential socket leak (CASSANDRA-12329, CASSANDRA-12330)
 * Fix ViewTest.testCompaction (CASSANDRA-12789)
 * Improve avg aggregate functions (CASSANDRA-12417)
 * Preserve quoted reserved keyword column names in MV creation (CASSANDRA-11803)
 * nodetool stopdaemon errors out (CASSANDRA-12646)
 * Split materialized view mutations on build to prevent OOM (CASSANDRA-12268)
 * mx4j does not work in 3.0.8 (CASSANDRA-12274)
 * Abort cqlsh copy-from in case of no answer after prolonged period of time (CASSANDRA-12740)
 * Avoid sstable corrupt exception due to dropped static column (CASSANDRA-12582)
 * Make stress use client mode to avoid checking commit log size on startup (CASSANDRA-12478)
 * Fix exceptions with new vnode allocation (CASSANDRA-12715)
 * Unify drain and shutdown processes (CASSANDRA-12509)
 * Fix NPE in ComponentOfSlice.isEQ() (CASSANDRA-12706)
 * Fix failure in LogTransactionTest (CASSANDRA-12632)
 * Fix potentially incomplete non-frozen UDT values when querying with the
   full primary key specified (CASSANDRA-12605)
 * Make sure repaired tombstones are dropped when only_purge_repaired_tombstones is enabled (CASSANDRA-12703)
 * Skip writing MV mutations to commitlog on mutation.applyUnsafe() (CASSANDRA-11670)
 * Establish consistent distinction between non-existing partition and NULL value for LWTs on static columns (CASSANDRA-12060)
 * Extend ColumnIdentifier.internedInstances key to include the type that generated the byte buffer (CASSANDRA-12516)
 * Handle composite prefixes with final EOC=0 as in 2.x and refactor LegacyLayout.decodeBound (CASSANDRA-12423)
 * select_distinct_with_deletions_test failing on non-vnode environments (CASSANDRA-11126)
 * Stack Overflow returned to queries while upgrading (CASSANDRA-12527)
 * Fix legacy regex for temporary files from 2.2 (CASSANDRA-12565)
 * Add option to state current gc_grace_seconds to tools/bin/sstablemetadata (CASSANDRA-12208)
 * Fix file system race condition that may cause LogAwareFileLister to fail to classify files (CASSANDRA-11889)
 * Fix file handle leaks due to simultaneous compaction/repair and
   listing snapshots, calculating snapshot sizes, or making schema
   changes (CASSANDRA-11594)
 * Fix nodetool repair exits with 0 for some errors (CASSANDRA-12508)
 * Do not shut down BatchlogManager twice during drain (CASSANDRA-12504)
 * Disk failure policy should not be invoked on out of space (CASSANDRA-12385)
 * Calculate last compacted key on startup (CASSANDRA-6216)
 * Add schema to snapshot manifest, add USING TIMESTAMP clause to ALTER TABLE statements (CASSANDRA-7190)
 * If CF has no clustering columns, any row cache is full partition cache (CASSANDRA-12499)
 * Correct log message for statistics of offheap memtable flush (CASSANDRA-12776)
 * Explicitly set locale for string validation (CASSANDRA-12541,CASSANDRA-12542,CASSANDRA-12543,CASSANDRA-12545)
Merged from 2.2:
 * Fix speculative retry bugs (CASSANDRA-13009)
 * Fix handling of nulls and unsets in IN conditions (CASSANDRA-12981)
 * Fix race causing infinite loop if Thrift server is stopped before it starts listening (CASSANDRA-12856)
 * CompactionTasks now correctly drops sstables out of compaction when not enough disk space is available (CASSANDRA-12979)
 * Remove support for non-JavaScript UDFs (CASSANDRA-12883)
 * Fix DynamicEndpointSnitch noop in multi-datacenter situations (CASSANDRA-13074)
 * cqlsh copy-from: encode column names to avoid primary key parsing errors (CASSANDRA-12909)
 * Temporarily fix bug that creates commit log when running offline tools (CASSANDRA-8616)
 * Reduce granuality of OpOrder.Group during index build (CASSANDRA-12796)
 * Test bind parameters and unset parameters in InsertUpdateIfConditionTest (CASSANDRA-12980)
 * Do not specify local address on outgoing connection when listen_on_broadcast_address is set (CASSANDRA-12673)
 * Use saved tokens when setting local tokens on StorageService.joinRing (CASSANDRA-12935)
 * cqlsh: fix DESC TYPES errors (CASSANDRA-12914)
 * Fix leak on skipped SSTables in sstableupgrade (CASSANDRA-12899)
 * Avoid blocking gossip during pending range calculation (CASSANDRA-12281)
 * Fix purgeability of tombstones with max timestamp (CASSANDRA-12792)
 * Fail repair if participant dies during sync or anticompaction (CASSANDRA-12901)
 * cqlsh COPY: unprotected pk values before converting them if not using prepared statements (CASSANDRA-12863)
 * Fix Util.spinAssertEquals (CASSANDRA-12283)
 * Fix potential NPE for compactionstats (CASSANDRA-12462)
 * Prepare legacy authenticate statement if credentials table initialised after node startup (CASSANDRA-12813)
 * Change cassandra.wait_for_tracing_events_timeout_secs default to 0 (CASSANDRA-12754)
 * Clean up permissions when a UDA is dropped (CASSANDRA-12720)
 * Limit colUpdateTimeDelta histogram updates to reasonable deltas (CASSANDRA-11117)
 * Fix leak errors and execution rejected exceptions when draining (CASSANDRA-12457)
 * Fix merkle tree depth calculation (CASSANDRA-12580)
 * Make Collections deserialization more robust (CASSANDRA-12618)
 * Better handle invalid system roles table (CASSANDRA-12700)
 * Fix exceptions when enabling gossip on nodes that haven't joined the ring (CASSANDRA-12253)
 * Fix authentication problem when invoking cqlsh copy from a SOURCE command (CASSANDRA-12642)
 * Decrement pending range calculator jobs counter in finally block
 * cqlshlib tests: increase default execute timeout (CASSANDRA-12481)
 * Forward writes to replacement node when replace_address != broadcast_address (CASSANDRA-8523)
 * Fail repair on non-existing table (CASSANDRA-12279)
 * Enable repair -pr and -local together (fix regression of CASSANDRA-7450) (CASSANDRA-12522)
 * Split consistent range movement flag correction (CASSANDRA-12786)
Merged from 2.1:
 * cqlsh copy-from: sort user type fields in csv (CASSANDRA-12959)
 * Don't skip sstables based on maxLocalDeletionTime (CASSANDRA-12765)


3.8, 3.9
 * Fix value skipping with counter columns (CASSANDRA-11726)
 * Fix nodetool tablestats miss SSTable count (CASSANDRA-12205)
 * Fixed flacky SSTablesIteratedTest (CASSANDRA-12282)
 * Fixed flacky SSTableRewriterTest: check file counts before calling validateCFS (CASSANDRA-12348)
 * cqlsh: Fix handling of $$-escaped strings (CASSANDRA-12189)
 * Fix SSL JMX requiring truststore containing server cert (CASSANDRA-12109)
 * RTE from new CDC column breaks in flight queries (CASSANDRA-12236)
 * Fix hdr logging for single operation workloads (CASSANDRA-12145)
 * Fix SASI PREFIX search in CONTAINS mode with partial terms (CASSANDRA-12073)
 * Increase size of flushExecutor thread pool (CASSANDRA-12071)
 * Partial revert of CASSANDRA-11971, cannot recycle buffer in SP.sendMessagesToNonlocalDC (CASSANDRA-11950)
 * Upgrade netty to 4.0.39 (CASSANDRA-12032, CASSANDRA-12034)
 * Improve details in compaction log message (CASSANDRA-12080)
 * Allow unset values in CQLSSTableWriter (CASSANDRA-11911)
 * Chunk cache to request compressor-compatible buffers if pool space is exhausted (CASSANDRA-11993)
 * Remove DatabaseDescriptor dependencies from SequentialWriter (CASSANDRA-11579)
 * Move skip_stop_words filter before stemming (CASSANDRA-12078)
 * Support seek() in EncryptedFileSegmentInputStream (CASSANDRA-11957)
 * SSTable tools mishandling LocalPartitioner (CASSANDRA-12002)
 * When SEPWorker assigned work, set thread name to match pool (CASSANDRA-11966)
 * Add cross-DC latency metrics (CASSANDRA-11596)
 * Allow terms in selection clause (CASSANDRA-10783)
 * Add bind variables to trace (CASSANDRA-11719)
 * Switch counter shards' clock to timestamps (CASSANDRA-9811)
 * Introduce HdrHistogram and response/service/wait separation to stress tool (CASSANDRA-11853)
 * entry-weighers in QueryProcessor should respect partitionKeyBindIndexes field (CASSANDRA-11718)
 * Support older ant versions (CASSANDRA-11807)
 * Estimate compressed on disk size when deciding if sstable size limit reached (CASSANDRA-11623)
 * cassandra-stress profiles should support case sensitive schemas (CASSANDRA-11546)
 * Remove DatabaseDescriptor dependency from FileUtils (CASSANDRA-11578)
 * Faster streaming (CASSANDRA-9766)
 * Add prepared query parameter to trace for "Execute CQL3 prepared query" session (CASSANDRA-11425)
 * Add repaired percentage metric (CASSANDRA-11503)
 * Add Change-Data-Capture (CASSANDRA-8844)
Merged from 3.0:
 * Fix paging for 2.x to 3.x upgrades (CASSANDRA-11195)
 * Fix clean interval not sent to commit log for empty memtable flush (CASSANDRA-12436)
 * Fix potential resource leak in RMIServerSocketFactoryImpl (CASSANDRA-12331)
 * Make sure compaction stats are updated when compaction is interrupted (CASSANDRA-12100)
 * Change commitlog and sstables to track dirty and clean intervals (CASSANDRA-11828)
 * NullPointerException during compaction on table with static columns (CASSANDRA-12336)
 * Fixed ConcurrentModificationException when reading metrics in GraphiteReporter (CASSANDRA-11823)
 * Fix upgrade of super columns on thrift (CASSANDRA-12335)
 * Fixed flacky BlacklistingCompactionsTest, switched to fixed size types and increased corruption size (CASSANDRA-12359)
 * Rerun ReplicationAwareTokenAllocatorTest on failure to avoid flakiness (CASSANDRA-12277)
 * Exception when computing read-repair for range tombstones (CASSANDRA-12263)
 * Lost counter writes in compact table and static columns (CASSANDRA-12219)
 * AssertionError with MVs on updating a row that isn't indexed due to a null value (CASSANDRA-12247)
 * Disable RR and speculative retry with EACH_QUORUM reads (CASSANDRA-11980)
 * Add option to override compaction space check (CASSANDRA-12180)
 * Faster startup by only scanning each directory for temporary files once (CASSANDRA-12114)
 * Respond with v1/v2 protocol header when responding to driver that attempts
   to connect with too low of a protocol version (CASSANDRA-11464)
 * NullPointerExpception when reading/compacting table (CASSANDRA-11988)
 * Fix problem with undeleteable rows on upgrade to new sstable format (CASSANDRA-12144)
 * Fix potential bad messaging service message for paged range reads
   within mixed-version 3.x clusters (CASSANDRA-12249)
 * Fix paging logic for deleted partitions with static columns (CASSANDRA-12107)
 * Wait until the message is being send to decide which serializer must be used (CASSANDRA-11393)
 * Fix migration of static thrift column names with non-text comparators (CASSANDRA-12147)
 * Fix upgrading sparse tables that are incorrectly marked as dense (CASSANDRA-11315)
 * Fix reverse queries ignoring range tombstones (CASSANDRA-11733)
 * Avoid potential race when rebuilding CFMetaData (CASSANDRA-12098)
 * Avoid missing sstables when getting the canonical sstables (CASSANDRA-11996)
 * Always select the live sstables when getting sstables in bounds (CASSANDRA-11944)
 * Fix column ordering of results with static columns for Thrift requests in
   a mixed 2.x/3.x cluster, also fix potential non-resolved duplication of
   those static columns in query results (CASSANDRA-12123)
 * Avoid digest mismatch with empty but static rows (CASSANDRA-12090)
 * Fix EOF exception when altering column type (CASSANDRA-11820)
 * Fix potential race in schema during new table creation (CASSANDRA-12083)
 * cqlsh: fix error handling in rare COPY FROM failure scenario (CASSANDRA-12070)
 * Disable autocompaction during drain (CASSANDRA-11878)
 * Add a metrics timer to MemtablePool and use it to track time spent blocked on memory in MemtableAllocator (CASSANDRA-11327)
 * Fix upgrading schema with super columns with non-text subcomparators (CASSANDRA-12023)
 * Add TimeWindowCompactionStrategy (CASSANDRA-9666)
 * Fix JsonTransformer output of partition with deletion info (CASSANDRA-12418)
 * Fix NPE in SSTableLoader when specifying partial directory path (CASSANDRA-12609)
Merged from 2.2:
 * Add local address entry in PropertyFileSnitch (CASSANDRA-11332)
 * cqlsh copy: fix missing counter values (CASSANDRA-12476)
 * Move migration tasks to non-periodic queue, assure flush executor shutdown after non-periodic executor (CASSANDRA-12251)
 * cqlsh copy: fixed possible race in initializing feeding thread (CASSANDRA-11701)
 * Only set broadcast_rpc_address on Ec2MultiRegionSnitch if it's not set (CASSANDRA-11357)
 * Update StorageProxy range metrics for timeouts, failures and unavailables (CASSANDRA-9507)
 * Add Sigar to classes included in clientutil.jar (CASSANDRA-11635)
 * Add decay to histograms and timers used for metrics (CASSANDRA-11752)
 * Fix hanging stream session (CASSANDRA-10992)
 * Fix INSERT JSON, fromJson() support of smallint, tinyint types (CASSANDRA-12371)
 * Restore JVM metric export for metric reporters (CASSANDRA-12312)
 * Release sstables of failed stream sessions only when outgoing transfers are finished (CASSANDRA-11345)
 * Wait for tracing events before returning response and query at same consistency level client side (CASSANDRA-11465)
 * cqlsh copyutil should get host metadata by connected address (CASSANDRA-11979)
 * Fixed cqlshlib.test.remove_test_db (CASSANDRA-12214)
 * Synchronize ThriftServer::stop() (CASSANDRA-12105)
 * Use dedicated thread for JMX notifications (CASSANDRA-12146)
 * Improve streaming synchronization and fault tolerance (CASSANDRA-11414)
 * MemoryUtil.getShort() should return an unsigned short also for architectures not supporting unaligned memory accesses (CASSANDRA-11973)
Merged from 2.1:
 * Fix queries with empty ByteBuffer values in clustering column restrictions (CASSANDRA-12127)
 * Disable passing control to post-flush after flush failure to prevent data loss (CASSANDRA-11828)
 * Allow STCS-in-L0 compactions to reduce scope with LCS (CASSANDRA-12040)
 * cannot use cql since upgrading python to 2.7.11+ (CASSANDRA-11850)
 * Fix filtering on clustering columns when 2i is used (CASSANDRA-11907)


3.0.8
 * Fix potential race in schema during new table creation (CASSANDRA-12083)
 * cqlsh: fix error handling in rare COPY FROM failure scenario (CASSANDRA-12070)
 * Disable autocompaction during drain (CASSANDRA-11878)
 * Add a metrics timer to MemtablePool and use it to track time spent blocked on memory in MemtableAllocator (CASSANDRA-11327)
 * Fix upgrading schema with super columns with non-text subcomparators (CASSANDRA-12023)
 * Add TimeWindowCompactionStrategy (CASSANDRA-9666)
Merged from 2.2:
 * Allow nodetool info to run with readonly JMX access (CASSANDRA-11755)
 * Validate bloom_filter_fp_chance against lowest supported
   value when the table is created (CASSANDRA-11920)
 * Don't send erroneous NEW_NODE notifications on restart (CASSANDRA-11038)
 * StorageService shutdown hook should use a volatile variable (CASSANDRA-11984)
Merged from 2.1:
 * Add system property to set the max number of native transport requests in queue (CASSANDRA-11363)
 * Fix queries with empty ByteBuffer values in clustering column restrictions (CASSANDRA-12127)
 * Disable passing control to post-flush after flush failure to prevent data loss (CASSANDRA-11828)
 * Allow STCS-in-L0 compactions to reduce scope with LCS (CASSANDRA-12040)
 * cannot use cql since upgrading python to 2.7.11+ (CASSANDRA-11850)
 * Fix filtering on clustering columns when 2i is used (CASSANDRA-11907)
 * Avoid stalling paxos when the paxos state expires (CASSANDRA-12043)
 * Remove finished incoming streaming connections from MessagingService (CASSANDRA-11854)
 * Don't try to get sstables for non-repairing column families (CASSANDRA-12077)
 * Avoid marking too many sstables as repaired (CASSANDRA-11696)
 * Prevent select statements with clustering key > 64k (CASSANDRA-11882)
 * Fix clock skew corrupting other nodes with paxos (CASSANDRA-11991)
 * Remove distinction between non-existing static columns and existing but null in LWTs (CASSANDRA-9842)
 * Cache local ranges when calculating repair neighbors (CASSANDRA-11934)
 * Allow LWT operation on static column with only partition keys (CASSANDRA-10532)
 * Create interval tree over canonical sstables to avoid missing sstables during streaming (CASSANDRA-11886)
 * cqlsh COPY FROM: shutdown parent cluster after forking, to avoid corrupting SSL connections (CASSANDRA-11749)


3.7
 * Support multiple folders for user defined compaction tasks (CASSANDRA-11765)
 * Fix race in CompactionStrategyManager's pause/resume (CASSANDRA-11922)
Merged from 3.0:
 * Fix legacy serialization of Thrift-generated non-compound range tombstones
   when communicating with 2.x nodes (CASSANDRA-11930)
 * Fix Directories instantiations where CFS.initialDirectories should be used (CASSANDRA-11849)
 * Avoid referencing DatabaseDescriptor in AbstractType (CASSANDRA-11912)
 * Don't use static dataDirectories field in Directories instances (CASSANDRA-11647)
 * Fix sstables not being protected from removal during index build (CASSANDRA-11905)
 * cqlsh: Suppress stack trace from Read/WriteFailures (CASSANDRA-11032)
 * Remove unneeded code to repair index summaries that have
   been improperly down-sampled (CASSANDRA-11127)
 * Avoid WriteTimeoutExceptions during commit log replay due to materialized
   view lock contention (CASSANDRA-11891)
 * Prevent OOM failures on SSTable corruption, improve tests for corruption detection (CASSANDRA-9530)
 * Use CFS.initialDirectories when clearing snapshots (CASSANDRA-11705)
 * Allow compaction strategies to disable early open (CASSANDRA-11754)
 * Refactor Materialized View code (CASSANDRA-11475)
 * Update Java Driver (CASSANDRA-11615)
Merged from 2.2:
 * Persist local metadata earlier in startup sequence (CASSANDRA-11742)
 * cqlsh: fix tab completion for case-sensitive identifiers (CASSANDRA-11664)
 * Avoid showing estimated key as -1 in tablestats (CASSANDRA-11587)
 * Fix possible race condition in CommitLog.recover (CASSANDRA-11743)
 * Enable client encryption in sstableloader with cli options (CASSANDRA-11708)
 * Possible memory leak in NIODataInputStream (CASSANDRA-11867)
 * Add seconds to cqlsh tracing session duration (CASSANDRA-11753)
 * Fix commit log replay after out-of-order flush completion (CASSANDRA-9669)
 * Prohibit Reversed Counter type as part of the PK (CASSANDRA-9395)
 * cqlsh: correctly handle non-ascii chars in error messages (CASSANDRA-11626)
Merged from 2.1:
 * Run CommitLog tests with different compression settings (CASSANDRA-9039)
 * cqlsh: apply current keyspace to source command (CASSANDRA-11152)
 * Clear out parent repair session if repair coordinator dies (CASSANDRA-11824)
 * Set default streaming_socket_timeout_in_ms to 24 hours (CASSANDRA-11840)
 * Do not consider local node a valid source during replace (CASSANDRA-11848)
 * Add message dropped tasks to nodetool netstats (CASSANDRA-11855)
 * Avoid holding SSTableReaders for duration of incremental repair (CASSANDRA-11739)


3.6
 * Correctly migrate schema for frozen UDTs during 2.x -> 3.x upgrades
   (does not affect any released versions) (CASSANDRA-11613)
 * Allow server startup if JMX is configured directly (CASSANDRA-11725)
 * Prevent direct memory OOM on buffer pool allocations (CASSANDRA-11710)
 * Enhanced Compaction Logging (CASSANDRA-10805)
 * Make prepared statement cache size configurable (CASSANDRA-11555)
 * Integrated JMX authentication and authorization (CASSANDRA-10091)
 * Add units to stress ouput (CASSANDRA-11352)
 * Fix PER PARTITION LIMIT for single and multi partitions queries (CASSANDRA-11603)
 * Add uncompressed chunk cache for RandomAccessReader (CASSANDRA-5863)
 * Clarify ClusteringPrefix hierarchy (CASSANDRA-11213)
 * Always perform collision check before joining ring (CASSANDRA-10134)
 * SSTableWriter output discrepancy (CASSANDRA-11646)
 * Fix potential timeout in NativeTransportService.testConcurrentDestroys (CASSANDRA-10756)
 * Support large partitions on the 3.0 sstable format (CASSANDRA-11206,11763)
 * Add support to rebuild from specific range (CASSANDRA-10406)
 * Optimize the overlapping lookup by calculating all the
   bounds in advance (CASSANDRA-11571)
 * Support json/yaml output in nodetool tablestats (CASSANDRA-5977)
 * (stress) Add datacenter option to -node options (CASSANDRA-11591)
 * Fix handling of empty slices (CASSANDRA-11513)
 * Make number of cores used by cqlsh COPY visible to testing code (CASSANDRA-11437)
 * Allow filtering on clustering columns for queries without secondary indexes (CASSANDRA-11310)
 * Refactor Restriction hierarchy (CASSANDRA-11354)
 * Eliminate allocations in R/W path (CASSANDRA-11421)
 * Update Netty to 4.0.36 (CASSANDRA-11567)
 * Fix PER PARTITION LIMIT for queries requiring post-query ordering (CASSANDRA-11556)
 * Allow instantiation of UDTs and tuples in UDFs (CASSANDRA-10818)
 * Support UDT in CQLSSTableWriter (CASSANDRA-10624)
 * Support for non-frozen user-defined types, updating
   individual fields of user-defined types (CASSANDRA-7423)
 * Make LZ4 compression level configurable (CASSANDRA-11051)
 * Allow per-partition LIMIT clause in CQL (CASSANDRA-7017)
 * Make custom filtering more extensible with UserExpression (CASSANDRA-11295)
 * Improve field-checking and error reporting in cassandra.yaml (CASSANDRA-10649)
 * Print CAS stats in nodetool proxyhistograms (CASSANDRA-11507)
 * More user friendly error when providing an invalid token to nodetool (CASSANDRA-9348)
 * Add static column support to SASI index (CASSANDRA-11183)
 * Support EQ/PREFIX queries in SASI CONTAINS mode without tokenization (CASSANDRA-11434)
 * Support LIKE operator in prepared statements (CASSANDRA-11456)
 * Add a command to see if a Materialized View has finished building (CASSANDRA-9967)
 * Log endpoint and port associated with streaming operation (CASSANDRA-8777)
 * Print sensible units for all log messages (CASSANDRA-9692)
 * Upgrade Netty to version 4.0.34 (CASSANDRA-11096)
 * Break the CQL grammar into separate Parser and Lexer (CASSANDRA-11372)
 * Compress only inter-dc traffic by default (CASSANDRA-8888)
 * Add metrics to track write amplification (CASSANDRA-11420)
 * cassandra-stress: cannot handle "value-less" tables (CASSANDRA-7739)
 * Add/drop multiple columns in one ALTER TABLE statement (CASSANDRA-10411)
 * Add require_endpoint_verification opt for internode encryption (CASSANDRA-9220)
 * Add auto import java.util for UDF code block (CASSANDRA-11392)
 * Add --hex-format option to nodetool getsstables (CASSANDRA-11337)
 * sstablemetadata should print sstable min/max token (CASSANDRA-7159)
 * Do not wrap CassandraException in TriggerExecutor (CASSANDRA-9421)
 * COPY TO should have higher double precision (CASSANDRA-11255)
 * Stress should exit with non-zero status after failure (CASSANDRA-10340)
 * Add client to cqlsh SHOW_SESSION (CASSANDRA-8958)
 * Fix nodetool tablestats keyspace level metrics (CASSANDRA-11226)
 * Store repair options in parent_repair_history (CASSANDRA-11244)
 * Print current leveling in sstableofflinerelevel (CASSANDRA-9588)
 * Change repair message for keyspaces with RF 1 (CASSANDRA-11203)
 * Remove hard-coded SSL cipher suites and protocols (CASSANDRA-10508)
 * Improve concurrency in CompactionStrategyManager (CASSANDRA-10099)
 * (cqlsh) interpret CQL type for formatting blobs (CASSANDRA-11274)
 * Refuse to start and print txn log information in case of disk
   corruption (CASSANDRA-10112)
 * Resolve some eclipse-warnings (CASSANDRA-11086)
 * (cqlsh) Show static columns in a different color (CASSANDRA-11059)
 * Allow to remove TTLs on table with default_time_to_live (CASSANDRA-11207)
Merged from 3.0:
 * Disallow creating view with a static column (CASSANDRA-11602)
 * Reduce the amount of object allocations caused by the getFunctions methods (CASSANDRA-11593)
 * Potential error replaying commitlog with smallint/tinyint/date/time types (CASSANDRA-11618)
 * Fix queries with filtering on counter columns (CASSANDRA-11629)
 * Improve tombstone printing in sstabledump (CASSANDRA-11655)
 * Fix paging for range queries where all clustering columns are specified (CASSANDRA-11669)
 * Don't require HEAP_NEW_SIZE to be set when using G1 (CASSANDRA-11600)
 * Fix sstabledump not showing cells after tombstone marker (CASSANDRA-11654)
 * Ignore all LocalStrategy keyspaces for streaming and other related
   operations (CASSANDRA-11627)
 * Ensure columnfilter covers indexed columns for thrift 2i queries (CASSANDRA-11523)
 * Only open one sstable scanner per sstable (CASSANDRA-11412)
 * Option to specify ProtocolVersion in cassandra-stress (CASSANDRA-11410)
 * ArithmeticException in avgFunctionForDecimal (CASSANDRA-11485)
 * LogAwareFileLister should only use OLD sstable files in current folder to determine disk consistency (CASSANDRA-11470)
 * Notify indexers of expired rows during compaction (CASSANDRA-11329)
 * Properly respond with ProtocolError when a v1/v2 native protocol
   header is received (CASSANDRA-11464)
 * Validate that num_tokens and initial_token are consistent with one another (CASSANDRA-10120)
Merged from 2.2:
 * Exit JVM if JMX server fails to startup (CASSANDRA-11540)
 * Produce a heap dump when exiting on OOM (CASSANDRA-9861)
 * Restore ability to filter on clustering columns when using a 2i (CASSANDRA-11510)
 * JSON datetime formatting needs timezone (CASSANDRA-11137)
 * Fix is_dense recalculation for Thrift-updated tables (CASSANDRA-11502)
 * Remove unnescessary file existence check during anticompaction (CASSANDRA-11660)
 * Add missing files to debian packages (CASSANDRA-11642)
 * Avoid calling Iterables::concat in loops during ModificationStatement::getFunctions (CASSANDRA-11621)
 * cqlsh: COPY FROM should use regular inserts for single statement batches and
   report errors correctly if workers processes crash on initialization (CASSANDRA-11474)
 * Always close cluster with connection in CqlRecordWriter (CASSANDRA-11553)
 * Allow only DISTINCT queries with partition keys restrictions (CASSANDRA-11339)
 * CqlConfigHelper no longer requires both a keystore and truststore to work (CASSANDRA-11532)
 * Make deprecated repair methods backward-compatible with previous notification service (CASSANDRA-11430)
 * IncomingStreamingConnection version check message wrong (CASSANDRA-11462)
Merged from 2.1:
 * Support mlockall on IBM POWER arch (CASSANDRA-11576)
 * Add option to disable use of severity in DynamicEndpointSnitch (CASSANDRA-11737)
 * cqlsh COPY FROM fails for null values with non-prepared statements (CASSANDRA-11631)
 * Make cython optional in pylib/setup.py (CASSANDRA-11630)
 * Change order of directory searching for cassandra.in.sh to favor local one (CASSANDRA-11628)
 * cqlsh COPY FROM fails with []{} chars in UDT/tuple fields/values (CASSANDRA-11633)
 * clqsh: COPY FROM throws TypeError with Cython extensions enabled (CASSANDRA-11574)
 * cqlsh: COPY FROM ignores NULL values in conversion (CASSANDRA-11549)
 * Validate levels when building LeveledScanner to avoid overlaps with orphaned sstables (CASSANDRA-9935)


3.5
 * StaticTokenTreeBuilder should respect posibility of duplicate tokens (CASSANDRA-11525)
 * Correctly fix potential assertion error during compaction (CASSANDRA-11353)
 * Avoid index segment stitching in RAM which lead to OOM on big SSTable files (CASSANDRA-11383)
 * Fix clustering and row filters for LIKE queries on clustering columns (CASSANDRA-11397)
Merged from 3.0:
 * Fix rare NPE on schema upgrade from 2.x to 3.x (CASSANDRA-10943)
 * Improve backoff policy for cqlsh COPY FROM (CASSANDRA-11320)
 * Improve IF NOT EXISTS check in CREATE INDEX (CASSANDRA-11131)
 * Upgrade ohc to 0.4.3
 * Enable SO_REUSEADDR for JMX RMI server sockets (CASSANDRA-11093)
 * Allocate merkletrees with the correct size (CASSANDRA-11390)
 * Support streaming pre-3.0 sstables (CASSANDRA-10990)
 * Add backpressure to compressed or encrypted commit log (CASSANDRA-10971)
 * SSTableExport supports secondary index tables (CASSANDRA-11330)
 * Fix sstabledump to include missing info in debug output (CASSANDRA-11321)
 * Establish and implement canonical bulk reading workload(s) (CASSANDRA-10331)
 * Fix paging for IN queries on tables without clustering columns (CASSANDRA-11208)
 * Remove recursive call from CompositesSearcher (CASSANDRA-11304)
 * Fix filtering on non-primary key columns for queries without index (CASSANDRA-6377)
 * Fix sstableloader fail when using materialized view (CASSANDRA-11275)
Merged from 2.2:
 * DatabaseDescriptor should log stacktrace in case of Eception during seed provider creation (CASSANDRA-11312)
 * Use canonical path for directory in SSTable descriptor (CASSANDRA-10587)
 * Add cassandra-stress keystore option (CASSANDRA-9325)
 * Dont mark sstables as repairing with sub range repairs (CASSANDRA-11451)
 * Notify when sstables change after cancelling compaction (CASSANDRA-11373)
 * cqlsh: COPY FROM should check that explicit column names are valid (CASSANDRA-11333)
 * Add -Dcassandra.start_gossip startup option (CASSANDRA-10809)
 * Fix UTF8Validator.validate() for modified UTF-8 (CASSANDRA-10748)
 * Clarify that now() function is calculated on the coordinator node in CQL documentation (CASSANDRA-10900)
 * Fix bloom filter sizing with LCS (CASSANDRA-11344)
 * (cqlsh) Fix error when result is 0 rows with EXPAND ON (CASSANDRA-11092)
 * Add missing newline at end of bin/cqlsh (CASSANDRA-11325)
 * Unresolved hostname leads to replace being ignored (CASSANDRA-11210)
 * Only log yaml config once, at startup (CASSANDRA-11217)
 * Reference leak with parallel repairs on the same table (CASSANDRA-11215)
Merged from 2.1:
 * Add a -j parameter to scrub/cleanup/upgradesstables to state how
   many threads to use (CASSANDRA-11179)
 * COPY FROM on large datasets: fix progress report and debug performance (CASSANDRA-11053)
 * InvalidateKeys should have a weak ref to key cache (CASSANDRA-11176)


3.4
 * (cqlsh) add cqlshrc option to always connect using ssl (CASSANDRA-10458)
 * Cleanup a few resource warnings (CASSANDRA-11085)
 * Allow custom tracing implementations (CASSANDRA-10392)
 * Extract LoaderOptions to be able to be used from outside (CASSANDRA-10637)
 * fix OnDiskIndexTest to properly treat empty ranges (CASSANDRA-11205)
 * fix TrackerTest to handle new notifications (CASSANDRA-11178)
 * add SASI validation for partitioner and complex columns (CASSANDRA-11169)
 * Add caching of encrypted credentials in PasswordAuthenticator (CASSANDRA-7715)
 * fix SASI memtable switching on flush (CASSANDRA-11159)
 * Remove duplicate offline compaction tracking (CASSANDRA-11148)
 * fix EQ semantics of analyzed SASI indexes (CASSANDRA-11130)
 * Support long name output for nodetool commands (CASSANDRA-7950)
 * Encrypted hints (CASSANDRA-11040)
 * SASI index options validation (CASSANDRA-11136)
 * Optimize disk seek using min/max column name meta data when the LIMIT clause is used
   (CASSANDRA-8180)
 * Add LIKE support to CQL3 (CASSANDRA-11067)
 * Generic Java UDF types (CASSANDRA-10819)
 * cqlsh: Include sub-second precision in timestamps by default (CASSANDRA-10428)
 * Set javac encoding to utf-8 (CASSANDRA-11077)
 * Integrate SASI index into Cassandra (CASSANDRA-10661)
 * Add --skip-flush option to nodetool snapshot
 * Skip values for non-queried columns (CASSANDRA-10657)
 * Add support for secondary indexes on static columns (CASSANDRA-8103)
 * CommitLogUpgradeTestMaker creates broken commit logs (CASSANDRA-11051)
 * Add metric for number of dropped mutations (CASSANDRA-10866)
 * Simplify row cache invalidation code (CASSANDRA-10396)
 * Support user-defined compaction through nodetool (CASSANDRA-10660)
 * Stripe view locks by key and table ID to reduce contention (CASSANDRA-10981)
 * Add nodetool gettimeout and settimeout commands (CASSANDRA-10953)
 * Add 3.0 metadata to sstablemetadata output (CASSANDRA-10838)
Merged from 3.0:
 * MV should only query complex columns included in the view (CASSANDRA-11069)
 * Failed aggregate creation breaks server permanently (CASSANDRA-11064)
 * Add sstabledump tool (CASSANDRA-7464)
 * Introduce backpressure for hints (CASSANDRA-10972)
 * Fix ClusteringPrefix not being able to read tombstone range boundaries (CASSANDRA-11158)
 * Prevent logging in sandboxed state (CASSANDRA-11033)
 * Disallow drop/alter operations of UDTs used by UDAs (CASSANDRA-10721)
 * Add query time validation method on Index (CASSANDRA-11043)
 * Avoid potential AssertionError in mixed version cluster (CASSANDRA-11128)
 * Properly handle hinted handoff after topology changes (CASSANDRA-5902)
 * AssertionError when listing sstable files on inconsistent disk state (CASSANDRA-11156)
 * Fix wrong rack counting and invalid conditions check for TokenAllocation
   (CASSANDRA-11139)
 * Avoid creating empty hint files (CASSANDRA-11090)
 * Fix leak detection strong reference loop using weak reference (CASSANDRA-11120)
 * Configurie BatchlogManager to stop delayed tasks on shutdown (CASSANDRA-11062)
 * Hadoop integration is incompatible with Cassandra Driver 3.0.0 (CASSANDRA-11001)
 * Add dropped_columns to the list of schema table so it gets handled
   properly (CASSANDRA-11050)
 * Fix NPE when using forceRepairRangeAsync without DC (CASSANDRA-11239)
Merged from 2.2:
 * Preserve order for preferred SSL cipher suites (CASSANDRA-11164)
 * Range.compareTo() violates the contract of Comparable (CASSANDRA-11216)
 * Avoid NPE when serializing ErrorMessage with null message (CASSANDRA-11167)
 * Replacing an aggregate with a new version doesn't reset INITCOND (CASSANDRA-10840)
 * (cqlsh) cqlsh cannot be called through symlink (CASSANDRA-11037)
 * fix ohc and java-driver pom dependencies in build.xml (CASSANDRA-10793)
 * Protect from keyspace dropped during repair (CASSANDRA-11065)
 * Handle adding fields to a UDT in SELECT JSON and toJson() (CASSANDRA-11146)
 * Better error message for cleanup (CASSANDRA-10991)
 * cqlsh pg-style-strings broken if line ends with ';' (CASSANDRA-11123)
 * Always persist upsampled index summaries (CASSANDRA-10512)
 * (cqlsh) Fix inconsistent auto-complete (CASSANDRA-10733)
 * Make SELECT JSON and toJson() threadsafe (CASSANDRA-11048)
 * Fix SELECT on tuple relations for mixed ASC/DESC clustering order (CASSANDRA-7281)
 * Use cloned TokenMetadata in size estimates to avoid race against membership check
   (CASSANDRA-10736)
 * (cqlsh) Support utf-8/cp65001 encoding on Windows (CASSANDRA-11030)
 * Fix paging on DISTINCT queries repeats result when first row in partition changes
   (CASSANDRA-10010)
 * (cqlsh) Support timezone conversion using pytz (CASSANDRA-10397)
 * cqlsh: change default encoding to UTF-8 (CASSANDRA-11124)
Merged from 2.1:
 * Checking if an unlogged batch is local is inefficient (CASSANDRA-11529)
 * Fix out-of-space error treatment in memtable flushing (CASSANDRA-11448).
 * Don't do defragmentation if reading from repaired sstables (CASSANDRA-10342)
 * Fix streaming_socket_timeout_in_ms not enforced (CASSANDRA-11286)
 * Avoid dropping message too quickly due to missing unit conversion (CASSANDRA-11302)
 * Don't remove FailureDetector history on removeEndpoint (CASSANDRA-10371)
 * Only notify if repair status changed (CASSANDRA-11172)
 * Use logback setting for 'cassandra -v' command (CASSANDRA-10767)
 * Fix sstableloader to unthrottle streaming by default (CASSANDRA-9714)
 * Fix incorrect warning in 'nodetool status' (CASSANDRA-10176)
 * Properly release sstable ref when doing offline scrub (CASSANDRA-10697)
 * Improve nodetool status performance for large cluster (CASSANDRA-7238)
 * Gossiper#isEnabled is not thread safe (CASSANDRA-11116)
 * Avoid major compaction mixing repaired and unrepaired sstables in DTCS (CASSANDRA-11113)
 * Make it clear what DTCS timestamp_resolution is used for (CASSANDRA-11041)
 * (cqlsh) Display milliseconds when datetime overflows (CASSANDRA-10625)


3.3
 * Avoid infinite loop if owned range is smaller than number of
   data dirs (CASSANDRA-11034)
 * Avoid bootstrap hanging when existing nodes have no data to stream (CASSANDRA-11010)
Merged from 3.0:
 * Remove double initialization of newly added tables (CASSANDRA-11027)
 * Filter keys searcher results by target range (CASSANDRA-11104)
 * Fix deserialization of legacy read commands (CASSANDRA-11087)
 * Fix incorrect computation of deletion time in sstable metadata (CASSANDRA-11102)
 * Avoid memory leak when collecting sstable metadata (CASSANDRA-11026)
 * Mutations do not block for completion under view lock contention (CASSANDRA-10779)
 * Invalidate legacy schema tables when unloading them (CASSANDRA-11071)
 * (cqlsh) handle INSERT and UPDATE statements with LWT conditions correctly
   (CASSANDRA-11003)
 * Fix DISTINCT queries in mixed version clusters (CASSANDRA-10762)
 * Migrate build status for indexes along with legacy schema (CASSANDRA-11046)
 * Ensure SSTables for legacy KEYS indexes can be read (CASSANDRA-11045)
 * Added support for IBM zSystems architecture (CASSANDRA-11054)
 * Update CQL documentation (CASSANDRA-10899)
 * Check the column name, not cell name, for dropped columns when reading
   legacy sstables (CASSANDRA-11018)
 * Don't attempt to index clustering values of static rows (CASSANDRA-11021)
 * Remove checksum files after replaying hints (CASSANDRA-10947)
 * Support passing base table metadata to custom 2i validation (CASSANDRA-10924)
 * Ensure stale index entries are purged during reads (CASSANDRA-11013)
 * (cqlsh) Also apply --connect-timeout to control connection
   timeout (CASSANDRA-10959)
 * Fix AssertionError when removing from list using UPDATE (CASSANDRA-10954)
 * Fix UnsupportedOperationException when reading old sstable with range
   tombstone (CASSANDRA-10743)
 * MV should use the maximum timestamp of the primary key (CASSANDRA-10910)
 * Fix potential assertion error during compaction (CASSANDRA-10944)
Merged from 2.2:
 * maxPurgeableTimestamp needs to check memtables too (CASSANDRA-9949)
 * Apply change to compaction throughput in real time (CASSANDRA-10025)
 * (cqlsh) encode input correctly when saving history
 * Fix potential NPE on ORDER BY queries with IN (CASSANDRA-10955)
 * Start L0 STCS-compactions even if there is a L0 -> L1 compaction
   going (CASSANDRA-10979)
 * Make UUID LSB unique per process (CASSANDRA-7925)
 * Avoid NPE when performing sstable tasks (scrub etc.) (CASSANDRA-10980)
 * Make sure client gets tombstone overwhelmed warning (CASSANDRA-9465)
 * Fix error streaming section more than 2GB (CASSANDRA-10961)
 * Histogram buckets exposed in jmx are sorted incorrectly (CASSANDRA-10975)
 * Enable GC logging by default (CASSANDRA-10140)
 * Optimize pending range computation (CASSANDRA-9258)
 * Skip commit log and saved cache directories in SSTable version startup check (CASSANDRA-10902)
 * drop/alter user should be case sensitive (CASSANDRA-10817)
Merged from 2.1:
 * test_bulk_round_trip_blogposts is failing occasionally (CASSANDRA-10938)
 * Fix isJoined return true only after becoming cluster member (CASANDRA-11007)
 * Fix bad gossip generation seen in long-running clusters (CASSANDRA-10969)
 * Avoid NPE when incremental repair fails (CASSANDRA-10909)
 * Unmark sstables compacting once they are done in cleanup/scrub/upgradesstables (CASSANDRA-10829)
 * Allow simultaneous bootstrapping with strict consistency when no vnodes are used (CASSANDRA-11005)
 * Log a message when major compaction does not result in a single file (CASSANDRA-10847)
 * (cqlsh) fix cqlsh_copy_tests when vnodes are disabled (CASSANDRA-10997)
 * (cqlsh) Add request timeout option to cqlsh (CASSANDRA-10686)
 * Avoid AssertionError while submitting hint with LWT (CASSANDRA-10477)
 * If CompactionMetadata is not in stats file, use index summary instead (CASSANDRA-10676)
 * Retry sending gossip syn multiple times during shadow round (CASSANDRA-8072)
 * Fix pending range calculation during moves (CASSANDRA-10887)
 * Sane default (200Mbps) for inter-DC streaming througput (CASSANDRA-8708)



3.2
 * Make sure tokens don't exist in several data directories (CASSANDRA-6696)
 * Add requireAuthorization method to IAuthorizer (CASSANDRA-10852)
 * Move static JVM options to conf/jvm.options file (CASSANDRA-10494)
 * Fix CassandraVersion to accept x.y version string (CASSANDRA-10931)
 * Add forceUserDefinedCleanup to allow more flexible cleanup (CASSANDRA-10708)
 * (cqlsh) allow setting TTL with COPY (CASSANDRA-9494)
 * Fix counting of received sstables in streaming (CASSANDRA-10949)
 * Implement hints compression (CASSANDRA-9428)
 * Fix potential assertion error when reading static columns (CASSANDRA-10903)
 * Fix EstimatedHistogram creation in nodetool tablehistograms (CASSANDRA-10859)
 * Establish bootstrap stream sessions sequentially (CASSANDRA-6992)
 * Sort compactionhistory output by timestamp (CASSANDRA-10464)
 * More efficient BTree removal (CASSANDRA-9991)
 * Make tablehistograms accept the same syntax as tablestats (CASSANDRA-10149)
 * Group pending compactions based on table (CASSANDRA-10718)
 * Add compressor name in sstablemetadata output (CASSANDRA-9879)
 * Fix type casting for counter columns (CASSANDRA-10824)
 * Prevent running Cassandra as root (CASSANDRA-8142)
 * bound maximum in-flight commit log replay mutation bytes to 64 megabytes (CASSANDRA-8639)
 * Normalize all scripts (CASSANDRA-10679)
 * Make compression ratio much more accurate (CASSANDRA-10225)
 * Optimize building of Clustering object when only one is created (CASSANDRA-10409)
 * Make index building pluggable (CASSANDRA-10681)
 * Add sstable flush observer (CASSANDRA-10678)
 * Improve NTS endpoints calculation (CASSANDRA-10200)
 * Improve performance of the folderSize function (CASSANDRA-10677)
 * Add support for type casting in selection clause (CASSANDRA-10310)
 * Added graphing option to cassandra-stress (CASSANDRA-7918)
 * Abort in-progress queries that time out (CASSANDRA-7392)
 * Add transparent data encryption core classes (CASSANDRA-9945)
Merged from 3.0:
 * Better handling of SSL connection errors inter-node (CASSANDRA-10816)
 * Avoid NoSuchElementException when executing empty batch (CASSANDRA-10711)
 * Avoid building PartitionUpdate in toString (CASSANDRA-10897)
 * Reduce heap spent when receiving many SSTables (CASSANDRA-10797)
 * Add back support for 3rd party auth providers to bulk loader (CASSANDRA-10873)
 * Eliminate the dependency on jgrapht for UDT resolution (CASSANDRA-10653)
 * (Hadoop) Close Clusters and Sessions in Hadoop Input/Output classes (CASSANDRA-10837)
 * Fix sstableloader not working with upper case keyspace name (CASSANDRA-10806)
Merged from 2.2:
 * jemalloc detection fails due to quoting issues in regexv (CASSANDRA-10946)
 * (cqlsh) show correct column names for empty result sets (CASSANDRA-9813)
 * Add new types to Stress (CASSANDRA-9556)
 * Add property to allow listening on broadcast interface (CASSANDRA-9748)
Merged from 2.1:
 * Match cassandra-loader options in COPY FROM (CASSANDRA-9303)
 * Fix binding to any address in CqlBulkRecordWriter (CASSANDRA-9309)
 * cqlsh fails to decode utf-8 characters for text typed columns (CASSANDRA-10875)
 * Log error when stream session fails (CASSANDRA-9294)
 * Fix bugs in commit log archiving startup behavior (CASSANDRA-10593)
 * (cqlsh) further optimise COPY FROM (CASSANDRA-9302)
 * Allow CREATE TABLE WITH ID (CASSANDRA-9179)
 * Make Stress compiles within eclipse (CASSANDRA-10807)
 * Cassandra Daemon should print JVM arguments (CASSANDRA-10764)
 * Allow cancellation of index summary redistribution (CASSANDRA-8805)


3.1.1
Merged from 3.0:
  * Fix upgrade data loss due to range tombstone deleting more data than then should
    (CASSANDRA-10822)


3.1
Merged from 3.0:
 * Avoid MV race during node decommission (CASSANDRA-10674)
 * Disable reloading of GossipingPropertyFileSnitch (CASSANDRA-9474)
 * Handle single-column deletions correction in materialized views
   when the column is part of the view primary key (CASSANDRA-10796)
 * Fix issue with datadir migration on upgrade (CASSANDRA-10788)
 * Fix bug with range tombstones on reverse queries and test coverage for
   AbstractBTreePartition (CASSANDRA-10059)
 * Remove 64k limit on collection elements (CASSANDRA-10374)
 * Remove unclear Indexer.indexes() method (CASSANDRA-10690)
 * Fix NPE on stream read error (CASSANDRA-10771)
 * Normalize cqlsh DESC output (CASSANDRA-10431)
 * Rejects partition range deletions when columns are specified (CASSANDRA-10739)
 * Fix error when saving cached key for old format sstable (CASSANDRA-10778)
 * Invalidate prepared statements on DROP INDEX (CASSANDRA-10758)
 * Fix SELECT statement with IN restrictions on partition key,
   ORDER BY and LIMIT (CASSANDRA-10729)
 * Improve stress performance over 1k threads (CASSANDRA-7217)
 * Wait for migration responses to complete before bootstrapping (CASSANDRA-10731)
 * Unable to create a function with argument of type Inet (CASSANDRA-10741)
 * Fix backward incompatibiliy in CqlInputFormat (CASSANDRA-10717)
 * Correctly preserve deletion info on updated rows when notifying indexers
   of single-row deletions (CASSANDRA-10694)
 * Notify indexers of partition delete during cleanup (CASSANDRA-10685)
 * Keep the file open in trySkipCache (CASSANDRA-10669)
 * Updated trigger example (CASSANDRA-10257)
Merged from 2.2:
 * Verify tables in pseudo-system keyspaces at startup (CASSANDRA-10761)
 * Fix IllegalArgumentException in DataOutputBuffer.reallocate for large buffers (CASSANDRA-10592)
 * Show CQL help in cqlsh in web browser (CASSANDRA-7225)
 * Serialize on disk the proper SSTable compression ratio (CASSANDRA-10775)
 * Reject index queries while the index is building (CASSANDRA-8505)
 * CQL.textile syntax incorrectly includes optional keyspace for aggregate SFUNC and FINALFUNC (CASSANDRA-10747)
 * Fix JSON update with prepared statements (CASSANDRA-10631)
 * Don't do anticompaction after subrange repair (CASSANDRA-10422)
 * Fix SimpleDateType type compatibility (CASSANDRA-10027)
 * (Hadoop) fix splits calculation (CASSANDRA-10640)
 * (Hadoop) ensure that Cluster instances are always closed (CASSANDRA-10058)
Merged from 2.1:
 * Fix Stress profile parsing on Windows (CASSANDRA-10808)
 * Fix incremental repair hang when replica is down (CASSANDRA-10288)
 * Optimize the way we check if a token is repaired in anticompaction (CASSANDRA-10768)
 * Add proper error handling to stream receiver (CASSANDRA-10774)
 * Warn or fail when changing cluster topology live (CASSANDRA-10243)
 * Status command in debian/ubuntu init script doesn't work (CASSANDRA-10213)
 * Some DROP ... IF EXISTS incorrectly result in exceptions on non-existing KS (CASSANDRA-10658)
 * DeletionTime.compareTo wrong in rare cases (CASSANDRA-10749)
 * Force encoding when computing statement ids (CASSANDRA-10755)
 * Properly reject counters as map keys (CASSANDRA-10760)
 * Fix the sstable-needs-cleanup check (CASSANDRA-10740)
 * (cqlsh) Print column names before COPY operation (CASSANDRA-8935)
 * Fix CompressedInputStream for proper cleanup (CASSANDRA-10012)
 * (cqlsh) Support counters in COPY commands (CASSANDRA-9043)
 * Try next replica if not possible to connect to primary replica on
   ColumnFamilyRecordReader (CASSANDRA-2388)
 * Limit window size in DTCS (CASSANDRA-10280)
 * sstableloader does not use MAX_HEAP_SIZE env parameter (CASSANDRA-10188)
 * (cqlsh) Improve COPY TO performance and error handling (CASSANDRA-9304)
 * Create compression chunk for sending file only (CASSANDRA-10680)
 * Forbid compact clustering column type changes in ALTER TABLE (CASSANDRA-8879)
 * Reject incremental repair with subrange repair (CASSANDRA-10422)
 * Add a nodetool command to refresh size_estimates (CASSANDRA-9579)
 * Invalidate cache after stream receive task is completed (CASSANDRA-10341)
 * Reject counter writes in CQLSSTableWriter (CASSANDRA-10258)
 * Remove superfluous COUNTER_MUTATION stage mapping (CASSANDRA-10605)


3.0
 * Fix AssertionError while flushing memtable due to materialized views
   incorrectly inserting empty rows (CASSANDRA-10614)
 * Store UDA initcond as CQL literal in the schema table, instead of a blob (CASSANDRA-10650)
 * Don't use -1 for the position of partition key in schema (CASSANDRA-10491)
 * Fix distinct queries in mixed version cluster (CASSANDRA-10573)
 * Skip sstable on clustering in names query (CASSANDRA-10571)
 * Remove value skipping as it breaks read-repair (CASSANDRA-10655)
 * Fix bootstrapping with MVs (CASSANDRA-10621)
 * Make sure EACH_QUORUM reads are using NTS (CASSANDRA-10584)
 * Fix MV replica filtering for non-NetworkTopologyStrategy (CASSANDRA-10634)
 * (Hadoop) fix CIF describeSplits() not handling 0 size estimates (CASSANDRA-10600)
 * Fix reading of legacy sstables (CASSANDRA-10590)
 * Use CQL type names in schema metadata tables (CASSANDRA-10365)
 * Guard batchlog replay against integer division by zero (CASSANDRA-9223)
 * Fix bug when adding a column to thrift with the same name than a primary key (CASSANDRA-10608)
 * Add client address argument to IAuthenticator::newSaslNegotiator (CASSANDRA-8068)
 * Fix implementation of LegacyLayout.LegacyBoundComparator (CASSANDRA-10602)
 * Don't use 'names query' read path for counters (CASSANDRA-10572)
 * Fix backward compatibility for counters (CASSANDRA-10470)
 * Remove memory_allocator paramter from cassandra.yaml (CASSANDRA-10581,10628)
 * Execute the metadata reload task of all registered indexes on CFS::reload (CASSANDRA-10604)
 * Fix thrift cas operations with defined columns (CASSANDRA-10576)
 * Fix PartitionUpdate.operationCount()for updates with static column operations (CASSANDRA-10606)
 * Fix thrift get() queries with defined columns (CASSANDRA-10586)
 * Fix marking of indexes as built and removed (CASSANDRA-10601)
 * Skip initialization of non-registered 2i instances, remove Index::getIndexName (CASSANDRA-10595)
 * Fix batches on multiple tables (CASSANDRA-10554)
 * Ensure compaction options are validated when updating KeyspaceMetadata (CASSANDRA-10569)
 * Flatten Iterator Transformation Hierarchy (CASSANDRA-9975)
 * Remove token generator (CASSANDRA-5261)
 * RolesCache should not be created for any authenticator that does not requireAuthentication (CASSANDRA-10562)
 * Fix LogTransaction checking only a single directory for files (CASSANDRA-10421)
 * Fix handling of range tombstones when reading old format sstables (CASSANDRA-10360)
 * Aggregate with Initial Condition fails with C* 3.0 (CASSANDRA-10367)
Merged from 2.2:
 * (cqlsh) show partial trace if incomplete after max_trace_wait (CASSANDRA-7645)
 * Use most up-to-date version of schema for system tables (CASSANDRA-10652)
 * Deprecate memory_allocator in cassandra.yaml (CASSANDRA-10581,10628)
 * Expose phi values from failure detector via JMX and tweak debug
   and trace logging (CASSANDRA-9526)
 * Fix IllegalArgumentException in DataOutputBuffer.reallocate for large buffers (CASSANDRA-10592)
Merged from 2.1:
 * Shutdown compaction in drain to prevent leak (CASSANDRA-10079)
 * (cqlsh) fix COPY using wrong variable name for time_format (CASSANDRA-10633)
 * Do not run SizeEstimatesRecorder if a node is not a member of the ring (CASSANDRA-9912)
 * Improve handling of dead nodes in gossip (CASSANDRA-10298)
 * Fix logback-tools.xml incorrectly configured for outputing to System.err
   (CASSANDRA-9937)
 * Fix streaming to catch exception so retry not fail (CASSANDRA-10557)
 * Add validation method to PerRowSecondaryIndex (CASSANDRA-10092)
 * Support encrypted and plain traffic on the same port (CASSANDRA-10559)
 * Do STCS in DTCS windows (CASSANDRA-10276)
 * Avoid repetition of JVM_OPTS in debian package (CASSANDRA-10251)
 * Fix potential NPE from handling result of SIM.highestSelectivityIndex (CASSANDRA-10550)
 * Fix paging issues with partitions containing only static columns data (CASSANDRA-10381)
 * Fix conditions on static columns (CASSANDRA-10264)
 * AssertionError: attempted to delete non-existing file CommitLog (CASSANDRA-10377)
 * Fix sorting for queries with an IN condition on partition key columns (CASSANDRA-10363)


3.0-rc2
 * Fix SELECT DISTINCT queries between 2.2.2 nodes and 3.0 nodes (CASSANDRA-10473)
 * Remove circular references in SegmentedFile (CASSANDRA-10543)
 * Ensure validation of indexed values only occurs once per-partition (CASSANDRA-10536)
 * Fix handling of static columns for range tombstones in thrift (CASSANDRA-10174)
 * Support empty ColumnFilter for backward compatility on empty IN (CASSANDRA-10471)
 * Remove Pig support (CASSANDRA-10542)
 * Fix LogFile throws Exception when assertion is disabled (CASSANDRA-10522)
 * Revert CASSANDRA-7486, make CMS default GC, move GC config to
   conf/jvm.options (CASSANDRA-10403)
 * Fix TeeingAppender causing some logs to be truncated/empty (CASSANDRA-10447)
 * Allow EACH_QUORUM for reads (CASSANDRA-9602)
 * Fix potential ClassCastException while upgrading (CASSANDRA-10468)
 * Fix NPE in MVs on update (CASSANDRA-10503)
 * Only include modified cell data in indexing deltas (CASSANDRA-10438)
 * Do not load keyspace when creating sstable writer (CASSANDRA-10443)
 * If node is not yet gossiping write all MV updates to batchlog only (CASSANDRA-10413)
 * Re-populate token metadata after commit log recovery (CASSANDRA-10293)
 * Provide additional metrics for materialized views (CASSANDRA-10323)
 * Flush system schema tables after local schema changes (CASSANDRA-10429)
Merged from 2.2:
 * Reduce contention getting instances of CompositeType (CASSANDRA-10433)
 * Fix the regression when using LIMIT with aggregates (CASSANDRA-10487)
 * Avoid NoClassDefFoundError during DataDescriptor initialization on windows (CASSANDRA-10412)
 * Preserve case of quoted Role & User names (CASSANDRA-10394)
 * cqlsh pg-style-strings broken (CASSANDRA-10484)
 * cqlsh prompt includes name of keyspace after failed `use` statement (CASSANDRA-10369)
Merged from 2.1:
 * (cqlsh) Distinguish negative and positive infinity in output (CASSANDRA-10523)
 * (cqlsh) allow custom time_format for COPY TO (CASSANDRA-8970)
 * Don't allow startup if the node's rack has changed (CASSANDRA-10242)
 * (cqlsh) show partial trace if incomplete after max_trace_wait (CASSANDRA-7645)
 * Allow LOCAL_JMX to be easily overridden (CASSANDRA-10275)
 * Mark nodes as dead even if they've already left (CASSANDRA-10205)


3.0.0-rc1
 * Fix mixed version read request compatibility for compact static tables
   (CASSANDRA-10373)
 * Fix paging of DISTINCT with static and IN (CASSANDRA-10354)
 * Allow MATERIALIZED VIEW's SELECT statement to restrict primary key
   columns (CASSANDRA-9664)
 * Move crc_check_chance out of compression options (CASSANDRA-9839)
 * Fix descending iteration past end of BTreeSearchIterator (CASSANDRA-10301)
 * Transfer hints to a different node on decommission (CASSANDRA-10198)
 * Check partition keys for CAS operations during stmt validation (CASSANDRA-10338)
 * Add custom query expressions to SELECT (CASSANDRA-10217)
 * Fix minor bugs in MV handling (CASSANDRA-10362)
 * Allow custom indexes with 0,1 or multiple target columns (CASSANDRA-10124)
 * Improve MV schema representation (CASSANDRA-9921)
 * Add flag to enable/disable coordinator batchlog for MV writes (CASSANDRA-10230)
 * Update cqlsh COPY for new internal driver serialization interface (CASSANDRA-10318)
 * Give index implementations more control over rebuild operations (CASSANDRA-10312)
 * Update index file format (CASSANDRA-10314)
 * Add "shadowable" row tombstones to deal with mv timestamp issues (CASSANDRA-10261)
 * CFS.loadNewSSTables() broken for pre-3.0 sstables
 * Cache selected index in read command to reduce lookups (CASSANDRA-10215)
 * Small optimizations of sstable index serialization (CASSANDRA-10232)
 * Support for both encrypted and unencrypted native transport connections (CASSANDRA-9590)
Merged from 2.2:
 * Configurable page size in cqlsh (CASSANDRA-9855)
 * Defer default role manager setup until all nodes are on 2.2+ (CASSANDRA-9761)
 * Handle missing RoleManager in config after upgrade to 2.2 (CASSANDRA-10209)
Merged from 2.1:
 * Bulk Loader API could not tolerate even node failure (CASSANDRA-10347)
 * Avoid misleading pushed notifications when multiple nodes
   share an rpc_address (CASSANDRA-10052)
 * Fix dropping undroppable when message queue is full (CASSANDRA-10113)
 * Fix potential ClassCastException during paging (CASSANDRA-10352)
 * Prevent ALTER TYPE from creating circular references (CASSANDRA-10339)
 * Fix cache handling of 2i and base tables (CASSANDRA-10155, 10359)
 * Fix NPE in nodetool compactionhistory (CASSANDRA-9758)
 * (Pig) support BulkOutputFormat as a URL parameter (CASSANDRA-7410)
 * BATCH statement is broken in cqlsh (CASSANDRA-10272)
 * (cqlsh) Make cqlsh PEP8 Compliant (CASSANDRA-10066)
 * (cqlsh) Fix error when starting cqlsh with --debug (CASSANDRA-10282)
 * Scrub, Cleanup and Upgrade do not unmark compacting until all operations
   have completed, regardless of the occurence of exceptions (CASSANDRA-10274)


3.0.0-beta2
 * Fix columns returned by AbstractBtreePartitions (CASSANDRA-10220)
 * Fix backward compatibility issue due to AbstractBounds serialization bug (CASSANDRA-9857)
 * Fix startup error when upgrading nodes (CASSANDRA-10136)
 * Base table PRIMARY KEY can be assumed to be NOT NULL in MV creation (CASSANDRA-10147)
 * Improve batchlog write patch (CASSANDRA-9673)
 * Re-apply MaterializedView updates on commitlog replay (CASSANDRA-10164)
 * Require AbstractType.isByteOrderComparable declaration in constructor (CASSANDRA-9901)
 * Avoid digest mismatch on upgrade to 3.0 (CASSANDRA-9554)
 * Fix Materialized View builder when adding multiple MVs (CASSANDRA-10156)
 * Choose better poolingOptions for protocol v4 in cassandra-stress (CASSANDRA-10182)
 * Fix LWW bug affecting Materialized Views (CASSANDRA-10197)
 * Ensures frozen sets and maps are always sorted (CASSANDRA-10162)
 * Don't deadlock when flushing CFS backed custom indexes (CASSANDRA-10181)
 * Fix double flushing of secondary index tables (CASSANDRA-10180)
 * Fix incorrect handling of range tombstones in thrift (CASSANDRA-10046)
 * Only use batchlog when paired materialized view replica is remote (CASSANDRA-10061)
 * Reuse TemporalRow when updating multiple MaterializedViews (CASSANDRA-10060)
 * Validate gc_grace_seconds for batchlog writes and MVs (CASSANDRA-9917)
 * Fix sstablerepairedset (CASSANDRA-10132)
Merged from 2.2:
 * Cancel transaction for sstables we wont redistribute index summary
   for (CASSANDRA-10270)
 * Retry snapshot deletion after compaction and gc on Windows (CASSANDRA-10222)
 * Fix failure to start with space in directory path on Windows (CASSANDRA-10239)
 * Fix repair hang when snapshot failed (CASSANDRA-10057)
 * Fall back to 1/4 commitlog volume for commitlog_total_space on small disks
   (CASSANDRA-10199)
Merged from 2.1:
 * Added configurable warning threshold for GC duration (CASSANDRA-8907)
 * Fix handling of streaming EOF (CASSANDRA-10206)
 * Only check KeyCache when it is enabled
 * Change streaming_socket_timeout_in_ms default to 1 hour (CASSANDRA-8611)
 * (cqlsh) update list of CQL keywords (CASSANDRA-9232)
 * Add nodetool gettraceprobability command (CASSANDRA-10234)
Merged from 2.0:
 * Fix rare race where older gossip states can be shadowed (CASSANDRA-10366)
 * Fix consolidating racks violating the RF contract (CASSANDRA-10238)
 * Disallow decommission when node is in drained state (CASSANDRA-8741)


2.2.1
 * Fix race during construction of commit log (CASSANDRA-10049)
 * Fix LeveledCompactionStrategyTest (CASSANDRA-9757)
 * Fix broken UnbufferedDataOutputStreamPlus.writeUTF (CASSANDRA-10203)
 * (cqlsh) default load-from-file encoding to utf-8 (CASSANDRA-9898)
 * Avoid returning Permission.NONE when failing to query users table (CASSANDRA-10168)
 * (cqlsh) add CLEAR command (CASSANDRA-10086)
 * Support string literals as Role names for compatibility (CASSANDRA-10135)
Merged from 2.1:
 * Only check KeyCache when it is enabled
 * Change streaming_socket_timeout_in_ms default to 1 hour (CASSANDRA-8611)
 * (cqlsh) update list of CQL keywords (CASSANDRA-9232)


3.0.0-beta1
 * Redesign secondary index API (CASSANDRA-9459, 7771, 9041)
 * Fix throwing ReadFailure instead of ReadTimeout on range queries (CASSANDRA-10125)
 * Rewrite hinted handoff (CASSANDRA-6230)
 * Fix query on static compact tables (CASSANDRA-10093)
 * Fix race during construction of commit log (CASSANDRA-10049)
 * Add option to only purge repaired tombstones (CASSANDRA-6434)
 * Change authorization handling for MVs (CASSANDRA-9927)
 * Add custom JMX enabled executor for UDF sandbox (CASSANDRA-10026)
 * Fix row deletion bug for Materialized Views (CASSANDRA-10014)
 * Support mixed-version clusters with Cassandra 2.1 and 2.2 (CASSANDRA-9704)
 * Fix multiple slices on RowSearchers (CASSANDRA-10002)
 * Fix bug in merging of collections (CASSANDRA-10001)
 * Optimize batchlog replay to avoid full scans (CASSANDRA-7237)
 * Repair improvements when using vnodes (CASSANDRA-5220)
 * Disable scripted UDFs by default (CASSANDRA-9889)
 * Bytecode inspection for Java-UDFs (CASSANDRA-9890)
 * Use byte to serialize MT hash length (CASSANDRA-9792)
 * Replace usage of Adler32 with CRC32 (CASSANDRA-8684)
 * Fix migration to new format from 2.1 SSTable (CASSANDRA-10006)
 * SequentialWriter should extend BufferedDataOutputStreamPlus (CASSANDRA-9500)
 * Use the same repairedAt timestamp within incremental repair session (CASSANDRA-9111)
Merged from 2.2:
 * Allow count(*) and count(1) to be use as normal aggregation (CASSANDRA-10114)
 * An NPE is thrown if the column name is unknown for an IN relation (CASSANDRA-10043)
 * Apply commit_failure_policy to more errors on startup (CASSANDRA-9749)
 * Fix histogram overflow exception (CASSANDRA-9973)
 * Route gossip messages over dedicated socket (CASSANDRA-9237)
 * Add checksum to saved cache files (CASSANDRA-9265)
 * Log warning when using an aggregate without partition key (CASSANDRA-9737)
Merged from 2.1:
 * (cqlsh) Allow encoding to be set through command line (CASSANDRA-10004)
 * Add new JMX methods to change local compaction strategy (CASSANDRA-9965)
 * Write hints for paxos commits (CASSANDRA-7342)
 * (cqlsh) Fix timestamps before 1970 on Windows, always
   use UTC for timestamp display (CASSANDRA-10000)
 * (cqlsh) Avoid overwriting new config file with old config
   when both exist (CASSANDRA-9777)
 * Release snapshot selfRef when doing snapshot repair (CASSANDRA-9998)
 * Cannot replace token does not exist - DN node removed as Fat Client (CASSANDRA-9871)
Merged from 2.0:
 * Don't cast expected bf size to an int (CASSANDRA-9959)
 * Make getFullyExpiredSSTables less expensive (CASSANDRA-9882)


3.0.0-alpha1
 * Implement proper sandboxing for UDFs (CASSANDRA-9402)
 * Simplify (and unify) cleanup of compaction leftovers (CASSANDRA-7066)
 * Allow extra schema definitions in cassandra-stress yaml (CASSANDRA-9850)
 * Metrics should use up to date nomenclature (CASSANDRA-9448)
 * Change CREATE/ALTER TABLE syntax for compression (CASSANDRA-8384)
 * Cleanup crc and adler code for java 8 (CASSANDRA-9650)
 * Storage engine refactor (CASSANDRA-8099, 9743, 9746, 9759, 9781, 9808, 9825,
   9848, 9705, 9859, 9867, 9874, 9828, 9801)
 * Update Guava to 18.0 (CASSANDRA-9653)
 * Bloom filter false positive ratio is not honoured (CASSANDRA-8413)
 * New option for cassandra-stress to leave a ratio of columns null (CASSANDRA-9522)
 * Change hinted_handoff_enabled yaml setting, JMX (CASSANDRA-9035)
 * Add algorithmic token allocation (CASSANDRA-7032)
 * Add nodetool command to replay batchlog (CASSANDRA-9547)
 * Make file buffer cache independent of paths being read (CASSANDRA-8897)
 * Remove deprecated legacy Hadoop code (CASSANDRA-9353)
 * Decommissioned nodes will not rejoin the cluster (CASSANDRA-8801)
 * Change gossip stabilization to use endpoit size (CASSANDRA-9401)
 * Change default garbage collector to G1 (CASSANDRA-7486)
 * Populate TokenMetadata early during startup (CASSANDRA-9317)
 * Undeprecate cache recentHitRate (CASSANDRA-6591)
 * Add support for selectively varint encoding fields (CASSANDRA-9499, 9865)
 * Materialized Views (CASSANDRA-6477)
Merged from 2.2:
 * Avoid grouping sstables for anticompaction with DTCS (CASSANDRA-9900)
 * UDF / UDA execution time in trace (CASSANDRA-9723)
 * Fix broken internode SSL (CASSANDRA-9884)
Merged from 2.1:
 * Add new JMX methods to change local compaction strategy (CASSANDRA-9965)
 * Fix handling of enable/disable autocompaction (CASSANDRA-9899)
 * Add consistency level to tracing ouput (CASSANDRA-9827)
 * Remove repair snapshot leftover on startup (CASSANDRA-7357)
 * Use random nodes for batch log when only 2 racks (CASSANDRA-8735)
 * Ensure atomicity inside thrift and stream session (CASSANDRA-7757)
 * Fix nodetool info error when the node is not joined (CASSANDRA-9031)
Merged from 2.0:
 * Log when messages are dropped due to cross_node_timeout (CASSANDRA-9793)
 * Don't track hotness when opening from snapshot for validation (CASSANDRA-9382)


2.2.0
 * Allow the selection of columns together with aggregates (CASSANDRA-9767)
 * Fix cqlsh copy methods and other windows specific issues (CASSANDRA-9795)
 * Don't wrap byte arrays in SequentialWriter (CASSANDRA-9797)
 * sum() and avg() functions missing for smallint and tinyint types (CASSANDRA-9671)
 * Revert CASSANDRA-9542 (allow native functions in UDA) (CASSANDRA-9771)
Merged from 2.1:
 * Fix MarshalException when upgrading superColumn family (CASSANDRA-9582)
 * Fix broken logging for "empty" flushes in Memtable (CASSANDRA-9837)
 * Handle corrupt files on startup (CASSANDRA-9686)
 * Fix clientutil jar and tests (CASSANDRA-9760)
 * (cqlsh) Allow the SSL protocol version to be specified through the
    config file or environment variables (CASSANDRA-9544)
Merged from 2.0:
 * Add tool to find why expired sstables are not getting dropped (CASSANDRA-10015)
 * Remove erroneous pending HH tasks from tpstats/jmx (CASSANDRA-9129)
 * Don't cast expected bf size to an int (CASSANDRA-9959)
 * checkForEndpointCollision fails for legitimate collisions (CASSANDRA-9765)
 * Complete CASSANDRA-8448 fix (CASSANDRA-9519)
 * Don't include auth credentials in debug log (CASSANDRA-9682)
 * Can't transition from write survey to normal mode (CASSANDRA-9740)
 * Scrub (recover) sstables even when -Index.db is missing (CASSANDRA-9591)
 * Fix growing pending background compaction (CASSANDRA-9662)


2.2.0-rc2
 * Re-enable memory-mapped I/O on Windows (CASSANDRA-9658)
 * Warn when an extra-large partition is compacted (CASSANDRA-9643)
 * (cqlsh) Allow setting the initial connection timeout (CASSANDRA-9601)
 * BulkLoader has --transport-factory option but does not use it (CASSANDRA-9675)
 * Allow JMX over SSL directly from nodetool (CASSANDRA-9090)
 * Update cqlsh for UDFs (CASSANDRA-7556)
 * Change Windows kernel default timer resolution (CASSANDRA-9634)
 * Deprected sstable2json and json2sstable (CASSANDRA-9618)
 * Allow native functions in user-defined aggregates (CASSANDRA-9542)
 * Don't repair system_distributed by default (CASSANDRA-9621)
 * Fix mixing min, max, and count aggregates for blob type (CASSANRA-9622)
 * Rename class for DATE type in Java driver (CASSANDRA-9563)
 * Duplicate compilation of UDFs on coordinator (CASSANDRA-9475)
 * Fix connection leak in CqlRecordWriter (CASSANDRA-9576)
 * Mlockall before opening system sstables & remove boot_without_jna option (CASSANDRA-9573)
 * Add functions to convert timeuuid to date or time, deprecate dateOf and unixTimestampOf (CASSANDRA-9229)
 * Make sure we cancel non-compacting sstables from LifecycleTransaction (CASSANDRA-9566)
 * Fix deprecated repair JMX API (CASSANDRA-9570)
 * Add logback metrics (CASSANDRA-9378)
 * Update and refactor ant test/test-compression to run the tests in parallel (CASSANDRA-9583)
 * Fix upgrading to new directory for secondary index (CASSANDRA-9687)
Merged from 2.1:
 * (cqlsh) Fix bad check for CQL compatibility when DESCRIBE'ing
   COMPACT STORAGE tables with no clustering columns
 * Eliminate strong self-reference chains in sstable ref tidiers (CASSANDRA-9656)
 * Ensure StreamSession uses canonical sstable reader instances (CASSANDRA-9700)
 * Ensure memtable book keeping is not corrupted in the event we shrink usage (CASSANDRA-9681)
 * Update internal python driver for cqlsh (CASSANDRA-9064)
 * Fix IndexOutOfBoundsException when inserting tuple with too many
   elements using the string literal notation (CASSANDRA-9559)
 * Enable describe on indices (CASSANDRA-7814)
 * Fix incorrect result for IN queries where column not found (CASSANDRA-9540)
 * ColumnFamilyStore.selectAndReference may block during compaction (CASSANDRA-9637)
 * Fix bug in cardinality check when compacting (CASSANDRA-9580)
 * Fix memory leak in Ref due to ConcurrentLinkedQueue.remove() behaviour (CASSANDRA-9549)
 * Make rebuild only run one at a time (CASSANDRA-9119)
Merged from 2.0:
 * Avoid NPE in AuthSuccess#decode (CASSANDRA-9727)
 * Add listen_address to system.local (CASSANDRA-9603)
 * Bug fixes to resultset metadata construction (CASSANDRA-9636)
 * Fix setting 'durable_writes' in ALTER KEYSPACE (CASSANDRA-9560)
 * Avoids ballot clash in Paxos (CASSANDRA-9649)
 * Improve trace messages for RR (CASSANDRA-9479)
 * Fix suboptimal secondary index selection when restricted
   clustering column is also indexed (CASSANDRA-9631)
 * (cqlsh) Add min_threshold to DTCS option autocomplete (CASSANDRA-9385)
 * Fix error message when attempting to create an index on a column
   in a COMPACT STORAGE table with clustering columns (CASSANDRA-9527)
 * 'WITH WITH' in alter keyspace statements causes NPE (CASSANDRA-9565)
 * Expose some internals of SelectStatement for inspection (CASSANDRA-9532)
 * ArrivalWindow should use primitives (CASSANDRA-9496)
 * Periodically submit background compaction tasks (CASSANDRA-9592)
 * Set HAS_MORE_PAGES flag to false when PagingState is null (CASSANDRA-9571)


2.2.0-rc1
 * Compressed commit log should measure compressed space used (CASSANDRA-9095)
 * Fix comparison bug in CassandraRoleManager#collectRoles (CASSANDRA-9551)
 * Add tinyint,smallint,time,date support for UDFs (CASSANDRA-9400)
 * Deprecates SSTableSimpleWriter and SSTableSimpleUnsortedWriter (CASSANDRA-9546)
 * Empty INITCOND treated as null in aggregate (CASSANDRA-9457)
 * Remove use of Cell in Thrift MapReduce classes (CASSANDRA-8609)
 * Integrate pre-release Java Driver 2.2-rc1, custom build (CASSANDRA-9493)
 * Clean up gossiper logic for old versions (CASSANDRA-9370)
 * Fix custom payload coding/decoding to match the spec (CASSANDRA-9515)
 * ant test-all results incomplete when parsed (CASSANDRA-9463)
 * Disallow frozen<> types in function arguments and return types for
   clarity (CASSANDRA-9411)
 * Static Analysis to warn on unsafe use of Autocloseable instances (CASSANDRA-9431)
 * Update commitlog archiving examples now that commitlog segments are
   not recycled (CASSANDRA-9350)
 * Extend Transactional API to sstable lifecycle management (CASSANDRA-8568)
 * (cqlsh) Add support for native protocol 4 (CASSANDRA-9399)
 * Ensure that UDF and UDAs are keyspace-isolated (CASSANDRA-9409)
 * Revert CASSANDRA-7807 (tracing completion client notifications) (CASSANDRA-9429)
 * Add ability to stop compaction by ID (CASSANDRA-7207)
 * Let CassandraVersion handle SNAPSHOT version (CASSANDRA-9438)
Merged from 2.1:
 * (cqlsh) Fix using COPY through SOURCE or -f (CASSANDRA-9083)
 * Fix occasional lack of `system` keyspace in schema tables (CASSANDRA-8487)
 * Use ProtocolError code instead of ServerError code for native protocol
   error responses to unsupported protocol versions (CASSANDRA-9451)
 * Default commitlog_sync_batch_window_in_ms changed to 2ms (CASSANDRA-9504)
 * Fix empty partition assertion in unsorted sstable writing tools (CASSANDRA-9071)
 * Ensure truncate without snapshot cannot produce corrupt responses (CASSANDRA-9388)
 * Consistent error message when a table mixes counter and non-counter
   columns (CASSANDRA-9492)
 * Avoid getting unreadable keys during anticompaction (CASSANDRA-9508)
 * (cqlsh) Better float precision by default (CASSANDRA-9224)
 * Improve estimated row count (CASSANDRA-9107)
 * Optimize range tombstone memory footprint (CASSANDRA-8603)
 * Use configured gcgs in anticompaction (CASSANDRA-9397)
Merged from 2.0:
 * Don't accumulate more range than necessary in RangeTombstone.Tracker (CASSANDRA-9486)
 * Add broadcast and rpc addresses to system.local (CASSANDRA-9436)
 * Always mark sstable suspect when corrupted (CASSANDRA-9478)
 * Add database users and permissions to CQL3 documentation (CASSANDRA-7558)
 * Allow JVM_OPTS to be passed to standalone tools (CASSANDRA-5969)
 * Fix bad condition in RangeTombstoneList (CASSANDRA-9485)
 * Fix potential StackOverflow when setting CrcCheckChance over JMX (CASSANDRA-9488)
 * Fix null static columns in pages after the first, paged reversed
   queries (CASSANDRA-8502)
 * Fix counting cache serialization in request metrics (CASSANDRA-9466)
 * Add option not to validate atoms during scrub (CASSANDRA-9406)


2.2.0-beta1
 * Introduce Transactional API for internal state changes (CASSANDRA-8984)
 * Add a flag in cassandra.yaml to enable UDFs (CASSANDRA-9404)
 * Better support of null for UDF (CASSANDRA-8374)
 * Use ecj instead of javassist for UDFs (CASSANDRA-8241)
 * faster async logback configuration for tests (CASSANDRA-9376)
 * Add `smallint` and `tinyint` data types (CASSANDRA-8951)
 * Avoid thrift schema creation when native driver is used in stress tool (CASSANDRA-9374)
 * Make Functions.declared thread-safe
 * Add client warnings to native protocol v4 (CASSANDRA-8930)
 * Allow roles cache to be invalidated (CASSANDRA-8967)
 * Upgrade Snappy (CASSANDRA-9063)
 * Don't start Thrift rpc by default (CASSANDRA-9319)
 * Only stream from unrepaired sstables with incremental repair (CASSANDRA-8267)
 * Aggregate UDFs allow SFUNC return type to differ from STYPE if FFUNC specified (CASSANDRA-9321)
 * Remove Thrift dependencies in bundled tools (CASSANDRA-8358)
 * Disable memory mapping of hsperfdata file for JVM statistics (CASSANDRA-9242)
 * Add pre-startup checks to detect potential incompatibilities (CASSANDRA-8049)
 * Distinguish between null and unset in protocol v4 (CASSANDRA-7304)
 * Add user/role permissions for user-defined functions (CASSANDRA-7557)
 * Allow cassandra config to be updated to restart daemon without unloading classes (CASSANDRA-9046)
 * Don't initialize compaction writer before checking if iter is empty (CASSANDRA-9117)
 * Don't execute any functions at prepare-time (CASSANDRA-9037)
 * Share file handles between all instances of a SegmentedFile (CASSANDRA-8893)
 * Make it possible to major compact LCS (CASSANDRA-7272)
 * Make FunctionExecutionException extend RequestExecutionException
   (CASSANDRA-9055)
 * Add support for SELECT JSON, INSERT JSON syntax and new toJson(), fromJson()
   functions (CASSANDRA-7970)
 * Optimise max purgeable timestamp calculation in compaction (CASSANDRA-8920)
 * Constrain internode message buffer sizes, and improve IO class hierarchy (CASSANDRA-8670)
 * New tool added to validate all sstables in a node (CASSANDRA-5791)
 * Push notification when tracing completes for an operation (CASSANDRA-7807)
 * Delay "node up" and "node added" notifications until native protocol server is started (CASSANDRA-8236)
 * Compressed Commit Log (CASSANDRA-6809)
 * Optimise IntervalTree (CASSANDRA-8988)
 * Add a key-value payload for third party usage (CASSANDRA-8553, 9212)
 * Bump metrics-reporter-config dependency for metrics 3.0 (CASSANDRA-8149)
 * Partition intra-cluster message streams by size, not type (CASSANDRA-8789)
 * Add WriteFailureException to native protocol, notify coordinator of
   write failures (CASSANDRA-8592)
 * Convert SequentialWriter to nio (CASSANDRA-8709)
 * Add role based access control (CASSANDRA-7653, 8650, 7216, 8760, 8849, 8761, 8850)
 * Record client ip address in tracing sessions (CASSANDRA-8162)
 * Indicate partition key columns in response metadata for prepared
   statements (CASSANDRA-7660)
 * Merge UUIDType and TimeUUIDType parse logic (CASSANDRA-8759)
 * Avoid memory allocation when searching index summary (CASSANDRA-8793)
 * Optimise (Time)?UUIDType Comparisons (CASSANDRA-8730)
 * Make CRC32Ex into a separate maven dependency (CASSANDRA-8836)
 * Use preloaded jemalloc w/ Unsafe (CASSANDRA-8714, 9197)
 * Avoid accessing partitioner through StorageProxy (CASSANDRA-8244, 8268)
 * Upgrade Metrics library and remove depricated metrics (CASSANDRA-5657)
 * Serializing Row cache alternative, fully off heap (CASSANDRA-7438)
 * Duplicate rows returned when in clause has repeated values (CASSANDRA-6706)
 * Make CassandraException unchecked, extend RuntimeException (CASSANDRA-8560)
 * Support direct buffer decompression for reads (CASSANDRA-8464)
 * DirectByteBuffer compatible LZ4 methods (CASSANDRA-7039)
 * Group sstables for anticompaction correctly (CASSANDRA-8578)
 * Add ReadFailureException to native protocol, respond
   immediately when replicas encounter errors while handling
   a read request (CASSANDRA-7886)
 * Switch CommitLogSegment from RandomAccessFile to nio (CASSANDRA-8308)
 * Allow mixing token and partition key restrictions (CASSANDRA-7016)
 * Support index key/value entries on map collections (CASSANDRA-8473)
 * Modernize schema tables (CASSANDRA-8261)
 * Support for user-defined aggregation functions (CASSANDRA-8053)
 * Fix NPE in SelectStatement with empty IN values (CASSANDRA-8419)
 * Refactor SelectStatement, return IN results in natural order instead
   of IN value list order and ignore duplicate values in partition key IN restrictions (CASSANDRA-7981)
 * Support UDTs, tuples, and collections in user-defined
   functions (CASSANDRA-7563)
 * Fix aggregate fn results on empty selection, result column name,
   and cqlsh parsing (CASSANDRA-8229)
 * Mark sstables as repaired after full repair (CASSANDRA-7586)
 * Extend Descriptor to include a format value and refactor reader/writer
   APIs (CASSANDRA-7443)
 * Integrate JMH for microbenchmarks (CASSANDRA-8151)
 * Keep sstable levels when bootstrapping (CASSANDRA-7460)
 * Add Sigar library and perform basic OS settings check on startup (CASSANDRA-7838)
 * Support for aggregation functions (CASSANDRA-4914)
 * Remove cassandra-cli (CASSANDRA-7920)
 * Accept dollar quoted strings in CQL (CASSANDRA-7769)
 * Make assassinate a first class command (CASSANDRA-7935)
 * Support IN clause on any partition key column (CASSANDRA-7855)
 * Support IN clause on any clustering column (CASSANDRA-4762)
 * Improve compaction logging (CASSANDRA-7818)
 * Remove YamlFileNetworkTopologySnitch (CASSANDRA-7917)
 * Do anticompaction in groups (CASSANDRA-6851)
 * Support user-defined functions (CASSANDRA-7395, 7526, 7562, 7740, 7781, 7929,
   7924, 7812, 8063, 7813, 7708)
 * Permit configurable timestamps with cassandra-stress (CASSANDRA-7416)
 * Move sstable RandomAccessReader to nio2, which allows using the
   FILE_SHARE_DELETE flag on Windows (CASSANDRA-4050)
 * Remove CQL2 (CASSANDRA-5918)
 * Optimize fetching multiple cells by name (CASSANDRA-6933)
 * Allow compilation in java 8 (CASSANDRA-7028)
 * Make incremental repair default (CASSANDRA-7250)
 * Enable code coverage thru JaCoCo (CASSANDRA-7226)
 * Switch external naming of 'column families' to 'tables' (CASSANDRA-4369)
 * Shorten SSTable path (CASSANDRA-6962)
 * Use unsafe mutations for most unit tests (CASSANDRA-6969)
 * Fix race condition during calculation of pending ranges (CASSANDRA-7390)
 * Fail on very large batch sizes (CASSANDRA-8011)
 * Improve concurrency of repair (CASSANDRA-6455, 8208, 9145)
 * Select optimal CRC32 implementation at runtime (CASSANDRA-8614)
 * Evaluate MurmurHash of Token once per query (CASSANDRA-7096)
 * Generalize progress reporting (CASSANDRA-8901)
 * Resumable bootstrap streaming (CASSANDRA-8838, CASSANDRA-8942)
 * Allow scrub for secondary index (CASSANDRA-5174)
 * Save repair data to system table (CASSANDRA-5839)
 * fix nodetool names that reference column families (CASSANDRA-8872)
 Merged from 2.1:
 * Warn on misuse of unlogged batches (CASSANDRA-9282)
 * Failure detector detects and ignores local pauses (CASSANDRA-9183)
 * Add utility class to support for rate limiting a given log statement (CASSANDRA-9029)
 * Add missing consistency levels to cassandra-stess (CASSANDRA-9361)
 * Fix commitlog getCompletedTasks to not increment (CASSANDRA-9339)
 * Fix for harmless exceptions logged as ERROR (CASSANDRA-8564)
 * Delete processed sstables in sstablesplit/sstableupgrade (CASSANDRA-8606)
 * Improve sstable exclusion from partition tombstones (CASSANDRA-9298)
 * Validate the indexed column rather than the cell's contents for 2i (CASSANDRA-9057)
 * Add support for top-k custom 2i queries (CASSANDRA-8717)
 * Fix error when dropping table during compaction (CASSANDRA-9251)
 * cassandra-stress supports validation operations over user profiles (CASSANDRA-8773)
 * Add support for rate limiting log messages (CASSANDRA-9029)
 * Log the partition key with tombstone warnings (CASSANDRA-8561)
 * Reduce runWithCompactionsDisabled poll interval to 1ms (CASSANDRA-9271)
 * Fix PITR commitlog replay (CASSANDRA-9195)
 * GCInspector logs very different times (CASSANDRA-9124)
 * Fix deleting from an empty list (CASSANDRA-9198)
 * Update tuple and collection types that use a user-defined type when that UDT
   is modified (CASSANDRA-9148, CASSANDRA-9192)
 * Use higher timeout for prepair and snapshot in repair (CASSANDRA-9261)
 * Fix anticompaction blocking ANTI_ENTROPY stage (CASSANDRA-9151)
 * Repair waits for anticompaction to finish (CASSANDRA-9097)
 * Fix streaming not holding ref when stream error (CASSANDRA-9295)
 * Fix canonical view returning early opened SSTables (CASSANDRA-9396)
Merged from 2.0:
 * (cqlsh) Add LOGIN command to switch users (CASSANDRA-7212)
 * Clone SliceQueryFilter in AbstractReadCommand implementations (CASSANDRA-8940)
 * Push correct protocol notification for DROP INDEX (CASSANDRA-9310)
 * token-generator - generated tokens too long (CASSANDRA-9300)
 * Fix counting of tombstones for TombstoneOverwhelmingException (CASSANDRA-9299)
 * Fix ReconnectableSnitch reconnecting to peers during upgrade (CASSANDRA-6702)
 * Include keyspace and table name in error log for collections over the size
   limit (CASSANDRA-9286)
 * Avoid potential overlap in LCS with single-partition sstables (CASSANDRA-9322)
 * Log warning message when a table is queried before the schema has fully
   propagated (CASSANDRA-9136)
 * Overload SecondaryIndex#indexes to accept the column definition (CASSANDRA-9314)
 * (cqlsh) Add SERIAL and LOCAL_SERIAL consistency levels (CASSANDRA-8051)
 * Fix index selection during rebuild with certain table layouts (CASSANDRA-9281)
 * Fix partition-level-delete-only workload accounting (CASSANDRA-9194)
 * Allow scrub to handle corrupted compressed chunks (CASSANDRA-9140)
 * Fix assertion error when resetlocalschema is run during repair (CASSANDRA-9249)
 * Disable single sstable tombstone compactions for DTCS by default (CASSANDRA-9234)
 * IncomingTcpConnection thread is not named (CASSANDRA-9262)
 * Close incoming connections when MessagingService is stopped (CASSANDRA-9238)
 * Fix streaming hang when retrying (CASSANDRA-9132)


2.1.5
 * Re-add deprecated cold_reads_to_omit param for backwards compat (CASSANDRA-9203)
 * Make anticompaction visible in compactionstats (CASSANDRA-9098)
 * Improve nodetool getendpoints documentation about the partition
   key parameter (CASSANDRA-6458)
 * Don't check other keyspaces for schema changes when an user-defined
   type is altered (CASSANDRA-9187)
 * Add generate-idea-files target to build.xml (CASSANDRA-9123)
 * Allow takeColumnFamilySnapshot to take a list of tables (CASSANDRA-8348)
 * Limit major sstable operations to their canonical representation (CASSANDRA-8669)
 * cqlsh: Add tests for INSERT and UPDATE tab completion (CASSANDRA-9125)
 * cqlsh: quote column names when needed in COPY FROM inserts (CASSANDRA-9080)
 * Do not load read meter for offline operations (CASSANDRA-9082)
 * cqlsh: Make CompositeType data readable (CASSANDRA-8919)
 * cqlsh: Fix display of triggers (CASSANDRA-9081)
 * Fix NullPointerException when deleting or setting an element by index on
   a null list collection (CASSANDRA-9077)
 * Buffer bloom filter serialization (CASSANDRA-9066)
 * Fix anti-compaction target bloom filter size (CASSANDRA-9060)
 * Make FROZEN and TUPLE unreserved keywords in CQL (CASSANDRA-9047)
 * Prevent AssertionError from SizeEstimatesRecorder (CASSANDRA-9034)
 * Avoid overwriting index summaries for sstables with an older format that
   does not support downsampling; rebuild summaries on startup when this
   is detected (CASSANDRA-8993)
 * Fix potential data loss in CompressedSequentialWriter (CASSANDRA-8949)
 * Make PasswordAuthenticator number of hashing rounds configurable (CASSANDRA-8085)
 * Fix AssertionError when binding nested collections in DELETE (CASSANDRA-8900)
 * Check for overlap with non-early sstables in LCS (CASSANDRA-8739)
 * Only calculate max purgable timestamp if we have to (CASSANDRA-8914)
 * (cqlsh) Greatly improve performance of COPY FROM (CASSANDRA-8225)
 * IndexSummary effectiveIndexInterval is now a guideline, not a rule (CASSANDRA-8993)
 * Use correct bounds for page cache eviction of compressed files (CASSANDRA-8746)
 * SSTableScanner enforces its bounds (CASSANDRA-8946)
 * Cleanup cell equality (CASSANDRA-8947)
 * Introduce intra-cluster message coalescing (CASSANDRA-8692)
 * DatabaseDescriptor throws NPE when rpc_interface is used (CASSANDRA-8839)
 * Don't check if an sstable is live for offline compactions (CASSANDRA-8841)
 * Don't set clientMode in SSTableLoader (CASSANDRA-8238)
 * Fix SSTableRewriter with disabled early open (CASSANDRA-8535)
 * Fix cassandra-stress so it respects the CL passed in user mode (CASSANDRA-8948)
 * Fix rare NPE in ColumnDefinition#hasIndexOption() (CASSANDRA-8786)
 * cassandra-stress reports per-operation statistics, plus misc (CASSANDRA-8769)
 * Add SimpleDate (cql date) and Time (cql time) types (CASSANDRA-7523)
 * Use long for key count in cfstats (CASSANDRA-8913)
 * Make SSTableRewriter.abort() more robust to failure (CASSANDRA-8832)
 * Remove cold_reads_to_omit from STCS (CASSANDRA-8860)
 * Make EstimatedHistogram#percentile() use ceil instead of floor (CASSANDRA-8883)
 * Fix top partitions reporting wrong cardinality (CASSANDRA-8834)
 * Fix rare NPE in KeyCacheSerializer (CASSANDRA-8067)
 * Pick sstables for validation as late as possible inc repairs (CASSANDRA-8366)
 * Fix commitlog getPendingTasks to not increment (CASSANDRA-8862)
 * Fix parallelism adjustment in range and secondary index queries
   when the first fetch does not satisfy the limit (CASSANDRA-8856)
 * Check if the filtered sstables is non-empty in STCS (CASSANDRA-8843)
 * Upgrade java-driver used for cassandra-stress (CASSANDRA-8842)
 * Fix CommitLog.forceRecycleAllSegments() memory access error (CASSANDRA-8812)
 * Improve assertions in Memory (CASSANDRA-8792)
 * Fix SSTableRewriter cleanup (CASSANDRA-8802)
 * Introduce SafeMemory for CompressionMetadata.Writer (CASSANDRA-8758)
 * 'nodetool info' prints exception against older node (CASSANDRA-8796)
 * Ensure SSTableReader.last corresponds exactly with the file end (CASSANDRA-8750)
 * Make SSTableWriter.openEarly more robust and obvious (CASSANDRA-8747)
 * Enforce SSTableReader.first/last (CASSANDRA-8744)
 * Cleanup SegmentedFile API (CASSANDRA-8749)
 * Avoid overlap with early compaction replacement (CASSANDRA-8683)
 * Safer Resource Management++ (CASSANDRA-8707)
 * Write partition size estimates into a system table (CASSANDRA-7688)
 * cqlsh: Fix keys() and full() collection indexes in DESCRIBE output
   (CASSANDRA-8154)
 * Show progress of streaming in nodetool netstats (CASSANDRA-8886)
 * IndexSummaryBuilder utilises offheap memory, and shares data between
   each IndexSummary opened from it (CASSANDRA-8757)
 * markCompacting only succeeds if the exact SSTableReader instances being
   marked are in the live set (CASSANDRA-8689)
 * cassandra-stress support for varint (CASSANDRA-8882)
 * Fix Adler32 digest for compressed sstables (CASSANDRA-8778)
 * Add nodetool statushandoff/statusbackup (CASSANDRA-8912)
 * Use stdout for progress and stats in sstableloader (CASSANDRA-8982)
 * Correctly identify 2i datadir from older versions (CASSANDRA-9116)
Merged from 2.0:
 * Ignore gossip SYNs after shutdown (CASSANDRA-9238)
 * Avoid overflow when calculating max sstable size in LCS (CASSANDRA-9235)
 * Make sstable blacklisting work with compression (CASSANDRA-9138)
 * Do not attempt to rebuild indexes if no index accepts any column (CASSANDRA-9196)
 * Don't initiate snitch reconnection for dead states (CASSANDRA-7292)
 * Fix ArrayIndexOutOfBoundsException in CQLSSTableWriter (CASSANDRA-8978)
 * Add shutdown gossip state to prevent timeouts during rolling restarts (CASSANDRA-8336)
 * Fix running with java.net.preferIPv6Addresses=true (CASSANDRA-9137)
 * Fix failed bootstrap/replace attempts being persisted in system.peers (CASSANDRA-9180)
 * Flush system.IndexInfo after marking index built (CASSANDRA-9128)
 * Fix updates to min/max_compaction_threshold through cassandra-cli
   (CASSANDRA-8102)
 * Don't include tmp files when doing offline relevel (CASSANDRA-9088)
 * Use the proper CAS WriteType when finishing a previous round during Paxos
   preparation (CASSANDRA-8672)
 * Avoid race in cancelling compactions (CASSANDRA-9070)
 * More aggressive check for expired sstables in DTCS (CASSANDRA-8359)
 * Fix ignored index_interval change in ALTER TABLE statements (CASSANDRA-7976)
 * Do more aggressive compaction in old time windows in DTCS (CASSANDRA-8360)
 * java.lang.AssertionError when reading saved cache (CASSANDRA-8740)
 * "disk full" when running cleanup (CASSANDRA-9036)
 * Lower logging level from ERROR to DEBUG when a scheduled schema pull
   cannot be completed due to a node being down (CASSANDRA-9032)
 * Fix MOVED_NODE client event (CASSANDRA-8516)
 * Allow overriding MAX_OUTSTANDING_REPLAY_COUNT (CASSANDRA-7533)
 * Fix malformed JMX ObjectName containing IPv6 addresses (CASSANDRA-9027)
 * (cqlsh) Allow increasing CSV field size limit through
   cqlshrc config option (CASSANDRA-8934)
 * Stop logging range tombstones when exceeding the threshold
   (CASSANDRA-8559)
 * Fix NullPointerException when nodetool getendpoints is run
   against invalid keyspaces or tables (CASSANDRA-8950)
 * Allow specifying the tmp dir (CASSANDRA-7712)
 * Improve compaction estimated tasks estimation (CASSANDRA-8904)
 * Fix duplicate up/down messages sent to native clients (CASSANDRA-7816)
 * Expose commit log archive status via JMX (CASSANDRA-8734)
 * Provide better exceptions for invalid replication strategy parameters
   (CASSANDRA-8909)
 * Fix regression in mixed single and multi-column relation support for
   SELECT statements (CASSANDRA-8613)
 * Add ability to limit number of native connections (CASSANDRA-8086)
 * Fix CQLSSTableWriter throwing exception and spawning threads
   (CASSANDRA-8808)
 * Fix MT mismatch between empty and GC-able data (CASSANDRA-8979)
 * Fix incorrect validation when snapshotting single table (CASSANDRA-8056)
 * Add offline tool to relevel sstables (CASSANDRA-8301)
 * Preserve stream ID for more protocol errors (CASSANDRA-8848)
 * Fix combining token() function with multi-column relations on
   clustering columns (CASSANDRA-8797)
 * Make CFS.markReferenced() resistant to bad refcounting (CASSANDRA-8829)
 * Fix StreamTransferTask abort/complete bad refcounting (CASSANDRA-8815)
 * Fix AssertionError when querying a DESC clustering ordered
   table with ASC ordering and paging (CASSANDRA-8767)
 * AssertionError: "Memory was freed" when running cleanup (CASSANDRA-8716)
 * Make it possible to set max_sstable_age to fractional days (CASSANDRA-8406)
 * Fix some multi-column relations with indexes on some clustering
   columns (CASSANDRA-8275)
 * Fix memory leak in SSTableSimple*Writer and SSTableReader.validate()
   (CASSANDRA-8748)
 * Throw OOM if allocating memory fails to return a valid pointer (CASSANDRA-8726)
 * Fix SSTableSimpleUnsortedWriter ConcurrentModificationException (CASSANDRA-8619)
 * 'nodetool info' prints exception against older node (CASSANDRA-8796)
 * Ensure SSTableSimpleUnsortedWriter.close() terminates if
   disk writer has crashed (CASSANDRA-8807)


2.1.4
 * Bind JMX to localhost unless explicitly configured otherwise (CASSANDRA-9085)


2.1.3
 * Fix HSHA/offheap_objects corruption (CASSANDRA-8719)
 * Upgrade libthrift to 0.9.2 (CASSANDRA-8685)
 * Don't use the shared ref in sstableloader (CASSANDRA-8704)
 * Purge internal prepared statements if related tables or
   keyspaces are dropped (CASSANDRA-8693)
 * (cqlsh) Handle unicode BOM at start of files (CASSANDRA-8638)
 * Stop compactions before exiting offline tools (CASSANDRA-8623)
 * Update tools/stress/README.txt to match current behaviour (CASSANDRA-7933)
 * Fix schema from Thrift conversion with empty metadata (CASSANDRA-8695)
 * Safer Resource Management (CASSANDRA-7705)
 * Make sure we compact highly overlapping cold sstables with
   STCS (CASSANDRA-8635)
 * rpc_interface and listen_interface generate NPE on startup when specified
   interface doesn't exist (CASSANDRA-8677)
 * Fix ArrayIndexOutOfBoundsException in nodetool cfhistograms (CASSANDRA-8514)
 * Switch from yammer metrics for nodetool cf/proxy histograms (CASSANDRA-8662)
 * Make sure we don't add tmplink files to the compaction
   strategy (CASSANDRA-8580)
 * (cqlsh) Handle maps with blob keys (CASSANDRA-8372)
 * (cqlsh) Handle DynamicCompositeType schemas correctly (CASSANDRA-8563)
 * Duplicate rows returned when in clause has repeated values (CASSANDRA-6706)
 * Add tooling to detect hot partitions (CASSANDRA-7974)
 * Fix cassandra-stress user-mode truncation of partition generation (CASSANDRA-8608)
 * Only stream from unrepaired sstables during inc repair (CASSANDRA-8267)
 * Don't allow starting multiple inc repairs on the same sstables (CASSANDRA-8316)
 * Invalidate prepared BATCH statements when related tables
   or keyspaces are dropped (CASSANDRA-8652)
 * Fix missing results in secondary index queries on collections
   with ALLOW FILTERING (CASSANDRA-8421)
 * Expose EstimatedHistogram metrics for range slices (CASSANDRA-8627)
 * (cqlsh) Escape clqshrc passwords properly (CASSANDRA-8618)
 * Fix NPE when passing wrong argument in ALTER TABLE statement (CASSANDRA-8355)
 * Pig: Refactor and deprecate CqlStorage (CASSANDRA-8599)
 * Don't reuse the same cleanup strategy for all sstables (CASSANDRA-8537)
 * Fix case-sensitivity of index name on CREATE and DROP INDEX
   statements (CASSANDRA-8365)
 * Better detection/logging for corruption in compressed sstables (CASSANDRA-8192)
 * Use the correct repairedAt value when closing writer (CASSANDRA-8570)
 * (cqlsh) Handle a schema mismatch being detected on startup (CASSANDRA-8512)
 * Properly calculate expected write size during compaction (CASSANDRA-8532)
 * Invalidate affected prepared statements when a table's columns
   are altered (CASSANDRA-7910)
 * Stress - user defined writes should populate sequentally (CASSANDRA-8524)
 * Fix regression in SSTableRewriter causing some rows to become unreadable
   during compaction (CASSANDRA-8429)
 * Run major compactions for repaired/unrepaired in parallel (CASSANDRA-8510)
 * (cqlsh) Fix compression options in DESCRIBE TABLE output when compression
   is disabled (CASSANDRA-8288)
 * (cqlsh) Fix DESCRIBE output after keyspaces are altered (CASSANDRA-7623)
 * Make sure we set lastCompactedKey correctly (CASSANDRA-8463)
 * (cqlsh) Fix output of CONSISTENCY command (CASSANDRA-8507)
 * (cqlsh) Fixed the handling of LIST statements (CASSANDRA-8370)
 * Make sstablescrub check leveled manifest again (CASSANDRA-8432)
 * Check first/last keys in sstable when giving out positions (CASSANDRA-8458)
 * Disable mmap on Windows (CASSANDRA-6993)
 * Add missing ConsistencyLevels to cassandra-stress (CASSANDRA-8253)
 * Add auth support to cassandra-stress (CASSANDRA-7985)
 * Fix ArrayIndexOutOfBoundsException when generating error message
   for some CQL syntax errors (CASSANDRA-8455)
 * Scale memtable slab allocation logarithmically (CASSANDRA-7882)
 * cassandra-stress simultaneous inserts over same seed (CASSANDRA-7964)
 * Reduce cassandra-stress sampling memory requirements (CASSANDRA-7926)
 * Ensure memtable flush cannot expire commit log entries from its future (CASSANDRA-8383)
 * Make read "defrag" async to reclaim memtables (CASSANDRA-8459)
 * Remove tmplink files for offline compactions (CASSANDRA-8321)
 * Reduce maxHintsInProgress (CASSANDRA-8415)
 * BTree updates may call provided update function twice (CASSANDRA-8018)
 * Release sstable references after anticompaction (CASSANDRA-8386)
 * Handle abort() in SSTableRewriter properly (CASSANDRA-8320)
 * Centralize shared executors (CASSANDRA-8055)
 * Fix filtering for CONTAINS (KEY) relations on frozen collection
   clustering columns when the query is restricted to a single
   partition (CASSANDRA-8203)
 * Do more aggressive entire-sstable TTL expiry checks (CASSANDRA-8243)
 * Add more log info if readMeter is null (CASSANDRA-8238)
 * add check of the system wall clock time at startup (CASSANDRA-8305)
 * Support for frozen collections (CASSANDRA-7859)
 * Fix overflow on histogram computation (CASSANDRA-8028)
 * Have paxos reuse the timestamp generation of normal queries (CASSANDRA-7801)
 * Fix incremental repair not remove parent session on remote (CASSANDRA-8291)
 * Improve JBOD disk utilization (CASSANDRA-7386)
 * Log failed host when preparing incremental repair (CASSANDRA-8228)
 * Force config client mode in CQLSSTableWriter (CASSANDRA-8281)
 * Fix sstableupgrade throws exception (CASSANDRA-8688)
 * Fix hang when repairing empty keyspace (CASSANDRA-8694)
Merged from 2.0:
 * Fix IllegalArgumentException in dynamic snitch (CASSANDRA-8448)
 * Add support for UPDATE ... IF EXISTS (CASSANDRA-8610)
 * Fix reversal of list prepends (CASSANDRA-8733)
 * Prevent non-zero default_time_to_live on tables with counters
   (CASSANDRA-8678)
 * Fix SSTableSimpleUnsortedWriter ConcurrentModificationException
   (CASSANDRA-8619)
 * Round up time deltas lower than 1ms in BulkLoader (CASSANDRA-8645)
 * Add batch remove iterator to ABSC (CASSANDRA-8414, 8666)
 * Round up time deltas lower than 1ms in BulkLoader (CASSANDRA-8645)
 * Fix isClientMode check in Keyspace (CASSANDRA-8687)
 * Use more efficient slice size for querying internal secondary
   index tables (CASSANDRA-8550)
 * Fix potentially returning deleted rows with range tombstone (CASSANDRA-8558)
 * Check for available disk space before starting a compaction (CASSANDRA-8562)
 * Fix DISTINCT queries with LIMITs or paging when some partitions
   contain only tombstones (CASSANDRA-8490)
 * Introduce background cache refreshing to permissions cache
   (CASSANDRA-8194)
 * Fix race condition in StreamTransferTask that could lead to
   infinite loops and premature sstable deletion (CASSANDRA-7704)
 * Add an extra version check to MigrationTask (CASSANDRA-8462)
 * Ensure SSTableWriter cleans up properly after failure (CASSANDRA-8499)
 * Increase bf true positive count on key cache hit (CASSANDRA-8525)
 * Move MeteredFlusher to its own thread (CASSANDRA-8485)
 * Fix non-distinct results in DISTNCT queries on static columns when
   paging is enabled (CASSANDRA-8087)
 * Move all hints related tasks to hints internal executor (CASSANDRA-8285)
 * Fix paging for multi-partition IN queries (CASSANDRA-8408)
 * Fix MOVED_NODE topology event never being emitted when a node
   moves its token (CASSANDRA-8373)
 * Fix validation of indexes in COMPACT tables (CASSANDRA-8156)
 * Avoid StackOverflowError when a large list of IN values
   is used for a clustering column (CASSANDRA-8410)
 * Fix NPE when writetime() or ttl() calls are wrapped by
   another function call (CASSANDRA-8451)
 * Fix NPE after dropping a keyspace (CASSANDRA-8332)
 * Fix error message on read repair timeouts (CASSANDRA-7947)
 * Default DTCS base_time_seconds changed to 60 (CASSANDRA-8417)
 * Refuse Paxos operation with more than one pending endpoint (CASSANDRA-8346, 8640)
 * Throw correct exception when trying to bind a keyspace or table
   name (CASSANDRA-6952)
 * Make HHOM.compact synchronized (CASSANDRA-8416)
 * cancel latency-sampling task when CF is dropped (CASSANDRA-8401)
 * don't block SocketThread for MessagingService (CASSANDRA-8188)
 * Increase quarantine delay on replacement (CASSANDRA-8260)
 * Expose off-heap memory usage stats (CASSANDRA-7897)
 * Ignore Paxos commits for truncated tables (CASSANDRA-7538)
 * Validate size of indexed column values (CASSANDRA-8280)
 * Make LCS split compaction results over all data directories (CASSANDRA-8329)
 * Fix some failing queries that use multi-column relations
   on COMPACT STORAGE tables (CASSANDRA-8264)
 * Fix InvalidRequestException with ORDER BY (CASSANDRA-8286)
 * Disable SSLv3 for POODLE (CASSANDRA-8265)
 * Fix millisecond timestamps in Tracing (CASSANDRA-8297)
 * Include keyspace name in error message when there are insufficient
   live nodes to stream from (CASSANDRA-8221)
 * Avoid overlap in L1 when L0 contains many nonoverlapping
   sstables (CASSANDRA-8211)
 * Improve PropertyFileSnitch logging (CASSANDRA-8183)
 * Add DC-aware sequential repair (CASSANDRA-8193)
 * Use live sstables in snapshot repair if possible (CASSANDRA-8312)
 * Fix hints serialized size calculation (CASSANDRA-8587)


2.1.2
 * (cqlsh) parse_for_table_meta errors out on queries with undefined
   grammars (CASSANDRA-8262)
 * (cqlsh) Fix SELECT ... TOKEN() function broken in C* 2.1.1 (CASSANDRA-8258)
 * Fix Cassandra crash when running on JDK8 update 40 (CASSANDRA-8209)
 * Optimize partitioner tokens (CASSANDRA-8230)
 * Improve compaction of repaired/unrepaired sstables (CASSANDRA-8004)
 * Make cache serializers pluggable (CASSANDRA-8096)
 * Fix issues with CONTAINS (KEY) queries on secondary indexes
   (CASSANDRA-8147)
 * Fix read-rate tracking of sstables for some queries (CASSANDRA-8239)
 * Fix default timestamp in QueryOptions (CASSANDRA-8246)
 * Set socket timeout when reading remote version (CASSANDRA-8188)
 * Refactor how we track live size (CASSANDRA-7852)
 * Make sure unfinished compaction files are removed (CASSANDRA-8124)
 * Fix shutdown when run as Windows service (CASSANDRA-8136)
 * Fix DESCRIBE TABLE with custom indexes (CASSANDRA-8031)
 * Fix race in RecoveryManagerTest (CASSANDRA-8176)
 * Avoid IllegalArgumentException while sorting sstables in
   IndexSummaryManager (CASSANDRA-8182)
 * Shutdown JVM on file descriptor exhaustion (CASSANDRA-7579)
 * Add 'die' policy for commit log and disk failure (CASSANDRA-7927)
 * Fix installing as service on Windows (CASSANDRA-8115)
 * Fix CREATE TABLE for CQL2 (CASSANDRA-8144)
 * Avoid boxing in ColumnStats min/max trackers (CASSANDRA-8109)
Merged from 2.0:
 * Correctly handle non-text column names in cql3 (CASSANDRA-8178)
 * Fix deletion for indexes on primary key columns (CASSANDRA-8206)
 * Add 'nodetool statusgossip' (CASSANDRA-8125)
 * Improve client notification that nodes are ready for requests (CASSANDRA-7510)
 * Handle negative timestamp in writetime method (CASSANDRA-8139)
 * Pig: Remove errant LIMIT clause in CqlNativeStorage (CASSANDRA-8166)
 * Throw ConfigurationException when hsha is used with the default
   rpc_max_threads setting of 'unlimited' (CASSANDRA-8116)
 * Allow concurrent writing of the same table in the same JVM using
   CQLSSTableWriter (CASSANDRA-7463)
 * Fix totalDiskSpaceUsed calculation (CASSANDRA-8205)


2.1.1
 * Fix spin loop in AtomicSortedColumns (CASSANDRA-7546)
 * Dont notify when replacing tmplink files (CASSANDRA-8157)
 * Fix validation with multiple CONTAINS clause (CASSANDRA-8131)
 * Fix validation of collections in TriggerExecutor (CASSANDRA-8146)
 * Fix IllegalArgumentException when a list of IN values containing tuples
   is passed as a single arg to a prepared statement with the v1 or v2
   protocol (CASSANDRA-8062)
 * Fix ClassCastException in DISTINCT query on static columns with
   query paging (CASSANDRA-8108)
 * Fix NPE on null nested UDT inside a set (CASSANDRA-8105)
 * Fix exception when querying secondary index on set items or map keys
   when some clustering columns are specified (CASSANDRA-8073)
 * Send proper error response when there is an error during native
   protocol message decode (CASSANDRA-8118)
 * Gossip should ignore generation numbers too far in the future (CASSANDRA-8113)
 * Fix NPE when creating a table with frozen sets, lists (CASSANDRA-8104)
 * Fix high memory use due to tracking reads on incrementally opened sstable
   readers (CASSANDRA-8066)
 * Fix EXECUTE request with skipMetadata=false returning no metadata
   (CASSANDRA-8054)
 * Allow concurrent use of CQLBulkOutputFormat (CASSANDRA-7776)
 * Shutdown JVM on OOM (CASSANDRA-7507)
 * Upgrade netty version and enable epoll event loop (CASSANDRA-7761)
 * Don't duplicate sstables smaller than split size when using
   the sstablesplitter tool (CASSANDRA-7616)
 * Avoid re-parsing already prepared statements (CASSANDRA-7923)
 * Fix some Thrift slice deletions and updates of COMPACT STORAGE
   tables with some clustering columns omitted (CASSANDRA-7990)
 * Fix filtering for CONTAINS on sets (CASSANDRA-8033)
 * Properly track added size (CASSANDRA-7239)
 * Allow compilation in java 8 (CASSANDRA-7208)
 * Fix Assertion error on RangeTombstoneList diff (CASSANDRA-8013)
 * Release references to overlapping sstables during compaction (CASSANDRA-7819)
 * Send notification when opening compaction results early (CASSANDRA-8034)
 * Make native server start block until properly bound (CASSANDRA-7885)
 * (cqlsh) Fix IPv6 support (CASSANDRA-7988)
 * Ignore fat clients when checking for endpoint collision (CASSANDRA-7939)
 * Make sstablerepairedset take a list of files (CASSANDRA-7995)
 * (cqlsh) Tab completeion for indexes on map keys (CASSANDRA-7972)
 * (cqlsh) Fix UDT field selection in select clause (CASSANDRA-7891)
 * Fix resource leak in event of corrupt sstable
 * (cqlsh) Add command line option for cqlshrc file path (CASSANDRA-7131)
 * Provide visibility into prepared statements churn (CASSANDRA-7921, CASSANDRA-7930)
 * Invalidate prepared statements when their keyspace or table is
   dropped (CASSANDRA-7566)
 * cassandra-stress: fix support for NetworkTopologyStrategy (CASSANDRA-7945)
 * Fix saving caches when a table is dropped (CASSANDRA-7784)
 * Add better error checking of new stress profile (CASSANDRA-7716)
 * Use ThreadLocalRandom and remove FBUtilities.threadLocalRandom (CASSANDRA-7934)
 * Prevent operator mistakes due to simultaneous bootstrap (CASSANDRA-7069)
 * cassandra-stress supports whitelist mode for node config (CASSANDRA-7658)
 * GCInspector more closely tracks GC; cassandra-stress and nodetool report it (CASSANDRA-7916)
 * nodetool won't output bogus ownership info without a keyspace (CASSANDRA-7173)
 * Add human readable option to nodetool commands (CASSANDRA-5433)
 * Don't try to set repairedAt on old sstables (CASSANDRA-7913)
 * Add metrics for tracking PreparedStatement use (CASSANDRA-7719)
 * (cqlsh) tab-completion for triggers (CASSANDRA-7824)
 * (cqlsh) Support for query paging (CASSANDRA-7514)
 * (cqlsh) Show progress of COPY operations (CASSANDRA-7789)
 * Add syntax to remove multiple elements from a map (CASSANDRA-6599)
 * Support non-equals conditions in lightweight transactions (CASSANDRA-6839)
 * Add IF [NOT] EXISTS to create/drop triggers (CASSANDRA-7606)
 * (cqlsh) Display the current logged-in user (CASSANDRA-7785)
 * (cqlsh) Don't ignore CTRL-C during COPY FROM execution (CASSANDRA-7815)
 * (cqlsh) Order UDTs according to cross-type dependencies in DESCRIBE
   output (CASSANDRA-7659)
 * (cqlsh) Fix handling of CAS statement results (CASSANDRA-7671)
 * (cqlsh) COPY TO/FROM improvements (CASSANDRA-7405)
 * Support list index operations with conditions (CASSANDRA-7499)
 * Add max live/tombstoned cells to nodetool cfstats output (CASSANDRA-7731)
 * Validate IPv6 wildcard addresses properly (CASSANDRA-7680)
 * (cqlsh) Error when tracing query (CASSANDRA-7613)
 * Avoid IOOBE when building SyntaxError message snippet (CASSANDRA-7569)
 * SSTableExport uses correct validator to create string representation of partition
   keys (CASSANDRA-7498)
 * Avoid NPEs when receiving type changes for an unknown keyspace (CASSANDRA-7689)
 * Add support for custom 2i validation (CASSANDRA-7575)
 * Pig support for hadoop CqlInputFormat (CASSANDRA-6454)
 * Add duration mode to cassandra-stress (CASSANDRA-7468)
 * Add listen_interface and rpc_interface options (CASSANDRA-7417)
 * Improve schema merge performance (CASSANDRA-7444)
 * Adjust MT depth based on # of partition validating (CASSANDRA-5263)
 * Optimise NativeCell comparisons (CASSANDRA-6755)
 * Configurable client timeout for cqlsh (CASSANDRA-7516)
 * Include snippet of CQL query near syntax error in messages (CASSANDRA-7111)
 * Make repair -pr work with -local (CASSANDRA-7450)
 * Fix error in sstableloader with -cph > 1 (CASSANDRA-8007)
 * Fix snapshot repair error on indexed tables (CASSANDRA-8020)
 * Do not exit nodetool repair when receiving JMX NOTIF_LOST (CASSANDRA-7909)
 * Stream to private IP when available (CASSANDRA-8084)
Merged from 2.0:
 * Reject conditions on DELETE unless full PK is given (CASSANDRA-6430)
 * Properly reject the token function DELETE (CASSANDRA-7747)
 * Force batchlog replay before decommissioning a node (CASSANDRA-7446)
 * Fix hint replay with many accumulated expired hints (CASSANDRA-6998)
 * Fix duplicate results in DISTINCT queries on static columns with query
   paging (CASSANDRA-8108)
 * Add DateTieredCompactionStrategy (CASSANDRA-6602)
 * Properly validate ascii and utf8 string literals in CQL queries (CASSANDRA-8101)
 * (cqlsh) Fix autocompletion for alter keyspace (CASSANDRA-8021)
 * Create backup directories for commitlog archiving during startup (CASSANDRA-8111)
 * Reduce totalBlockFor() for LOCAL_* consistency levels (CASSANDRA-8058)
 * Fix merging schemas with re-dropped keyspaces (CASSANDRA-7256)
 * Fix counters in supercolumns during live upgrades from 1.2 (CASSANDRA-7188)
 * Notify DT subscribers when a column family is truncated (CASSANDRA-8088)
 * Add sanity check of $JAVA on startup (CASSANDRA-7676)
 * Schedule fat client schema pull on join (CASSANDRA-7993)
 * Don't reset nodes' versions when closing IncomingTcpConnections
   (CASSANDRA-7734)
 * Record the real messaging version in all cases in OutboundTcpConnection
   (CASSANDRA-8057)
 * SSL does not work in cassandra-cli (CASSANDRA-7899)
 * Fix potential exception when using ReversedType in DynamicCompositeType
   (CASSANDRA-7898)
 * Better validation of collection values (CASSANDRA-7833)
 * Track min/max timestamps correctly (CASSANDRA-7969)
 * Fix possible overflow while sorting CL segments for replay (CASSANDRA-7992)
 * Increase nodetool Xmx (CASSANDRA-7956)
 * Archive any commitlog segments present at startup (CASSANDRA-6904)
 * CrcCheckChance should adjust based on live CFMetadata not
   sstable metadata (CASSANDRA-7978)
 * token() should only accept columns in the partitioning
   key order (CASSANDRA-6075)
 * Add method to invalidate permission cache via JMX (CASSANDRA-7977)
 * Allow propagating multiple gossip states atomically (CASSANDRA-6125)
 * Log exceptions related to unclean native protocol client disconnects
   at DEBUG or INFO (CASSANDRA-7849)
 * Allow permissions cache to be set via JMX (CASSANDRA-7698)
 * Include schema_triggers CF in readable system resources (CASSANDRA-7967)
 * Fix RowIndexEntry to report correct serializedSize (CASSANDRA-7948)
 * Make CQLSSTableWriter sync within partitions (CASSANDRA-7360)
 * Potentially use non-local replicas in CqlConfigHelper (CASSANDRA-7906)
 * Explicitly disallow mixing multi-column and single-column
   relations on clustering columns (CASSANDRA-7711)
 * Better error message when condition is set on PK column (CASSANDRA-7804)
 * Don't send schema change responses and events for no-op DDL
   statements (CASSANDRA-7600)
 * (Hadoop) fix cluster initialisation for a split fetching (CASSANDRA-7774)
 * Throw InvalidRequestException when queries contain relations on entire
   collection columns (CASSANDRA-7506)
 * (cqlsh) enable CTRL-R history search with libedit (CASSANDRA-7577)
 * (Hadoop) allow ACFRW to limit nodes to local DC (CASSANDRA-7252)
 * (cqlsh) cqlsh should automatically disable tracing when selecting
   from system_traces (CASSANDRA-7641)
 * (Hadoop) Add CqlOutputFormat (CASSANDRA-6927)
 * Don't depend on cassandra config for nodetool ring (CASSANDRA-7508)
 * (cqlsh) Fix failing cqlsh formatting tests (CASSANDRA-7703)
 * Fix IncompatibleClassChangeError from hadoop2 (CASSANDRA-7229)
 * Add 'nodetool sethintedhandoffthrottlekb' (CASSANDRA-7635)
 * (cqlsh) Add tab-completion for CREATE/DROP USER IF [NOT] EXISTS (CASSANDRA-7611)
 * Catch errors when the JVM pulls the rug out from GCInspector (CASSANDRA-5345)
 * cqlsh fails when version number parts are not int (CASSANDRA-7524)
 * Fix NPE when table dropped during streaming (CASSANDRA-7946)
 * Fix wrong progress when streaming uncompressed (CASSANDRA-7878)
 * Fix possible infinite loop in creating repair range (CASSANDRA-7983)
 * Fix unit in nodetool for streaming throughput (CASSANDRA-7375)
Merged from 1.2:
 * Don't index tombstones (CASSANDRA-7828)
 * Improve PasswordAuthenticator default super user setup (CASSANDRA-7788)


2.1.0
 * (cqlsh) Removed "ALTER TYPE <name> RENAME TO <name>" from tab-completion
   (CASSANDRA-7895)
 * Fixed IllegalStateException in anticompaction (CASSANDRA-7892)
 * cqlsh: DESCRIBE support for frozen UDTs, tuples (CASSANDRA-7863)
 * Avoid exposing internal classes over JMX (CASSANDRA-7879)
 * Add null check for keys when freezing collection (CASSANDRA-7869)
 * Improve stress workload realism (CASSANDRA-7519)
Merged from 2.0:
 * Configure system.paxos with LeveledCompactionStrategy (CASSANDRA-7753)
 * Fix ALTER clustering column type from DateType to TimestampType when
   using DESC clustering order (CASSANRDA-7797)
 * Throw EOFException if we run out of chunks in compressed datafile
   (CASSANDRA-7664)
 * Fix PRSI handling of CQL3 row markers for row cleanup (CASSANDRA-7787)
 * Fix dropping collection when it's the last regular column (CASSANDRA-7744)
 * Make StreamReceiveTask thread safe and gc friendly (CASSANDRA-7795)
 * Validate empty cell names from counter updates (CASSANDRA-7798)
Merged from 1.2:
 * Don't allow compacted sstables to be marked as compacting (CASSANDRA-7145)
 * Track expired tombstones (CASSANDRA-7810)


2.1.0-rc7
 * Add frozen keyword and require UDT to be frozen (CASSANDRA-7857)
 * Track added sstable size correctly (CASSANDRA-7239)
 * (cqlsh) Fix case insensitivity (CASSANDRA-7834)
 * Fix failure to stream ranges when moving (CASSANDRA-7836)
 * Correctly remove tmplink files (CASSANDRA-7803)
 * (cqlsh) Fix column name formatting for functions, CAS operations,
   and UDT field selections (CASSANDRA-7806)
 * (cqlsh) Fix COPY FROM handling of null/empty primary key
   values (CASSANDRA-7792)
 * Fix ordering of static cells (CASSANDRA-7763)
Merged from 2.0:
 * Forbid re-adding dropped counter columns (CASSANDRA-7831)
 * Fix CFMetaData#isThriftCompatible() for PK-only tables (CASSANDRA-7832)
 * Always reject inequality on the partition key without token()
   (CASSANDRA-7722)
 * Always send Paxos commit to all replicas (CASSANDRA-7479)
 * Make disruptor_thrift_server invocation pool configurable (CASSANDRA-7594)
 * Make repair no-op when RF=1 (CASSANDRA-7864)


2.1.0-rc6
 * Fix OOM issue from netty caching over time (CASSANDRA-7743)
 * json2sstable couldn't import JSON for CQL table (CASSANDRA-7477)
 * Invalidate all caches on table drop (CASSANDRA-7561)
 * Skip strict endpoint selection for ranges if RF == nodes (CASSANRA-7765)
 * Fix Thrift range filtering without 2ary index lookups (CASSANDRA-7741)
 * Add tracing entries about concurrent range requests (CASSANDRA-7599)
 * (cqlsh) Fix DESCRIBE for NTS keyspaces (CASSANDRA-7729)
 * Remove netty buffer ref-counting (CASSANDRA-7735)
 * Pass mutated cf to index updater for use by PRSI (CASSANDRA-7742)
 * Include stress yaml example in release and deb (CASSANDRA-7717)
 * workaround for netty issue causing corrupted data off the wire (CASSANDRA-7695)
 * cqlsh DESC CLUSTER fails retrieving ring information (CASSANDRA-7687)
 * Fix binding null values inside UDT (CASSANDRA-7685)
 * Fix UDT field selection with empty fields (CASSANDRA-7670)
 * Bogus deserialization of static cells from sstable (CASSANDRA-7684)
 * Fix NPE on compaction leftover cleanup for dropped table (CASSANDRA-7770)
Merged from 2.0:
 * Fix race condition in StreamTransferTask that could lead to
   infinite loops and premature sstable deletion (CASSANDRA-7704)
 * (cqlsh) Wait up to 10 sec for a tracing session (CASSANDRA-7222)
 * Fix NPE in FileCacheService.sizeInBytes (CASSANDRA-7756)
 * Remove duplicates from StorageService.getJoiningNodes (CASSANDRA-7478)
 * Clone token map outside of hot gossip loops (CASSANDRA-7758)
 * Fix MS expiring map timeout for Paxos messages (CASSANDRA-7752)
 * Do not flush on truncate if durable_writes is false (CASSANDRA-7750)
 * Give CRR a default input_cql Statement (CASSANDRA-7226)
 * Better error message when adding a collection with the same name
   than a previously dropped one (CASSANDRA-6276)
 * Fix validation when adding static columns (CASSANDRA-7730)
 * (Thrift) fix range deletion of supercolumns (CASSANDRA-7733)
 * Fix potential AssertionError in RangeTombstoneList (CASSANDRA-7700)
 * Validate arguments of blobAs* functions (CASSANDRA-7707)
 * Fix potential AssertionError with 2ndary indexes (CASSANDRA-6612)
 * Avoid logging CompactionInterrupted at ERROR (CASSANDRA-7694)
 * Minor leak in sstable2jon (CASSANDRA-7709)
 * Add cassandra.auto_bootstrap system property (CASSANDRA-7650)
 * Update java driver (for hadoop) (CASSANDRA-7618)
 * Remove CqlPagingRecordReader/CqlPagingInputFormat (CASSANDRA-7570)
 * Support connecting to ipv6 jmx with nodetool (CASSANDRA-7669)


2.1.0-rc5
 * Reject counters inside user types (CASSANDRA-7672)
 * Switch to notification-based GCInspector (CASSANDRA-7638)
 * (cqlsh) Handle nulls in UDTs and tuples correctly (CASSANDRA-7656)
 * Don't use strict consistency when replacing (CASSANDRA-7568)
 * Fix min/max cell name collection on 2.0 SSTables with range
   tombstones (CASSANDRA-7593)
 * Tolerate min/max cell names of different lengths (CASSANDRA-7651)
 * Filter cached results correctly (CASSANDRA-7636)
 * Fix tracing on the new SEPExecutor (CASSANDRA-7644)
 * Remove shuffle and taketoken (CASSANDRA-7601)
 * Clean up Windows batch scripts (CASSANDRA-7619)
 * Fix native protocol drop user type notification (CASSANDRA-7571)
 * Give read access to system.schema_usertypes to all authenticated users
   (CASSANDRA-7578)
 * (cqlsh) Fix cqlsh display when zero rows are returned (CASSANDRA-7580)
 * Get java version correctly when JAVA_TOOL_OPTIONS is set (CASSANDRA-7572)
 * Fix NPE when dropping index from non-existent keyspace, AssertionError when
   dropping non-existent index with IF EXISTS (CASSANDRA-7590)
 * Fix sstablelevelresetter hang (CASSANDRA-7614)
 * (cqlsh) Fix deserialization of blobs (CASSANDRA-7603)
 * Use "keyspace updated" schema change message for UDT changes in v1 and
   v2 protocols (CASSANDRA-7617)
 * Fix tracing of range slices and secondary index lookups that are local
   to the coordinator (CASSANDRA-7599)
 * Set -Dcassandra.storagedir for all tool shell scripts (CASSANDRA-7587)
 * Don't swap max/min col names when mutating sstable metadata (CASSANDRA-7596)
 * (cqlsh) Correctly handle paged result sets (CASSANDRA-7625)
 * (cqlsh) Improve waiting for a trace to complete (CASSANDRA-7626)
 * Fix tracing of concurrent range slices and 2ary index queries (CASSANDRA-7626)
 * Fix scrub against collection type (CASSANDRA-7665)
Merged from 2.0:
 * Set gc_grace_seconds to seven days for system schema tables (CASSANDRA-7668)
 * SimpleSeedProvider no longer caches seeds forever (CASSANDRA-7663)
 * Always flush on truncate (CASSANDRA-7511)
 * Fix ReversedType(DateType) mapping to native protocol (CASSANDRA-7576)
 * Always merge ranges owned by a single node (CASSANDRA-6930)
 * Track max/min timestamps for range tombstones (CASSANDRA-7647)
 * Fix NPE when listing saved caches dir (CASSANDRA-7632)


2.1.0-rc4
 * Fix word count hadoop example (CASSANDRA-7200)
 * Updated memtable_cleanup_threshold and memtable_flush_writers defaults
   (CASSANDRA-7551)
 * (Windows) fix startup when WMI memory query fails (CASSANDRA-7505)
 * Anti-compaction proceeds if any part of the repair failed (CASSANDRA-7521)
 * Add missing table name to DROP INDEX responses and notifications (CASSANDRA-7539)
 * Bump CQL version to 3.2.0 and update CQL documentation (CASSANDRA-7527)
 * Fix configuration error message when running nodetool ring (CASSANDRA-7508)
 * Support conditional updates, tuple type, and the v3 protocol in cqlsh (CASSANDRA-7509)
 * Handle queries on multiple secondary index types (CASSANDRA-7525)
 * Fix cqlsh authentication with v3 native protocol (CASSANDRA-7564)
 * Fix NPE when unknown prepared statement ID is used (CASSANDRA-7454)
Merged from 2.0:
 * (Windows) force range-based repair to non-sequential mode (CASSANDRA-7541)
 * Fix range merging when DES scores are zero (CASSANDRA-7535)
 * Warn when SSL certificates have expired (CASSANDRA-7528)
 * Fix error when doing reversed queries with static columns (CASSANDRA-7490)
Merged from 1.2:
 * Set correct stream ID on responses when non-Exception Throwables
   are thrown while handling native protocol messages (CASSANDRA-7470)


2.1.0-rc3
 * Consider expiry when reconciling otherwise equal cells (CASSANDRA-7403)
 * Introduce CQL support for stress tool (CASSANDRA-6146)
 * Fix ClassCastException processing expired messages (CASSANDRA-7496)
 * Fix prepared marker for collections inside UDT (CASSANDRA-7472)
 * Remove left-over populate_io_cache_on_flush and replicate_on_write
   uses (CASSANDRA-7493)
 * (Windows) handle spaces in path names (CASSANDRA-7451)
 * Ensure writes have completed after dropping a table, before recycling
   commit log segments (CASSANDRA-7437)
 * Remove left-over rows_per_partition_to_cache (CASSANDRA-7493)
 * Fix error when CONTAINS is used with a bind marker (CASSANDRA-7502)
 * Properly reject unknown UDT field (CASSANDRA-7484)
Merged from 2.0:
 * Fix CC#collectTimeOrderedData() tombstone optimisations (CASSANDRA-7394)
 * Support DISTINCT for static columns and fix behaviour when DISTINC is
   not use (CASSANDRA-7305).
 * Workaround JVM NPE on JMX bind failure (CASSANDRA-7254)
 * Fix race in FileCacheService RemovalListener (CASSANDRA-7278)
 * Fix inconsistent use of consistencyForCommit that allowed LOCAL_QUORUM
   operations to incorrect become full QUORUM (CASSANDRA-7345)
 * Properly handle unrecognized opcodes and flags (CASSANDRA-7440)
 * (Hadoop) close CqlRecordWriter clients when finished (CASSANDRA-7459)
 * Commit disk failure policy (CASSANDRA-7429)
 * Make sure high level sstables get compacted (CASSANDRA-7414)
 * Fix AssertionError when using empty clustering columns and static columns
   (CASSANDRA-7455)
 * Add option to disable STCS in L0 (CASSANDRA-6621)
 * Upgrade to snappy-java 1.0.5.2 (CASSANDRA-7476)


2.1.0-rc2
 * Fix heap size calculation for CompoundSparseCellName and
   CompoundSparseCellName.WithCollection (CASSANDRA-7421)
 * Allow counter mutations in UNLOGGED batches (CASSANDRA-7351)
 * Modify reconcile logic to always pick a tombstone over a counter cell
   (CASSANDRA-7346)
 * Avoid incremental compaction on Windows (CASSANDRA-7365)
 * Fix exception when querying a composite-keyed table with a collection index
   (CASSANDRA-7372)
 * Use node's host id in place of counter ids (CASSANDRA-7366)
 * Fix error when doing reversed queries with static columns (CASSANDRA-7490)
 * Backport CASSANDRA-6747 (CASSANDRA-7560)
 * Track max/min timestamps for range tombstones (CASSANDRA-7647)
 * Fix NPE when listing saved caches dir (CASSANDRA-7632)
 * Fix sstableloader unable to connect encrypted node (CASSANDRA-7585)
Merged from 1.2:
 * Clone token map outside of hot gossip loops (CASSANDRA-7758)
 * Add stop method to EmbeddedCassandraService (CASSANDRA-7595)
 * Support connecting to ipv6 jmx with nodetool (CASSANDRA-7669)
 * Set gc_grace_seconds to seven days for system schema tables (CASSANDRA-7668)
 * SimpleSeedProvider no longer caches seeds forever (CASSANDRA-7663)
 * Set correct stream ID on responses when non-Exception Throwables
   are thrown while handling native protocol messages (CASSANDRA-7470)
 * Fix row size miscalculation in LazilyCompactedRow (CASSANDRA-7543)
 * Fix race in background compaction check (CASSANDRA-7745)
 * Don't clear out range tombstones during compaction (CASSANDRA-7808)


2.1.0-rc1
 * Revert flush directory (CASSANDRA-6357)
 * More efficient executor service for fast operations (CASSANDRA-4718)
 * Move less common tools into a new cassandra-tools package (CASSANDRA-7160)
 * Support more concurrent requests in native protocol (CASSANDRA-7231)
 * Add tab-completion to debian nodetool packaging (CASSANDRA-6421)
 * Change concurrent_compactors defaults (CASSANDRA-7139)
 * Add PowerShell Windows launch scripts (CASSANDRA-7001)
 * Make commitlog archive+restore more robust (CASSANDRA-6974)
 * Fix marking commitlogsegments clean (CASSANDRA-6959)
 * Add snapshot "manifest" describing files included (CASSANDRA-6326)
 * Parallel streaming for sstableloader (CASSANDRA-3668)
 * Fix bugs in supercolumns handling (CASSANDRA-7138)
 * Fix ClassClassException on composite dense tables (CASSANDRA-7112)
 * Cleanup and optimize collation and slice iterators (CASSANDRA-7107)
 * Upgrade NBHM lib (CASSANDRA-7128)
 * Optimize netty server (CASSANDRA-6861)
 * Fix repair hang when given CF does not exist (CASSANDRA-7189)
 * Allow c* to be shutdown in an embedded mode (CASSANDRA-5635)
 * Add server side batching to native transport (CASSANDRA-5663)
 * Make batchlog replay asynchronous (CASSANDRA-6134)
 * remove unused classes (CASSANDRA-7197)
 * Limit user types to the keyspace they are defined in (CASSANDRA-6643)
 * Add validate method to CollectionType (CASSANDRA-7208)
 * New serialization format for UDT values (CASSANDRA-7209, CASSANDRA-7261)
 * Fix nodetool netstats (CASSANDRA-7270)
 * Fix potential ClassCastException in HintedHandoffManager (CASSANDRA-7284)
 * Use prepared statements internally (CASSANDRA-6975)
 * Fix broken paging state with prepared statement (CASSANDRA-7120)
 * Fix IllegalArgumentException in CqlStorage (CASSANDRA-7287)
 * Allow nulls/non-existant fields in UDT (CASSANDRA-7206)
 * Add Thrift MultiSliceRequest (CASSANDRA-6757, CASSANDRA-7027)
 * Handle overlapping MultiSlices (CASSANDRA-7279)
 * Fix DataOutputTest on Windows (CASSANDRA-7265)
 * Embedded sets in user defined data-types are not updating (CASSANDRA-7267)
 * Add tuple type to CQL/native protocol (CASSANDRA-7248)
 * Fix CqlPagingRecordReader on tables with few rows (CASSANDRA-7322)
Merged from 2.0:
 * Copy compaction options to make sure they are reloaded (CASSANDRA-7290)
 * Add option to do more aggressive tombstone compactions (CASSANDRA-6563)
 * Don't try to compact already-compacting files in HHOM (CASSANDRA-7288)
 * Always reallocate buffers in HSHA (CASSANDRA-6285)
 * (Hadoop) support authentication in CqlRecordReader (CASSANDRA-7221)
 * (Hadoop) Close java driver Cluster in CQLRR.close (CASSANDRA-7228)
 * Warn when 'USING TIMESTAMP' is used on a CAS BATCH (CASSANDRA-7067)
 * return all cpu values from BackgroundActivityMonitor.readAndCompute (CASSANDRA-7183)
 * Correctly delete scheduled range xfers (CASSANDRA-7143)
 * return all cpu values from BackgroundActivityMonitor.readAndCompute (CASSANDRA-7183)
 * reduce garbage creation in calculatePendingRanges (CASSANDRA-7191)
 * fix c* launch issues on Russian os's due to output of linux 'free' cmd (CASSANDRA-6162)
 * Fix disabling autocompaction (CASSANDRA-7187)
 * Fix potential NumberFormatException when deserializing IntegerType (CASSANDRA-7088)
 * cqlsh can't tab-complete disabling compaction (CASSANDRA-7185)
 * cqlsh: Accept and execute CQL statement(s) from command-line parameter (CASSANDRA-7172)
 * Fix IllegalStateException in CqlPagingRecordReader (CASSANDRA-7198)
 * Fix the InvertedIndex trigger example (CASSANDRA-7211)
 * Add --resolve-ip option to 'nodetool ring' (CASSANDRA-7210)
 * reduce garbage on codec flag deserialization (CASSANDRA-7244)
 * Fix duplicated error messages on directory creation error at startup (CASSANDRA-5818)
 * Proper null handle for IF with map element access (CASSANDRA-7155)
 * Improve compaction visibility (CASSANDRA-7242)
 * Correctly delete scheduled range xfers (CASSANDRA-7143)
 * Make batchlog replica selection rack-aware (CASSANDRA-6551)
 * Fix CFMetaData#getColumnDefinitionFromColumnName() (CASSANDRA-7074)
 * Fix writetime/ttl functions for static columns (CASSANDRA-7081)
 * Suggest CTRL-C or semicolon after three blank lines in cqlsh (CASSANDRA-7142)
 * Fix 2ndary index queries with DESC clustering order (CASSANDRA-6950)
 * Invalid key cache entries on DROP (CASSANDRA-6525)
 * Fix flapping RecoveryManagerTest (CASSANDRA-7084)
 * Add missing iso8601 patterns for date strings (CASSANDRA-6973)
 * Support selecting multiple rows in a partition using IN (CASSANDRA-6875)
 * Add authentication support to shuffle (CASSANDRA-6484)
 * Swap local and global default read repair chances (CASSANDRA-7320)
 * Add conditional CREATE/DROP USER support (CASSANDRA-7264)
 * Cqlsh counts non-empty lines for "Blank lines" warning (CASSANDRA-7325)
Merged from 1.2:
 * Add Cloudstack snitch (CASSANDRA-7147)
 * Update system.peers correctly when relocating tokens (CASSANDRA-7126)
 * Add Google Compute Engine snitch (CASSANDRA-7132)
 * remove duplicate query for local tokens (CASSANDRA-7182)
 * exit CQLSH with error status code if script fails (CASSANDRA-6344)
 * Fix bug with some IN queries missig results (CASSANDRA-7105)
 * Fix availability validation for LOCAL_ONE CL (CASSANDRA-7319)
 * Hint streaming can cause decommission to fail (CASSANDRA-7219)


2.1.0-beta2
 * Increase default CL space to 8GB (CASSANDRA-7031)
 * Add range tombstones to read repair digests (CASSANDRA-6863)
 * Fix BTree.clear for large updates (CASSANDRA-6943)
 * Fail write instead of logging a warning when unable to append to CL
   (CASSANDRA-6764)
 * Eliminate possibility of CL segment appearing twice in active list
   (CASSANDRA-6557)
 * Apply DONTNEED fadvise to commitlog segments (CASSANDRA-6759)
 * Switch CRC component to Adler and include it for compressed sstables
   (CASSANDRA-4165)
 * Allow cassandra-stress to set compaction strategy options (CASSANDRA-6451)
 * Add broadcast_rpc_address option to cassandra.yaml (CASSANDRA-5899)
 * Auto reload GossipingPropertyFileSnitch config (CASSANDRA-5897)
 * Fix overflow of memtable_total_space_in_mb (CASSANDRA-6573)
 * Fix ABTC NPE and apply update function correctly (CASSANDRA-6692)
 * Allow nodetool to use a file or prompt for password (CASSANDRA-6660)
 * Fix AIOOBE when concurrently accessing ABSC (CASSANDRA-6742)
 * Fix assertion error in ALTER TYPE RENAME (CASSANDRA-6705)
 * Scrub should not always clear out repaired status (CASSANDRA-5351)
 * Improve handling of range tombstone for wide partitions (CASSANDRA-6446)
 * Fix ClassCastException for compact table with composites (CASSANDRA-6738)
 * Fix potentially repairing with wrong nodes (CASSANDRA-6808)
 * Change caching option syntax (CASSANDRA-6745)
 * Fix stress to do proper counter reads (CASSANDRA-6835)
 * Fix help message for stress counter_write (CASSANDRA-6824)
 * Fix stress smart Thrift client to pick servers correctly (CASSANDRA-6848)
 * Add logging levels (minimal, normal or verbose) to stress tool (CASSANDRA-6849)
 * Fix race condition in Batch CLE (CASSANDRA-6860)
 * Improve cleanup/scrub/upgradesstables failure handling (CASSANDRA-6774)
 * ByteBuffer write() methods for serializing sstables (CASSANDRA-6781)
 * Proper compare function for CollectionType (CASSANDRA-6783)
 * Update native server to Netty 4 (CASSANDRA-6236)
 * Fix off-by-one error in stress (CASSANDRA-6883)
 * Make OpOrder AutoCloseable (CASSANDRA-6901)
 * Remove sync repair JMX interface (CASSANDRA-6900)
 * Add multiple memory allocation options for memtables (CASSANDRA-6689, 6694)
 * Remove adjusted op rate from stress output (CASSANDRA-6921)
 * Add optimized CF.hasColumns() implementations (CASSANDRA-6941)
 * Serialize batchlog mutations with the version of the target node
   (CASSANDRA-6931)
 * Optimize CounterColumn#reconcile() (CASSANDRA-6953)
 * Properly remove 1.2 sstable support in 2.1 (CASSANDRA-6869)
 * Lock counter cells, not partitions (CASSANDRA-6880)
 * Track presence of legacy counter shards in sstables (CASSANDRA-6888)
 * Ensure safe resource cleanup when replacing sstables (CASSANDRA-6912)
 * Add failure handler to async callback (CASSANDRA-6747)
 * Fix AE when closing SSTable without releasing reference (CASSANDRA-7000)
 * Clean up IndexInfo on keyspace/table drops (CASSANDRA-6924)
 * Only snapshot relative SSTables when sequential repair (CASSANDRA-7024)
 * Require nodetool rebuild_index to specify index names (CASSANDRA-7038)
 * fix cassandra stress errors on reads with native protocol (CASSANDRA-7033)
 * Use OpOrder to guard sstable references for reads (CASSANDRA-6919)
 * Preemptive opening of compaction result (CASSANDRA-6916)
 * Multi-threaded scrub/cleanup/upgradesstables (CASSANDRA-5547)
 * Optimize cellname comparison (CASSANDRA-6934)
 * Native protocol v3 (CASSANDRA-6855)
 * Optimize Cell liveness checks and clean up Cell (CASSANDRA-7119)
 * Support consistent range movements (CASSANDRA-2434)
 * Display min timestamp in sstablemetadata viewer (CASSANDRA-6767)
Merged from 2.0:
 * Avoid race-prone second "scrub" of system keyspace (CASSANDRA-6797)
 * Pool CqlRecordWriter clients by inetaddress rather than Range
   (CASSANDRA-6665)
 * Fix compaction_history timestamps (CASSANDRA-6784)
 * Compare scores of full replica ordering in DES (CASSANDRA-6683)
 * fix CME in SessionInfo updateProgress affecting netstats (CASSANDRA-6577)
 * Allow repairing between specific replicas (CASSANDRA-6440)
 * Allow per-dc enabling of hints (CASSANDRA-6157)
 * Add compatibility for Hadoop 0.2.x (CASSANDRA-5201)
 * Fix EstimatedHistogram races (CASSANDRA-6682)
 * Failure detector correctly converts initial value to nanos (CASSANDRA-6658)
 * Add nodetool taketoken to relocate vnodes (CASSANDRA-4445)
 * Expose bulk loading progress over JMX (CASSANDRA-4757)
 * Correctly handle null with IF conditions and TTL (CASSANDRA-6623)
 * Account for range/row tombstones in tombstone drop
   time histogram (CASSANDRA-6522)
 * Stop CommitLogSegment.close() from calling sync() (CASSANDRA-6652)
 * Make commitlog failure handling configurable (CASSANDRA-6364)
 * Avoid overlaps in LCS (CASSANDRA-6688)
 * Improve support for paginating over composites (CASSANDRA-4851)
 * Fix count(*) queries in a mixed cluster (CASSANDRA-6707)
 * Improve repair tasks(snapshot, differencing) concurrency (CASSANDRA-6566)
 * Fix replaying pre-2.0 commit logs (CASSANDRA-6714)
 * Add static columns to CQL3 (CASSANDRA-6561)
 * Optimize single partition batch statements (CASSANDRA-6737)
 * Disallow post-query re-ordering when paging (CASSANDRA-6722)
 * Fix potential paging bug with deleted columns (CASSANDRA-6748)
 * Fix NPE on BulkLoader caused by losing StreamEvent (CASSANDRA-6636)
 * Fix truncating compression metadata (CASSANDRA-6791)
 * Add CMSClassUnloadingEnabled JVM option (CASSANDRA-6541)
 * Catch memtable flush exceptions during shutdown (CASSANDRA-6735)
 * Fix upgradesstables NPE for non-CF-based indexes (CASSANDRA-6645)
 * Fix UPDATE updating PRIMARY KEY columns implicitly (CASSANDRA-6782)
 * Fix IllegalArgumentException when updating from 1.2 with SuperColumns
   (CASSANDRA-6733)
 * FBUtilities.singleton() should use the CF comparator (CASSANDRA-6778)
 * Fix CQLSStableWriter.addRow(Map<String, Object>) (CASSANDRA-6526)
 * Fix HSHA server introducing corrupt data (CASSANDRA-6285)
 * Fix CAS conditions for COMPACT STORAGE tables (CASSANDRA-6813)
 * Starting threads in OutboundTcpConnectionPool constructor causes race conditions (CASSANDRA-7177)
 * Allow overriding cassandra-rackdc.properties file (CASSANDRA-7072)
 * Set JMX RMI port to 7199 (CASSANDRA-7087)
 * Use LOCAL_QUORUM for data reads at LOCAL_SERIAL (CASSANDRA-6939)
 * Log a warning for large batches (CASSANDRA-6487)
 * Put nodes in hibernate when join_ring is false (CASSANDRA-6961)
 * Avoid early loading of non-system keyspaces before compaction-leftovers
   cleanup at startup (CASSANDRA-6913)
 * Restrict Windows to parallel repairs (CASSANDRA-6907)
 * (Hadoop) Allow manually specifying start/end tokens in CFIF (CASSANDRA-6436)
 * Fix NPE in MeteredFlusher (CASSANDRA-6820)
 * Fix race processing range scan responses (CASSANDRA-6820)
 * Allow deleting snapshots from dropped keyspaces (CASSANDRA-6821)
 * Add uuid() function (CASSANDRA-6473)
 * Omit tombstones from schema digests (CASSANDRA-6862)
 * Include correct consistencyLevel in LWT timeout (CASSANDRA-6884)
 * Lower chances for losing new SSTables during nodetool refresh and
   ColumnFamilyStore.loadNewSSTables (CASSANDRA-6514)
 * Add support for DELETE ... IF EXISTS to CQL3 (CASSANDRA-5708)
 * Update hadoop_cql3_word_count example (CASSANDRA-6793)
 * Fix handling of RejectedExecution in sync Thrift server (CASSANDRA-6788)
 * Log more information when exceeding tombstone_warn_threshold (CASSANDRA-6865)
 * Fix truncate to not abort due to unreachable fat clients (CASSANDRA-6864)
 * Fix schema concurrency exceptions (CASSANDRA-6841)
 * Fix leaking validator FH in StreamWriter (CASSANDRA-6832)
 * Fix saving triggers to schema (CASSANDRA-6789)
 * Fix trigger mutations when base mutation list is immutable (CASSANDRA-6790)
 * Fix accounting in FileCacheService to allow re-using RAR (CASSANDRA-6838)
 * Fix static counter columns (CASSANDRA-6827)
 * Restore expiring->deleted (cell) compaction optimization (CASSANDRA-6844)
 * Fix CompactionManager.needsCleanup (CASSANDRA-6845)
 * Correctly compare BooleanType values other than 0 and 1 (CASSANDRA-6779)
 * Read message id as string from earlier versions (CASSANDRA-6840)
 * Properly use the Paxos consistency for (non-protocol) batch (CASSANDRA-6837)
 * Add paranoid disk failure option (CASSANDRA-6646)
 * Improve PerRowSecondaryIndex performance (CASSANDRA-6876)
 * Extend triggers to support CAS updates (CASSANDRA-6882)
 * Static columns with IF NOT EXISTS don't always work as expected (CASSANDRA-6873)
 * Fix paging with SELECT DISTINCT (CASSANDRA-6857)
 * Fix UnsupportedOperationException on CAS timeout (CASSANDRA-6923)
 * Improve MeteredFlusher handling of MF-unaffected column families
   (CASSANDRA-6867)
 * Add CqlRecordReader using native pagination (CASSANDRA-6311)
 * Add QueryHandler interface (CASSANDRA-6659)
 * Track liveRatio per-memtable, not per-CF (CASSANDRA-6945)
 * Make sure upgradesstables keeps sstable level (CASSANDRA-6958)
 * Fix LIMIT with static columns (CASSANDRA-6956)
 * Fix clash with CQL column name in thrift validation (CASSANDRA-6892)
 * Fix error with super columns in mixed 1.2-2.0 clusters (CASSANDRA-6966)
 * Fix bad skip of sstables on slice query with composite start/finish (CASSANDRA-6825)
 * Fix unintended update with conditional statement (CASSANDRA-6893)
 * Fix map element access in IF (CASSANDRA-6914)
 * Avoid costly range calculations for range queries on system keyspaces
   (CASSANDRA-6906)
 * Fix SSTable not released if stream session fails (CASSANDRA-6818)
 * Avoid build failure due to ANTLR timeout (CASSANDRA-6991)
 * Queries on compact tables can return more rows that requested (CASSANDRA-7052)
 * USING TIMESTAMP for batches does not work (CASSANDRA-7053)
 * Fix performance regression from CASSANDRA-5614 (CASSANDRA-6949)
 * Ensure that batchlog and hint timeouts do not produce hints (CASSANDRA-7058)
 * Merge groupable mutations in TriggerExecutor#execute() (CASSANDRA-7047)
 * Plug holes in resource release when wiring up StreamSession (CASSANDRA-7073)
 * Re-add parameter columns to tracing session (CASSANDRA-6942)
 * Preserves CQL metadata when updating table from thrift (CASSANDRA-6831)
Merged from 1.2:
 * Fix nodetool display with vnodes (CASSANDRA-7082)
 * Add UNLOGGED, COUNTER options to BATCH documentation (CASSANDRA-6816)
 * add extra SSL cipher suites (CASSANDRA-6613)
 * fix nodetool getsstables for blob PK (CASSANDRA-6803)
 * Fix BatchlogManager#deleteBatch() use of millisecond timestamps
   (CASSANDRA-6822)
 * Continue assassinating even if the endpoint vanishes (CASSANDRA-6787)
 * Schedule schema pulls on change (CASSANDRA-6971)
 * Non-droppable verbs shouldn't be dropped from OTC (CASSANDRA-6980)
 * Shutdown batchlog executor in SS#drain() (CASSANDRA-7025)
 * Fix batchlog to account for CF truncation records (CASSANDRA-6999)
 * Fix CQLSH parsing of functions and BLOB literals (CASSANDRA-7018)
 * Properly load trustore in the native protocol (CASSANDRA-6847)
 * Always clean up references in SerializingCache (CASSANDRA-6994)
 * Don't shut MessagingService down when replacing a node (CASSANDRA-6476)
 * fix npe when doing -Dcassandra.fd_initial_value_ms (CASSANDRA-6751)


2.1.0-beta1
 * Add flush directory distinct from compaction directories (CASSANDRA-6357)
 * Require JNA by default (CASSANDRA-6575)
 * add listsnapshots command to nodetool (CASSANDRA-5742)
 * Introduce AtomicBTreeColumns (CASSANDRA-6271, 6692)
 * Multithreaded commitlog (CASSANDRA-3578)
 * allocate fixed index summary memory pool and resample cold index summaries
   to use less memory (CASSANDRA-5519)
 * Removed multithreaded compaction (CASSANDRA-6142)
 * Parallelize fetching rows for low-cardinality indexes (CASSANDRA-1337)
 * change logging from log4j to logback (CASSANDRA-5883)
 * switch to LZ4 compression for internode communication (CASSANDRA-5887)
 * Stop using Thrift-generated Index* classes internally (CASSANDRA-5971)
 * Remove 1.2 network compatibility code (CASSANDRA-5960)
 * Remove leveled json manifest migration code (CASSANDRA-5996)
 * Remove CFDefinition (CASSANDRA-6253)
 * Use AtomicIntegerFieldUpdater in RefCountedMemory (CASSANDRA-6278)
 * User-defined types for CQL3 (CASSANDRA-5590)
 * Use of o.a.c.metrics in nodetool (CASSANDRA-5871, 6406)
 * Batch read from OTC's queue and cleanup (CASSANDRA-1632)
 * Secondary index support for collections (CASSANDRA-4511, 6383)
 * SSTable metadata(Stats.db) format change (CASSANDRA-6356)
 * Push composites support in the storage engine
   (CASSANDRA-5417, CASSANDRA-6520)
 * Add snapshot space used to cfstats (CASSANDRA-6231)
 * Add cardinality estimator for key count estimation (CASSANDRA-5906)
 * CF id is changed to be non-deterministic. Data dir/key cache are created
   uniquely for CF id (CASSANDRA-5202)
 * New counters implementation (CASSANDRA-6504)
 * Replace UnsortedColumns, EmptyColumns, TreeMapBackedSortedColumns with new
   ArrayBackedSortedColumns (CASSANDRA-6630, CASSANDRA-6662, CASSANDRA-6690)
 * Add option to use row cache with a given amount of rows (CASSANDRA-5357)
 * Avoid repairing already repaired data (CASSANDRA-5351)
 * Reject counter updates with USING TTL/TIMESTAMP (CASSANDRA-6649)
 * Replace index_interval with min/max_index_interval (CASSANDRA-6379)
 * Lift limitation that order by columns must be selected for IN queries (CASSANDRA-4911)


2.0.5
 * Reduce garbage generated by bloom filter lookups (CASSANDRA-6609)
 * Add ks.cf names to tombstone logging (CASSANDRA-6597)
 * Use LOCAL_QUORUM for LWT operations at LOCAL_SERIAL (CASSANDRA-6495)
 * Wait for gossip to settle before accepting client connections (CASSANDRA-4288)
 * Delete unfinished compaction incrementally (CASSANDRA-6086)
 * Allow specifying custom secondary index options in CQL3 (CASSANDRA-6480)
 * Improve replica pinning for cache efficiency in DES (CASSANDRA-6485)
 * Fix LOCAL_SERIAL from thrift (CASSANDRA-6584)
 * Don't special case received counts in CAS timeout exceptions (CASSANDRA-6595)
 * Add support for 2.1 global counter shards (CASSANDRA-6505)
 * Fix NPE when streaming connection is not yet established (CASSANDRA-6210)
 * Avoid rare duplicate read repair triggering (CASSANDRA-6606)
 * Fix paging discardFirst (CASSANDRA-6555)
 * Fix ArrayIndexOutOfBoundsException in 2ndary index query (CASSANDRA-6470)
 * Release sstables upon rebuilding 2i (CASSANDRA-6635)
 * Add AbstractCompactionStrategy.startup() method (CASSANDRA-6637)
 * SSTableScanner may skip rows during cleanup (CASSANDRA-6638)
 * sstables from stalled repair sessions can resurrect deleted data (CASSANDRA-6503)
 * Switch stress to use ITransportFactory (CASSANDRA-6641)
 * Fix IllegalArgumentException during prepare (CASSANDRA-6592)
 * Fix possible loss of 2ndary index entries during compaction (CASSANDRA-6517)
 * Fix direct Memory on architectures that do not support unaligned long access
   (CASSANDRA-6628)
 * Let scrub optionally skip broken counter partitions (CASSANDRA-5930)
Merged from 1.2:
 * fsync compression metadata (CASSANDRA-6531)
 * Validate CF existence on execution for prepared statement (CASSANDRA-6535)
 * Add ability to throttle batchlog replay (CASSANDRA-6550)
 * Fix executing LOCAL_QUORUM with SimpleStrategy (CASSANDRA-6545)
 * Avoid StackOverflow when using large IN queries (CASSANDRA-6567)
 * Nodetool upgradesstables includes secondary indexes (CASSANDRA-6598)
 * Paginate batchlog replay (CASSANDRA-6569)
 * skip blocking on streaming during drain (CASSANDRA-6603)
 * Improve error message when schema doesn't match loaded sstable (CASSANDRA-6262)
 * Add properties to adjust FD initial value and max interval (CASSANDRA-4375)
 * Fix preparing with batch and delete from collection (CASSANDRA-6607)
 * Fix ABSC reverse iterator's remove() method (CASSANDRA-6629)
 * Handle host ID conflicts properly (CASSANDRA-6615)
 * Move handling of migration event source to solve bootstrap race. (CASSANDRA-6648)
 * Make sure compaction throughput value doesn't overflow with int math (CASSANDRA-6647)


2.0.4
 * Allow removing snapshots of no-longer-existing CFs (CASSANDRA-6418)
 * add StorageService.stopDaemon() (CASSANDRA-4268)
 * add IRE for invalid CF supplied to get_count (CASSANDRA-5701)
 * add client encryption support to sstableloader (CASSANDRA-6378)
 * Fix accept() loop for SSL sockets post-shutdown (CASSANDRA-6468)
 * Fix size-tiered compaction in LCS L0 (CASSANDRA-6496)
 * Fix assertion failure in filterColdSSTables (CASSANDRA-6483)
 * Fix row tombstones in larger-than-memory compactions (CASSANDRA-6008)
 * Fix cleanup ClassCastException (CASSANDRA-6462)
 * Reduce gossip memory use by interning VersionedValue strings (CASSANDRA-6410)
 * Allow specifying datacenters to participate in a repair (CASSANDRA-6218)
 * Fix divide-by-zero in PCI (CASSANDRA-6403)
 * Fix setting last compacted key in the wrong level for LCS (CASSANDRA-6284)
 * Add millisecond precision formats to the timestamp parser (CASSANDRA-6395)
 * Expose a total memtable size metric for a CF (CASSANDRA-6391)
 * cqlsh: handle symlinks properly (CASSANDRA-6425)
 * Fix potential infinite loop when paging query with IN (CASSANDRA-6464)
 * Fix assertion error in AbstractQueryPager.discardFirst (CASSANDRA-6447)
 * Fix streaming older SSTable yields unnecessary tombstones (CASSANDRA-6527)
Merged from 1.2:
 * Improved error message on bad properties in DDL queries (CASSANDRA-6453)
 * Randomize batchlog candidates selection (CASSANDRA-6481)
 * Fix thundering herd on endpoint cache invalidation (CASSANDRA-6345, 6485)
 * Improve batchlog write performance with vnodes (CASSANDRA-6488)
 * cqlsh: quote single quotes in strings inside collections (CASSANDRA-6172)
 * Improve gossip performance for typical messages (CASSANDRA-6409)
 * Throw IRE if a prepared statement has more markers than supported
   (CASSANDRA-5598)
 * Expose Thread metrics for the native protocol server (CASSANDRA-6234)
 * Change snapshot response message verb to INTERNAL to avoid dropping it
   (CASSANDRA-6415)
 * Warn when collection read has > 65K elements (CASSANDRA-5428)
 * Fix cache persistence when both row and key cache are enabled
   (CASSANDRA-6413)
 * (Hadoop) add describe_local_ring (CASSANDRA-6268)
 * Fix handling of concurrent directory creation failure (CASSANDRA-6459)
 * Allow executing CREATE statements multiple times (CASSANDRA-6471)
 * Don't send confusing info with timeouts (CASSANDRA-6491)
 * Don't resubmit counter mutation runnables internally (CASSANDRA-6427)
 * Don't drop local mutations without a hint (CASSANDRA-6510)
 * Don't allow null max_hint_window_in_ms (CASSANDRA-6419)
 * Validate SliceRange start and finish lengths (CASSANDRA-6521)


2.0.3
 * Fix FD leak on slice read path (CASSANDRA-6275)
 * Cancel read meter task when closing SSTR (CASSANDRA-6358)
 * free off-heap IndexSummary during bulk (CASSANDRA-6359)
 * Recover from IOException in accept() thread (CASSANDRA-6349)
 * Improve Gossip tolerance of abnormally slow tasks (CASSANDRA-6338)
 * Fix trying to hint timed out counter writes (CASSANDRA-6322)
 * Allow restoring specific columnfamilies from archived CL (CASSANDRA-4809)
 * Avoid flushing compaction_history after each operation (CASSANDRA-6287)
 * Fix repair assertion error when tombstones expire (CASSANDRA-6277)
 * Skip loading corrupt key cache (CASSANDRA-6260)
 * Fixes for compacting larger-than-memory rows (CASSANDRA-6274)
 * Compact hottest sstables first and optionally omit coldest from
   compaction entirely (CASSANDRA-6109)
 * Fix modifying column_metadata from thrift (CASSANDRA-6182)
 * cqlsh: fix LIST USERS output (CASSANDRA-6242)
 * Add IRequestSink interface (CASSANDRA-6248)
 * Update memtable size while flushing (CASSANDRA-6249)
 * Provide hooks around CQL2/CQL3 statement execution (CASSANDRA-6252)
 * Require Permission.SELECT for CAS updates (CASSANDRA-6247)
 * New CQL-aware SSTableWriter (CASSANDRA-5894)
 * Reject CAS operation when the protocol v1 is used (CASSANDRA-6270)
 * Correctly throw error when frame too large (CASSANDRA-5981)
 * Fix serialization bug in PagedRange with 2ndary indexes (CASSANDRA-6299)
 * Fix CQL3 table validation in Thrift (CASSANDRA-6140)
 * Fix bug missing results with IN clauses (CASSANDRA-6327)
 * Fix paging with reversed slices (CASSANDRA-6343)
 * Set minTimestamp correctly to be able to drop expired sstables (CASSANDRA-6337)
 * Support NaN and Infinity as float literals (CASSANDRA-6003)
 * Remove RF from nodetool ring output (CASSANDRA-6289)
 * Fix attempting to flush empty rows (CASSANDRA-6374)
 * Fix potential out of bounds exception when paging (CASSANDRA-6333)
Merged from 1.2:
 * Optimize FD phi calculation (CASSANDRA-6386)
 * Improve initial FD phi estimate when starting up (CASSANDRA-6385)
 * Don't list CQL3 table in CLI describe even if named explicitely
   (CASSANDRA-5750)
 * Invalidate row cache when dropping CF (CASSANDRA-6351)
 * add non-jamm path for cached statements (CASSANDRA-6293)
 * add windows bat files for shell commands (CASSANDRA-6145)
 * Require logging in for Thrift CQL2/3 statement preparation (CASSANDRA-6254)
 * restrict max_num_tokens to 1536 (CASSANDRA-6267)
 * Nodetool gets default JMX port from cassandra-env.sh (CASSANDRA-6273)
 * make calculatePendingRanges asynchronous (CASSANDRA-6244)
 * Remove blocking flushes in gossip thread (CASSANDRA-6297)
 * Fix potential socket leak in connectionpool creation (CASSANDRA-6308)
 * Allow LOCAL_ONE/LOCAL_QUORUM to work with SimpleStrategy (CASSANDRA-6238)
 * cqlsh: handle 'null' as session duration (CASSANDRA-6317)
 * Fix json2sstable handling of range tombstones (CASSANDRA-6316)
 * Fix missing one row in reverse query (CASSANDRA-6330)
 * Fix reading expired row value from row cache (CASSANDRA-6325)
 * Fix AssertionError when doing set element deletion (CASSANDRA-6341)
 * Make CL code for the native protocol match the one in C* 2.0
   (CASSANDRA-6347)
 * Disallow altering CQL3 table from thrift (CASSANDRA-6370)
 * Fix size computation of prepared statement (CASSANDRA-6369)


2.0.2
 * Update FailureDetector to use nanontime (CASSANDRA-4925)
 * Fix FileCacheService regressions (CASSANDRA-6149)
 * Never return WriteTimeout for CL.ANY (CASSANDRA-6132)
 * Fix race conditions in bulk loader (CASSANDRA-6129)
 * Add configurable metrics reporting (CASSANDRA-4430)
 * drop queries exceeding a configurable number of tombstones (CASSANDRA-6117)
 * Track and persist sstable read activity (CASSANDRA-5515)
 * Fixes for speculative retry (CASSANDRA-5932, CASSANDRA-6194)
 * Improve memory usage of metadata min/max column names (CASSANDRA-6077)
 * Fix thrift validation refusing row markers on CQL3 tables (CASSANDRA-6081)
 * Fix insertion of collections with CAS (CASSANDRA-6069)
 * Correctly send metadata on SELECT COUNT (CASSANDRA-6080)
 * Track clients' remote addresses in ClientState (CASSANDRA-6070)
 * Create snapshot dir if it does not exist when migrating
   leveled manifest (CASSANDRA-6093)
 * make sequential nodetool repair the default (CASSANDRA-5950)
 * Add more hooks for compaction strategy implementations (CASSANDRA-6111)
 * Fix potential NPE on composite 2ndary indexes (CASSANDRA-6098)
 * Delete can potentially be skipped in batch (CASSANDRA-6115)
 * Allow alter keyspace on system_traces (CASSANDRA-6016)
 * Disallow empty column names in cql (CASSANDRA-6136)
 * Use Java7 file-handling APIs and fix file moving on Windows (CASSANDRA-5383)
 * Save compaction history to system keyspace (CASSANDRA-5078)
 * Fix NPE if StorageService.getOperationMode() is executed before full startup (CASSANDRA-6166)
 * CQL3: support pre-epoch longs for TimestampType (CASSANDRA-6212)
 * Add reloadtriggers command to nodetool (CASSANDRA-4949)
 * cqlsh: ignore empty 'value alias' in DESCRIBE (CASSANDRA-6139)
 * Fix sstable loader (CASSANDRA-6205)
 * Reject bootstrapping if the node already exists in gossip (CASSANDRA-5571)
 * Fix NPE while loading paxos state (CASSANDRA-6211)
 * cqlsh: add SHOW SESSION <tracing-session> command (CASSANDRA-6228)
Merged from 1.2:
 * (Hadoop) Require CFRR batchSize to be at least 2 (CASSANDRA-6114)
 * Add a warning for small LCS sstable size (CASSANDRA-6191)
 * Add ability to list specific KS/CF combinations in nodetool cfstats (CASSANDRA-4191)
 * Mark CF clean if a mutation raced the drop and got it marked dirty (CASSANDRA-5946)
 * Add a LOCAL_ONE consistency level (CASSANDRA-6202)
 * Limit CQL prepared statement cache by size instead of count (CASSANDRA-6107)
 * Tracing should log write failure rather than raw exceptions (CASSANDRA-6133)
 * lock access to TM.endpointToHostIdMap (CASSANDRA-6103)
 * Allow estimated memtable size to exceed slab allocator size (CASSANDRA-6078)
 * Start MeteredFlusher earlier to prevent OOM during CL replay (CASSANDRA-6087)
 * Avoid sending Truncate command to fat clients (CASSANDRA-6088)
 * Allow where clause conditions to be in parenthesis (CASSANDRA-6037)
 * Do not open non-ssl storage port if encryption option is all (CASSANDRA-3916)
 * Move batchlog replay to its own executor (CASSANDRA-6079)
 * Add tombstone debug threshold and histogram (CASSANDRA-6042, 6057)
 * Enable tcp keepalive on incoming connections (CASSANDRA-4053)
 * Fix fat client schema pull NPE (CASSANDRA-6089)
 * Fix memtable flushing for indexed tables (CASSANDRA-6112)
 * Fix skipping columns with multiple slices (CASSANDRA-6119)
 * Expose connected thrift + native client counts (CASSANDRA-5084)
 * Optimize auth setup (CASSANDRA-6122)
 * Trace index selection (CASSANDRA-6001)
 * Update sstablesPerReadHistogram to use biased sampling (CASSANDRA-6164)
 * Log UnknownColumnfamilyException when closing socket (CASSANDRA-5725)
 * Properly error out on CREATE INDEX for counters table (CASSANDRA-6160)
 * Handle JMX notification failure for repair (CASSANDRA-6097)
 * (Hadoop) Fetch no more than 128 splits in parallel (CASSANDRA-6169)
 * stress: add username/password authentication support (CASSANDRA-6068)
 * Fix indexed queries with row cache enabled on parent table (CASSANDRA-5732)
 * Fix compaction race during columnfamily drop (CASSANDRA-5957)
 * Fix validation of empty column names for compact tables (CASSANDRA-6152)
 * Skip replaying mutations that pass CRC but fail to deserialize (CASSANDRA-6183)
 * Rework token replacement to use replace_address (CASSANDRA-5916)
 * Fix altering column types (CASSANDRA-6185)
 * cqlsh: fix CREATE/ALTER WITH completion (CASSANDRA-6196)
 * add windows bat files for shell commands (CASSANDRA-6145)
 * Fix potential stack overflow during range tombstones insertion (CASSANDRA-6181)
 * (Hadoop) Make LOCAL_ONE the default consistency level (CASSANDRA-6214)


2.0.1
 * Fix bug that could allow reading deleted data temporarily (CASSANDRA-6025)
 * Improve memory use defaults (CASSANDRA-6059)
 * Make ThriftServer more easlly extensible (CASSANDRA-6058)
 * Remove Hadoop dependency from ITransportFactory (CASSANDRA-6062)
 * add file_cache_size_in_mb setting (CASSANDRA-5661)
 * Improve error message when yaml contains invalid properties (CASSANDRA-5958)
 * Improve leveled compaction's ability to find non-overlapping L0 compactions
   to work on concurrently (CASSANDRA-5921)
 * Notify indexer of columns shadowed by range tombstones (CASSANDRA-5614)
 * Log Merkle tree stats (CASSANDRA-2698)
 * Switch from crc32 to adler32 for compressed sstable checksums (CASSANDRA-5862)
 * Improve offheap memcpy performance (CASSANDRA-5884)
 * Use a range aware scanner for cleanup (CASSANDRA-2524)
 * Cleanup doesn't need to inspect sstables that contain only local data
   (CASSANDRA-5722)
 * Add ability for CQL3 to list partition keys (CASSANDRA-4536)
 * Improve native protocol serialization (CASSANDRA-5664)
 * Upgrade Thrift to 0.9.1 (CASSANDRA-5923)
 * Require superuser status for adding triggers (CASSANDRA-5963)
 * Make standalone scrubber handle old and new style leveled manifest
   (CASSANDRA-6005)
 * Fix paxos bugs (CASSANDRA-6012, 6013, 6023)
 * Fix paged ranges with multiple replicas (CASSANDRA-6004)
 * Fix potential AssertionError during tracing (CASSANDRA-6041)
 * Fix NPE in sstablesplit (CASSANDRA-6027)
 * Migrate pre-2.0 key/value/column aliases to system.schema_columns
   (CASSANDRA-6009)
 * Paging filter empty rows too agressively (CASSANDRA-6040)
 * Support variadic parameters for IN clauses (CASSANDRA-4210)
 * cqlsh: return the result of CAS writes (CASSANDRA-5796)
 * Fix validation of IN clauses with 2ndary indexes (CASSANDRA-6050)
 * Support named bind variables in CQL (CASSANDRA-6033)
Merged from 1.2:
 * Allow cache-keys-to-save to be set at runtime (CASSANDRA-5980)
 * Avoid second-guessing out-of-space state (CASSANDRA-5605)
 * Tuning knobs for dealing with large blobs and many CFs (CASSANDRA-5982)
 * (Hadoop) Fix CQLRW for thrift tables (CASSANDRA-6002)
 * Fix possible divide-by-zero in HHOM (CASSANDRA-5990)
 * Allow local batchlog writes for CL.ANY (CASSANDRA-5967)
 * Upgrade metrics-core to version 2.2.0 (CASSANDRA-5947)
 * Fix CqlRecordWriter with composite keys (CASSANDRA-5949)
 * Add snitch, schema version, cluster, partitioner to JMX (CASSANDRA-5881)
 * Allow disabling SlabAllocator (CASSANDRA-5935)
 * Make user-defined compaction JMX blocking (CASSANDRA-4952)
 * Fix streaming does not transfer wrapped range (CASSANDRA-5948)
 * Fix loading index summary containing empty key (CASSANDRA-5965)
 * Correctly handle limits in CompositesSearcher (CASSANDRA-5975)
 * Pig: handle CQL collections (CASSANDRA-5867)
 * Pass the updated cf to the PRSI index() method (CASSANDRA-5999)
 * Allow empty CQL3 batches (as no-op) (CASSANDRA-5994)
 * Support null in CQL3 functions (CASSANDRA-5910)
 * Replace the deprecated MapMaker with CacheLoader (CASSANDRA-6007)
 * Add SSTableDeletingNotification to DataTracker (CASSANDRA-6010)
 * Fix snapshots in use get deleted during snapshot repair (CASSANDRA-6011)
 * Move hints and exception count to o.a.c.metrics (CASSANDRA-6017)
 * Fix memory leak in snapshot repair (CASSANDRA-6047)
 * Fix sstable2sjon for CQL3 tables (CASSANDRA-5852)


2.0.0
 * Fix thrift validation when inserting into CQL3 tables (CASSANDRA-5138)
 * Fix periodic memtable flushing behavior with clean memtables (CASSANDRA-5931)
 * Fix dateOf() function for pre-2.0 timestamp columns (CASSANDRA-5928)
 * Fix SSTable unintentionally loads BF when opened for batch (CASSANDRA-5938)
 * Add stream session progress to JMX (CASSANDRA-4757)
 * Fix NPE during CAS operation (CASSANDRA-5925)
Merged from 1.2:
 * Fix getBloomFilterDiskSpaceUsed for AlwaysPresentFilter (CASSANDRA-5900)
 * Don't announce schema version until we've loaded the changes locally
   (CASSANDRA-5904)
 * Fix to support off heap bloom filters size greater than 2 GB (CASSANDRA-5903)
 * Properly handle parsing huge map and set literals (CASSANDRA-5893)


2.0.0-rc2
 * enable vnodes by default (CASSANDRA-5869)
 * fix CAS contention timeout (CASSANDRA-5830)
 * fix HsHa to respect max frame size (CASSANDRA-4573)
 * Fix (some) 2i on composite components omissions (CASSANDRA-5851)
 * cqlsh: add DESCRIBE FULL SCHEMA variant (CASSANDRA-5880)
Merged from 1.2:
 * Correctly validate sparse composite cells in scrub (CASSANDRA-5855)
 * Add KeyCacheHitRate metric to CF metrics (CASSANDRA-5868)
 * cqlsh: add support for multiline comments (CASSANDRA-5798)
 * Handle CQL3 SELECT duplicate IN restrictions on clustering columns
   (CASSANDRA-5856)


2.0.0-rc1
 * improve DecimalSerializer performance (CASSANDRA-5837)
 * fix potential spurious wakeup in AsyncOneResponse (CASSANDRA-5690)
 * fix schema-related trigger issues (CASSANDRA-5774)
 * Better validation when accessing CQL3 table from thrift (CASSANDRA-5138)
 * Fix assertion error during repair (CASSANDRA-5801)
 * Fix range tombstone bug (CASSANDRA-5805)
 * DC-local CAS (CASSANDRA-5797)
 * Add a native_protocol_version column to the system.local table (CASSANRDA-5819)
 * Use index_interval from cassandra.yaml when upgraded (CASSANDRA-5822)
 * Fix buffer underflow on socket close (CASSANDRA-5792)
Merged from 1.2:
 * Fix reading DeletionTime from 1.1-format sstables (CASSANDRA-5814)
 * cqlsh: add collections support to COPY (CASSANDRA-5698)
 * retry important messages for any IOException (CASSANDRA-5804)
 * Allow empty IN relations in SELECT/UPDATE/DELETE statements (CASSANDRA-5626)
 * cqlsh: fix crashing on Windows due to libedit detection (CASSANDRA-5812)
 * fix bulk-loading compressed sstables (CASSANDRA-5820)
 * (Hadoop) fix quoting in CqlPagingRecordReader and CqlRecordWriter
   (CASSANDRA-5824)
 * update default LCS sstable size to 160MB (CASSANDRA-5727)
 * Allow compacting 2Is via nodetool (CASSANDRA-5670)
 * Hex-encode non-String keys in OPP (CASSANDRA-5793)
 * nodetool history logging (CASSANDRA-5823)
 * (Hadoop) fix support for Thrift tables in CqlPagingRecordReader
   (CASSANDRA-5752)
 * add "all time blocked" to StatusLogger output (CASSANDRA-5825)
 * Future-proof inter-major-version schema migrations (CASSANDRA-5845)
 * (Hadoop) add CqlPagingRecordReader support for ReversedType in Thrift table
   (CASSANDRA-5718)
 * Add -no-snapshot option to scrub (CASSANDRA-5891)
 * Fix to support off heap bloom filters size greater than 2 GB (CASSANDRA-5903)
 * Properly handle parsing huge map and set literals (CASSANDRA-5893)
 * Fix LCS L0 compaction may overlap in L1 (CASSANDRA-5907)
 * New sstablesplit tool to split large sstables offline (CASSANDRA-4766)
 * Fix potential deadlock in native protocol server (CASSANDRA-5926)
 * Disallow incompatible type change in CQL3 (CASSANDRA-5882)
Merged from 1.1:
 * Correctly validate sparse composite cells in scrub (CASSANDRA-5855)


2.0.0-beta2
 * Replace countPendingHints with Hints Created metric (CASSANDRA-5746)
 * Allow nodetool with no args, and with help to run without a server (CASSANDRA-5734)
 * Cleanup AbstractType/TypeSerializer classes (CASSANDRA-5744)
 * Remove unimplemented cli option schema-mwt (CASSANDRA-5754)
 * Support range tombstones in thrift (CASSANDRA-5435)
 * Normalize table-manipulating CQL3 statements' class names (CASSANDRA-5759)
 * cqlsh: add missing table options to DESCRIBE output (CASSANDRA-5749)
 * Fix assertion error during repair (CASSANDRA-5757)
 * Fix bulkloader (CASSANDRA-5542)
 * Add LZ4 compression to the native protocol (CASSANDRA-5765)
 * Fix bugs in the native protocol v2 (CASSANDRA-5770)
 * CAS on 'primary key only' table (CASSANDRA-5715)
 * Support streaming SSTables of old versions (CASSANDRA-5772)
 * Always respect protocol version in native protocol (CASSANDRA-5778)
 * Fix ConcurrentModificationException during streaming (CASSANDRA-5782)
 * Update deletion timestamp in Commit#updatesWithPaxosTime (CASSANDRA-5787)
 * Thrift cas() method crashes if input columns are not sorted (CASSANDRA-5786)
 * Order columns names correctly when querying for CAS (CASSANDRA-5788)
 * Fix streaming retry (CASSANDRA-5775)
Merged from 1.2:
 * if no seeds can be a reached a node won't start in a ring by itself (CASSANDRA-5768)
 * add cassandra.unsafesystem property (CASSANDRA-5704)
 * (Hadoop) quote identifiers in CqlPagingRecordReader (CASSANDRA-5763)
 * Add replace_node functionality for vnodes (CASSANDRA-5337)
 * Add timeout events to query traces (CASSANDRA-5520)
 * Fix serialization of the LEFT gossip value (CASSANDRA-5696)
 * Pig: support for cql3 tables (CASSANDRA-5234)
 * Fix skipping range tombstones with reverse queries (CASSANDRA-5712)
 * Expire entries out of ThriftSessionManager (CASSANDRA-5719)
 * Don't keep ancestor information in memory (CASSANDRA-5342)
 * Expose native protocol server status in nodetool info (CASSANDRA-5735)
 * Fix pathetic performance of range tombstones (CASSANDRA-5677)
 * Fix querying with an empty (impossible) range (CASSANDRA-5573)
 * cqlsh: handle CUSTOM 2i in DESCRIBE output (CASSANDRA-5760)
 * Fix minor bug in Range.intersects(Bound) (CASSANDRA-5771)
 * cqlsh: handle disabled compression in DESCRIBE output (CASSANDRA-5766)
 * Ensure all UP events are notified on the native protocol (CASSANDRA-5769)
 * Fix formatting of sstable2json with multiple -k arguments (CASSANDRA-5781)
 * Don't rely on row marker for queries in general to hide lost markers
   after TTL expires (CASSANDRA-5762)
 * Sort nodetool help output (CASSANDRA-5776)
 * Fix column expiring during 2 phases compaction (CASSANDRA-5799)
 * now() is being rejected in INSERTs when inside collections (CASSANDRA-5795)


2.0.0-beta1
 * Add support for indexing clustered columns (CASSANDRA-5125)
 * Removed on-heap row cache (CASSANDRA-5348)
 * use nanotime consistently for node-local timeouts (CASSANDRA-5581)
 * Avoid unnecessary second pass on name-based queries (CASSANDRA-5577)
 * Experimental triggers (CASSANDRA-1311)
 * JEMalloc support for off-heap allocation (CASSANDRA-3997)
 * Single-pass compaction (CASSANDRA-4180)
 * Removed token range bisection (CASSANDRA-5518)
 * Removed compatibility with pre-1.2.5 sstables and network messages
   (CASSANDRA-5511)
 * removed PBSPredictor (CASSANDRA-5455)
 * CAS support (CASSANDRA-5062, 5441, 5442, 5443, 5619, 5667)
 * Leveled compaction performs size-tiered compactions in L0
   (CASSANDRA-5371, 5439)
 * Add yaml network topology snitch for mixed ec2/other envs (CASSANDRA-5339)
 * Log when a node is down longer than the hint window (CASSANDRA-4554)
 * Optimize tombstone creation for ExpiringColumns (CASSANDRA-4917)
 * Improve LeveledScanner work estimation (CASSANDRA-5250, 5407)
 * Replace compaction lock with runWithCompactionsDisabled (CASSANDRA-3430)
 * Change Message IDs to ints (CASSANDRA-5307)
 * Move sstable level information into the Stats component, removing the
   need for a separate Manifest file (CASSANDRA-4872)
 * avoid serializing to byte[] on commitlog append (CASSANDRA-5199)
 * make index_interval configurable per columnfamily (CASSANDRA-3961, CASSANDRA-5650)
 * add default_time_to_live (CASSANDRA-3974)
 * add memtable_flush_period_in_ms (CASSANDRA-4237)
 * replace supercolumns internally by composites (CASSANDRA-3237, 5123)
 * upgrade thrift to 0.9.0 (CASSANDRA-3719)
 * drop unnecessary keyspace parameter from user-defined compaction API
   (CASSANDRA-5139)
 * more robust solution to incomplete compactions + counters (CASSANDRA-5151)
 * Change order of directory searching for c*.in.sh (CASSANDRA-3983)
 * Add tool to reset SSTable compaction level for LCS (CASSANDRA-5271)
 * Allow custom configuration loader (CASSANDRA-5045)
 * Remove memory emergency pressure valve logic (CASSANDRA-3534)
 * Reduce request latency with eager retry (CASSANDRA-4705)
 * cqlsh: Remove ASSUME command (CASSANDRA-5331)
 * Rebuild BF when loading sstables if bloom_filter_fp_chance
   has changed since compaction (CASSANDRA-5015)
 * remove row-level bloom filters (CASSANDRA-4885)
 * Change Kernel Page Cache skipping into row preheating (disabled by default)
   (CASSANDRA-4937)
 * Improve repair by deciding on a gcBefore before sending
   out TreeRequests (CASSANDRA-4932)
 * Add an official way to disable compactions (CASSANDRA-5074)
 * Reenable ALTER TABLE DROP with new semantics (CASSANDRA-3919)
 * Add binary protocol versioning (CASSANDRA-5436)
 * Swap THshaServer for TThreadedSelectorServer (CASSANDRA-5530)
 * Add alias support to SELECT statement (CASSANDRA-5075)
 * Don't create empty RowMutations in CommitLogReplayer (CASSANDRA-5541)
 * Use range tombstones when dropping cfs/columns from schema (CASSANDRA-5579)
 * cqlsh: drop CQL2/CQL3-beta support (CASSANDRA-5585)
 * Track max/min column names in sstables to be able to optimize slice
   queries (CASSANDRA-5514, CASSANDRA-5595, CASSANDRA-5600)
 * Binary protocol: allow batching already prepared statements (CASSANDRA-4693)
 * Allow preparing timestamp, ttl and limit in CQL3 queries (CASSANDRA-4450)
 * Support native link w/o JNA in Java7 (CASSANDRA-3734)
 * Use SASL authentication in binary protocol v2 (CASSANDRA-5545)
 * Replace Thrift HsHa with LMAX Disruptor based implementation (CASSANDRA-5582)
 * cqlsh: Add row count to SELECT output (CASSANDRA-5636)
 * Include a timestamp with all read commands to determine column expiration
   (CASSANDRA-5149)
 * Streaming 2.0 (CASSANDRA-5286, 5699)
 * Conditional create/drop ks/table/index statements in CQL3 (CASSANDRA-2737)
 * more pre-table creation property validation (CASSANDRA-5693)
 * Redesign repair messages (CASSANDRA-5426)
 * Fix ALTER RENAME post-5125 (CASSANDRA-5702)
 * Disallow renaming a 2ndary indexed column (CASSANDRA-5705)
 * Rename Table to Keyspace (CASSANDRA-5613)
 * Ensure changing column_index_size_in_kb on different nodes don't corrupt the
   sstable (CASSANDRA-5454)
 * Move resultset type information into prepare, not execute (CASSANDRA-5649)
 * Auto paging in binary protocol (CASSANDRA-4415, 5714)
 * Don't tie client side use of AbstractType to JDBC (CASSANDRA-4495)
 * Adds new TimestampType to replace DateType (CASSANDRA-5723, CASSANDRA-5729)
Merged from 1.2:
 * make starting native protocol server idempotent (CASSANDRA-5728)
 * Fix loading key cache when a saved entry is no longer valid (CASSANDRA-5706)
 * Fix serialization of the LEFT gossip value (CASSANDRA-5696)
 * cqlsh: Don't show 'null' in place of empty values (CASSANDRA-5675)
 * Race condition in detecting version on a mixed 1.1/1.2 cluster
   (CASSANDRA-5692)
 * Fix skipping range tombstones with reverse queries (CASSANDRA-5712)
 * Expire entries out of ThriftSessionManager (CASSANRDA-5719)
 * Don't keep ancestor information in memory (CASSANDRA-5342)
 * cqlsh: fix handling of semicolons inside BATCH queries (CASSANDRA-5697)


1.2.6
 * Fix tracing when operation completes before all responses arrive
   (CASSANDRA-5668)
 * Fix cross-DC mutation forwarding (CASSANDRA-5632)
 * Reduce SSTableLoader memory usage (CASSANDRA-5555)
 * Scale hinted_handoff_throttle_in_kb to cluster size (CASSANDRA-5272)
 * (Hadoop) Add CQL3 input/output formats (CASSANDRA-4421, 5622)
 * (Hadoop) Fix InputKeyRange in CFIF (CASSANDRA-5536)
 * Fix dealing with ridiculously large max sstable sizes in LCS (CASSANDRA-5589)
 * Ignore pre-truncate hints (CASSANDRA-4655)
 * Move System.exit on OOM into a separate thread (CASSANDRA-5273)
 * Write row markers when serializing schema (CASSANDRA-5572)
 * Check only SSTables for the requested range when streaming (CASSANDRA-5569)
 * Improve batchlog replay behavior and hint ttl handling (CASSANDRA-5314)
 * Exclude localTimestamp from validation for tombstones (CASSANDRA-5398)
 * cqlsh: add custom prompt support (CASSANDRA-5539)
 * Reuse prepared statements in hot auth queries (CASSANDRA-5594)
 * cqlsh: add vertical output option (see EXPAND) (CASSANDRA-5597)
 * Add a rate limit option to stress (CASSANDRA-5004)
 * have BulkLoader ignore snapshots directories (CASSANDRA-5587)
 * fix SnitchProperties logging context (CASSANDRA-5602)
 * Expose whether jna is enabled and memory is locked via JMX (CASSANDRA-5508)
 * cqlsh: fix COPY FROM with ReversedType (CASSANDRA-5610)
 * Allow creating CUSTOM indexes on collections (CASSANDRA-5615)
 * Evaluate now() function at execution time (CASSANDRA-5616)
 * Expose detailed read repair metrics (CASSANDRA-5618)
 * Correct blob literal + ReversedType parsing (CASSANDRA-5629)
 * Allow GPFS to prefer the internal IP like EC2MRS (CASSANDRA-5630)
 * fix help text for -tspw cassandra-cli (CASSANDRA-5643)
 * don't throw away initial causes exceptions for internode encryption issues
   (CASSANDRA-5644)
 * Fix message spelling errors for cql select statements (CASSANDRA-5647)
 * Suppress custom exceptions thru jmx (CASSANDRA-5652)
 * Update CREATE CUSTOM INDEX syntax (CASSANDRA-5639)
 * Fix PermissionDetails.equals() method (CASSANDRA-5655)
 * Never allow partition key ranges in CQL3 without token() (CASSANDRA-5666)
 * Gossiper incorrectly drops AppState for an upgrading node (CASSANDRA-5660)
 * Connection thrashing during multi-region ec2 during upgrade, due to
   messaging version (CASSANDRA-5669)
 * Avoid over reconnecting in EC2MRS (CASSANDRA-5678)
 * Fix ReadResponseSerializer.serializedSize() for digest reads (CASSANDRA-5476)
 * allow sstable2json on 2i CFs (CASSANDRA-5694)
Merged from 1.1:
 * Remove buggy thrift max message length option (CASSANDRA-5529)
 * Fix NPE in Pig's widerow mode (CASSANDRA-5488)
 * Add split size parameter to Pig and disable split combination (CASSANDRA-5544)


1.2.5
 * make BytesToken.toString only return hex bytes (CASSANDRA-5566)
 * Ensure that submitBackground enqueues at least one task (CASSANDRA-5554)
 * fix 2i updates with identical values and timestamps (CASSANDRA-5540)
 * fix compaction throttling bursty-ness (CASSANDRA-4316)
 * reduce memory consumption of IndexSummary (CASSANDRA-5506)
 * remove per-row column name bloom filters (CASSANDRA-5492)
 * Include fatal errors in trace events (CASSANDRA-5447)
 * Ensure that PerRowSecondaryIndex is notified of row-level deletes
   (CASSANDRA-5445)
 * Allow empty blob literals in CQL3 (CASSANDRA-5452)
 * Fix streaming RangeTombstones at column index boundary (CASSANDRA-5418)
 * Fix preparing statements when current keyspace is not set (CASSANDRA-5468)
 * Fix SemanticVersion.isSupportedBy minor/patch handling (CASSANDRA-5496)
 * Don't provide oldCfId for post-1.1 system cfs (CASSANDRA-5490)
 * Fix primary range ignores replication strategy (CASSANDRA-5424)
 * Fix shutdown of binary protocol server (CASSANDRA-5507)
 * Fix repair -snapshot not working (CASSANDRA-5512)
 * Set isRunning flag later in binary protocol server (CASSANDRA-5467)
 * Fix use of CQL3 functions with descending clustering order (CASSANDRA-5472)
 * Disallow renaming columns one at a time for thrift table in CQL3
   (CASSANDRA-5531)
 * cqlsh: add CLUSTERING ORDER BY support to DESCRIBE (CASSANDRA-5528)
 * Add custom secondary index support to CQL3 (CASSANDRA-5484)
 * Fix repair hanging silently on unexpected error (CASSANDRA-5229)
 * Fix Ec2Snitch regression introduced by CASSANDRA-5171 (CASSANDRA-5432)
 * Add nodetool enablebackup/disablebackup (CASSANDRA-5556)
 * cqlsh: fix DESCRIBE after case insensitive USE (CASSANDRA-5567)
Merged from 1.1
 * Add retry mechanism to OTC for non-droppable_verbs (CASSANDRA-5393)
 * Use allocator information to improve memtable memory usage estimate
   (CASSANDRA-5497)
 * Fix trying to load deleted row into row cache on startup (CASSANDRA-4463)
 * fsync leveled manifest to avoid corruption (CASSANDRA-5535)
 * Fix Bound intersection computation (CASSANDRA-5551)
 * sstablescrub now respects max memory size in cassandra.in.sh (CASSANDRA-5562)


1.2.4
 * Ensure that PerRowSecondaryIndex updates see the most recent values
   (CASSANDRA-5397)
 * avoid duplicate index entries ind PrecompactedRow and
   ParallelCompactionIterable (CASSANDRA-5395)
 * remove the index entry on oldColumn when new column is a tombstone
   (CASSANDRA-5395)
 * Change default stream throughput from 400 to 200 mbps (CASSANDRA-5036)
 * Gossiper logs DOWN for symmetry with UP (CASSANDRA-5187)
 * Fix mixing prepared statements between keyspaces (CASSANDRA-5352)
 * Fix consistency level during bootstrap - strike 3 (CASSANDRA-5354)
 * Fix transposed arguments in AlreadyExistsException (CASSANDRA-5362)
 * Improve asynchronous hint delivery (CASSANDRA-5179)
 * Fix Guava dependency version (12.0 -> 13.0.1) for Maven (CASSANDRA-5364)
 * Validate that provided CQL3 collection value are < 64K (CASSANDRA-5355)
 * Make upgradeSSTable skip current version sstables by default (CASSANDRA-5366)
 * Optimize min/max timestamp collection (CASSANDRA-5373)
 * Invalid streamId in cql binary protocol when using invalid CL
   (CASSANDRA-5164)
 * Fix validation for IN where clauses with collections (CASSANDRA-5376)
 * Copy resultSet on count query to avoid ConcurrentModificationException
   (CASSANDRA-5382)
 * Correctly typecheck in CQL3 even with ReversedType (CASSANDRA-5386)
 * Fix streaming compressed files when using encryption (CASSANDRA-5391)
 * cassandra-all 1.2.0 pom missing netty dependency (CASSANDRA-5392)
 * Fix writetime/ttl functions on null values (CASSANDRA-5341)
 * Fix NPE during cql3 select with token() (CASSANDRA-5404)
 * IndexHelper.skipBloomFilters won't skip non-SHA filters (CASSANDRA-5385)
 * cqlsh: Print maps ordered by key, sort sets (CASSANDRA-5413)
 * Add null syntax support in CQL3 for inserts (CASSANDRA-3783)
 * Allow unauthenticated set_keyspace() calls (CASSANDRA-5423)
 * Fix potential incremental backups race (CASSANDRA-5410)
 * Fix prepared BATCH statements with batch-level timestamps (CASSANDRA-5415)
 * Allow overriding superuser setup delay (CASSANDRA-5430)
 * cassandra-shuffle with JMX usernames and passwords (CASSANDRA-5431)
Merged from 1.1:
 * cli: Quote ks and cf names in schema output when needed (CASSANDRA-5052)
 * Fix bad default for min/max timestamp in SSTableMetadata (CASSANDRA-5372)
 * Fix cf name extraction from manifest in Directories.migrateFile()
   (CASSANDRA-5242)
 * Support pluggable internode authentication (CASSANDRA-5401)


1.2.3
 * add check for sstable overlap within a level on startup (CASSANDRA-5327)
 * replace ipv6 colons in jmx object names (CASSANDRA-5298, 5328)
 * Avoid allocating SSTableBoundedScanner during repair when the range does
   not intersect the sstable (CASSANDRA-5249)
 * Don't lowercase property map keys (this breaks NTS) (CASSANDRA-5292)
 * Fix composite comparator with super columns (CASSANDRA-5287)
 * Fix insufficient validation of UPDATE queries against counter cfs
   (CASSANDRA-5300)
 * Fix PropertyFileSnitch default DC/Rack behavior (CASSANDRA-5285)
 * Handle null values when executing prepared statement (CASSANDRA-5081)
 * Add netty to pom dependencies (CASSANDRA-5181)
 * Include type arguments in Thrift CQLPreparedResult (CASSANDRA-5311)
 * Fix compaction not removing columns when bf_fp_ratio is 1 (CASSANDRA-5182)
 * cli: Warn about missing CQL3 tables in schema descriptions (CASSANDRA-5309)
 * Re-enable unknown option in replication/compaction strategies option for
   backward compatibility (CASSANDRA-4795)
 * Add binary protocol support to stress (CASSANDRA-4993)
 * cqlsh: Fix COPY FROM value quoting and null handling (CASSANDRA-5305)
 * Fix repair -pr for vnodes (CASSANDRA-5329)
 * Relax CL for auth queries for non-default users (CASSANDRA-5310)
 * Fix AssertionError during repair (CASSANDRA-5245)
 * Don't announce migrations to pre-1.2 nodes (CASSANDRA-5334)
Merged from 1.1:
 * Update offline scrub for 1.0 -> 1.1 directory structure (CASSANDRA-5195)
 * add tmp flag to Descriptor hashcode (CASSANDRA-4021)
 * fix logging of "Found table data in data directories" when only system tables
   are present (CASSANDRA-5289)
 * cli: Add JMX authentication support (CASSANDRA-5080)
 * nodetool: ability to repair specific range (CASSANDRA-5280)
 * Fix possible assertion triggered in SliceFromReadCommand (CASSANDRA-5284)
 * cqlsh: Add inet type support on Windows (ipv4-only) (CASSANDRA-4801)
 * Fix race when initializing ColumnFamilyStore (CASSANDRA-5350)
 * Add UseTLAB JVM flag (CASSANDRA-5361)


1.2.2
 * fix potential for multiple concurrent compactions of the same sstables
   (CASSANDRA-5256)
 * avoid no-op caching of byte[] on commitlog append (CASSANDRA-5199)
 * fix symlinks under data dir not working (CASSANDRA-5185)
 * fix bug in compact storage metadata handling (CASSANDRA-5189)
 * Validate login for USE queries (CASSANDRA-5207)
 * cli: remove default username and password (CASSANDRA-5208)
 * configure populate_io_cache_on_flush per-CF (CASSANDRA-4694)
 * allow configuration of internode socket buffer (CASSANDRA-3378)
 * Make sstable directory picking blacklist-aware again (CASSANDRA-5193)
 * Correctly expire gossip states for edge cases (CASSANDRA-5216)
 * Improve handling of directory creation failures (CASSANDRA-5196)
 * Expose secondary indicies to the rest of nodetool (CASSANDRA-4464)
 * Binary protocol: avoid sending notification for 0.0.0.0 (CASSANDRA-5227)
 * add UseCondCardMark XX jvm settings on jdk 1.7 (CASSANDRA-4366)
 * CQL3 refactor to allow conversion function (CASSANDRA-5226)
 * Fix drop of sstables in some circumstance (CASSANDRA-5232)
 * Implement caching of authorization results (CASSANDRA-4295)
 * Add support for LZ4 compression (CASSANDRA-5038)
 * Fix missing columns in wide rows queries (CASSANDRA-5225)
 * Simplify auth setup and make system_auth ks alterable (CASSANDRA-5112)
 * Stop compactions from hanging during bootstrap (CASSANDRA-5244)
 * fix compressed streaming sending extra chunk (CASSANDRA-5105)
 * Add CQL3-based implementations of IAuthenticator and IAuthorizer
   (CASSANDRA-4898)
 * Fix timestamp-based tomstone removal logic (CASSANDRA-5248)
 * cli: Add JMX authentication support (CASSANDRA-5080)
 * Fix forceFlush behavior (CASSANDRA-5241)
 * cqlsh: Add username autocompletion (CASSANDRA-5231)
 * Fix CQL3 composite partition key error (CASSANDRA-5240)
 * Allow IN clause on last clustering key (CASSANDRA-5230)
Merged from 1.1:
 * fix start key/end token validation for wide row iteration (CASSANDRA-5168)
 * add ConfigHelper support for Thrift frame and max message sizes (CASSANDRA-5188)
 * fix nodetool repair not fail on node down (CASSANDRA-5203)
 * always collect tombstone hints (CASSANDRA-5068)
 * Fix error when sourcing file in cqlsh (CASSANDRA-5235)


1.2.1
 * stream undelivered hints on decommission (CASSANDRA-5128)
 * GossipingPropertyFileSnitch loads saved dc/rack info if needed (CASSANDRA-5133)
 * drain should flush system CFs too (CASSANDRA-4446)
 * add inter_dc_tcp_nodelay setting (CASSANDRA-5148)
 * re-allow wrapping ranges for start_token/end_token range pairitspwng (CASSANDRA-5106)
 * fix validation compaction of empty rows (CASSANDRA-5136)
 * nodetool methods to enable/disable hint storage/delivery (CASSANDRA-4750)
 * disallow bloom filter false positive chance of 0 (CASSANDRA-5013)
 * add threadpool size adjustment methods to JMXEnabledThreadPoolExecutor and
   CompactionManagerMBean (CASSANDRA-5044)
 * fix hinting for dropped local writes (CASSANDRA-4753)
 * off-heap cache doesn't need mutable column container (CASSANDRA-5057)
 * apply disk_failure_policy to bad disks on initial directory creation
   (CASSANDRA-4847)
 * Optimize name-based queries to use ArrayBackedSortedColumns (CASSANDRA-5043)
 * Fall back to old manifest if most recent is unparseable (CASSANDRA-5041)
 * pool [Compressed]RandomAccessReader objects on the partitioned read path
   (CASSANDRA-4942)
 * Add debug logging to list filenames processed by Directories.migrateFile
   method (CASSANDRA-4939)
 * Expose black-listed directories via JMX (CASSANDRA-4848)
 * Log compaction merge counts (CASSANDRA-4894)
 * Minimize byte array allocation by AbstractData{Input,Output} (CASSANDRA-5090)
 * Add SSL support for the binary protocol (CASSANDRA-5031)
 * Allow non-schema system ks modification for shuffle to work (CASSANDRA-5097)
 * cqlsh: Add default limit to SELECT statements (CASSANDRA-4972)
 * cqlsh: fix DESCRIBE for 1.1 cfs in CQL3 (CASSANDRA-5101)
 * Correctly gossip with nodes >= 1.1.7 (CASSANDRA-5102)
 * Ensure CL guarantees on digest mismatch (CASSANDRA-5113)
 * Validate correctly selects on composite partition key (CASSANDRA-5122)
 * Fix exception when adding collection (CASSANDRA-5117)
 * Handle states for non-vnode clusters correctly (CASSANDRA-5127)
 * Refuse unrecognized replication and compaction strategy options (CASSANDRA-4795)
 * Pick the correct value validator in sstable2json for cql3 tables (CASSANDRA-5134)
 * Validate login for describe_keyspace, describe_keyspaces and set_keyspace
   (CASSANDRA-5144)
 * Fix inserting empty maps (CASSANDRA-5141)
 * Don't remove tokens from System table for node we know (CASSANDRA-5121)
 * fix streaming progress report for compresed files (CASSANDRA-5130)
 * Coverage analysis for low-CL queries (CASSANDRA-4858)
 * Stop interpreting dates as valid timeUUID value (CASSANDRA-4936)
 * Adds E notation for floating point numbers (CASSANDRA-4927)
 * Detect (and warn) unintentional use of the cql2 thrift methods when cql3 was
   intended (CASSANDRA-5172)
 * cli: Quote ks and cf names in schema output when needed (CASSANDRA-5052)
 * Fix cf name extraction from manifest in Directories.migrateFile() (CASSANDRA-5242)
 * Replace mistaken usage of commons-logging with slf4j (CASSANDRA-5464)
 * Ensure Jackson dependency matches lib (CASSANDRA-5126)
 * Expose droppable tombstone ratio stats over JMX (CASSANDRA-5159)
Merged from 1.1:
 * Simplify CompressedRandomAccessReader to work around JDK FD bug (CASSANDRA-5088)
 * Improve handling a changing target throttle rate mid-compaction (CASSANDRA-5087)
 * Pig: correctly decode row keys in widerow mode (CASSANDRA-5098)
 * nodetool repair command now prints progress (CASSANDRA-4767)
 * fix user defined compaction to run against 1.1 data directory (CASSANDRA-5118)
 * Fix CQL3 BATCH authorization caching (CASSANDRA-5145)
 * fix get_count returns incorrect value with TTL (CASSANDRA-5099)
 * better handling for mid-compaction failure (CASSANDRA-5137)
 * convert default marshallers list to map for better readability (CASSANDRA-5109)
 * fix ConcurrentModificationException in getBootstrapSource (CASSANDRA-5170)
 * fix sstable maxtimestamp for row deletes and pre-1.1.1 sstables (CASSANDRA-5153)
 * Fix thread growth on node removal (CASSANDRA-5175)
 * Make Ec2Region's datacenter name configurable (CASSANDRA-5155)


1.2.0
 * Disallow counters in collections (CASSANDRA-5082)
 * cqlsh: add unit tests (CASSANDRA-3920)
 * fix default bloom_filter_fp_chance for LeveledCompactionStrategy (CASSANDRA-5093)
Merged from 1.1:
 * add validation for get_range_slices with start_key and end_token (CASSANDRA-5089)


1.2.0-rc2
 * fix nodetool ownership display with vnodes (CASSANDRA-5065)
 * cqlsh: add DESCRIBE KEYSPACES command (CASSANDRA-5060)
 * Fix potential infinite loop when reloading CFS (CASSANDRA-5064)
 * Fix SimpleAuthorizer example (CASSANDRA-5072)
 * cqlsh: force CL.ONE for tracing and system.schema* queries (CASSANDRA-5070)
 * Includes cassandra-shuffle in the debian package (CASSANDRA-5058)
Merged from 1.1:
 * fix multithreaded compaction deadlock (CASSANDRA-4492)
 * fix temporarily missing schema after upgrade from pre-1.1.5 (CASSANDRA-5061)
 * Fix ALTER TABLE overriding compression options with defaults
   (CASSANDRA-4996, 5066)
 * fix specifying and altering crc_check_chance (CASSANDRA-5053)
 * fix Murmur3Partitioner ownership% calculation (CASSANDRA-5076)
 * Don't expire columns sooner than they should in 2ndary indexes (CASSANDRA-5079)


1.2-rc1
 * rename rpc_timeout settings to request_timeout (CASSANDRA-5027)
 * add BF with 0.1 FP to LCS by default (CASSANDRA-5029)
 * Fix preparing insert queries (CASSANDRA-5016)
 * Fix preparing queries with counter increment (CASSANDRA-5022)
 * Fix preparing updates with collections (CASSANDRA-5017)
 * Don't generate UUID based on other node address (CASSANDRA-5002)
 * Fix message when trying to alter a clustering key type (CASSANDRA-5012)
 * Update IAuthenticator to match the new IAuthorizer (CASSANDRA-5003)
 * Fix inserting only a key in CQL3 (CASSANDRA-5040)
 * Fix CQL3 token() function when used with strings (CASSANDRA-5050)
Merged from 1.1:
 * reduce log spam from invalid counter shards (CASSANDRA-5026)
 * Improve schema propagation performance (CASSANDRA-5025)
 * Fix for IndexHelper.IndexFor throws OOB Exception (CASSANDRA-5030)
 * cqlsh: make it possible to describe thrift CFs (CASSANDRA-4827)
 * cqlsh: fix timestamp formatting on some platforms (CASSANDRA-5046)


1.2-beta3
 * make consistency level configurable in cqlsh (CASSANDRA-4829)
 * fix cqlsh rendering of blob fields (CASSANDRA-4970)
 * fix cqlsh DESCRIBE command (CASSANDRA-4913)
 * save truncation position in system table (CASSANDRA-4906)
 * Move CompressionMetadata off-heap (CASSANDRA-4937)
 * allow CLI to GET cql3 columnfamily data (CASSANDRA-4924)
 * Fix rare race condition in getExpireTimeForEndpoint (CASSANDRA-4402)
 * acquire references to overlapping sstables during compaction so bloom filter
   doesn't get free'd prematurely (CASSANDRA-4934)
 * Don't share slice query filter in CQL3 SelectStatement (CASSANDRA-4928)
 * Separate tracing from Log4J (CASSANDRA-4861)
 * Exclude gcable tombstones from merkle-tree computation (CASSANDRA-4905)
 * Better printing of AbstractBounds for tracing (CASSANDRA-4931)
 * Optimize mostRecentTombstone check in CC.collectAllData (CASSANDRA-4883)
 * Change stream session ID to UUID to avoid collision from same node (CASSANDRA-4813)
 * Use Stats.db when bulk loading if present (CASSANDRA-4957)
 * Skip repair on system_trace and keyspaces with RF=1 (CASSANDRA-4956)
 * (cql3) Remove arbitrary SELECT limit (CASSANDRA-4918)
 * Correctly handle prepared operation on collections (CASSANDRA-4945)
 * Fix CQL3 LIMIT (CASSANDRA-4877)
 * Fix Stress for CQL3 (CASSANDRA-4979)
 * Remove cassandra specific exceptions from JMX interface (CASSANDRA-4893)
 * (CQL3) Force using ALLOW FILTERING on potentially inefficient queries (CASSANDRA-4915)
 * (cql3) Fix adding column when the table has collections (CASSANDRA-4982)
 * (cql3) Fix allowing collections with compact storage (CASSANDRA-4990)
 * (cql3) Refuse ttl/writetime function on collections (CASSANDRA-4992)
 * Replace IAuthority with new IAuthorizer (CASSANDRA-4874)
 * clqsh: fix KEY pseudocolumn escaping when describing Thrift tables
   in CQL3 mode (CASSANDRA-4955)
 * add basic authentication support for Pig CassandraStorage (CASSANDRA-3042)
 * fix CQL2 ALTER TABLE compaction_strategy_class altering (CASSANDRA-4965)
Merged from 1.1:
 * Fall back to old describe_splits if d_s_ex is not available (CASSANDRA-4803)
 * Improve error reporting when streaming ranges fail (CASSANDRA-5009)
 * Fix cqlsh timestamp formatting of timezone info (CASSANDRA-4746)
 * Fix assertion failure with leveled compaction (CASSANDRA-4799)
 * Check for null end_token in get_range_slice (CASSANDRA-4804)
 * Remove all remnants of removed nodes (CASSANDRA-4840)
 * Add aut-reloading of the log4j file in debian package (CASSANDRA-4855)
 * Fix estimated row cache entry size (CASSANDRA-4860)
 * reset getRangeSlice filter after finishing a row for get_paged_slice
   (CASSANDRA-4919)
 * expunge row cache post-truncate (CASSANDRA-4940)
 * Allow static CF definition with compact storage (CASSANDRA-4910)
 * Fix endless loop/compaction of schema_* CFs due to broken timestamps (CASSANDRA-4880)
 * Fix 'wrong class type' assertion in CounterColumn (CASSANDRA-4976)


1.2-beta2
 * fp rate of 1.0 disables BF entirely; LCS defaults to 1.0 (CASSANDRA-4876)
 * off-heap bloom filters for row keys (CASSANDRA_4865)
 * add extension point for sstable components (CASSANDRA-4049)
 * improve tracing output (CASSANDRA-4852, 4862)
 * make TRACE verb droppable (CASSANDRA-4672)
 * fix BulkLoader recognition of CQL3 columnfamilies (CASSANDRA-4755)
 * Sort commitlog segments for replay by id instead of mtime (CASSANDRA-4793)
 * Make hint delivery asynchronous (CASSANDRA-4761)
 * Pluggable Thrift transport factories for CLI and cqlsh (CASSANDRA-4609, 4610)
 * cassandra-cli: allow Double value type to be inserted to a column (CASSANDRA-4661)
 * Add ability to use custom TServerFactory implementations (CASSANDRA-4608)
 * optimize batchlog flushing to skip successful batches (CASSANDRA-4667)
 * include metadata for system keyspace itself in schema tables (CASSANDRA-4416)
 * add check to PropertyFileSnitch to verify presence of location for
   local node (CASSANDRA-4728)
 * add PBSPredictor consistency modeler (CASSANDRA-4261)
 * remove vestiges of Thrift unframed mode (CASSANDRA-4729)
 * optimize single-row PK lookups (CASSANDRA-4710)
 * adjust blockFor calculation to account for pending ranges due to node
   movement (CASSANDRA-833)
 * Change CQL version to 3.0.0 and stop accepting 3.0.0-beta1 (CASSANDRA-4649)
 * (CQL3) Make prepared statement global instead of per connection
   (CASSANDRA-4449)
 * Fix scrubbing of CQL3 created tables (CASSANDRA-4685)
 * (CQL3) Fix validation when using counter and regular columns in the same
   table (CASSANDRA-4706)
 * Fix bug starting Cassandra with simple authentication (CASSANDRA-4648)
 * Add support for batchlog in CQL3 (CASSANDRA-4545, 4738)
 * Add support for multiple column family outputs in CFOF (CASSANDRA-4208)
 * Support repairing only the local DC nodes (CASSANDRA-4747)
 * Use rpc_address for binary protocol and change default port (CASSANDRA-4751)
 * Fix use of collections in prepared statements (CASSANDRA-4739)
 * Store more information into peers table (CASSANDRA-4351, 4814)
 * Configurable bucket size for size tiered compaction (CASSANDRA-4704)
 * Run leveled compaction in parallel (CASSANDRA-4310)
 * Fix potential NPE during CFS reload (CASSANDRA-4786)
 * Composite indexes may miss results (CASSANDRA-4796)
 * Move consistency level to the protocol level (CASSANDRA-4734, 4824)
 * Fix Subcolumn slice ends not respected (CASSANDRA-4826)
 * Fix Assertion error in cql3 select (CASSANDRA-4783)
 * Fix list prepend logic (CQL3) (CASSANDRA-4835)
 * Add booleans as literals in CQL3 (CASSANDRA-4776)
 * Allow renaming PK columns in CQL3 (CASSANDRA-4822)
 * Fix binary protocol NEW_NODE event (CASSANDRA-4679)
 * Fix potential infinite loop in tombstone compaction (CASSANDRA-4781)
 * Remove system tables accounting from schema (CASSANDRA-4850)
 * (cql3) Force provided columns in clustering key order in
   'CLUSTERING ORDER BY' (CASSANDRA-4881)
 * Fix composite index bug (CASSANDRA-4884)
 * Fix short read protection for CQL3 (CASSANDRA-4882)
 * Add tracing support to the binary protocol (CASSANDRA-4699)
 * (cql3) Don't allow prepared marker inside collections (CASSANDRA-4890)
 * Re-allow order by on non-selected columns (CASSANDRA-4645)
 * Bug when composite index is created in a table having collections (CASSANDRA-4909)
 * log index scan subject in CompositesSearcher (CASSANDRA-4904)
Merged from 1.1:
 * add get[Row|Key]CacheEntries to CacheServiceMBean (CASSANDRA-4859)
 * fix get_paged_slice to wrap to next row correctly (CASSANDRA-4816)
 * fix indexing empty column values (CASSANDRA-4832)
 * allow JdbcDate to compose null Date objects (CASSANDRA-4830)
 * fix possible stackoverflow when compacting 1000s of sstables
   (CASSANDRA-4765)
 * fix wrong leveled compaction progress calculation (CASSANDRA-4807)
 * add a close() method to CRAR to prevent leaking file descriptors (CASSANDRA-4820)
 * fix potential infinite loop in get_count (CASSANDRA-4833)
 * fix compositeType.{get/from}String methods (CASSANDRA-4842)
 * (CQL) fix CREATE COLUMNFAMILY permissions check (CASSANDRA-4864)
 * Fix DynamicCompositeType same type comparison (CASSANDRA-4711)
 * Fix duplicate SSTable reference when stream session failed (CASSANDRA-3306)
 * Allow static CF definition with compact storage (CASSANDRA-4910)
 * Fix endless loop/compaction of schema_* CFs due to broken timestamps (CASSANDRA-4880)
 * Fix 'wrong class type' assertion in CounterColumn (CASSANDRA-4976)


1.2-beta1
 * add atomic_batch_mutate (CASSANDRA-4542, -4635)
 * increase default max_hint_window_in_ms to 3h (CASSANDRA-4632)
 * include message initiation time to replicas so they can more
   accurately drop timed-out requests (CASSANDRA-2858)
 * fix clientutil.jar dependencies (CASSANDRA-4566)
 * optimize WriteResponse (CASSANDRA-4548)
 * new metrics (CASSANDRA-4009)
 * redesign KEYS indexes to avoid read-before-write (CASSANDRA-2897)
 * debug tracing (CASSANDRA-1123)
 * parallelize row cache loading (CASSANDRA-4282)
 * Make compaction, flush JBOD-aware (CASSANDRA-4292)
 * run local range scans on the read stage (CASSANDRA-3687)
 * clean up ioexceptions (CASSANDRA-2116)
 * add disk_failure_policy (CASSANDRA-2118)
 * Introduce new json format with row level deletion (CASSANDRA-4054)
 * remove redundant "name" column from schema_keyspaces (CASSANDRA-4433)
 * improve "nodetool ring" handling of multi-dc clusters (CASSANDRA-3047)
 * update NTS calculateNaturalEndpoints to be O(N log N) (CASSANDRA-3881)
 * split up rpc timeout by operation type (CASSANDRA-2819)
 * rewrite key cache save/load to use only sequential i/o (CASSANDRA-3762)
 * update MS protocol with a version handshake + broadcast address id
   (CASSANDRA-4311)
 * multithreaded hint replay (CASSANDRA-4189)
 * add inter-node message compression (CASSANDRA-3127)
 * remove COPP (CASSANDRA-2479)
 * Track tombstone expiration and compact when tombstone content is
   higher than a configurable threshold, default 20% (CASSANDRA-3442, 4234)
 * update MurmurHash to version 3 (CASSANDRA-2975)
 * (CLI) track elapsed time for `delete' operation (CASSANDRA-4060)
 * (CLI) jline version is bumped to 1.0 to properly  support
   'delete' key function (CASSANDRA-4132)
 * Save IndexSummary into new SSTable 'Summary' component (CASSANDRA-2392, 4289)
 * Add support for range tombstones (CASSANDRA-3708)
 * Improve MessagingService efficiency (CASSANDRA-3617)
 * Avoid ID conflicts from concurrent schema changes (CASSANDRA-3794)
 * Set thrift HSHA server thread limit to unlimited by default (CASSANDRA-4277)
 * Avoids double serialization of CF id in RowMutation messages
   (CASSANDRA-4293)
 * stream compressed sstables directly with java nio (CASSANDRA-4297)
 * Support multiple ranges in SliceQueryFilter (CASSANDRA-3885)
 * Add column metadata to system column families (CASSANDRA-4018)
 * (cql3) Always use composite types by default (CASSANDRA-4329)
 * (cql3) Add support for set, map and list (CASSANDRA-3647)
 * Validate date type correctly (CASSANDRA-4441)
 * (cql3) Allow definitions with only a PK (CASSANDRA-4361)
 * (cql3) Add support for row key composites (CASSANDRA-4179)
 * improve DynamicEndpointSnitch by using reservoir sampling (CASSANDRA-4038)
 * (cql3) Add support for 2ndary indexes (CASSANDRA-3680)
 * (cql3) fix defining more than one PK to be invalid (CASSANDRA-4477)
 * remove schema agreement checking from all external APIs (Thrift, CQL and CQL3) (CASSANDRA-4487)
 * add Murmur3Partitioner and make it default for new installations (CASSANDRA-3772, 4621)
 * (cql3) update pseudo-map syntax to use map syntax (CASSANDRA-4497)
 * Finer grained exceptions hierarchy and provides error code with exceptions (CASSANDRA-3979)
 * Adds events push to binary protocol (CASSANDRA-4480)
 * Rewrite nodetool help (CASSANDRA-2293)
 * Make CQL3 the default for CQL (CASSANDRA-4640)
 * update stress tool to be able to use CQL3 (CASSANDRA-4406)
 * Accept all thrift update on CQL3 cf but don't expose their metadata (CASSANDRA-4377)
 * Replace Throttle with Guava's RateLimiter for HintedHandOff (CASSANDRA-4541)
 * fix counter add/get using CQL2 and CQL3 in stress tool (CASSANDRA-4633)
 * Add sstable count per level to cfstats (CASSANDRA-4537)
 * (cql3) Add ALTER KEYSPACE statement (CASSANDRA-4611)
 * (cql3) Allow defining default consistency levels (CASSANDRA-4448)
 * (cql3) Fix queries using LIMIT missing results (CASSANDRA-4579)
 * fix cross-version gossip messaging (CASSANDRA-4576)
 * added inet data type (CASSANDRA-4627)


1.1.6
 * Wait for writes on synchronous read digest mismatch (CASSANDRA-4792)
 * fix commitlog replay for nanotime-infected sstables (CASSANDRA-4782)
 * preflight check ttl for maximum of 20 years (CASSANDRA-4771)
 * (Pig) fix widerow input with single column rows (CASSANDRA-4789)
 * Fix HH to compact with correct gcBefore, which avoids wiping out
   undelivered hints (CASSANDRA-4772)
 * LCS will merge up to 32 L0 sstables as intended (CASSANDRA-4778)
 * NTS will default unconfigured DC replicas to zero (CASSANDRA-4675)
 * use default consistency level in counter validation if none is
   explicitly provide (CASSANDRA-4700)
 * Improve IAuthority interface by introducing fine-grained
   access permissions and grant/revoke commands (CASSANDRA-4490, 4644)
 * fix assumption error in CLI when updating/describing keyspace
   (CASSANDRA-4322)
 * Adds offline sstablescrub to debian packaging (CASSANDRA-4642)
 * Automatic fixing of overlapping leveled sstables (CASSANDRA-4644)
 * fix error when using ORDER BY with extended selections (CASSANDRA-4689)
 * (CQL3) Fix validation for IN queries for non-PK cols (CASSANDRA-4709)
 * fix re-created keyspace disappering after 1.1.5 upgrade
   (CASSANDRA-4698, 4752)
 * (CLI) display elapsed time in 2 fraction digits (CASSANDRA-3460)
 * add authentication support to sstableloader (CASSANDRA-4712)
 * Fix CQL3 'is reversed' logic (CASSANDRA-4716, 4759)
 * (CQL3) Don't return ReversedType in result set metadata (CASSANDRA-4717)
 * Backport adding AlterKeyspace statement (CASSANDRA-4611)
 * (CQL3) Correcty accept upper-case data types (CASSANDRA-4770)
 * Add binary protocol events for schema changes (CASSANDRA-4684)
Merged from 1.0:
 * Switch from NBHM to CHM in MessagingService's callback map, which
   prevents OOM in long-running instances (CASSANDRA-4708)


1.1.5
 * add SecondaryIndex.reload API (CASSANDRA-4581)
 * use millis + atomicint for commitlog segment creation instead of
   nanotime, which has issues under some hypervisors (CASSANDRA-4601)
 * fix FD leak in slice queries (CASSANDRA-4571)
 * avoid recursion in leveled compaction (CASSANDRA-4587)
 * increase stack size under Java7 to 180K
 * Log(info) schema changes (CASSANDRA-4547)
 * Change nodetool setcachecapcity to manipulate global caches (CASSANDRA-4563)
 * (cql3) fix setting compaction strategy (CASSANDRA-4597)
 * fix broken system.schema_* timestamps on system startup (CASSANDRA-4561)
 * fix wrong skip of cache saving (CASSANDRA-4533)
 * Avoid NPE when lost+found is in data dir (CASSANDRA-4572)
 * Respect five-minute flush moratorium after initial CL replay (CASSANDRA-4474)
 * Adds ntp as recommended in debian packaging (CASSANDRA-4606)
 * Configurable transport in CF Record{Reader|Writer} (CASSANDRA-4558)
 * (cql3) fix potential NPE with both equal and unequal restriction (CASSANDRA-4532)
 * (cql3) improves ORDER BY validation (CASSANDRA-4624)
 * Fix potential deadlock during counter writes (CASSANDRA-4578)
 * Fix cql error with ORDER BY when using IN (CASSANDRA-4612)
Merged from 1.0:
 * increase Xss to 160k to accomodate latest 1.6 JVMs (CASSANDRA-4602)
 * fix toString of hint destination tokens (CASSANDRA-4568)
 * Fix multiple values for CurrentLocal NodeID (CASSANDRA-4626)


1.1.4
 * fix offline scrub to catch >= out of order rows (CASSANDRA-4411)
 * fix cassandra-env.sh on RHEL and other non-dash-based systems
   (CASSANDRA-4494)
Merged from 1.0:
 * (Hadoop) fix setting key length for old-style mapred api (CASSANDRA-4534)
 * (Hadoop) fix iterating through a resultset consisting entirely
   of tombstoned rows (CASSANDRA-4466)


1.1.3
 * (cqlsh) add COPY TO (CASSANDRA-4434)
 * munmap commitlog segments before rename (CASSANDRA-4337)
 * (JMX) rename getRangeKeySample to sampleKeyRange to avoid returning
   multi-MB results as an attribute (CASSANDRA-4452)
 * flush based on data size, not throughput; overwritten columns no
   longer artificially inflate liveRatio (CASSANDRA-4399)
 * update default commitlog segment size to 32MB and total commitlog
   size to 32/1024 MB for 32/64 bit JVMs, respectively (CASSANDRA-4422)
 * avoid using global partitioner to estimate ranges in index sstables
   (CASSANDRA-4403)
 * restore pre-CASSANDRA-3862 approach to removing expired tombstones
   from row cache during compaction (CASSANDRA-4364)
 * (stress) support for CQL prepared statements (CASSANDRA-3633)
 * Correctly catch exception when Snappy cannot be loaded (CASSANDRA-4400)
 * (cql3) Support ORDER BY when IN condition is given in WHERE clause (CASSANDRA-4327)
 * (cql3) delete "component_index" column on DROP TABLE call (CASSANDRA-4420)
 * change nanoTime() to currentTimeInMillis() in schema related code (CASSANDRA-4432)
 * add a token generation tool (CASSANDRA-3709)
 * Fix LCS bug with sstable containing only 1 row (CASSANDRA-4411)
 * fix "Can't Modify Index Name" problem on CF update (CASSANDRA-4439)
 * Fix assertion error in getOverlappingSSTables during repair (CASSANDRA-4456)
 * fix nodetool's setcompactionthreshold command (CASSANDRA-4455)
 * Ensure compacted files are never used, to avoid counter overcount (CASSANDRA-4436)
Merged from 1.0:
 * Push the validation of secondary index values to the SecondaryIndexManager (CASSANDRA-4240)
 * allow dropping columns shadowed by not-yet-expired supercolumn or row
   tombstones in PrecompactedRow (CASSANDRA-4396)


1.1.2
 * Fix cleanup not deleting index entries (CASSANDRA-4379)
 * Use correct partitioner when saving + loading caches (CASSANDRA-4331)
 * Check schema before trying to export sstable (CASSANDRA-2760)
 * Raise a meaningful exception instead of NPE when PFS encounters
   an unconfigured node + no default (CASSANDRA-4349)
 * fix bug in sstable blacklisting with LCS (CASSANDRA-4343)
 * LCS no longer promotes tiny sstables out of L0 (CASSANDRA-4341)
 * skip tombstones during hint replay (CASSANDRA-4320)
 * fix NPE in compactionstats (CASSANDRA-4318)
 * enforce 1m min keycache for auto (CASSANDRA-4306)
 * Have DeletedColumn.isMFD always return true (CASSANDRA-4307)
 * (cql3) exeption message for ORDER BY constraints said primary filter can be
    an IN clause, which is misleading (CASSANDRA-4319)
 * (cql3) Reject (not yet supported) creation of 2ndardy indexes on tables with
   composite primary keys (CASSANDRA-4328)
 * Set JVM stack size to 160k for java 7 (CASSANDRA-4275)
 * cqlsh: add COPY command to load data from CSV flat files (CASSANDRA-4012)
 * CFMetaData.fromThrift to throw ConfigurationException upon error (CASSANDRA-4353)
 * Use CF comparator to sort indexed columns in SecondaryIndexManager
   (CASSANDRA-4365)
 * add strategy_options to the KSMetaData.toString() output (CASSANDRA-4248)
 * (cql3) fix range queries containing unqueried results (CASSANDRA-4372)
 * (cql3) allow updating column_alias types (CASSANDRA-4041)
 * (cql3) Fix deletion bug (CASSANDRA-4193)
 * Fix computation of overlapping sstable for leveled compaction (CASSANDRA-4321)
 * Improve scrub and allow to run it offline (CASSANDRA-4321)
 * Fix assertionError in StorageService.bulkLoad (CASSANDRA-4368)
 * (cqlsh) add option to authenticate to a keyspace at startup (CASSANDRA-4108)
 * (cqlsh) fix ASSUME functionality (CASSANDRA-4352)
 * Fix ColumnFamilyRecordReader to not return progress > 100% (CASSANDRA-3942)
Merged from 1.0:
 * Set gc_grace on index CF to 0 (CASSANDRA-4314)


1.1.1
 * add populate_io_cache_on_flush option (CASSANDRA-2635)
 * allow larger cache capacities than 2GB (CASSANDRA-4150)
 * add getsstables command to nodetool (CASSANDRA-4199)
 * apply parent CF compaction settings to secondary index CFs (CASSANDRA-4280)
 * preserve commitlog size cap when recycling segments at startup
   (CASSANDRA-4201)
 * (Hadoop) fix split generation regression (CASSANDRA-4259)
 * ignore min/max compactions settings in LCS, while preserving
   behavior that min=max=0 disables autocompaction (CASSANDRA-4233)
 * log number of rows read from saved cache (CASSANDRA-4249)
 * calculate exact size required for cleanup operations (CASSANDRA-1404)
 * avoid blocking additional writes during flush when the commitlog
   gets behind temporarily (CASSANDRA-1991)
 * enable caching on index CFs based on data CF cache setting (CASSANDRA-4197)
 * warn on invalid replication strategy creation options (CASSANDRA-4046)
 * remove [Freeable]Memory finalizers (CASSANDRA-4222)
 * include tombstone size in ColumnFamily.size, which can prevent OOM
   during sudden mass delete operations by yielding a nonzero liveRatio
   (CASSANDRA-3741)
 * Open 1 sstableScanner per level for leveled compaction (CASSANDRA-4142)
 * Optimize reads when row deletion timestamps allow us to restrict
   the set of sstables we check (CASSANDRA-4116)
 * add support for commitlog archiving and point-in-time recovery
   (CASSANDRA-3690)
 * avoid generating redundant compaction tasks during streaming
   (CASSANDRA-4174)
 * add -cf option to nodetool snapshot, and takeColumnFamilySnapshot to
   StorageService mbean (CASSANDRA-556)
 * optimize cleanup to drop entire sstables where possible (CASSANDRA-4079)
 * optimize truncate when autosnapshot is disabled (CASSANDRA-4153)
 * update caches to use byte[] keys to reduce memory overhead (CASSANDRA-3966)
 * add column limit to cli (CASSANDRA-3012, 4098)
 * clean up and optimize DataOutputBuffer, used by CQL compression and
   CompositeType (CASSANDRA-4072)
 * optimize commitlog checksumming (CASSANDRA-3610)
 * identify and blacklist corrupted SSTables from future compactions
   (CASSANDRA-2261)
 * Move CfDef and KsDef validation out of thrift (CASSANDRA-4037)
 * Expose API to repair a user provided range (CASSANDRA-3912)
 * Add way to force the cassandra-cli to refresh its schema (CASSANDRA-4052)
 * Avoid having replicate on write tasks stacking up at CL.ONE (CASSANDRA-2889)
 * (cql3) Backwards compatibility for composite comparators in non-cql3-aware
   clients (CASSANDRA-4093)
 * (cql3) Fix order by for reversed queries (CASSANDRA-4160)
 * (cql3) Add ReversedType support (CASSANDRA-4004)
 * (cql3) Add timeuuid type (CASSANDRA-4194)
 * (cql3) Minor fixes (CASSANDRA-4185)
 * (cql3) Fix prepared statement in BATCH (CASSANDRA-4202)
 * (cql3) Reduce the list of reserved keywords (CASSANDRA-4186)
 * (cql3) Move max/min compaction thresholds to compaction strategy options
   (CASSANDRA-4187)
 * Fix exception during move when localhost is the only source (CASSANDRA-4200)
 * (cql3) Allow paging through non-ordered partitioner results (CASSANDRA-3771)
 * (cql3) Fix drop index (CASSANDRA-4192)
 * (cql3) Don't return range ghosts anymore (CASSANDRA-3982)
 * fix re-creating Keyspaces/ColumnFamilies with the same name as dropped
   ones (CASSANDRA-4219)
 * fix SecondaryIndex LeveledManifest save upon snapshot (CASSANDRA-4230)
 * fix missing arrayOffset in FBUtilities.hash (CASSANDRA-4250)
 * (cql3) Add name of parameters in CqlResultSet (CASSANDRA-4242)
 * (cql3) Correctly validate order by queries (CASSANDRA-4246)
 * rename stress to cassandra-stress for saner packaging (CASSANDRA-4256)
 * Fix exception on colum metadata with non-string comparator (CASSANDRA-4269)
 * Check for unknown/invalid compression options (CASSANDRA-4266)
 * (cql3) Adds simple access to column timestamp and ttl (CASSANDRA-4217)
 * (cql3) Fix range queries with secondary indexes (CASSANDRA-4257)
 * Better error messages from improper input in cli (CASSANDRA-3865)
 * Try to stop all compaction upon Keyspace or ColumnFamily drop (CASSANDRA-4221)
 * (cql3) Allow keyspace properties to contain hyphens (CASSANDRA-4278)
 * (cql3) Correctly validate keyspace access in create table (CASSANDRA-4296)
 * Avoid deadlock in migration stage (CASSANDRA-3882)
 * Take supercolumn names and deletion info into account in memtable throughput
   (CASSANDRA-4264)
 * Add back backward compatibility for old style replication factor (CASSANDRA-4294)
 * Preserve compatibility with pre-1.1 index queries (CASSANDRA-4262)
Merged from 1.0:
 * Fix super columns bug where cache is not updated (CASSANDRA-4190)
 * fix maxTimestamp to include row tombstones (CASSANDRA-4116)
 * (CLI) properly handle quotes in create/update keyspace commands (CASSANDRA-4129)
 * Avoids possible deadlock during bootstrap (CASSANDRA-4159)
 * fix stress tool that hangs forever on timeout or error (CASSANDRA-4128)
 * stress tool to return appropriate exit code on failure (CASSANDRA-4188)
 * fix compaction NPE when out of disk space and assertions disabled
   (CASSANDRA-3985)
 * synchronize LCS getEstimatedTasks to avoid CME (CASSANDRA-4255)
 * ensure unique streaming session id's (CASSANDRA-4223)
 * kick off background compaction when min/max thresholds change
   (CASSANDRA-4279)
 * improve ability of STCS.getBuckets to deal with 100s of 1000s of
   sstables, such as when convertinb back from LCS (CASSANDRA-4287)
 * Oversize integer in CQL throws NumberFormatException (CASSANDRA-4291)
 * fix 1.0.x node join to mixed version cluster, other nodes >= 1.1 (CASSANDRA-4195)
 * Fix LCS splitting sstable base on uncompressed size (CASSANDRA-4419)
 * Push the validation of secondary index values to the SecondaryIndexManager (CASSANDRA-4240)
 * Don't purge columns during upgradesstables (CASSANDRA-4462)
 * Make cqlsh work with piping (CASSANDRA-4113)
 * Validate arguments for nodetool decommission (CASSANDRA-4061)
 * Report thrift status in nodetool info (CASSANDRA-4010)


1.1.0-final
 * average a reduced liveRatio estimate with the previous one (CASSANDRA-4065)
 * Allow KS and CF names up to 48 characters (CASSANDRA-4157)
 * fix stress build (CASSANDRA-4140)
 * add time remaining estimate to nodetool compactionstats (CASSANDRA-4167)
 * (cql) fix NPE in cql3 ALTER TABLE (CASSANDRA-4163)
 * (cql) Add support for CL.TWO and CL.THREE in CQL (CASSANDRA-4156)
 * (cql) Fix type in CQL3 ALTER TABLE preventing update (CASSANDRA-4170)
 * (cql) Throw invalid exception from CQL3 on obsolete options (CASSANDRA-4171)
 * (cqlsh) fix recognizing uppercase SELECT keyword (CASSANDRA-4161)
 * Pig: wide row support (CASSANDRA-3909)
Merged from 1.0:
 * avoid streaming empty files with bulk loader if sstablewriter errors out
   (CASSANDRA-3946)


1.1-rc1
 * Include stress tool in binary builds (CASSANDRA-4103)
 * (Hadoop) fix wide row iteration when last row read was deleted
   (CASSANDRA-4154)
 * fix read_repair_chance to really default to 0.1 in the cli (CASSANDRA-4114)
 * Adds caching and bloomFilterFpChange to CQL options (CASSANDRA-4042)
 * Adds posibility to autoconfigure size of the KeyCache (CASSANDRA-4087)
 * fix KEYS index from skipping results (CASSANDRA-3996)
 * Remove sliced_buffer_size_in_kb dead option (CASSANDRA-4076)
 * make loadNewSStable preserve sstable version (CASSANDRA-4077)
 * Respect 1.0 cache settings as much as possible when upgrading
   (CASSANDRA-4088)
 * relax path length requirement for sstable files when upgrading on
   non-Windows platforms (CASSANDRA-4110)
 * fix terminination of the stress.java when errors were encountered
   (CASSANDRA-4128)
 * Move CfDef and KsDef validation out of thrift (CASSANDRA-4037)
 * Fix get_paged_slice (CASSANDRA-4136)
 * CQL3: Support slice with exclusive start and stop (CASSANDRA-3785)
Merged from 1.0:
 * support PropertyFileSnitch in bulk loader (CASSANDRA-4145)
 * add auto_snapshot option allowing disabling snapshot before drop/truncate
   (CASSANDRA-3710)
 * allow short snitch names (CASSANDRA-4130)


1.1-beta2
 * rename loaded sstables to avoid conflicts with local snapshots
   (CASSANDRA-3967)
 * start hint replay as soon as FD notifies that the target is back up
   (CASSANDRA-3958)
 * avoid unproductive deserializing of cached rows during compaction
   (CASSANDRA-3921)
 * fix concurrency issues with CQL keyspace creation (CASSANDRA-3903)
 * Show Effective Owership via Nodetool ring <keyspace> (CASSANDRA-3412)
 * Update ORDER BY syntax for CQL3 (CASSANDRA-3925)
 * Fix BulkRecordWriter to not throw NPE if reducer gets no map data from Hadoop (CASSANDRA-3944)
 * Fix bug with counters in super columns (CASSANDRA-3821)
 * Remove deprecated merge_shard_chance (CASSANDRA-3940)
 * add a convenient way to reset a node's schema (CASSANDRA-2963)
 * fix for intermittent SchemaDisagreementException (CASSANDRA-3884)
 * CLI `list <CF>` to limit number of columns and their order (CASSANDRA-3012)
 * ignore deprecated KsDef/CfDef/ColumnDef fields in native schema (CASSANDRA-3963)
 * CLI to report when unsupported column_metadata pair was given (CASSANDRA-3959)
 * reincarnate removed and deprecated KsDef/CfDef attributes (CASSANDRA-3953)
 * Fix race between writes and read for cache (CASSANDRA-3862)
 * perform static initialization of StorageProxy on start-up (CASSANDRA-3797)
 * support trickling fsync() on writes (CASSANDRA-3950)
 * expose counters for unavailable/timeout exceptions given to thrift clients (CASSANDRA-3671)
 * avoid quadratic startup time in LeveledManifest (CASSANDRA-3952)
 * Add type information to new schema_ columnfamilies and remove thrift
   serialization for schema (CASSANDRA-3792)
 * add missing column validator options to the CLI help (CASSANDRA-3926)
 * skip reading saved key cache if CF's caching strategy is NONE or ROWS_ONLY (CASSANDRA-3954)
 * Unify migration code (CASSANDRA-4017)
Merged from 1.0:
 * cqlsh: guess correct version of Python for Arch Linux (CASSANDRA-4090)
 * (CLI) properly handle quotes in create/update keyspace commands (CASSANDRA-4129)
 * Avoids possible deadlock during bootstrap (CASSANDRA-4159)
 * fix stress tool that hangs forever on timeout or error (CASSANDRA-4128)
 * Fix super columns bug where cache is not updated (CASSANDRA-4190)
 * stress tool to return appropriate exit code on failure (CASSANDRA-4188)


1.0.9
 * improve index sampling performance (CASSANDRA-4023)
 * always compact away deleted hints immediately after handoff (CASSANDRA-3955)
 * delete hints from dropped ColumnFamilies on handoff instead of
   erroring out (CASSANDRA-3975)
 * add CompositeType ref to the CLI doc for create/update column family (CASSANDRA-3980)
 * Pig: support Counter ColumnFamilies (CASSANDRA-3973)
 * Pig: Composite column support (CASSANDRA-3684)
 * Avoid NPE during repair when a keyspace has no CFs (CASSANDRA-3988)
 * Fix division-by-zero error on get_slice (CASSANDRA-4000)
 * don't change manifest level for cleanup, scrub, and upgradesstables
   operations under LeveledCompactionStrategy (CASSANDRA-3989, 4112)
 * fix race leading to super columns assertion failure (CASSANDRA-3957)
 * fix NPE on invalid CQL delete command (CASSANDRA-3755)
 * allow custom types in CLI's assume command (CASSANDRA-4081)
 * fix totalBytes count for parallel compactions (CASSANDRA-3758)
 * fix intermittent NPE in get_slice (CASSANDRA-4095)
 * remove unnecessary asserts in native code interfaces (CASSANDRA-4096)
 * Validate blank keys in CQL to avoid assertion errors (CASSANDRA-3612)
 * cqlsh: fix bad decoding of some column names (CASSANDRA-4003)
 * cqlsh: fix incorrect padding with unicode chars (CASSANDRA-4033)
 * Fix EC2 snitch incorrectly reporting region (CASSANDRA-4026)
 * Shut down thrift during decommission (CASSANDRA-4086)
 * Expose nodetool cfhistograms for 2ndary indexes (CASSANDRA-4063)
Merged from 0.8:
 * Fix ConcurrentModificationException in gossiper (CASSANDRA-4019)


1.1-beta1
 * (cqlsh)
   + add SOURCE and CAPTURE commands, and --file option (CASSANDRA-3479)
   + add ALTER COLUMNFAMILY WITH (CASSANDRA-3523)
   + bundle Python dependencies with Cassandra (CASSANDRA-3507)
   + added to Debian package (CASSANDRA-3458)
   + display byte data instead of erroring out on decode failure
     (CASSANDRA-3874)
 * add nodetool rebuild_index (CASSANDRA-3583)
 * add nodetool rangekeysample (CASSANDRA-2917)
 * Fix streaming too much data during move operations (CASSANDRA-3639)
 * Nodetool and CLI connect to localhost by default (CASSANDRA-3568)
 * Reduce memory used by primary index sample (CASSANDRA-3743)
 * (Hadoop) separate input/output configurations (CASSANDRA-3197, 3765)
 * avoid returning internal Cassandra classes over JMX (CASSANDRA-2805)
 * add row-level isolation via SnapTree (CASSANDRA-2893)
 * Optimize key count estimation when opening sstable on startup
   (CASSANDRA-2988)
 * multi-dc replication optimization supporting CL > ONE (CASSANDRA-3577)
 * add command to stop compactions (CASSANDRA-1740, 3566, 3582)
 * multithreaded streaming (CASSANDRA-3494)
 * removed in-tree redhat spec (CASSANDRA-3567)
 * "defragment" rows for name-based queries under STCS, again (CASSANDRA-2503)
 * Recycle commitlog segments for improved performance
   (CASSANDRA-3411, 3543, 3557, 3615)
 * update size-tiered compaction to prioritize small tiers (CASSANDRA-2407)
 * add message expiration logic to OutboundTcpConnection (CASSANDRA-3005)
 * off-heap cache to use sun.misc.Unsafe instead of JNA (CASSANDRA-3271)
 * EACH_QUORUM is only supported for writes (CASSANDRA-3272)
 * replace compactionlock use in schema migration by checking CFS.isValid
   (CASSANDRA-3116)
 * recognize that "SELECT first ... *" isn't really "SELECT *" (CASSANDRA-3445)
 * Use faster bytes comparison (CASSANDRA-3434)
 * Bulk loader is no longer a fat client, (HADOOP) bulk load output format
   (CASSANDRA-3045)
 * (Hadoop) add support for KeyRange.filter
 * remove assumption that keys and token are in bijection
   (CASSANDRA-1034, 3574, 3604)
 * always remove endpoints from delevery queue in HH (CASSANDRA-3546)
 * fix race between cf flush and its 2ndary indexes flush (CASSANDRA-3547)
 * fix potential race in AES when a repair fails (CASSANDRA-3548)
 * Remove columns shadowed by a deleted container even when we cannot purge
   (CASSANDRA-3538)
 * Improve memtable slice iteration performance (CASSANDRA-3545)
 * more efficient allocation of small bloom filters (CASSANDRA-3618)
 * Use separate writer thread in SSTableSimpleUnsortedWriter (CASSANDRA-3619)
 * fsync the directory after new sstable or commitlog segment are created (CASSANDRA-3250)
 * fix minor issues reported by FindBugs (CASSANDRA-3658)
 * global key/row caches (CASSANDRA-3143, 3849)
 * optimize memtable iteration during range scan (CASSANDRA-3638)
 * introduce 'crc_check_chance' in CompressionParameters to support
   a checksum percentage checking chance similarly to read-repair (CASSANDRA-3611)
 * a way to deactivate global key/row cache on per-CF basis (CASSANDRA-3667)
 * fix LeveledCompactionStrategy broken because of generation pre-allocation
   in LeveledManifest (CASSANDRA-3691)
 * finer-grained control over data directories (CASSANDRA-2749)
 * Fix ClassCastException during hinted handoff (CASSANDRA-3694)
 * Upgrade Thrift to 0.7 (CASSANDRA-3213)
 * Make stress.java insert operation to use microseconds (CASSANDRA-3725)
 * Allows (internally) doing a range query with a limit of columns instead of
   rows (CASSANDRA-3742)
 * Allow rangeSlice queries to be start/end inclusive/exclusive (CASSANDRA-3749)
 * Fix BulkLoader to support new SSTable layout and add stream
   throttling to prevent an NPE when there is no yaml config (CASSANDRA-3752)
 * Allow concurrent schema migrations (CASSANDRA-1391, 3832)
 * Add SnapshotCommand to trigger snapshot on remote node (CASSANDRA-3721)
 * Make CFMetaData conversions to/from thrift/native schema inverses
   (CASSANDRA_3559)
 * Add initial code for CQL 3.0-beta (CASSANDRA-2474, 3781, 3753)
 * Add wide row support for ColumnFamilyInputFormat (CASSANDRA-3264)
 * Allow extending CompositeType comparator (CASSANDRA-3657)
 * Avoids over-paging during get_count (CASSANDRA-3798)
 * Add new command to rebuild a node without (repair) merkle tree calculations
   (CASSANDRA-3483, 3922)
 * respect not only row cache capacity but caching mode when
   trying to read data (CASSANDRA-3812)
 * fix system tests (CASSANDRA-3827)
 * CQL support for altering row key type in ALTER TABLE (CASSANDRA-3781)
 * turn compression on by default (CASSANDRA-3871)
 * make hexToBytes refuse invalid input (CASSANDRA-2851)
 * Make secondary indexes CF inherit compression and compaction from their
   parent CF (CASSANDRA-3877)
 * Finish cleanup up tombstone purge code (CASSANDRA-3872)
 * Avoid NPE on aboarted stream-out sessions (CASSANDRA-3904)
 * BulkRecordWriter throws NPE for counter columns (CASSANDRA-3906)
 * Support compression using BulkWriter (CASSANDRA-3907)


1.0.8
 * fix race between cleanup and flush on secondary index CFSes (CASSANDRA-3712)
 * avoid including non-queried nodes in rangeslice read repair
   (CASSANDRA-3843)
 * Only snapshot CF being compacted for snapshot_before_compaction
   (CASSANDRA-3803)
 * Log active compactions in StatusLogger (CASSANDRA-3703)
 * Compute more accurate compaction score per level (CASSANDRA-3790)
 * Return InvalidRequest when using a keyspace that doesn't exist
   (CASSANDRA-3764)
 * disallow user modification of System keyspace (CASSANDRA-3738)
 * allow using sstable2json on secondary index data (CASSANDRA-3738)
 * (cqlsh) add DESCRIBE COLUMNFAMILIES (CASSANDRA-3586)
 * (cqlsh) format blobs correctly and use colors to improve output
   readability (CASSANDRA-3726)
 * synchronize BiMap of bootstrapping tokens (CASSANDRA-3417)
 * show index options in CLI (CASSANDRA-3809)
 * add optional socket timeout for streaming (CASSANDRA-3838)
 * fix truncate not to leave behind non-CFS backed secondary indexes
   (CASSANDRA-3844)
 * make CLI `show schema` to use output stream directly instead
   of StringBuilder (CASSANDRA-3842)
 * remove the wait on hint future during write (CASSANDRA-3870)
 * (cqlsh) ignore missing CfDef opts (CASSANDRA-3933)
 * (cqlsh) look for cqlshlib relative to realpath (CASSANDRA-3767)
 * Fix short read protection (CASSANDRA-3934)
 * Make sure infered and actual schema match (CASSANDRA-3371)
 * Fix NPE during HH delivery (CASSANDRA-3677)
 * Don't put boostrapping node in 'hibernate' status (CASSANDRA-3737)
 * Fix double quotes in windows bat files (CASSANDRA-3744)
 * Fix bad validator lookup (CASSANDRA-3789)
 * Fix soft reset in EC2MultiRegionSnitch (CASSANDRA-3835)
 * Don't leave zombie connections with THSHA thrift server (CASSANDRA-3867)
 * (cqlsh) fix deserialization of data (CASSANDRA-3874)
 * Fix removetoken force causing an inconsistent state (CASSANDRA-3876)
 * Fix ahndling of some types with Pig (CASSANDRA-3886)
 * Don't allow to drop the system keyspace (CASSANDRA-3759)
 * Make Pig deletes disabled by default and configurable (CASSANDRA-3628)
Merged from 0.8:
 * (Pig) fix CassandraStorage to use correct comparator in Super ColumnFamily
   case (CASSANDRA-3251)
 * fix thread safety issues in commitlog replay, primarily affecting
   systems with many (100s) of CF definitions (CASSANDRA-3751)
 * Fix relevant tombstone ignored with super columns (CASSANDRA-3875)


1.0.7
 * fix regression in HH page size calculation (CASSANDRA-3624)
 * retry failed stream on IOException (CASSANDRA-3686)
 * allow configuring bloom_filter_fp_chance (CASSANDRA-3497)
 * attempt hint delivery every ten minutes, or when failure detector
   notifies us that a node is back up, whichever comes first.  hint
   handoff throttle delay default changed to 1ms, from 50 (CASSANDRA-3554)
 * add nodetool setstreamthroughput (CASSANDRA-3571)
 * fix assertion when dropping a columnfamily with no sstables (CASSANDRA-3614)
 * more efficient allocation of small bloom filters (CASSANDRA-3618)
 * CLibrary.createHardLinkWithExec() to check for errors (CASSANDRA-3101)
 * Avoid creating empty and non cleaned writer during compaction (CASSANDRA-3616)
 * stop thrift service in shutdown hook so we can quiesce MessagingService
   (CASSANDRA-3335)
 * (CQL) compaction_strategy_options and compression_parameters for
   CREATE COLUMNFAMILY statement (CASSANDRA-3374)
 * Reset min/max compaction threshold when creating size tiered compaction
   strategy (CASSANDRA-3666)
 * Don't ignore IOException during compaction (CASSANDRA-3655)
 * Fix assertion error for CF with gc_grace=0 (CASSANDRA-3579)
 * Shutdown ParallelCompaction reducer executor after use (CASSANDRA-3711)
 * Avoid < 0 value for pending tasks in leveled compaction (CASSANDRA-3693)
 * (Hadoop) Support TimeUUID in Pig CassandraStorage (CASSANDRA-3327)
 * Check schema is ready before continuing boostrapping (CASSANDRA-3629)
 * Catch overflows during parsing of chunk_length_kb (CASSANDRA-3644)
 * Improve stream protocol mismatch errors (CASSANDRA-3652)
 * Avoid multiple thread doing HH to the same target (CASSANDRA-3681)
 * Add JMX property for rp_timeout_in_ms (CASSANDRA-2940)
 * Allow DynamicCompositeType to compare component of different types
   (CASSANDRA-3625)
 * Flush non-cfs backed secondary indexes (CASSANDRA-3659)
 * Secondary Indexes should report memory consumption (CASSANDRA-3155)
 * fix for SelectStatement start/end key are not set correctly
   when a key alias is involved (CASSANDRA-3700)
 * fix CLI `show schema` command insert of an extra comma in
   column_metadata (CASSANDRA-3714)
Merged from 0.8:
 * avoid logging (harmless) exception when GC takes < 1ms (CASSANDRA-3656)
 * prevent new nodes from thinking down nodes are up forever (CASSANDRA-3626)
 * use correct list of replicas for LOCAL_QUORUM reads when read repair
   is disabled (CASSANDRA-3696)
 * block on flush before compacting hints (may prevent OOM) (CASSANDRA-3733)


1.0.6
 * (CQL) fix cqlsh support for replicate_on_write (CASSANDRA-3596)
 * fix adding to leveled manifest after streaming (CASSANDRA-3536)
 * filter out unavailable cipher suites when using encryption (CASSANDRA-3178)
 * (HADOOP) add old-style api support for CFIF and CFRR (CASSANDRA-2799)
 * Support TimeUUIDType column names in Stress.java tool (CASSANDRA-3541)
 * (CQL) INSERT/UPDATE/DELETE/TRUNCATE commands should allow CF names to
   be qualified by keyspace (CASSANDRA-3419)
 * always remove endpoints from delevery queue in HH (CASSANDRA-3546)
 * fix race between cf flush and its 2ndary indexes flush (CASSANDRA-3547)
 * fix potential race in AES when a repair fails (CASSANDRA-3548)
 * fix default value validation usage in CLI SET command (CASSANDRA-3553)
 * Optimize componentsFor method for compaction and startup time
   (CASSANDRA-3532)
 * (CQL) Proper ColumnFamily metadata validation on CREATE COLUMNFAMILY
   (CASSANDRA-3565)
 * fix compression "chunk_length_kb" option to set correct kb value for
   thrift/avro (CASSANDRA-3558)
 * fix missing response during range slice repair (CASSANDRA-3551)
 * 'describe ring' moved from CLI to nodetool and available through JMX (CASSANDRA-3220)
 * add back partitioner to sstable metadata (CASSANDRA-3540)
 * fix NPE in get_count for counters (CASSANDRA-3601)
Merged from 0.8:
 * remove invalid assertion that table was opened before dropping it
   (CASSANDRA-3580)
 * range and index scans now only send requests to enough replicas to
   satisfy requested CL + RR (CASSANDRA-3598)
 * use cannonical host for local node in nodetool info (CASSANDRA-3556)
 * remove nonlocal DC write optimization since it only worked with
   CL.ONE or CL.LOCAL_QUORUM (CASSANDRA-3577, 3585)
 * detect misuses of CounterColumnType (CASSANDRA-3422)
 * turn off string interning in json2sstable, take 2 (CASSANDRA-2189)
 * validate compression parameters on add/update of the ColumnFamily
   (CASSANDRA-3573)
 * Check for 0.0.0.0 is incorrect in CFIF (CASSANDRA-3584)
 * Increase vm.max_map_count in debian packaging (CASSANDRA-3563)
 * gossiper will never add itself to saved endpoints (CASSANDRA-3485)


1.0.5
 * revert CASSANDRA-3407 (see CASSANDRA-3540)
 * fix assertion error while forwarding writes to local nodes (CASSANDRA-3539)


1.0.4
 * fix self-hinting of timed out read repair updates and make hinted handoff
   less prone to OOMing a coordinator (CASSANDRA-3440)
 * expose bloom filter sizes via JMX (CASSANDRA-3495)
 * enforce RP tokens 0..2**127 (CASSANDRA-3501)
 * canonicalize paths exposed through JMX (CASSANDRA-3504)
 * fix "liveSize" stat when sstables are removed (CASSANDRA-3496)
 * add bloom filter FP rates to nodetool cfstats (CASSANDRA-3347)
 * record partitioner in sstable metadata component (CASSANDRA-3407)
 * add new upgradesstables nodetool command (CASSANDRA-3406)
 * skip --debug requirement to see common exceptions in CLI (CASSANDRA-3508)
 * fix incorrect query results due to invalid max timestamp (CASSANDRA-3510)
 * make sstableloader recognize compressed sstables (CASSANDRA-3521)
 * avoids race in OutboundTcpConnection in multi-DC setups (CASSANDRA-3530)
 * use SETLOCAL in cassandra.bat (CASSANDRA-3506)
 * fix ConcurrentModificationException in Table.all() (CASSANDRA-3529)
Merged from 0.8:
 * fix concurrence issue in the FailureDetector (CASSANDRA-3519)
 * fix array out of bounds error in counter shard removal (CASSANDRA-3514)
 * avoid dropping tombstones when they might still be needed to shadow
   data in a different sstable (CASSANDRA-2786)


1.0.3
 * revert name-based query defragmentation aka CASSANDRA-2503 (CASSANDRA-3491)
 * fix invalidate-related test failures (CASSANDRA-3437)
 * add next-gen cqlsh to bin/ (CASSANDRA-3188, 3131, 3493)
 * (CQL) fix handling of rows with no columns (CASSANDRA-3424, 3473)
 * fix querying supercolumns by name returning only a subset of
   subcolumns or old subcolumn versions (CASSANDRA-3446)
 * automatically compute sha1 sum for uncompressed data files (CASSANDRA-3456)
 * fix reading metadata/statistics component for version < h (CASSANDRA-3474)
 * add sstable forward-compatibility (CASSANDRA-3478)
 * report compression ratio in CFSMBean (CASSANDRA-3393)
 * fix incorrect size exception during streaming of counters (CASSANDRA-3481)
 * (CQL) fix for counter decrement syntax (CASSANDRA-3418)
 * Fix race introduced by CASSANDRA-2503 (CASSANDRA-3482)
 * Fix incomplete deletion of delivered hints (CASSANDRA-3466)
 * Avoid rescheduling compactions when no compaction was executed
   (CASSANDRA-3484)
 * fix handling of the chunk_length_kb compression options (CASSANDRA-3492)
Merged from 0.8:
 * fix updating CF row_cache_provider (CASSANDRA-3414)
 * CFMetaData.convertToThrift method to set RowCacheProvider (CASSANDRA-3405)
 * acquire compactionlock during truncate (CASSANDRA-3399)
 * fix displaying cfdef entries for super columnfamilies (CASSANDRA-3415)
 * Make counter shard merging thread safe (CASSANDRA-3178)
 * Revert CASSANDRA-2855
 * Fix bug preventing the use of efficient cross-DC writes (CASSANDRA-3472)
 * `describe ring` command for CLI (CASSANDRA-3220)
 * (Hadoop) skip empty rows when entire row is requested, redux (CASSANDRA-2855)


1.0.2
 * "defragment" rows for name-based queries under STCS (CASSANDRA-2503)
 * Add timing information to cassandra-cli GET/SET/LIST queries (CASSANDRA-3326)
 * Only create one CompressionMetadata object per sstable (CASSANDRA-3427)
 * cleanup usage of StorageService.setMode() (CASSANDRA-3388)
 * Avoid large array allocation for compressed chunk offsets (CASSANDRA-3432)
 * fix DecimalType bytebuffer marshalling (CASSANDRA-3421)
 * fix bug that caused first column in per row indexes to be ignored
   (CASSANDRA-3441)
 * add JMX call to clean (failed) repair sessions (CASSANDRA-3316)
 * fix sstableloader reference acquisition bug (CASSANDRA-3438)
 * fix estimated row size regression (CASSANDRA-3451)
 * make sure we don't return more columns than asked (CASSANDRA-3303, 3395)
Merged from 0.8:
 * acquire compactionlock during truncate (CASSANDRA-3399)
 * fix displaying cfdef entries for super columnfamilies (CASSANDRA-3415)


1.0.1
 * acquire references during index build to prevent delete problems
   on Windows (CASSANDRA-3314)
 * describe_ring should include datacenter/topology information (CASSANDRA-2882)
 * Thrift sockets are not properly buffered (CASSANDRA-3261)
 * performance improvement for bytebufferutil compare function (CASSANDRA-3286)
 * add system.versions ColumnFamily (CASSANDRA-3140)
 * reduce network copies (CASSANDRA-3333, 3373)
 * limit nodetool to 32MB of heap (CASSANDRA-3124)
 * (CQL) update parser to accept "timestamp" instead of "date" (CASSANDRA-3149)
 * Fix CLI `show schema` to include "compression_options" (CASSANDRA-3368)
 * Snapshot to include manifest under LeveledCompactionStrategy (CASSANDRA-3359)
 * (CQL) SELECT query should allow CF name to be qualified by keyspace (CASSANDRA-3130)
 * (CQL) Fix internal application error specifying 'using consistency ...'
   in lower case (CASSANDRA-3366)
 * fix Deflate compression when compression actually makes the data bigger
   (CASSANDRA-3370)
 * optimize UUIDGen to avoid lock contention on InetAddress.getLocalHost
   (CASSANDRA-3387)
 * tolerate index being dropped mid-mutation (CASSANDRA-3334, 3313)
 * CompactionManager is now responsible for checking for new candidates
   post-task execution, enabling more consistent leveled compaction
   (CASSANDRA-3391)
 * Cache HSHA threads (CASSANDRA-3372)
 * use CF/KS names as snapshot prefix for drop + truncate operations
   (CASSANDRA-2997)
 * Break bloom filters up to avoid heap fragmentation (CASSANDRA-2466)
 * fix cassandra hanging on jsvc stop (CASSANDRA-3302)
 * Avoid leveled compaction getting blocked on errors (CASSANDRA-3408)
 * Make reloading the compaction strategy safe (CASSANDRA-3409)
 * ignore 0.8 hints even if compaction begins before we try to purge
   them (CASSANDRA-3385)
 * remove procrun (bin\daemon) from Cassandra source tree and
   artifacts (CASSANDRA-3331)
 * make cassandra compile under JDK7 (CASSANDRA-3275)
 * remove dependency of clientutil.jar to FBUtilities (CASSANDRA-3299)
 * avoid truncation errors by using long math on long values (CASSANDRA-3364)
 * avoid clock drift on some Windows machine (CASSANDRA-3375)
 * display cache provider in cli 'describe keyspace' command (CASSANDRA-3384)
 * fix incomplete topology information in describe_ring (CASSANDRA-3403)
 * expire dead gossip states based on time (CASSANDRA-2961)
 * improve CompactionTask extensibility (CASSANDRA-3330)
 * Allow one leveled compaction task to kick off another (CASSANDRA-3363)
 * allow encryption only between datacenters (CASSANDRA-2802)
Merged from 0.8:
 * fix truncate allowing data to be replayed post-restart (CASSANDRA-3297)
 * make iwriter final in IndexWriter to avoid NPE (CASSANDRA-2863)
 * (CQL) update grammar to require key clause in DELETE statement
   (CASSANDRA-3349)
 * (CQL) allow numeric keyspace names in USE statement (CASSANDRA-3350)
 * (Hadoop) skip empty rows when slicing the entire row (CASSANDRA-2855)
 * Fix handling of tombstone by SSTableExport/Import (CASSANDRA-3357)
 * fix ColumnIndexer to use long offsets (CASSANDRA-3358)
 * Improved CLI exceptions (CASSANDRA-3312)
 * Fix handling of tombstone by SSTableExport/Import (CASSANDRA-3357)
 * Only count compaction as active (for throttling) when they have
   successfully acquired the compaction lock (CASSANDRA-3344)
 * Display CLI version string on startup (CASSANDRA-3196)
 * (Hadoop) make CFIF try rpc_address or fallback to listen_address
   (CASSANDRA-3214)
 * (Hadoop) accept comma delimited lists of initial thrift connections
   (CASSANDRA-3185)
 * ColumnFamily min_compaction_threshold should be >= 2 (CASSANDRA-3342)
 * (Pig) add 0.8+ types and key validation type in schema (CASSANDRA-3280)
 * Fix completely removing column metadata using CLI (CASSANDRA-3126)
 * CLI `describe cluster;` output should be on separate lines for separate versions
   (CASSANDRA-3170)
 * fix changing durable_writes keyspace option during CF creation
   (CASSANDRA-3292)
 * avoid locking on update when no indexes are involved (CASSANDRA-3386)
 * fix assertionError during repair with ordered partitioners (CASSANDRA-3369)
 * correctly serialize key_validation_class for avro (CASSANDRA-3391)
 * don't expire counter tombstone after streaming (CASSANDRA-3394)
 * prevent nodes that failed to join from hanging around forever
   (CASSANDRA-3351)
 * remove incorrect optimization from slice read path (CASSANDRA-3390)
 * Fix race in AntiEntropyService (CASSANDRA-3400)


1.0.0-final
 * close scrubbed sstable fd before deleting it (CASSANDRA-3318)
 * fix bug preventing obsolete commitlog segments from being removed
   (CASSANDRA-3269)
 * tolerate whitespace in seed CDL (CASSANDRA-3263)
 * Change default heap thresholds to max(min(1/2 ram, 1G), min(1/4 ram, 8GB))
   (CASSANDRA-3295)
 * Fix broken CompressedRandomAccessReaderTest (CASSANDRA-3298)
 * (CQL) fix type information returned for wildcard queries (CASSANDRA-3311)
 * add estimated tasks to LeveledCompactionStrategy (CASSANDRA-3322)
 * avoid including compaction cache-warming in keycache stats (CASSANDRA-3325)
 * run compaction and hinted handoff threads at MIN_PRIORITY (CASSANDRA-3308)
 * default hsha thrift server to cpu core count in rpc pool (CASSANDRA-3329)
 * add bin\daemon to binary tarball for Windows service (CASSANDRA-3331)
 * Fix places where uncompressed size of sstables was use in place of the
   compressed one (CASSANDRA-3338)
 * Fix hsha thrift server (CASSANDRA-3346)
 * Make sure repair only stream needed sstables (CASSANDRA-3345)


1.0.0-rc2
 * Log a meaningful warning when a node receives a message for a repair session
   that doesn't exist anymore (CASSANDRA-3256)
 * test for NUMA policy support as well as numactl presence (CASSANDRA-3245)
 * Fix FD leak when internode encryption is enabled (CASSANDRA-3257)
 * Remove incorrect assertion in mergeIterator (CASSANDRA-3260)
 * FBUtilities.hexToBytes(String) to throw NumberFormatException when string
   contains non-hex characters (CASSANDRA-3231)
 * Keep SimpleSnitch proximity ordering unchanged from what the Strategy
   generates, as intended (CASSANDRA-3262)
 * remove Scrub from compactionstats when finished (CASSANDRA-3255)
 * fix counter entry in jdbc TypesMap (CASSANDRA-3268)
 * fix full queue scenario for ParallelCompactionIterator (CASSANDRA-3270)
 * fix bootstrap process (CASSANDRA-3285)
 * don't try delivering hints if when there isn't any (CASSANDRA-3176)
 * CLI documentation change for ColumnFamily `compression_options` (CASSANDRA-3282)
 * ignore any CF ids sent by client for adding CF/KS (CASSANDRA-3288)
 * remove obsolete hints on first startup (CASSANDRA-3291)
 * use correct ISortedColumns for time-optimized reads (CASSANDRA-3289)
 * Evict gossip state immediately when a token is taken over by a new IP
   (CASSANDRA-3259)


1.0.0-rc1
 * Update CQL to generate microsecond timestamps by default (CASSANDRA-3227)
 * Fix counting CFMetadata towards Memtable liveRatio (CASSANDRA-3023)
 * Kill server on wrapped OOME such as from FileChannel.map (CASSANDRA-3201)
 * remove unnecessary copy when adding to row cache (CASSANDRA-3223)
 * Log message when a full repair operation completes (CASSANDRA-3207)
 * Fix streamOutSession keeping sstables references forever if the remote end
   dies (CASSANDRA-3216)
 * Remove dynamic_snitch boolean from example configuration (defaulting to
   true) and set default badness threshold to 0.1 (CASSANDRA-3229)
 * Base choice of random or "balanced" token on bootstrap on whether
   schema definitions were found (CASSANDRA-3219)
 * Fixes for LeveledCompactionStrategy score computation, prioritization,
   scheduling, and performance (CASSANDRA-3224, 3234)
 * parallelize sstable open at server startup (CASSANDRA-2988)
 * fix handling of exceptions writing to OutboundTcpConnection (CASSANDRA-3235)
 * Allow using quotes in "USE <keyspace>;" CLI command (CASSANDRA-3208)
 * Don't allow any cache loading exceptions to halt startup (CASSANDRA-3218)
 * Fix sstableloader --ignores option (CASSANDRA-3247)
 * File descriptor limit increased in packaging (CASSANDRA-3206)
 * Fix deadlock in commit log during flush (CASSANDRA-3253)


1.0.0-beta1
 * removed binarymemtable (CASSANDRA-2692)
 * add commitlog_total_space_in_mb to prevent fragmented logs (CASSANDRA-2427)
 * removed commitlog_rotation_threshold_in_mb configuration (CASSANDRA-2771)
 * make AbstractBounds.normalize de-overlapp overlapping ranges (CASSANDRA-2641)
 * replace CollatingIterator, ReducingIterator with MergeIterator
   (CASSANDRA-2062)
 * Fixed the ability to set compaction strategy in cli using create column
   family command (CASSANDRA-2778)
 * clean up tmp files after failed compaction (CASSANDRA-2468)
 * restrict repair streaming to specific columnfamilies (CASSANDRA-2280)
 * don't bother persisting columns shadowed by a row tombstone (CASSANDRA-2589)
 * reset CF and SC deletion times after gc_grace (CASSANDRA-2317)
 * optimize away seek when compacting wide rows (CASSANDRA-2879)
 * single-pass streaming (CASSANDRA-2677, 2906, 2916, 3003)
 * use reference counting for deleting sstables instead of relying on GC
   (CASSANDRA-2521, 3179)
 * store hints as serialized mutations instead of pointers to data row
   (CASSANDRA-2045)
 * store hints in the coordinator node instead of in the closest replica
   (CASSANDRA-2914)
 * add row_cache_keys_to_save CF option (CASSANDRA-1966)
 * check column family validity in nodetool repair (CASSANDRA-2933)
 * use lazy initialization instead of class initialization in NodeId
   (CASSANDRA-2953)
 * add paging to get_count (CASSANDRA-2894)
 * fix "short reads" in [multi]get (CASSANDRA-2643, 3157, 3192)
 * add optional compression for sstables (CASSANDRA-47, 2994, 3001, 3128)
 * add scheduler JMX metrics (CASSANDRA-2962)
 * add block level checksum for compressed data (CASSANDRA-1717)
 * make column family backed column map pluggable and introduce unsynchronized
   ArrayList backed one to speedup reads (CASSANDRA-2843, 3165, 3205)
 * refactoring of the secondary index api (CASSANDRA-2982)
 * make CL > ONE reads wait for digest reconciliation before returning
   (CASSANDRA-2494)
 * fix missing logging for some exceptions (CASSANDRA-2061)
 * refactor and optimize ColumnFamilyStore.files(...) and Descriptor.fromFilename(String)
   and few other places responsible for work with SSTable files (CASSANDRA-3040)
 * Stop reading from sstables once we know we have the most recent columns,
   for query-by-name requests (CASSANDRA-2498)
 * Add query-by-column mode to stress.java (CASSANDRA-3064)
 * Add "install" command to cassandra.bat (CASSANDRA-292)
 * clean up KSMetadata, CFMetadata from unnecessary
   Thrift<->Avro conversion methods (CASSANDRA-3032)
 * Add timeouts to client request schedulers (CASSANDRA-3079, 3096)
 * Cli to use hashes rather than array of hashes for strategy options (CASSANDRA-3081)
 * LeveledCompactionStrategy (CASSANDRA-1608, 3085, 3110, 3087, 3145, 3154, 3182)
 * Improvements of the CLI `describe` command (CASSANDRA-2630)
 * reduce window where dropped CF sstables may not be deleted (CASSANDRA-2942)
 * Expose gossip/FD info to JMX (CASSANDRA-2806)
 * Fix streaming over SSL when compressed SSTable involved (CASSANDRA-3051)
 * Add support for pluggable secondary index implementations (CASSANDRA-3078)
 * remove compaction_thread_priority setting (CASSANDRA-3104)
 * generate hints for replicas that timeout, not just replicas that are known
   to be down before starting (CASSANDRA-2034)
 * Add throttling for internode streaming (CASSANDRA-3080)
 * make the repair of a range repair all replica (CASSANDRA-2610, 3194)
 * expose the ability to repair the first range (as returned by the
   partitioner) of a node (CASSANDRA-2606)
 * Streams Compression (CASSANDRA-3015)
 * add ability to use multiple threads during a single compaction
   (CASSANDRA-2901)
 * make AbstractBounds.normalize support overlapping ranges (CASSANDRA-2641)
 * fix of the CQL count() behavior (CASSANDRA-3068)
 * use TreeMap backed column families for the SSTable simple writers
   (CASSANDRA-3148)
 * fix inconsistency of the CLI syntax when {} should be used instead of [{}]
   (CASSANDRA-3119)
 * rename CQL type names to match expected SQL behavior (CASSANDRA-3149, 3031)
 * Arena-based allocation for memtables (CASSANDRA-2252, 3162, 3163, 3168)
 * Default RR chance to 0.1 (CASSANDRA-3169)
 * Add RowLevel support to secondary index API (CASSANDRA-3147)
 * Make SerializingCacheProvider the default if JNA is available (CASSANDRA-3183)
 * Fix backwards compatibilty for CQL memtable properties (CASSANDRA-3190)
 * Add five-minute delay before starting compactions on a restarted server
   (CASSANDRA-3181)
 * Reduce copies done for intra-host messages (CASSANDRA-1788, 3144)
 * support of compaction strategy option for stress.java (CASSANDRA-3204)
 * make memtable throughput and column count thresholds no-ops (CASSANDRA-2449)
 * Return schema information along with the resultSet in CQL (CASSANDRA-2734)
 * Add new DecimalType (CASSANDRA-2883)
 * Fix assertion error in RowRepairResolver (CASSANDRA-3156)
 * Reduce unnecessary high buffer sizes (CASSANDRA-3171)
 * Pluggable compaction strategy (CASSANDRA-1610)
 * Add new broadcast_address config option (CASSANDRA-2491)


0.8.7
 * Kill server on wrapped OOME such as from FileChannel.map (CASSANDRA-3201)
 * Allow using quotes in "USE <keyspace>;" CLI command (CASSANDRA-3208)
 * Log message when a full repair operation completes (CASSANDRA-3207)
 * Don't allow any cache loading exceptions to halt startup (CASSANDRA-3218)
 * Fix sstableloader --ignores option (CASSANDRA-3247)
 * File descriptor limit increased in packaging (CASSANDRA-3206)
 * Log a meaningfull warning when a node receive a message for a repair session
   that doesn't exist anymore (CASSANDRA-3256)
 * Fix FD leak when internode encryption is enabled (CASSANDRA-3257)
 * FBUtilities.hexToBytes(String) to throw NumberFormatException when string
   contains non-hex characters (CASSANDRA-3231)
 * Keep SimpleSnitch proximity ordering unchanged from what the Strategy
   generates, as intended (CASSANDRA-3262)
 * remove Scrub from compactionstats when finished (CASSANDRA-3255)
 * Fix tool .bat files when CASSANDRA_HOME contains spaces (CASSANDRA-3258)
 * Force flush of status table when removing/updating token (CASSANDRA-3243)
 * Evict gossip state immediately when a token is taken over by a new IP (CASSANDRA-3259)
 * Fix bug where the failure detector can take too long to mark a host
   down (CASSANDRA-3273)
 * (Hadoop) allow wrapping ranges in queries (CASSANDRA-3137)
 * (Hadoop) check all interfaces for a match with split location
   before falling back to random replica (CASSANDRA-3211)
 * (Hadoop) Make Pig storage handle implements LoadMetadata (CASSANDRA-2777)
 * (Hadoop) Fix exception during PIG 'dump' (CASSANDRA-2810)
 * Fix stress COUNTER_GET option (CASSANDRA-3301)
 * Fix missing fields in CLI `show schema` output (CASSANDRA-3304)
 * Nodetool no longer leaks threads and closes JMX connections (CASSANDRA-3309)
 * fix truncate allowing data to be replayed post-restart (CASSANDRA-3297)
 * Move SimpleAuthority and SimpleAuthenticator to examples (CASSANDRA-2922)
 * Fix handling of tombstone by SSTableExport/Import (CASSANDRA-3357)
 * Fix transposition in cfHistograms (CASSANDRA-3222)
 * Allow using number as DC name when creating keyspace in CQL (CASSANDRA-3239)
 * Force flush of system table after updating/removing a token (CASSANDRA-3243)


0.8.6
 * revert CASSANDRA-2388
 * change TokenRange.endpoints back to listen/broadcast address to match
   pre-1777 behavior, and add TokenRange.rpc_endpoints instead (CASSANDRA-3187)
 * avoid trying to watch cassandra-topology.properties when loaded from jar
   (CASSANDRA-3138)
 * prevent users from creating keyspaces with LocalStrategy replication
   (CASSANDRA-3139)
 * fix CLI `show schema;` to output correct keyspace definition statement
   (CASSANDRA-3129)
 * CustomTThreadPoolServer to log TTransportException at DEBUG level
   (CASSANDRA-3142)
 * allow topology sort to work with non-unique rack names between
   datacenters (CASSANDRA-3152)
 * Improve caching of same-version Messages on digest and repair paths
   (CASSANDRA-3158)
 * Randomize choice of first replica for counter increment (CASSANDRA-2890)
 * Fix using read_repair_chance instead of merge_shard_change (CASSANDRA-3202)
 * Avoid streaming data to nodes that already have it, on move as well as
   decommission (CASSANDRA-3041)
 * Fix divide by zero error in GCInspector (CASSANDRA-3164)
 * allow quoting of the ColumnFamily name in CLI `create column family`
   statement (CASSANDRA-3195)
 * Fix rolling upgrade from 0.7 to 0.8 problem (CASSANDRA-3166)
 * Accomodate missing encryption_options in IncomingTcpConnection.stream
   (CASSANDRA-3212)


0.8.5
 * fix NPE when encryption_options is unspecified (CASSANDRA-3007)
 * include column name in validation failure exceptions (CASSANDRA-2849)
 * make sure truncate clears out the commitlog so replay won't re-
   populate with truncated data (CASSANDRA-2950)
 * fix NPE when debug logging is enabled and dropped CF is present
   in a commitlog segment (CASSANDRA-3021)
 * fix cassandra.bat when CASSANDRA_HOME contains spaces (CASSANDRA-2952)
 * fix to SSTableSimpleUnsortedWriter bufferSize calculation (CASSANDRA-3027)
 * make cleanup and normal compaction able to skip empty rows
   (rows containing nothing but expired tombstones) (CASSANDRA-3039)
 * work around native memory leak in com.sun.management.GarbageCollectorMXBean
   (CASSANDRA-2868)
 * validate that column names in column_metadata are not equal to key_alias
   on create/update of the ColumnFamily and CQL 'ALTER' statement (CASSANDRA-3036)
 * return an InvalidRequestException if an indexed column is assigned
   a value larger than 64KB (CASSANDRA-3057)
 * fix of numeric-only and string column names handling in CLI "drop index"
   (CASSANDRA-3054)
 * prune index scan resultset back to original request for lazy
   resultset expansion case (CASSANDRA-2964)
 * (Hadoop) fail jobs when Cassandra node has failed but TaskTracker
   has not (CASSANDRA-2388)
 * fix dynamic snitch ignoring nodes when read_repair_chance is zero
   (CASSANDRA-2662)
 * avoid retaining references to dropped CFS objects in
   CompactionManager.estimatedCompactions (CASSANDRA-2708)
 * expose rpc timeouts per host in MessagingServiceMBean (CASSANDRA-2941)
 * avoid including cwd in classpath for deb and rpm packages (CASSANDRA-2881)
 * remove gossip state when a new IP takes over a token (CASSANDRA-3071)
 * allow sstable2json to work on index sstable files (CASSANDRA-3059)
 * always hint counters (CASSANDRA-3099)
 * fix log4j initialization in EmbeddedCassandraService (CASSANDRA-2857)
 * remove gossip state when a new IP takes over a token (CASSANDRA-3071)
 * work around native memory leak in com.sun.management.GarbageCollectorMXBean
    (CASSANDRA-2868)
 * fix UnavailableException with writes at CL.EACH_QUORM (CASSANDRA-3084)
 * fix parsing of the Keyspace and ColumnFamily names in numeric
   and string representations in CLI (CASSANDRA-3075)
 * fix corner cases in Range.differenceToFetch (CASSANDRA-3084)
 * fix ip address String representation in the ring cache (CASSANDRA-3044)
 * fix ring cache compatibility when mixing pre-0.8.4 nodes with post-
   in the same cluster (CASSANDRA-3023)
 * make repair report failure when a node participating dies (instead of
   hanging forever) (CASSANDRA-2433)
 * fix handling of the empty byte buffer by ReversedType (CASSANDRA-3111)
 * Add validation that Keyspace names are case-insensitively unique (CASSANDRA-3066)
 * catch invalid key_validation_class before instantiating UpdateColumnFamily (CASSANDRA-3102)
 * make Range and Bounds objects client-safe (CASSANDRA-3108)
 * optionally skip log4j configuration (CASSANDRA-3061)
 * bundle sstableloader with the debian package (CASSANDRA-3113)
 * don't try to build secondary indexes when there is none (CASSANDRA-3123)
 * improve SSTableSimpleUnsortedWriter speed for large rows (CASSANDRA-3122)
 * handle keyspace arguments correctly in nodetool snapshot (CASSANDRA-3038)
 * Fix SSTableImportTest on windows (CASSANDRA-3043)
 * expose compactionThroughputMbPerSec through JMX (CASSANDRA-3117)
 * log keyspace and CF of large rows being compacted


0.8.4
 * change TokenRing.endpoints to be a list of rpc addresses instead of
   listen/broadcast addresses (CASSANDRA-1777)
 * include files-to-be-streamed in StreamInSession.getSources (CASSANDRA-2972)
 * use JAVA env var in cassandra-env.sh (CASSANDRA-2785, 2992)
 * avoid doing read for no-op replicate-on-write at CL=1 (CASSANDRA-2892)
 * refuse counter write for CL.ANY (CASSANDRA-2990)
 * switch back to only logging recent dropped messages (CASSANDRA-3004)
 * always deserialize RowMutation for counters (CASSANDRA-3006)
 * ignore saved replication_factor strategy_option for NTS (CASSANDRA-3011)
 * make sure pre-truncate CL segments are discarded (CASSANDRA-2950)


0.8.3
 * add ability to drop local reads/writes that are going to timeout
   (CASSANDRA-2943)
 * revamp token removal process, keep gossip states for 3 days (CASSANDRA-2496)
 * don't accept extra args for 0-arg nodetool commands (CASSANDRA-2740)
 * log unavailableexception details at debug level (CASSANDRA-2856)
 * expose data_dir though jmx (CASSANDRA-2770)
 * don't include tmp files as sstable when create cfs (CASSANDRA-2929)
 * log Java classpath on startup (CASSANDRA-2895)
 * keep gossipped version in sync with actual on migration coordinator
   (CASSANDRA-2946)
 * use lazy initialization instead of class initialization in NodeId
   (CASSANDRA-2953)
 * check column family validity in nodetool repair (CASSANDRA-2933)
 * speedup bytes to hex conversions dramatically (CASSANDRA-2850)
 * Flush memtables on shutdown when durable writes are disabled
   (CASSANDRA-2958)
 * improved POSIX compatibility of start scripts (CASsANDRA-2965)
 * add counter support to Hadoop InputFormat (CASSANDRA-2981)
 * fix bug where dirty commitlog segments were removed (and avoid keeping
   segments with no post-flush activity permanently dirty) (CASSANDRA-2829)
 * fix throwing exception with batch mutation of counter super columns
   (CASSANDRA-2949)
 * ignore system tables during repair (CASSANDRA-2979)
 * throw exception when NTS is given replication_factor as an option
   (CASSANDRA-2960)
 * fix assertion error during compaction of counter CFs (CASSANDRA-2968)
 * avoid trying to create index names, when no index exists (CASSANDRA-2867)
 * don't sample the system table when choosing a bootstrap token
   (CASSANDRA-2825)
 * gossiper notifies of local state changes (CASSANDRA-2948)
 * add asynchronous and half-sync/half-async (hsha) thrift servers
   (CASSANDRA-1405)
 * fix potential use of free'd native memory in SerializingCache
   (CASSANDRA-2951)
 * prune index scan resultset back to original request for lazy
   resultset expansion case (CASSANDRA-2964)
 * (Hadoop) fail jobs when Cassandra node has failed but TaskTracker
    has not (CASSANDRA-2388)


0.8.2
 * CQL:
   - include only one row per unique key for IN queries (CASSANDRA-2717)
   - respect client timestamp on full row deletions (CASSANDRA-2912)
 * improve thread-safety in StreamOutSession (CASSANDRA-2792)
 * allow deleting a row and updating indexed columns in it in the
   same mutation (CASSANDRA-2773)
 * Expose number of threads blocked on submitting memtable to flush
   in JMX (CASSANDRA-2817)
 * add ability to return "endpoints" to nodetool (CASSANDRA-2776)
 * Add support for multiple (comma-delimited) coordinator addresses
   to ColumnFamilyInputFormat (CASSANDRA-2807)
 * fix potential NPE while scheduling read repair for range slice
   (CASSANDRA-2823)
 * Fix race in SystemTable.getCurrentLocalNodeId (CASSANDRA-2824)
 * Correctly set default for replicate_on_write (CASSANDRA-2835)
 * improve nodetool compactionstats formatting (CASSANDRA-2844)
 * fix index-building status display (CASSANDRA-2853)
 * fix CLI perpetuating obsolete KsDef.replication_factor (CASSANDRA-2846)
 * improve cli treatment of multiline comments (CASSANDRA-2852)
 * handle row tombstones correctly in EchoedRow (CASSANDRA-2786)
 * add MessagingService.get[Recently]DroppedMessages and
   StorageService.getExceptionCount (CASSANDRA-2804)
 * fix possibility of spurious UnavailableException for LOCAL_QUORUM
   reads with dynamic snitch + read repair disabled (CASSANDRA-2870)
 * add ant-optional as dependence for the debian package (CASSANDRA-2164)
 * add option to specify limit for get_slice in the CLI (CASSANDRA-2646)
 * decrease HH page size (CASSANDRA-2832)
 * reset cli keyspace after dropping the current one (CASSANDRA-2763)
 * add KeyRange option to Hadoop inputformat (CASSANDRA-1125)
 * fix protocol versioning (CASSANDRA-2818, 2860)
 * support spaces in path to log4j configuration (CASSANDRA-2383)
 * avoid including inferred types in CF update (CASSANDRA-2809)
 * fix JMX bulkload call (CASSANDRA-2908)
 * fix updating KS with durable_writes=false (CASSANDRA-2907)
 * add simplified facade to SSTableWriter for bulk loading use
   (CASSANDRA-2911)
 * fix re-using index CF sstable names after drop/recreate (CASSANDRA-2872)
 * prepend CF to default index names (CASSANDRA-2903)
 * fix hint replay (CASSANDRA-2928)
 * Properly synchronize repair's merkle tree computation (CASSANDRA-2816)


0.8.1
 * CQL:
   - support for insert, delete in BATCH (CASSANDRA-2537)
   - support for IN to SELECT, UPDATE (CASSANDRA-2553)
   - timestamp support for INSERT, UPDATE, and BATCH (CASSANDRA-2555)
   - TTL support (CASSANDRA-2476)
   - counter support (CASSANDRA-2473)
   - ALTER COLUMNFAMILY (CASSANDRA-1709)
   - DROP INDEX (CASSANDRA-2617)
   - add SCHEMA/TABLE as aliases for KS/CF (CASSANDRA-2743)
   - server handles wait-for-schema-agreement (CASSANDRA-2756)
   - key alias support (CASSANDRA-2480)
 * add support for comparator parameters and a generic ReverseType
   (CASSANDRA-2355)
 * add CompositeType and DynamicCompositeType (CASSANDRA-2231)
 * optimize batches containing multiple updates to the same row
   (CASSANDRA-2583)
 * adjust hinted handoff page size to avoid OOM with large columns
   (CASSANDRA-2652)
 * mark BRAF buffer invalid post-flush so we don't re-flush partial
   buffers again, especially on CL writes (CASSANDRA-2660)
 * add DROP INDEX support to CLI (CASSANDRA-2616)
 * don't perform HH to client-mode [storageproxy] nodes (CASSANDRA-2668)
 * Improve forceDeserialize/getCompactedRow encapsulation (CASSANDRA-2659)
 * Don't write CounterUpdateColumn to disk in tests (CASSANDRA-2650)
 * Add sstable bulk loading utility (CASSANDRA-1278)
 * avoid replaying hints to dropped columnfamilies (CASSANDRA-2685)
 * add placeholders for missing rows in range query pseudo-RR (CASSANDRA-2680)
 * remove no-op HHOM.renameHints (CASSANDRA-2693)
 * clone super columns to avoid modifying them during flush (CASSANDRA-2675)
 * allow writes to bypass the commitlog for certain keyspaces (CASSANDRA-2683)
 * avoid NPE when bypassing commitlog during memtable flush (CASSANDRA-2781)
 * Added support for making bootstrap retry if nodes flap (CASSANDRA-2644)
 * Added statusthrift to nodetool to report if thrift server is running (CASSANDRA-2722)
 * Fixed rows being cached if they do not exist (CASSANDRA-2723)
 * Support passing tableName and cfName to RowCacheProviders (CASSANDRA-2702)
 * close scrub file handles (CASSANDRA-2669)
 * throttle migration replay (CASSANDRA-2714)
 * optimize column serializer creation (CASSANDRA-2716)
 * Added support for making bootstrap retry if nodes flap (CASSANDRA-2644)
 * Added statusthrift to nodetool to report if thrift server is running
   (CASSANDRA-2722)
 * Fixed rows being cached if they do not exist (CASSANDRA-2723)
 * fix truncate/compaction race (CASSANDRA-2673)
 * workaround large resultsets causing large allocation retention
   by nio sockets (CASSANDRA-2654)
 * fix nodetool ring use with Ec2Snitch (CASSANDRA-2733)
 * fix removing columns and subcolumns that are supressed by a row or
   supercolumn tombstone during replica resolution (CASSANDRA-2590)
 * support sstable2json against snapshot sstables (CASSANDRA-2386)
 * remove active-pull schema requests (CASSANDRA-2715)
 * avoid marking entire list of sstables as actively being compacted
   in multithreaded compaction (CASSANDRA-2765)
 * seek back after deserializing a row to update cache with (CASSANDRA-2752)
 * avoid skipping rows in scrub for counter column family (CASSANDRA-2759)
 * fix ConcurrentModificationException in repair when dealing with 0.7 node
   (CASSANDRA-2767)
 * use threadsafe collections for StreamInSession (CASSANDRA-2766)
 * avoid infinite loop when creating merkle tree (CASSANDRA-2758)
 * avoids unmarking compacting sstable prematurely in cleanup (CASSANDRA-2769)
 * fix NPE when the commit log is bypassed (CASSANDRA-2718)
 * don't throw an exception in SS.isRPCServerRunning (CASSANDRA-2721)
 * make stress.jar executable (CASSANDRA-2744)
 * add daemon mode to java stress (CASSANDRA-2267)
 * expose the DC and rack of a node through JMX and nodetool ring (CASSANDRA-2531)
 * fix cache mbean getSize (CASSANDRA-2781)
 * Add Date, Float, Double, and Boolean types (CASSANDRA-2530)
 * Add startup flag to renew counter node id (CASSANDRA-2788)
 * add jamm agent to cassandra.bat (CASSANDRA-2787)
 * fix repair hanging if a neighbor has nothing to send (CASSANDRA-2797)
 * purge tombstone even if row is in only one sstable (CASSANDRA-2801)
 * Fix wrong purge of deleted cf during compaction (CASSANDRA-2786)
 * fix race that could result in Hadoop writer failing to throw an
   exception encountered after close() (CASSANDRA-2755)
 * fix scan wrongly throwing assertion error (CASSANDRA-2653)
 * Always use even distribution for merkle tree with RandomPartitionner
   (CASSANDRA-2841)
 * fix describeOwnership for OPP (CASSANDRA-2800)
 * ensure that string tokens do not contain commas (CASSANDRA-2762)


0.8.0-final
 * fix CQL grammar warning and cqlsh regression from CASSANDRA-2622
 * add ant generate-cql-html target (CASSANDRA-2526)
 * update CQL consistency levels (CASSANDRA-2566)
 * debian packaging fixes (CASSANDRA-2481, 2647)
 * fix UUIDType, IntegerType for direct buffers (CASSANDRA-2682, 2684)
 * switch to native Thrift for Hadoop map/reduce (CASSANDRA-2667)
 * fix StackOverflowError when building from eclipse (CASSANDRA-2687)
 * only provide replication_factor to strategy_options "help" for
   SimpleStrategy, OldNetworkTopologyStrategy (CASSANDRA-2678, 2713)
 * fix exception adding validators to non-string columns (CASSANDRA-2696)
 * avoid instantiating DatabaseDescriptor in JDBC (CASSANDRA-2694)
 * fix potential stack overflow during compaction (CASSANDRA-2626)
 * clone super columns to avoid modifying them during flush (CASSANDRA-2675)
 * reset underlying iterator in EchoedRow constructor (CASSANDRA-2653)


0.8.0-rc1
 * faster flushes and compaction from fixing excessively pessimistic
   rebuffering in BRAF (CASSANDRA-2581)
 * fix returning null column values in the python cql driver (CASSANDRA-2593)
 * fix merkle tree splitting exiting early (CASSANDRA-2605)
 * snapshot_before_compaction directory name fix (CASSANDRA-2598)
 * Disable compaction throttling during bootstrap (CASSANDRA-2612)
 * fix CQL treatment of > and < operators in range slices (CASSANDRA-2592)
 * fix potential double-application of counter updates on commitlog replay
   by moving replay position from header to sstable metadata (CASSANDRA-2419)
 * JDBC CQL driver exposes getColumn for access to timestamp
 * JDBC ResultSetMetadata properties added to AbstractType
 * r/m clustertool (CASSANDRA-2607)
 * add support for presenting row key as a column in CQL result sets
   (CASSANDRA-2622)
 * Don't allow {LOCAL|EACH}_QUORUM unless strategy is NTS (CASSANDRA-2627)
 * validate keyspace strategy_options during CQL create (CASSANDRA-2624)
 * fix empty Result with secondary index when limit=1 (CASSANDRA-2628)
 * Fix regression where bootstrapping a node with no schema fails
   (CASSANDRA-2625)
 * Allow removing LocationInfo sstables (CASSANDRA-2632)
 * avoid attempting to replay mutations from dropped keyspaces (CASSANDRA-2631)
 * avoid using cached position of a key when GT is requested (CASSANDRA-2633)
 * fix counting bloom filter true positives (CASSANDRA-2637)
 * initialize local ep state prior to gossip startup if needed (CASSANDRA-2638)
 * fix counter increment lost after restart (CASSANDRA-2642)
 * add quote-escaping via backslash to CLI (CASSANDRA-2623)
 * fix pig example script (CASSANDRA-2487)
 * fix dynamic snitch race in adding latencies (CASSANDRA-2618)
 * Start/stop cassandra after more important services such as mdadm in
   debian packaging (CASSANDRA-2481)


0.8.0-beta2
 * fix NPE compacting index CFs (CASSANDRA-2528)
 * Remove checking all column families on startup for compaction candidates
   (CASSANDRA-2444)
 * validate CQL create keyspace options (CASSANDRA-2525)
 * fix nodetool setcompactionthroughput (CASSANDRA-2550)
 * move	gossip heartbeat back to its own thread (CASSANDRA-2554)
 * validate cql TRUNCATE columnfamily before truncating (CASSANDRA-2570)
 * fix batch_mutate for mixed standard-counter mutations (CASSANDRA-2457)
 * disallow making schema changes to system keyspace (CASSANDRA-2563)
 * fix sending mutation messages multiple times (CASSANDRA-2557)
 * fix incorrect use of NBHM.size in ReadCallback that could cause
   reads to time out even when responses were received (CASSANDRA-2552)
 * trigger read repair correctly for LOCAL_QUORUM reads (CASSANDRA-2556)
 * Allow configuring the number of compaction thread (CASSANDRA-2558)
 * forceUserDefinedCompaction will attempt to compact what it is given
   even if the pessimistic estimate is that there is not enough disk space;
   automatic compactions will only compact 2 or more sstables (CASSANDRA-2575)
 * refuse to apply migrations with older timestamps than the current
   schema (CASSANDRA-2536)
 * remove unframed Thrift transport option
 * include indexes in snapshots (CASSANDRA-2596)
 * improve ignoring of obsolete mutations in index maintenance (CASSANDRA-2401)
 * recognize attempt to drop just the index while leaving the column
   definition alone (CASSANDRA-2619)


0.8.0-beta1
 * remove Avro RPC support (CASSANDRA-926)
 * support for columns that act as incr/decr counters
   (CASSANDRA-1072, 1937, 1944, 1936, 2101, 2093, 2288, 2105, 2384, 2236, 2342,
   2454)
 * CQL (CASSANDRA-1703, 1704, 1705, 1706, 1707, 1708, 1710, 1711, 1940,
   2124, 2302, 2277, 2493)
 * avoid double RowMutation serialization on write path (CASSANDRA-1800)
 * make NetworkTopologyStrategy the default (CASSANDRA-1960)
 * configurable internode encryption (CASSANDRA-1567, 2152)
 * human readable column names in sstable2json output (CASSANDRA-1933)
 * change default JMX port to 7199 (CASSANDRA-2027)
 * backwards compatible internal messaging (CASSANDRA-1015)
 * atomic switch of memtables and sstables (CASSANDRA-2284)
 * add pluggable SeedProvider (CASSANDRA-1669)
 * Fix clustertool to not throw exception when calling get_endpoints (CASSANDRA-2437)
 * upgrade to thrift 0.6 (CASSANDRA-2412)
 * repair works on a token range instead of full ring (CASSANDRA-2324)
 * purge tombstones from row cache (CASSANDRA-2305)
 * push replication_factor into strategy_options (CASSANDRA-1263)
 * give snapshots the same name on each node (CASSANDRA-1791)
 * remove "nodetool loadbalance" (CASSANDRA-2448)
 * multithreaded compaction (CASSANDRA-2191)
 * compaction throttling (CASSANDRA-2156)
 * add key type information and alias (CASSANDRA-2311, 2396)
 * cli no longer divides read_repair_chance by 100 (CASSANDRA-2458)
 * made CompactionInfo.getTaskType return an enum (CASSANDRA-2482)
 * add a server-wide cap on measured memtable memory usage and aggressively
   flush to keep under that threshold (CASSANDRA-2006)
 * add unified UUIDType (CASSANDRA-2233)
 * add off-heap row cache support (CASSANDRA-1969)


0.7.5
 * improvements/fixes to PIG driver (CASSANDRA-1618, CASSANDRA-2387,
   CASSANDRA-2465, CASSANDRA-2484)
 * validate index names (CASSANDRA-1761)
 * reduce contention on Table.flusherLock (CASSANDRA-1954)
 * try harder to detect failures during streaming, cleaning up temporary
   files more reliably (CASSANDRA-2088)
 * shut down server for OOM on a Thrift thread (CASSANDRA-2269)
 * fix tombstone handling in repair and sstable2json (CASSANDRA-2279)
 * preserve version when streaming data from old sstables (CASSANDRA-2283)
 * don't start repair if a neighboring node is marked as dead (CASSANDRA-2290)
 * purge tombstones from row cache (CASSANDRA-2305)
 * Avoid seeking when sstable2json exports the entire file (CASSANDRA-2318)
 * clear Built flag in system table when dropping an index (CASSANDRA-2320)
 * don't allow arbitrary argument for stress.java (CASSANDRA-2323)
 * validate values for index predicates in get_indexed_slice (CASSANDRA-2328)
 * queue secondary indexes for flush before the parent (CASSANDRA-2330)
 * allow job configuration to set the CL used in Hadoop jobs (CASSANDRA-2331)
 * add memtable_flush_queue_size defaulting to 4 (CASSANDRA-2333)
 * Allow overriding of initial_token, storage_port and rpc_port from system
   properties (CASSANDRA-2343)
 * fix comparator used for non-indexed secondary expressions in index scan
   (CASSANDRA-2347)
 * ensure size calculation and write phase of large-row compaction use
   the same threshold for TTL expiration (CASSANDRA-2349)
 * fix race when iterating CFs during add/drop (CASSANDRA-2350)
 * add ConsistencyLevel command to CLI (CASSANDRA-2354)
 * allow negative numbers in the cli (CASSANDRA-2358)
 * hard code serialVersionUID for tokens class (CASSANDRA-2361)
 * fix potential infinite loop in ByteBufferUtil.inputStream (CASSANDRA-2365)
 * fix encoding bugs in HintedHandoffManager, SystemTable when default
   charset is not UTF8 (CASSANDRA-2367)
 * avoids having removed node reappearing in Gossip (CASSANDRA-2371)
 * fix incorrect truncation of long to int when reading columns via block
   index (CASSANDRA-2376)
 * fix NPE during stream session (CASSANDRA-2377)
 * fix race condition that could leave orphaned data files when dropping CF or
   KS (CASSANDRA-2381)
 * fsync statistics component on write (CASSANDRA-2382)
 * fix duplicate results from CFS.scan (CASSANDRA-2406)
 * add IntegerType to CLI help (CASSANDRA-2414)
 * avoid caching token-only decoratedkeys (CASSANDRA-2416)
 * convert mmap assertion to if/throw so scrub can catch it (CASSANDRA-2417)
 * don't overwrite gc log (CASSANDR-2418)
 * invalidate row cache for streamed row to avoid inconsitencies
   (CASSANDRA-2420)
 * avoid copies in range/index scans (CASSANDRA-2425)
 * make sure we don't wipe data during cleanup if the node has not join
   the ring (CASSANDRA-2428)
 * Try harder to close files after compaction (CASSANDRA-2431)
 * re-set bootstrapped flag after move finishes (CASSANDRA-2435)
 * display validation_class in CLI 'describe keyspace' (CASSANDRA-2442)
 * make cleanup compactions cleanup the row cache (CASSANDRA-2451)
 * add column fields validation to scrub (CASSANDRA-2460)
 * use 64KB flush buffer instead of in_memory_compaction_limit (CASSANDRA-2463)
 * fix backslash substitutions in CLI (CASSANDRA-2492)
 * disable cache saving for system CFS (CASSANDRA-2502)
 * fixes for verifying destination availability under hinted conditions
   so UE can be thrown intead of timing out (CASSANDRA-2514)
 * fix update of validation class in column metadata (CASSANDRA-2512)
 * support LOCAL_QUORUM, EACH_QUORUM CLs outside of NTS (CASSANDRA-2516)
 * preserve version when streaming data from old sstables (CASSANDRA-2283)
 * fix backslash substitutions in CLI (CASSANDRA-2492)
 * count a row deletion as one operation towards memtable threshold
   (CASSANDRA-2519)
 * support LOCAL_QUORUM, EACH_QUORUM CLs outside of NTS (CASSANDRA-2516)


0.7.4
 * add nodetool join command (CASSANDRA-2160)
 * fix secondary indexes on pre-existing or streamed data (CASSANDRA-2244)
 * initialize endpoint in gossiper earlier (CASSANDRA-2228)
 * add ability to write to Cassandra from Pig (CASSANDRA-1828)
 * add rpc_[min|max]_threads (CASSANDRA-2176)
 * add CL.TWO, CL.THREE (CASSANDRA-2013)
 * avoid exporting an un-requested row in sstable2json, when exporting
   a key that does not exist (CASSANDRA-2168)
 * add incremental_backups option (CASSANDRA-1872)
 * add configurable row limit to Pig loadfunc (CASSANDRA-2276)
 * validate column values in batches as well as single-Column inserts
   (CASSANDRA-2259)
 * move sample schema from cassandra.yaml to schema-sample.txt,
   a cli scripts (CASSANDRA-2007)
 * avoid writing empty rows when scrubbing tombstoned rows (CASSANDRA-2296)
 * fix assertion error in range and index scans for CL < ALL
   (CASSANDRA-2282)
 * fix commitlog replay when flush position refers to data that didn't
   get synced before server died (CASSANDRA-2285)
 * fix fd leak in sstable2json with non-mmap'd i/o (CASSANDRA-2304)
 * reduce memory use during streaming of multiple sstables (CASSANDRA-2301)
 * purge tombstoned rows from cache after GCGraceSeconds (CASSANDRA-2305)
 * allow zero replicas in a NTS datacenter (CASSANDRA-1924)
 * make range queries respect snitch for local replicas (CASSANDRA-2286)
 * fix HH delivery when column index is larger than 2GB (CASSANDRA-2297)
 * make 2ary indexes use parent CF flush thresholds during initial build
   (CASSANDRA-2294)
 * update memtable_throughput to be a long (CASSANDRA-2158)


0.7.3
 * Keep endpoint state until aVeryLongTime (CASSANDRA-2115)
 * lower-latency read repair (CASSANDRA-2069)
 * add hinted_handoff_throttle_delay_in_ms option (CASSANDRA-2161)
 * fixes for cache save/load (CASSANDRA-2172, -2174)
 * Handle whole-row deletions in CFOutputFormat (CASSANDRA-2014)
 * Make memtable_flush_writers flush in parallel (CASSANDRA-2178)
 * Add compaction_preheat_key_cache option (CASSANDRA-2175)
 * refactor stress.py to have only one copy of the format string
   used for creating row keys (CASSANDRA-2108)
 * validate index names for \w+ (CASSANDRA-2196)
 * Fix Cassandra cli to respect timeout if schema does not settle
   (CASSANDRA-2187)
 * fix for compaction and cleanup writing old-format data into new-version
   sstable (CASSANDRA-2211, -2216)
 * add nodetool scrub (CASSANDRA-2217, -2240)
 * fix sstable2json large-row pagination (CASSANDRA-2188)
 * fix EOFing on requests for the last bytes in a file (CASSANDRA-2213)
 * fix BufferedRandomAccessFile bugs (CASSANDRA-2218, -2241)
 * check for memtable flush_after_mins exceeded every 10s (CASSANDRA-2183)
 * fix cache saving on Windows (CASSANDRA-2207)
 * add validateSchemaAgreement call + synchronization to schema
   modification operations (CASSANDRA-2222)
 * fix for reversed slice queries on large rows (CASSANDRA-2212)
 * fat clients were writing local data (CASSANDRA-2223)
 * set DEFAULT_MEMTABLE_LIFETIME_IN_MINS to 24h
 * improve detection and cleanup of partially-written sstables
   (CASSANDRA-2206)
 * fix supercolumn de/serialization when subcolumn comparator is different
   from supercolumn's (CASSANDRA-2104)
 * fix starting up on Windows when CASSANDRA_HOME contains whitespace
   (CASSANDRA-2237)
 * add [get|set][row|key]cacheSavePeriod to JMX (CASSANDRA-2100)
 * fix Hadoop ColumnFamilyOutputFormat dropping of mutations
   when batch fills up (CASSANDRA-2255)
 * move file deletions off of scheduledtasks executor (CASSANDRA-2253)


0.7.2
 * copy DecoratedKey.key when inserting into caches to avoid retaining
   a reference to the underlying buffer (CASSANDRA-2102)
 * format subcolumn names with subcomparator (CASSANDRA-2136)
 * fix column bloom filter deserialization (CASSANDRA-2165)


0.7.1
 * refactor MessageDigest creation code. (CASSANDRA-2107)
 * buffer network stack to avoid inefficient small TCP messages while avoiding
   the nagle/delayed ack problem (CASSANDRA-1896)
 * check log4j configuration for changes every 10s (CASSANDRA-1525, 1907)
 * more-efficient cross-DC replication (CASSANDRA-1530, -2051, -2138)
 * avoid polluting page cache with commitlog or sstable writes
   and seq scan operations (CASSANDRA-1470)
 * add RMI authentication options to nodetool (CASSANDRA-1921)
 * make snitches configurable at runtime (CASSANDRA-1374)
 * retry hadoop split requests on connection failure (CASSANDRA-1927)
 * implement describeOwnership for BOP, COPP (CASSANDRA-1928)
 * make read repair behave as expected for ConsistencyLevel > ONE
   (CASSANDRA-982, 2038)
 * distributed test harness (CASSANDRA-1859, 1964)
 * reduce flush lock contention (CASSANDRA-1930)
 * optimize supercolumn deserialization (CASSANDRA-1891)
 * fix CFMetaData.apply to only compare objects of the same class
   (CASSANDRA-1962)
 * allow specifying specific SSTables to compact from JMX (CASSANDRA-1963)
 * fix race condition in MessagingService.targets (CASSANDRA-1959, 2094, 2081)
 * refuse to open sstables from a future version (CASSANDRA-1935)
 * zero-copy reads (CASSANDRA-1714)
 * fix copy bounds for word Text in wordcount demo (CASSANDRA-1993)
 * fixes for contrib/javautils (CASSANDRA-1979)
 * check more frequently for memtable expiration (CASSANDRA-2000)
 * fix writing SSTable column count statistics (CASSANDRA-1976)
 * fix streaming of multiple CFs during bootstrap (CASSANDRA-1992)
 * explicitly set JVM GC new generation size with -Xmn (CASSANDRA-1968)
 * add short options for CLI flags (CASSANDRA-1565)
 * make keyspace argument to "describe keyspace" in CLI optional
   when authenticated to keyspace already (CASSANDRA-2029)
 * added option to specify -Dcassandra.join_ring=false on startup
   to allow "warm spare" nodes or performing JMX maintenance before
   joining the ring (CASSANDRA-526)
 * log migrations at INFO (CASSANDRA-2028)
 * add CLI verbose option in file mode (CASSANDRA-2030)
 * add single-line "--" comments to CLI (CASSANDRA-2032)
 * message serialization tests (CASSANDRA-1923)
 * switch from ivy to maven-ant-tasks (CASSANDRA-2017)
 * CLI attempts to block for new schema to propagate (CASSANDRA-2044)
 * fix potential overflow in nodetool cfstats (CASSANDRA-2057)
 * add JVM shutdownhook to sync commitlog (CASSANDRA-1919)
 * allow nodes to be up without being part of  normal traffic (CASSANDRA-1951)
 * fix CLI "show keyspaces" with null options on NTS (CASSANDRA-2049)
 * fix possible ByteBuffer race conditions (CASSANDRA-2066)
 * reduce garbage generated by MessagingService to prevent load spikes
   (CASSANDRA-2058)
 * fix math in RandomPartitioner.describeOwnership (CASSANDRA-2071)
 * fix deletion of sstable non-data components (CASSANDRA-2059)
 * avoid blocking gossip while deleting handoff hints (CASSANDRA-2073)
 * ignore messages from newer versions, keep track of nodes in gossip
   regardless of version (CASSANDRA-1970)
 * cache writing moved to CompactionManager to reduce i/o contention and
   updated to use non-cache-polluting writes (CASSANDRA-2053)
 * page through large rows when exporting to JSON (CASSANDRA-2041)
 * add flush_largest_memtables_at and reduce_cache_sizes_at options
   (CASSANDRA-2142)
 * add cli 'describe cluster' command (CASSANDRA-2127)
 * add cli support for setting username/password at 'connect' command
   (CASSANDRA-2111)
 * add -D option to Stress.java to allow reading hosts from a file
   (CASSANDRA-2149)
 * bound hints CF throughput between 32M and 256M (CASSANDRA-2148)
 * continue starting when invalid saved cache entries are encountered
   (CASSANDRA-2076)
 * add max_hint_window_in_ms option (CASSANDRA-1459)


0.7.0-final
 * fix offsets to ByteBuffer.get (CASSANDRA-1939)


0.7.0-rc4
 * fix cli crash after backgrounding (CASSANDRA-1875)
 * count timeouts in storageproxy latencies, and include latency
   histograms in StorageProxyMBean (CASSANDRA-1893)
 * fix CLI get recognition of supercolumns (CASSANDRA-1899)
 * enable keepalive on intra-cluster sockets (CASSANDRA-1766)
 * count timeouts towards dynamicsnitch latencies (CASSANDRA-1905)
 * Expose index-building status in JMX + cli schema description
   (CASSANDRA-1871)
 * allow [LOCAL|EACH]_QUORUM to be used with non-NetworkTopology
   replication Strategies
 * increased amount of index locks for faster commitlog replay
 * collect secondary index tombstones immediately (CASSANDRA-1914)
 * revert commitlog changes from #1780 (CASSANDRA-1917)
 * change RandomPartitioner min token to -1 to avoid collision w/
   tokens on actual nodes (CASSANDRA-1901)
 * examine the right nibble when validating TimeUUID (CASSANDRA-1910)
 * include secondary indexes in cleanup (CASSANDRA-1916)
 * CFS.scrubDataDirectories should also cleanup invalid secondary indexes
   (CASSANDRA-1904)
 * ability to disable/enable gossip on nodes to force them down
   (CASSANDRA-1108)


0.7.0-rc3
 * expose getNaturalEndpoints in StorageServiceMBean taking byte[]
   key; RMI cannot serialize ByteBuffer (CASSANDRA-1833)
 * infer org.apache.cassandra.locator for replication strategy classes
   when not otherwise specified
 * validation that generates less garbage (CASSANDRA-1814)
 * add TTL support to CLI (CASSANDRA-1838)
 * cli defaults to bytestype for subcomparator when creating
   column families (CASSANDRA-1835)
 * unregister index MBeans when index is dropped (CASSANDRA-1843)
 * make ByteBufferUtil.clone thread-safe (CASSANDRA-1847)
 * change exception for read requests during bootstrap from
   InvalidRequest to Unavailable (CASSANDRA-1862)
 * respect row-level tombstones post-flush in range scans
   (CASSANDRA-1837)
 * ReadResponseResolver check digests against each other (CASSANDRA-1830)
 * return InvalidRequest when remove of subcolumn without supercolumn
   is requested (CASSANDRA-1866)
 * flush before repair (CASSANDRA-1748)
 * SSTableExport validates key order (CASSANDRA-1884)
 * large row support for SSTableExport (CASSANDRA-1867)
 * Re-cache hot keys post-compaction without hitting disk (CASSANDRA-1878)
 * manage read repair in coordinator instead of data source, to
   provide latency information to dynamic snitch (CASSANDRA-1873)


0.7.0-rc2
 * fix live-column-count of slice ranges including tombstoned supercolumn
   with live subcolumn (CASSANDRA-1591)
 * rename o.a.c.internal.AntientropyStage -> AntiEntropyStage,
   o.a.c.request.Request_responseStage -> RequestResponseStage,
   o.a.c.internal.Internal_responseStage -> InternalResponseStage
 * add AbstractType.fromString (CASSANDRA-1767)
 * require index_type to be present when specifying index_name
   on ColumnDef (CASSANDRA-1759)
 * fix add/remove index bugs in CFMetadata (CASSANDRA-1768)
 * rebuild Strategy during system_update_keyspace (CASSANDRA-1762)
 * cli updates prompt to ... in continuation lines (CASSANDRA-1770)
 * support multiple Mutations per key in hadoop ColumnFamilyOutputFormat
   (CASSANDRA-1774)
 * improvements to Debian init script (CASSANDRA-1772)
 * use local classloader to check for version.properties (CASSANDRA-1778)
 * Validate that column names in column_metadata are valid for the
   defined comparator, and decode properly in cli (CASSANDRA-1773)
 * use cross-platform newlines in cli (CASSANDRA-1786)
 * add ExpiringColumn support to sstable import/export (CASSANDRA-1754)
 * add flush for each append to periodic commitlog mode; added
   periodic_without_flush option to disable this (CASSANDRA-1780)
 * close file handle used for post-flush truncate (CASSANDRA-1790)
 * various code cleanup (CASSANDRA-1793, -1794, -1795)
 * fix range queries against wrapped range (CASSANDRA-1781)
 * fix consistencylevel calculations for NetworkTopologyStrategy
   (CASSANDRA-1804)
 * cli support index type enum names (CASSANDRA-1810)
 * improved validation of column_metadata (CASSANDRA-1813)
 * reads at ConsistencyLevel > 1 throw UnavailableException
   immediately if insufficient live nodes exist (CASSANDRA-1803)
 * copy bytebuffers for local writes to avoid retaining the entire
   Thrift frame (CASSANDRA-1801)
 * fix NPE adding index to column w/o prior metadata (CASSANDRA-1764)
 * reduce fat client timeout (CASSANDRA-1730)
 * fix botched merge of CASSANDRA-1316


0.7.0-rc1
 * fix compaction and flush races with schema updates (CASSANDRA-1715)
 * add clustertool, config-converter, sstablekeys, and schematool
   Windows .bat files (CASSANDRA-1723)
 * reject range queries received during bootstrap (CASSANDRA-1739)
 * fix wrapping-range queries on non-minimum token (CASSANDRA-1700)
 * add nodetool cfhistogram (CASSANDRA-1698)
 * limit repaired ranges to what the nodes have in common (CASSANDRA-1674)
 * index scan treats missing columns as not matching secondary
   expressions (CASSANDRA-1745)
 * Fix misuse of DataOutputBuffer.getData in AntiEntropyService
   (CASSANDRA-1729)
 * detect and warn when obsolete version of JNA is present (CASSANDRA-1760)
 * reduce fat client timeout (CASSANDRA-1730)
 * cleanup smallest CFs first to increase free temp space for larger ones
   (CASSANDRA-1811)
 * Update windows .bat files to work outside of main Cassandra
   directory (CASSANDRA-1713)
 * fix read repair regression from 0.6.7 (CASSANDRA-1727)
 * more-efficient read repair (CASSANDRA-1719)
 * fix hinted handoff replay (CASSANDRA-1656)
 * log type of dropped messages (CASSANDRA-1677)
 * upgrade to SLF4J 1.6.1
 * fix ByteBuffer bug in ExpiringColumn.updateDigest (CASSANDRA-1679)
 * fix IntegerType.getString (CASSANDRA-1681)
 * make -Djava.net.preferIPv4Stack=true the default (CASSANDRA-628)
 * add INTERNAL_RESPONSE verb to differentiate from responses related
   to client requests (CASSANDRA-1685)
 * log tpstats when dropping messages (CASSANDRA-1660)
 * include unreachable nodes in describeSchemaVersions (CASSANDRA-1678)
 * Avoid dropping messages off the client request path (CASSANDRA-1676)
 * fix jna errno reporting (CASSANDRA-1694)
 * add friendlier error for UnknownHostException on startup (CASSANDRA-1697)
 * include jna dependency in RPM package (CASSANDRA-1690)
 * add --skip-keys option to stress.py (CASSANDRA-1696)
 * improve cli handling of non-string keys and column names
   (CASSANDRA-1701, -1693)
 * r/m extra subcomparator line in cli keyspaces output (CASSANDRA-1712)
 * add read repair chance to cli "show keyspaces"
 * upgrade to ConcurrentLinkedHashMap 1.1 (CASSANDRA-975)
 * fix index scan routing (CASSANDRA-1722)
 * fix tombstoning of supercolumns in range queries (CASSANDRA-1734)
 * clear endpoint cache after updating keyspace metadata (CASSANDRA-1741)
 * fix wrapping-range queries on non-minimum token (CASSANDRA-1700)
 * truncate includes secondary indexes (CASSANDRA-1747)
 * retain reference to PendingFile sstables (CASSANDRA-1749)
 * fix sstableimport regression (CASSANDRA-1753)
 * fix for bootstrap when no non-system tables are defined (CASSANDRA-1732)
 * handle replica unavailability in index scan (CASSANDRA-1755)
 * fix service initialization order deadlock (CASSANDRA-1756)
 * multi-line cli commands (CASSANDRA-1742)
 * fix race between snapshot and compaction (CASSANDRA-1736)
 * add listEndpointsPendingHints, deleteHintsForEndpoint JMX methods
   (CASSANDRA-1551)


0.7.0-beta3
 * add strategy options to describe_keyspace output (CASSANDRA-1560)
 * log warning when using randomly generated token (CASSANDRA-1552)
 * re-organize JMX into .db, .net, .internal, .request (CASSANDRA-1217)
 * allow nodes to change IPs between restarts (CASSANDRA-1518)
 * remember ring state between restarts by default (CASSANDRA-1518)
 * flush index built flag so we can read it before log replay (CASSANDRA-1541)
 * lock row cache updates to prevent race condition (CASSANDRA-1293)
 * remove assertion causing rare (and harmless) error messages in
   commitlog (CASSANDRA-1330)
 * fix moving nodes with no keyspaces defined (CASSANDRA-1574)
 * fix unbootstrap when no data is present in a transfer range (CASSANDRA-1573)
 * take advantage of AVRO-495 to simplify our avro IDL (CASSANDRA-1436)
 * extend authorization hierarchy to column family (CASSANDRA-1554)
 * deletion support in secondary indexes (CASSANDRA-1571)
 * meaningful error message for invalid replication strategy class
   (CASSANDRA-1566)
 * allow keyspace creation with RF > N (CASSANDRA-1428)
 * improve cli error handling (CASSANDRA-1580)
 * add cache save/load ability (CASSANDRA-1417, 1606, 1647)
 * add StorageService.getDrainProgress (CASSANDRA-1588)
 * Disallow bootstrap to an in-use token (CASSANDRA-1561)
 * Allow dynamic secondary index creation and destruction (CASSANDRA-1532)
 * log auto-guessed memtable thresholds (CASSANDRA-1595)
 * add ColumnDef support to cli (CASSANDRA-1583)
 * reduce index sample time by 75% (CASSANDRA-1572)
 * add cli support for column, strategy metadata (CASSANDRA-1578, 1612)
 * add cli support for schema modification (CASSANDRA-1584)
 * delete temp files on failed compactions (CASSANDRA-1596)
 * avoid blocking for dead nodes during removetoken (CASSANDRA-1605)
 * remove ConsistencyLevel.ZERO (CASSANDRA-1607)
 * expose in-progress compaction type in jmx (CASSANDRA-1586)
 * removed IClock & related classes from internals (CASSANDRA-1502)
 * fix removing tokens from SystemTable on decommission and removetoken
   (CASSANDRA-1609)
 * include CF metadata in cli 'show keyspaces' (CASSANDRA-1613)
 * switch from Properties to HashMap in PropertyFileSnitch to
   avoid synchronization bottleneck (CASSANDRA-1481)
 * PropertyFileSnitch configuration file renamed to
   cassandra-topology.properties
 * add cli support for get_range_slices (CASSANDRA-1088, CASSANDRA-1619)
 * Make memtable flush thresholds per-CF instead of global
   (CASSANDRA-1007, 1637)
 * add cli support for binary data without CfDef hints (CASSANDRA-1603)
 * fix building SSTable statistics post-stream (CASSANDRA-1620)
 * fix potential infinite loop in 2ary index queries (CASSANDRA-1623)
 * allow creating NTS keyspaces with no replicas configured (CASSANDRA-1626)
 * add jmx histogram of sstables accessed per read (CASSANDRA-1624)
 * remove system_rename_column_family and system_rename_keyspace from the
   client API until races can be fixed (CASSANDRA-1630, CASSANDRA-1585)
 * add cli sanity tests (CASSANDRA-1582)
 * update GC settings in cassandra.bat (CASSANDRA-1636)
 * cli support for index queries (CASSANDRA-1635)
 * cli support for updating schema memtable settings (CASSANDRA-1634)
 * cli --file option (CASSANDRA-1616)
 * reduce automatically chosen memtable sizes by 50% (CASSANDRA-1641)
 * move endpoint cache from snitch to strategy (CASSANDRA-1643)
 * fix commitlog recovery deleting the newly-created segment as well as
   the old ones (CASSANDRA-1644)
 * upgrade to Thrift 0.5 (CASSANDRA-1367)
 * renamed CL.DCQUORUM to LOCAL_QUORUM and DCQUORUMSYNC to EACH_QUORUM
 * cli truncate support (CASSANDRA-1653)
 * update GC settings in cassandra.bat (CASSANDRA-1636)
 * avoid logging when a node's ip/token is gossipped back to it (CASSANDRA-1666)


0.7-beta2
 * always use UTF-8 for hint keys (CASSANDRA-1439)
 * remove cassandra.yaml dependency from Hadoop and Pig (CASSADRA-1322)
 * expose CfDef metadata in describe_keyspaces (CASSANDRA-1363)
 * restore use of mmap_index_only option (CASSANDRA-1241)
 * dropping a keyspace with no column families generated an error
   (CASSANDRA-1378)
 * rename RackAwareStrategy to OldNetworkTopologyStrategy, RackUnawareStrategy
   to SimpleStrategy, DatacenterShardStrategy to NetworkTopologyStrategy,
   AbstractRackAwareSnitch to AbstractNetworkTopologySnitch (CASSANDRA-1392)
 * merge StorageProxy.mutate, mutateBlocking (CASSANDRA-1396)
 * faster UUIDType, LongType comparisons (CASSANDRA-1386, 1393)
 * fix setting read_repair_chance from CLI addColumnFamily (CASSANDRA-1399)
 * fix updates to indexed columns (CASSANDRA-1373)
 * fix race condition leaving to FileNotFoundException (CASSANDRA-1382)
 * fix sharded lock hash on index write path (CASSANDRA-1402)
 * add support for GT/E, LT/E in subordinate index clauses (CASSANDRA-1401)
 * cfId counter got out of sync when CFs were added (CASSANDRA-1403)
 * less chatty schema updates (CASSANDRA-1389)
 * rename column family mbeans. 'type' will now include either
   'IndexColumnFamilies' or 'ColumnFamilies' depending on the CFS type.
   (CASSANDRA-1385)
 * disallow invalid keyspace and column family names. This includes name that
   matches a '^\w+' regex. (CASSANDRA-1377)
 * use JNA, if present, to take snapshots (CASSANDRA-1371)
 * truncate hints if starting 0.7 for the first time (CASSANDRA-1414)
 * fix FD leak in single-row slicepredicate queries (CASSANDRA-1416)
 * allow index expressions against columns that are not part of the
   SlicePredicate (CASSANDRA-1410)
 * config-converter properly handles snitches and framed support
   (CASSANDRA-1420)
 * remove keyspace argument from multiget_count (CASSANDRA-1422)
 * allow specifying cassandra.yaml location as (local or remote) URL
   (CASSANDRA-1126)
 * fix using DynamicEndpointSnitch with NetworkTopologyStrategy
   (CASSANDRA-1429)
 * Add CfDef.default_validation_class (CASSANDRA-891)
 * fix EstimatedHistogram.max (CASSANDRA-1413)
 * quorum read optimization (CASSANDRA-1622)
 * handle zero-length (or missing) rows during HH paging (CASSANDRA-1432)
 * include secondary indexes during schema migrations (CASSANDRA-1406)
 * fix commitlog header race during schema change (CASSANDRA-1435)
 * fix ColumnFamilyStoreMBeanIterator to use new type name (CASSANDRA-1433)
 * correct filename generated by xml->yaml converter (CASSANDRA-1419)
 * add CMSInitiatingOccupancyFraction=75 and UseCMSInitiatingOccupancyOnly
   to default JVM options
 * decrease jvm heap for cassandra-cli (CASSANDRA-1446)
 * ability to modify keyspaces and column family definitions on a live cluster
   (CASSANDRA-1285)
 * support for Hadoop Streaming [non-jvm map/reduce via stdin/out]
   (CASSANDRA-1368)
 * Move persistent sstable stats from the system table to an sstable component
   (CASSANDRA-1430)
 * remove failed bootstrap attempt from pending ranges when gossip times
   it out after 1h (CASSANDRA-1463)
 * eager-create tcp connections to other cluster members (CASSANDRA-1465)
 * enumerate stages and derive stage from message type instead of
   transmitting separately (CASSANDRA-1465)
 * apply reversed flag during collation from different data sources
   (CASSANDRA-1450)
 * make failure to remove commitlog segment non-fatal (CASSANDRA-1348)
 * correct ordering of drain operations so CL.recover is no longer
   necessary (CASSANDRA-1408)
 * removed keyspace from describe_splits method (CASSANDRA-1425)
 * rename check_schema_agreement to describe_schema_versions
   (CASSANDRA-1478)
 * fix QUORUM calculation for RF > 3 (CASSANDRA-1487)
 * remove tombstones during non-major compactions when bloom filter
   verifies that row does not exist in other sstables (CASSANDRA-1074)
 * nodes that coordinated a loadbalance in the past could not be seen by
   newly added nodes (CASSANDRA-1467)
 * exposed endpoint states (gossip details) via jmx (CASSANDRA-1467)
 * ensure that compacted sstables are not included when new readers are
   instantiated (CASSANDRA-1477)
 * by default, calculate heap size and memtable thresholds at runtime (CASSANDRA-1469)
 * fix races dealing with adding/dropping keyspaces and column families in
   rapid succession (CASSANDRA-1477)
 * clean up of Streaming system (CASSANDRA-1503, 1504, 1506)
 * add options to configure Thrift socket keepalive and buffer sizes (CASSANDRA-1426)
 * make contrib CassandraServiceDataCleaner recursive (CASSANDRA-1509)
 * min, max compaction threshold are configurable and persistent
   per-ColumnFamily (CASSANDRA-1468)
 * fix replaying the last mutation in a commitlog unnecessarily
   (CASSANDRA-1512)
 * invoke getDefaultUncaughtExceptionHandler from DTPE with the original
   exception rather than the ExecutionException wrapper (CASSANDRA-1226)
 * remove Clock from the Thrift (and Avro) API (CASSANDRA-1501)
 * Close intra-node sockets when connection is broken (CASSANDRA-1528)
 * RPM packaging spec file (CASSANDRA-786)
 * weighted request scheduler (CASSANDRA-1485)
 * treat expired columns as deleted (CASSANDRA-1539)
 * make IndexInterval configurable (CASSANDRA-1488)
 * add describe_snitch to Thrift API (CASSANDRA-1490)
 * MD5 authenticator compares plain text submitted password with MD5'd
   saved property, instead of vice versa (CASSANDRA-1447)
 * JMX MessagingService pending and completed counts (CASSANDRA-1533)
 * fix race condition processing repair responses (CASSANDRA-1511)
 * make repair blocking (CASSANDRA-1511)
 * create EndpointSnitchInfo and MBean to expose rack and DC (CASSANDRA-1491)
 * added option to contrib/word_count to output results back to Cassandra
   (CASSANDRA-1342)
 * rewrite Hadoop ColumnFamilyRecordWriter to pool connections, retry to
   multiple Cassandra nodes, and smooth impact on the Cassandra cluster
   by using smaller batch sizes (CASSANDRA-1434)
 * fix setting gc_grace_seconds via CLI (CASSANDRA-1549)
 * support TTL'd index values (CASSANDRA-1536)
 * make removetoken work like decommission (CASSANDRA-1216)
 * make cli comparator-aware and improve quote rules (CASSANDRA-1523,-1524)
 * make nodetool compact and cleanup blocking (CASSANDRA-1449)
 * add memtable, cache information to GCInspector logs (CASSANDRA-1558)
 * enable/disable HintedHandoff via JMX (CASSANDRA-1550)
 * Ignore stray files in the commit log directory (CASSANDRA-1547)
 * Disallow bootstrap to an in-use token (CASSANDRA-1561)


0.7-beta1
 * sstable versioning (CASSANDRA-389)
 * switched to slf4j logging (CASSANDRA-625)
 * add (optional) expiration time for column (CASSANDRA-699)
 * access levels for authentication/authorization (CASSANDRA-900)
 * add ReadRepairChance to CF definition (CASSANDRA-930)
 * fix heisenbug in system tests, especially common on OS X (CASSANDRA-944)
 * convert to byte[] keys internally and all public APIs (CASSANDRA-767)
 * ability to alter schema definitions on a live cluster (CASSANDRA-44)
 * renamed configuration file to cassandra.xml, and log4j.properties to
   log4j-server.properties, which must now be loaded from
   the classpath (which is how our scripts in bin/ have always done it)
   (CASSANDRA-971)
 * change get_count to require a SlicePredicate. create multi_get_count
   (CASSANDRA-744)
 * re-organized endpointsnitch implementations and added SimpleSnitch
   (CASSANDRA-994)
 * Added preload_row_cache option (CASSANDRA-946)
 * add CRC to commitlog header (CASSANDRA-999)
 * removed deprecated batch_insert and get_range_slice methods (CASSANDRA-1065)
 * add truncate thrift method (CASSANDRA-531)
 * http mini-interface using mx4j (CASSANDRA-1068)
 * optimize away copy of sliced row on memtable read path (CASSANDRA-1046)
 * replace constant-size 2GB mmaped segments and special casing for index
   entries spanning segment boundaries, with SegmentedFile that computes
   segments that always contain entire entries/rows (CASSANDRA-1117)
 * avoid reading large rows into memory during compaction (CASSANDRA-16)
 * added hadoop OutputFormat (CASSANDRA-1101)
 * efficient Streaming (no more anticompaction) (CASSANDRA-579)
 * split commitlog header into separate file and add size checksum to
   mutations (CASSANDRA-1179)
 * avoid allocating a new byte[] for each mutation on replay (CASSANDRA-1219)
 * revise HH schema to be per-endpoint (CASSANDRA-1142)
 * add joining/leaving status to nodetool ring (CASSANDRA-1115)
 * allow multiple repair sessions per node (CASSANDRA-1190)
 * optimize away MessagingService for local range queries (CASSANDRA-1261)
 * make framed transport the default so malformed requests can't OOM the
   server (CASSANDRA-475)
 * significantly faster reads from row cache (CASSANDRA-1267)
 * take advantage of row cache during range queries (CASSANDRA-1302)
 * make GCGraceSeconds a per-ColumnFamily value (CASSANDRA-1276)
 * keep persistent row size and column count statistics (CASSANDRA-1155)
 * add IntegerType (CASSANDRA-1282)
 * page within a single row during hinted handoff (CASSANDRA-1327)
 * push DatacenterShardStrategy configuration into keyspace definition,
   eliminating datacenter.properties. (CASSANDRA-1066)
 * optimize forward slices starting with '' and single-index-block name
   queries by skipping the column index (CASSANDRA-1338)
 * streaming refactor (CASSANDRA-1189)
 * faster comparison for UUID types (CASSANDRA-1043)
 * secondary index support (CASSANDRA-749 and subtasks)
 * make compaction buckets deterministic (CASSANDRA-1265)


0.6.6
 * Allow using DynamicEndpointSnitch with RackAwareStrategy (CASSANDRA-1429)
 * remove the remaining vestiges of the unfinished DatacenterShardStrategy
   (replaced by NetworkTopologyStrategy in 0.7)


0.6.5
 * fix key ordering in range query results with RandomPartitioner
   and ConsistencyLevel > ONE (CASSANDRA-1145)
 * fix for range query starting with the wrong token range (CASSANDRA-1042)
 * page within a single row during hinted handoff (CASSANDRA-1327)
 * fix compilation on non-sun JDKs (CASSANDRA-1061)
 * remove String.trim() call on row keys in batch mutations (CASSANDRA-1235)
 * Log summary of dropped messages instead of spamming log (CASSANDRA-1284)
 * add dynamic endpoint snitch (CASSANDRA-981)
 * fix streaming for keyspaces with hyphens in their name (CASSANDRA-1377)
 * fix errors in hard-coded bloom filter optKPerBucket by computing it
   algorithmically (CASSANDRA-1220
 * remove message deserialization stage, and uncap read/write stages
   so slow reads/writes don't block gossip processing (CASSANDRA-1358)
 * add jmx port configuration to Debian package (CASSANDRA-1202)
 * use mlockall via JNA, if present, to prevent Linux from swapping
   out parts of the JVM (CASSANDRA-1214)


0.6.4
 * avoid queuing multiple hint deliveries for the same endpoint
   (CASSANDRA-1229)
 * better performance for and stricter checking of UTF8 column names
   (CASSANDRA-1232)
 * extend option to lower compaction priority to hinted handoff
   as well (CASSANDRA-1260)
 * log errors in gossip instead of re-throwing (CASSANDRA-1289)
 * avoid aborting commitlog replay prematurely if a flushed-but-
   not-removed commitlog segment is encountered (CASSANDRA-1297)
 * fix duplicate rows being read during mapreduce (CASSANDRA-1142)
 * failure detection wasn't closing command sockets (CASSANDRA-1221)
 * cassandra-cli.bat works on windows (CASSANDRA-1236)
 * pre-emptively drop requests that cannot be processed within RPCTimeout
   (CASSANDRA-685)
 * add ack to Binary write verb and update CassandraBulkLoader
   to wait for acks for each row (CASSANDRA-1093)
 * added describe_partitioner Thrift method (CASSANDRA-1047)
 * Hadoop jobs no longer require the Cassandra storage-conf.xml
   (CASSANDRA-1280, CASSANDRA-1047)
 * log thread pool stats when GC is excessive (CASSANDRA-1275)
 * remove gossip message size limit (CASSANDRA-1138)
 * parallelize local and remote reads during multiget, and respect snitch
   when determining whether to do local read for CL.ONE (CASSANDRA-1317)
 * fix read repair to use requested consistency level on digest mismatch,
   rather than assuming QUORUM (CASSANDRA-1316)
 * process digest mismatch re-reads in parallel (CASSANDRA-1323)
 * switch hints CF comparator to BytesType (CASSANDRA-1274)


0.6.3
 * retry to make streaming connections up to 8 times. (CASSANDRA-1019)
 * reject describe_ring() calls on invalid keyspaces (CASSANDRA-1111)
 * fix cache size calculation for size of 100% (CASSANDRA-1129)
 * fix cache capacity only being recalculated once (CASSANDRA-1129)
 * remove hourly scan of all hints on the off chance that the gossiper
   missed a status change; instead, expose deliverHintsToEndpoint to JMX
   so it can be done manually, if necessary (CASSANDRA-1141)
 * don't reject reads at CL.ALL (CASSANDRA-1152)
 * reject deletions to supercolumns in CFs containing only standard
   columns (CASSANDRA-1139)
 * avoid preserving login information after client disconnects
   (CASSANDRA-1057)
 * prefer sun jdk to openjdk in debian init script (CASSANDRA-1174)
 * detect partioner config changes between restarts and fail fast
   (CASSANDRA-1146)
 * use generation time to resolve node token reassignment disagreements
   (CASSANDRA-1118)
 * restructure the startup ordering of Gossiper and MessageService to avoid
   timing anomalies (CASSANDRA-1160)
 * detect incomplete commit log hearders (CASSANDRA-1119)
 * force anti-entropy service to stream files on the stream stage to avoid
   sending streams out of order (CASSANDRA-1169)
 * remove inactive stream managers after AES streams files (CASSANDRA-1169)
 * allow removing entire row through batch_mutate Deletion (CASSANDRA-1027)
 * add JMX metrics for row-level bloom filter false positives (CASSANDRA-1212)
 * added a redhat init script to contrib (CASSANDRA-1201)
 * use midpoint when bootstrapping a new machine into range with not
   much data yet instead of random token (CASSANDRA-1112)
 * kill server on OOM in executor stage as well as Thrift (CASSANDRA-1226)
 * remove opportunistic repairs, when two machines with overlapping replica
   responsibilities happen to finish major compactions of the same CF near
   the same time.  repairs are now fully manual (CASSANDRA-1190)
 * add ability to lower compaction priority (default is no change from 0.6.2)
   (CASSANDRA-1181)


0.6.2
 * fix contrib/word_count build. (CASSANDRA-992)
 * split CommitLogExecutorService into BatchCommitLogExecutorService and
   PeriodicCommitLogExecutorService (CASSANDRA-1014)
 * add latency histograms to CFSMBean (CASSANDRA-1024)
 * make resolving timestamp ties deterministic by using value bytes
   as a tiebreaker (CASSANDRA-1039)
 * Add option to turn off Hinted Handoff (CASSANDRA-894)
 * fix windows startup (CASSANDRA-948)
 * make concurrent_reads, concurrent_writes configurable at runtime via JMX
   (CASSANDRA-1060)
 * disable GCInspector on non-Sun JVMs (CASSANDRA-1061)
 * fix tombstone handling in sstable rows with no other data (CASSANDRA-1063)
 * fix size of row in spanned index entries (CASSANDRA-1056)
 * install json2sstable, sstable2json, and sstablekeys to Debian package
 * StreamingService.StreamDestinations wouldn't empty itself after streaming
   finished (CASSANDRA-1076)
 * added Collections.shuffle(splits) before returning the splits in
   ColumnFamilyInputFormat (CASSANDRA-1096)
 * do not recalculate cache capacity post-compaction if it's been manually
   modified (CASSANDRA-1079)
 * better defaults for flush sorter + writer executor queue sizes
   (CASSANDRA-1100)
 * windows scripts for SSTableImport/Export (CASSANDRA-1051)
 * windows script for nodetool (CASSANDRA-1113)
 * expose PhiConvictThreshold (CASSANDRA-1053)
 * make repair of RF==1 a no-op (CASSANDRA-1090)
 * improve default JVM GC options (CASSANDRA-1014)
 * fix SlicePredicate serialization inside Hadoop jobs (CASSANDRA-1049)
 * close Thrift sockets in Hadoop ColumnFamilyRecordReader (CASSANDRA-1081)


0.6.1
 * fix NPE in sstable2json when no excluded keys are given (CASSANDRA-934)
 * keep the replica set constant throughout the read repair process
   (CASSANDRA-937)
 * allow querying getAllRanges with empty token list (CASSANDRA-933)
 * fix command line arguments inversion in clustertool (CASSANDRA-942)
 * fix race condition that could trigger a false-positive assertion
   during post-flush discard of old commitlog segments (CASSANDRA-936)
 * fix neighbor calculation for anti-entropy repair (CASSANDRA-924)
 * perform repair even for small entropy differences (CASSANDRA-924)
 * Use hostnames in CFInputFormat to allow Hadoop's naive string-based
   locality comparisons to work (CASSANDRA-955)
 * cache read-only BufferedRandomAccessFile length to avoid
   3 system calls per invocation (CASSANDRA-950)
 * nodes with IPv6 (and no IPv4) addresses could not join cluster
   (CASSANDRA-969)
 * Retrieve the correct number of undeleted columns, if any, from
   a supercolumn in a row that had been deleted previously (CASSANDRA-920)
 * fix index scans that cross the 2GB mmap boundaries for both mmap
   and standard i/o modes (CASSANDRA-866)
 * expose drain via nodetool (CASSANDRA-978)


0.6.0-RC1
 * JMX drain to flush memtables and run through commit log (CASSANDRA-880)
 * Bootstrapping can skip ranges under the right conditions (CASSANDRA-902)
 * fix merging row versions in range_slice for CL > ONE (CASSANDRA-884)
 * default write ConsistencyLeven chaned from ZERO to ONE
 * fix for index entries spanning mmap buffer boundaries (CASSANDRA-857)
 * use lexical comparison if time part of TimeUUIDs are the same
   (CASSANDRA-907)
 * bound read, mutation, and response stages to fix possible OOM
   during log replay (CASSANDRA-885)
 * Use microseconds-since-epoch (UTC) in cli, instead of milliseconds
 * Treat batch_mutate Deletion with null supercolumn as "apply this predicate
   to top level supercolumns" (CASSANDRA-834)
 * Streaming destination nodes do not update their JMX status (CASSANDRA-916)
 * Fix internal RPC timeout calculation (CASSANDRA-911)
 * Added Pig loadfunc to contrib/pig (CASSANDRA-910)


0.6.0-beta3
 * fix compaction bucketing bug (CASSANDRA-814)
 * update windows batch file (CASSANDRA-824)
 * deprecate KeysCachedFraction configuration directive in favor
   of KeysCached; move to unified-per-CF key cache (CASSANDRA-801)
 * add invalidateRowCache to ColumnFamilyStoreMBean (CASSANDRA-761)
 * send Handoff hints to natural locations to reduce load on
   remaining nodes in a failure scenario (CASSANDRA-822)
 * Add RowWarningThresholdInMB configuration option to warn before very
   large rows get big enough to threaten node stability, and -x option to
   be able to remove them with sstable2json if the warning is unheeded
   until it's too late (CASSANDRA-843)
 * Add logging of GC activity (CASSANDRA-813)
 * fix ConcurrentModificationException in commitlog discard (CASSANDRA-853)
 * Fix hardcoded row count in Hadoop RecordReader (CASSANDRA-837)
 * Add a jmx status to the streaming service and change several DEBUG
   messages to INFO (CASSANDRA-845)
 * fix classpath in cassandra-cli.bat for Windows (CASSANDRA-858)
 * allow re-specifying host, port to cassandra-cli if invalid ones
   are first tried (CASSANDRA-867)
 * fix race condition handling rpc timeout in the coordinator
   (CASSANDRA-864)
 * Remove CalloutLocation and StagingFileDirectory from storage-conf files
   since those settings are no longer used (CASSANDRA-878)
 * Parse a long from RowWarningThresholdInMB instead of an int (CASSANDRA-882)
 * Remove obsolete ControlPort code from DatabaseDescriptor (CASSANDRA-886)
 * move skipBytes side effect out of assert (CASSANDRA-899)
 * add "double getLoad" to StorageServiceMBean (CASSANDRA-898)
 * track row stats per CF at compaction time (CASSANDRA-870)
 * disallow CommitLogDirectory matching a DataFileDirectory (CASSANDRA-888)
 * default key cache size is 200k entries, changed from 10% (CASSANDRA-863)
 * add -Dcassandra-foreground=yes to cassandra.bat
 * exit if cluster name is changed unexpectedly (CASSANDRA-769)


0.6.0-beta1/beta2
 * add batch_mutate thrift command, deprecating batch_insert (CASSANDRA-336)
 * remove get_key_range Thrift API, deprecated in 0.5 (CASSANDRA-710)
 * add optional login() Thrift call for authentication (CASSANDRA-547)
 * support fat clients using gossiper and StorageProxy to perform
   replication in-process [jvm-only] (CASSANDRA-535)
 * support mmapped I/O for reads, on by default on 64bit JVMs
   (CASSANDRA-408, CASSANDRA-669)
 * improve insert concurrency, particularly during Hinted Handoff
   (CASSANDRA-658)
 * faster network code (CASSANDRA-675)
 * stress.py moved to contrib (CASSANDRA-635)
 * row caching [must be explicitly enabled per-CF in config] (CASSANDRA-678)
 * present a useful measure of compaction progress in JMX (CASSANDRA-599)
 * add bin/sstablekeys (CASSNADRA-679)
 * add ConsistencyLevel.ANY (CASSANDRA-687)
 * make removetoken remove nodes from gossip entirely (CASSANDRA-644)
 * add ability to set cache sizes at runtime (CASSANDRA-708)
 * report latency and cache hit rate statistics with lifetime totals
   instead of average over the last minute (CASSANDRA-702)
 * support get_range_slice for RandomPartitioner (CASSANDRA-745)
 * per-keyspace replication factory and replication strategy (CASSANDRA-620)
 * track latency in microseconds (CASSANDRA-733)
 * add describe_ Thrift methods, deprecating get_string_property and
   get_string_list_property
 * jmx interface for tracking operation mode and streams in general.
   (CASSANDRA-709)
 * keep memtables in sorted order to improve range query performance
   (CASSANDRA-799)
 * use while loop instead of recursion when trimming sstables compaction list
   to avoid blowing stack in pathological cases (CASSANDRA-804)
 * basic Hadoop map/reduce support (CASSANDRA-342)


0.5.1
 * ensure all files for an sstable are streamed to the same directory.
   (CASSANDRA-716)
 * more accurate load estimate for bootstrapping (CASSANDRA-762)
 * tolerate dead or unavailable bootstrap target on write (CASSANDRA-731)
 * allow larger numbers of keys (> 140M) in a sstable bloom filter
   (CASSANDRA-790)
 * include jvm argument improvements from CASSANDRA-504 in debian package
 * change streaming chunk size to 32MB to accomodate Windows XP limitations
   (was 64MB) (CASSANDRA-795)
 * fix get_range_slice returning results in the wrong order (CASSANDRA-781)


0.5.0 final
 * avoid attempting to delete temporary bootstrap files twice (CASSANDRA-681)
 * fix bogus NaN in nodeprobe cfstats output (CASSANDRA-646)
 * provide a policy for dealing with single thread executors w/ a full queue
   (CASSANDRA-694)
 * optimize inner read in MessagingService, vastly improving multiple-node
   performance (CASSANDRA-675)
 * wait for table flush before streaming data back to a bootstrapping node.
   (CASSANDRA-696)
 * keep track of bootstrapping sources by table so that bootstrapping doesn't
   give the indication of finishing early (CASSANDRA-673)


0.5.0 RC3
 * commit the correct version of the patch for CASSANDRA-663


0.5.0 RC2 (unreleased)
 * fix bugs in converting get_range_slice results to Thrift
   (CASSANDRA-647, CASSANDRA-649)
 * expose java.util.concurrent.TimeoutException in StorageProxy methods
   (CASSANDRA-600)
 * TcpConnectionManager was holding on to disconnected connections,
   giving the false indication they were being used. (CASSANDRA-651)
 * Remove duplicated write. (CASSANDRA-662)
 * Abort bootstrap if IP is already in the token ring (CASSANDRA-663)
 * increase default commitlog sync period, and wait for last sync to
   finish before submitting another (CASSANDRA-668)


0.5.0 RC1
 * Fix potential NPE in get_range_slice (CASSANDRA-623)
 * add CRC32 to commitlog entries (CASSANDRA-605)
 * fix data streaming on windows (CASSANDRA-630)
 * GC compacted sstables after cleanup and compaction (CASSANDRA-621)
 * Speed up anti-entropy validation (CASSANDRA-629)
 * Fix anti-entropy assertion error (CASSANDRA-639)
 * Fix pending range conflicts when bootstapping or moving
   multiple nodes at once (CASSANDRA-603)
 * Handle obsolete gossip related to node movement in the case where
   one or more nodes is down when the movement occurs (CASSANDRA-572)
 * Include dead nodes in gossip to avoid a variety of problems
   and fix HH to removed nodes (CASSANDRA-634)
 * return an InvalidRequestException for mal-formed SlicePredicates
   (CASSANDRA-643)
 * fix bug determining closest neighbor for use in multiple datacenters
   (CASSANDRA-648)
 * Vast improvements in anticompaction speed (CASSANDRA-607)
 * Speed up log replay and writes by avoiding redundant serializations
   (CASSANDRA-652)


0.5.0 beta 2
 * Bootstrap improvements (several tickets)
 * add nodeprobe repair anti-entropy feature (CASSANDRA-193, CASSANDRA-520)
 * fix possibility of partition when many nodes restart at once
   in clusters with multiple seeds (CASSANDRA-150)
 * fix NPE in get_range_slice when no data is found (CASSANDRA-578)
 * fix potential NPE in hinted handoff (CASSANDRA-585)
 * fix cleanup of local "system" keyspace (CASSANDRA-576)
 * improve computation of cluster load balance (CASSANDRA-554)
 * added super column read/write, column count, and column/row delete to
   cassandra-cli (CASSANDRA-567, CASSANDRA-594)
 * fix returning live subcolumns of deleted supercolumns (CASSANDRA-583)
 * respect JAVA_HOME in bin/ scripts (several tickets)
 * add StorageService.initClient for fat clients on the JVM (CASSANDRA-535)
   (see contrib/client_only for an example of use)
 * make consistency_level functional in get_range_slice (CASSANDRA-568)
 * optimize key deserialization for RandomPartitioner (CASSANDRA-581)
 * avoid GCing tombstones except on major compaction (CASSANDRA-604)
 * increase failure conviction threshold, resulting in less nodes
   incorrectly (and temporarily) marked as down (CASSANDRA-610)
 * respect memtable thresholds during log replay (CASSANDRA-609)
 * support ConsistencyLevel.ALL on read (CASSANDRA-584)
 * add nodeprobe removetoken command (CASSANDRA-564)


0.5.0 beta
 * Allow multiple simultaneous flushes, improving flush throughput
   on multicore systems (CASSANDRA-401)
 * Split up locks to improve write and read throughput on multicore systems
   (CASSANDRA-444, CASSANDRA-414)
 * More efficient use of memory during compaction (CASSANDRA-436)
 * autobootstrap option: when enabled, all non-seed nodes will attempt
   to bootstrap when started, until bootstrap successfully
   completes. -b option is removed.  (CASSANDRA-438)
 * Unless a token is manually specified in the configuration xml,
   a bootstraping node will use a token that gives it half the
   keys from the most-heavily-loaded node in the cluster,
   instead of generating a random token.
   (CASSANDRA-385, CASSANDRA-517)
 * Miscellaneous bootstrap fixes (several tickets)
 * Ability to change a node's token even after it has data on it
   (CASSANDRA-541)
 * Ability to decommission a live node from the ring (CASSANDRA-435)
 * Semi-automatic loadbalancing via nodeprobe (CASSANDRA-192)
 * Add ability to set compaction thresholds at runtime via
   JMX / nodeprobe.  (CASSANDRA-465)
 * Add "comment" field to ColumnFamily definition. (CASSANDRA-481)
 * Additional JMX metrics (CASSANDRA-482)
 * JSON based export and import tools (several tickets)
 * Hinted Handoff fixes (several tickets)
 * Add key cache to improve read performance (CASSANDRA-423)
 * Simplified construction of custom ReplicationStrategy classes
   (CASSANDRA-497)
 * Graphical application (Swing) for ring integrity verification and
   visualization was added to contrib (CASSANDRA-252)
 * Add DCQUORUM, DCQUORUMSYNC consistency levels and corresponding
   ReplicationStrategy / EndpointSnitch classes.  Experimental.
   (CASSANDRA-492)
 * Web client interface added to contrib (CASSANDRA-457)
 * More-efficient flush for Random, CollatedOPP partitioners
   for normal writes (CASSANDRA-446) and bulk load (CASSANDRA-420)
 * Add MemtableFlushAfterMinutes, a global replacement for the old
   per-CF FlushPeriodInMinutes setting (CASSANDRA-463)
 * optimizations to slice reading (CASSANDRA-350) and supercolumn
   queries (CASSANDRA-510)
 * force binding to given listenaddress for nodes with multiple
   interfaces (CASSANDRA-546)
 * stress.py benchmarking tool improvements (several tickets)
 * optimized replica placement code (CASSANDRA-525)
 * faster log replay on restart (CASSANDRA-539, CASSANDRA-540)
 * optimized local-node writes (CASSANDRA-558)
 * added get_range_slice, deprecating get_key_range (CASSANDRA-344)
 * expose TimedOutException to thrift (CASSANDRA-563)


0.4.2
 * Add validation disallowing null keys (CASSANDRA-486)
 * Fix race conditions in TCPConnectionManager (CASSANDRA-487)
 * Fix using non-utf8-aware comparison as a sanity check.
   (CASSANDRA-493)
 * Improve default garbage collector options (CASSANDRA-504)
 * Add "nodeprobe flush" (CASSANDRA-505)
 * remove NotFoundException from get_slice throws list (CASSANDRA-518)
 * fix get (not get_slice) of entire supercolumn (CASSANDRA-508)
 * fix null token during bootstrap (CASSANDRA-501)


0.4.1
 * Fix FlushPeriod columnfamily configuration regression
   (CASSANDRA-455)
 * Fix long column name support (CASSANDRA-460)
 * Fix for serializing a row that only contains tombstones
   (CASSANDRA-458)
 * Fix for discarding unneeded commitlog segments (CASSANDRA-459)
 * Add SnapshotBeforeCompaction configuration option (CASSANDRA-426)
 * Fix compaction abort under insufficient disk space (CASSANDRA-473)
 * Fix reading subcolumn slice from tombstoned CF (CASSANDRA-484)
 * Fix race condition in RVH causing occasional NPE (CASSANDRA-478)


0.4.0
 * fix get_key_range problems when a node is down (CASSANDRA-440)
   and add UnavailableException to more Thrift methods
 * Add example EndPointSnitch contrib code (several tickets)


0.4.0 RC2
 * fix SSTable generation clash during compaction (CASSANDRA-418)
 * reject method calls with null parameters (CASSANDRA-308)
 * properly order ranges in nodeprobe output (CASSANDRA-421)
 * fix logging of certain errors on executor threads (CASSANDRA-425)


0.4.0 RC1
 * Bootstrap feature is live; use -b on startup (several tickets)
 * Added multiget api (CASSANDRA-70)
 * fix Deadlock with SelectorManager.doProcess and TcpConnection.write
   (CASSANDRA-392)
 * remove key cache b/c of concurrency bugs in third-party
   CLHM library (CASSANDRA-405)
 * update non-major compaction logic to use two threshold values
   (CASSANDRA-407)
 * add periodic / batch commitlog sync modes (several tickets)
 * inline BatchMutation into batch_insert params (CASSANDRA-403)
 * allow setting the logging level at runtime via mbean (CASSANDRA-402)
 * change default comparator to BytesType (CASSANDRA-400)
 * add forwards-compatible ConsistencyLevel parameter to get_key_range
   (CASSANDRA-322)
 * r/m special case of blocking for local destination when writing with
   ConsistencyLevel.ZERO (CASSANDRA-399)
 * Fixes to make BinaryMemtable [bulk load interface] useful (CASSANDRA-337);
   see contrib/bmt_example for an example of using it.
 * More JMX properties added (several tickets)
 * Thrift changes (several tickets)
    - Merged _super get methods with the normal ones; return values
      are now of ColumnOrSuperColumn.
    - Similarly, merged batch_insert_super into batch_insert.



0.4.0 beta
 * On-disk data format has changed to allow billions of keys/rows per
   node instead of only millions
 * Multi-keyspace support
 * Scan all sstables for all queries to avoid situations where
   different types of operation on the same ColumnFamily could
   disagree on what data was present
 * Snapshot support via JMX
 * Thrift API has changed a _lot_:
    - removed time-sorted CFs; instead, user-defined comparators
      may be defined on the column names, which are now byte arrays.
      Default comparators are provided for UTF8, Bytes, Ascii, Long (i64),
      and UUID types.
    - removed colon-delimited strings in thrift api in favor of explicit
      structs such as ColumnPath, ColumnParent, etc.  Also normalized
      thrift struct and argument naming.
    - Added columnFamily argument to get_key_range.
    - Change signature of get_slice to accept starting and ending
      columns as well as an offset.  (This allows use of indexes.)
      Added "ascending" flag to allow reasonably-efficient reverse
      scans as well.  Removed get_slice_by_range as redundant.
    - get_key_range operates on one CF at a time
    - changed `block` boolean on insert methods to ConsistencyLevel enum,
      with options of NONE, ONE, QUORUM, and ALL.
    - added similar consistency_level parameter to read methods
    - column-name-set slice with no names given now returns zero columns
      instead of all of them.  ("all" can run your server out of memory.
      use a range-based slice with a high max column count instead.)
 * Removed the web interface. Node information can now be obtained by
   using the newly introduced nodeprobe utility.
 * More JMX stats
 * Remove magic values from internals (e.g. special key to indicate
   when to flush memtables)
 * Rename configuration "table" to "keyspace"
 * Moved to crash-only design; no more shutdown (just kill the process)
 * Lots of bug fixes

Full list of issues resolved in 0.4 is at https://issues.apache.org/jira/secure/IssueNavigator.jspa?reset=true&&pid=12310865&fixfor=12313862&resolution=1&sorter/field=issuekey&sorter/order=DESC


0.3.0 RC3
 * Fix potential deadlock under load in TCPConnection.
   (CASSANDRA-220)


0.3.0 RC2
 * Fix possible data loss when server is stopped after replaying
   log but before new inserts force memtable flush.
   (CASSANDRA-204)
 * Added BUGS file


0.3.0 RC1
 * Range queries on keys, including user-defined key collation
 * Remove support
 * Workarounds for a weird bug in JDK select/register that seems
   particularly common on VM environments. Cassandra should deploy
   fine on EC2 now
 * Much improved infrastructure: the beginnings of a decent test suite
   ("ant test" for unit tests; "nosetests" for system tests), code
   coverage reporting, etc.
 * Expanded node status reporting via JMX
 * Improved error reporting/logging on both server and client
 * Reduced memory footprint in default configuration
 * Combined blocking and non-blocking versions of insert APIs
 * Added FlushPeriodInMinutes configuration parameter to force
   flushing of infrequently-updated ColumnFamilies<|MERGE_RESOLUTION|>--- conflicted
+++ resolved
@@ -1,4 +1,3 @@
-<<<<<<< HEAD
 DSE 5.1.0
  * Replace open source Python driver with Datastax Enterprise driver (APOLLO-349)
  * Fix OutOfSpaceTest broken by APOLLO-227 (APOLLO-350)
@@ -22,21 +21,7 @@
  * Make IResource more easily extensible (APOLLO-26)
  * Add method to IAuthenticator to login by user as well as by role (APOLLO-70)
  * Add private protocol version (APOLLO-2)
-Merged from DSE 5.0.x
-=======
-3.11.0
- * Move to FastThreadLocalThread and FastThreadLocal (CASSANDRA-13034)
- * nodetool stopdaemon errors out (CASSANDRA-13030)
- * Tables in system_distributed should not use gcgs of 0 (CASSANDRA-12954)
- * Fix primary index calculation for SASI (CASSANDRA-12910)
- * More fixes to the TokenAllocator (CASSANDRA-12990)
- * NoReplicationTokenAllocator should work with zero replication factor (CASSANDRA-12983)
-Merged from 3.0:
->>>>>>> 8fc72a5e
- * Fix handling of partition with partition-level deletion plus
-   live rows in sstabledump (CASSANDRA-13177)
- * Provide user workaround when system_schema.columns does not contain entries
-   for a table that's in system_schema.tables (CASSANDRA-13180)
+Merged from DSE 5.0.x:
  * Filter out duplicate sstables when performing snapshots to avoid
    duplicate hardlink errors (APOLLO-290)
  * Prevent duplicate SyncUtil.force() in SeqentialWriter on close (APOLLO-351)
@@ -47,27 +32,32 @@
  * Backport CASSANDRA-12461 (Add pre- and post-shutdown hooks to Storage Service) (APOLLO-48)
  * Wait for remaining tasks to finish on RepairJob after task failure (APOLLO-87)
  * Allow the prepared statement cache size to be changed. (APOLLO-50)
-
-
-3.12
+Backported from 4.0:
  * Avoid byte-array copy when key cache is disabled (CASANDRA-13084)
- * More fixes to the TokenAllocator (CASSANDRA-12990)
  * Require forceful decommission if number of nodes is less than replication factor (CASSANDRA-12510)
  * Allow IN restrictions on column families with collections (CASSANDRA-12654)
- * Move to FastThreadLocalThread and FastThreadLocal (CASSANDRA-13034)
- * nodetool stopdaemon errors out (CASSANDRA-13030)
  * Log message size in trace message in OutboundTcpConnection (CASSANDRA-13028)
  * Add timeUnit Days for cassandra-stress (CASSANDRA-13029)
  * Add mutation size and batch metrics (CASSANDRA-12649)
  * Add method to get size of endpoints to TokenMetadata (CASSANDRA-12999)
- * Fix primary index calculation for SASI (CASSANDRA-12910)
  * Expose time spent waiting in thread pool queue (CASSANDRA-8398)
  * Conditionally update index built status to avoid unnecessary flushes (CASSANDRA-12969)
- * NoReplicationTokenAllocator should work with zero replication factor (CASSANDRA-12983)
  * cqlsh auto completion: refactor definition of compaction strategy options (CASSANDRA-12946)
  * Add support for arithmetic operators (CASSANDRA-11935)
+
+
+3.11.0
+ * Move to FastThreadLocalThread and FastThreadLocal (CASSANDRA-13034)
+ * nodetool stopdaemon errors out (CASSANDRA-13030)
  * Tables in system_distributed should not use gcgs of 0 (CASSANDRA-12954)
-
+ * Fix primary index calculation for SASI (CASSANDRA-12910)
+ * More fixes to the TokenAllocator (CASSANDRA-12990)
+ * NoReplicationTokenAllocator should work with zero replication factor (CASSANDRA-12983)
+Merged from 3.0:
+ * Fix handling of partition with partition-level deletion plus
+   live rows in sstabledump (CASSANDRA-13177)
+ * Provide user workaround when system_schema.columns does not contain entries
+   for a table that's in system_schema.tables (CASSANDRA-13180)
 
 
 3.10
