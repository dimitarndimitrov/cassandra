--- conflicted
+++ resolved
@@ -1,10 +1,7 @@
 4.0
-<<<<<<< HEAD
- * Add incremental repair support for --hosts, --force, and subrange repair (CASSANDRA-13818)
-=======
  * Checksum sstable metadata (CASSANDRA-13321, CASSANDRA-13593)
  * Add result set metadata to prepared statement MD5 hash calculation (CASSANDRA-10786)
->>>>>>> 912fdb3e
+ * Add incremental repair support for --hosts, --force, and subrange repair (CASSANDRA-13818)
  * Refactor GcCompactionTest to avoid boxing (CASSANDRA-13941)
  * Expose recent histograms in JmxHistograms (CASSANDRA-13642)
  * Add SERIAL and LOCAL_SERIAL support for cassandra-stress (CASSANDRA-13925)
