<<<<<<< HEAD
3.0.17
 * Always close RT markers returned by ReadCommand#executeLocally() (CASSANDRA-14515)
 * Reverse order queries with range tombstones can cause data loss (CASSANDRA-14513)
 * Fix regression of lagging commitlog flush log message (CASSANDRA-14451)
 * Add Missing dependencies in pom-all (CASSANDRA-14422)
 * Cleanup StartupClusterConnectivityChecker and PING Verb (CASSANDRA-14447)
 * Fix deprecated repair error notifications from 3.x clusters to legacy JMX clients (CASSANDRA-13121)
 * Cassandra not starting when using enhanced startup scripts in windows (CASSANDRA-14418)
 * Fix progress stats and units in compactionstats (CASSANDRA-12244)
 * Better handle missing partition columns in system_schema.columns (CASSANDRA-14379)
 * Delay hints store excise by write timeout to avoid race with decommission (CASSANDRA-13740)
 * Deprecate background repair and probablistic read_repair_chance table options
   (CASSANDRA-13910)
 * Add missed CQL keywords to documentation (CASSANDRA-14359)
 * Fix unbounded validation compactions on repair / revert CASSANDRA-13797 (CASSANDRA-14332)
 * Avoid deadlock when running nodetool refresh before node is fully up (CASSANDRA-14310)
 * Handle all exceptions when opening sstables (CASSANDRA-14202)
 * Handle incompletely written hint descriptors during startup (CASSANDRA-14080)
 * Handle repeat open bound from SRP in read repair (CASSANDRA-14330)
 * Use zero as default score in DynamicEndpointSnitch (CASSANDRA-14252)
 * Respect max hint window when hinting for LWT (CASSANDRA-14215)
 * Adding missing WriteType enum values to v3, v4, and v5 spec (CASSANDRA-13697)
 * Don't regenerate bloomfilter and summaries on startup (CASSANDRA-11163)
 * Fix NPE when performing comparison against a null frozen in LWT (CASSANDRA-14087)
 * Log when SSTables are deleted (CASSANDRA-14302)
 * Fix batch commitlog sync regression (CASSANDRA-14292)
 * Write to pending endpoint when view replica is also base replica (CASSANDRA-14251)
 * Chain commit log marker potential performance regression in batch commit mode (CASSANDRA-14194)
 * Fully utilise specified compaction threads (CASSANDRA-14210)
 * Pre-create deletion log records to finish compactions quicker (CASSANDRA-12763)
Merged from 2.2:
=======
2.2.13
 * Fix bug that prevented compaction of SSTables after full repairs (CASSANDRA-14423)
>>>>>>> f8912ce9
 * Incorrect counting of pending messages in OutboundTcpConnection (CASSANDRA-11551)
 * Fix compaction failure caused by reading un-flushed data (CASSANDRA-12743)
 * Use Bounds instead of Range for sstables in anticompaction (CASSANDRA-14411)
 * Fix JSON queries with IN restrictions and ORDER BY clause (CASSANDRA-14286)
 * CQL fromJson(null) throws NullPointerException (CASSANDRA-13891)
 * Backport circleci yaml (CASSANDRA-14240)
Merged from 2.1:
 * Check checksum before decompressing data (CASSANDRA-14284)
 * CVE-2017-5929 Security vulnerability in Logback warning in NEWS.txt (CASSANDRA-14183)


3.0.16
 * Fix unit test failures in ViewComplexTest (CASSANDRA-14219)
 * Add MinGW uname check to start scripts (CASSANDRA-12940)
 * Protect against overflow of local expiration time (CASSANDRA-14092)
 * Use the correct digest file and reload sstable metadata in nodetool verify (CASSANDRA-14217)
 * Handle failure when mutating repaired status in Verifier (CASSANDRA-13933)
 * Close socket on error during connect on OutboundTcpConnection (CASSANDRA-9630)
 * Set encoding for javadoc generation (CASSANDRA-14154)
 * Fix index target computation for dense composite tables with dropped compact storage (CASSANDRA-14104)
 * Improve commit log chain marker updating (CASSANDRA-14108)
 * Extra range tombstone bound creates double rows (CASSANDRA-14008)
 * Fix SStable ordering by max timestamp in SinglePartitionReadCommand (CASSANDRA-14010)
 * Accept role names containing forward-slash (CASSANDRA-14088)
 * Optimize CRC check chance probability calculations (CASSANDRA-14094)
 * Fix cleanup on keyspace with no replicas (CASSANDRA-13526)
 * Fix updating base table rows with TTL not removing materialized view entries (CASSANDRA-14071)
 * Reduce garbage created by DynamicSnitch (CASSANDRA-14091)
 * More frequent commitlog chained markers (CASSANDRA-13987)
 * Fix serialized size of DataLimits (CASSANDRA-14057)
 * Add flag to allow dropping oversized read repair mutations (CASSANDRA-13975)
 * Fix SSTableLoader logger message (CASSANDRA-14003)
 * Fix repair race that caused gossip to block (CASSANDRA-13849)
 * Tracing interferes with digest requests when using RandomPartitioner (CASSANDRA-13964)
 * Add flag to disable materialized views, and warnings on creation (CASSANDRA-13959)
 * Don't let user drop or generally break tables in system_distributed (CASSANDRA-13813)
 * Provide a JMX call to sync schema with local storage (CASSANDRA-13954)
 * Mishandling of cells for removed/dropped columns when reading legacy files (CASSANDRA-13939)
 * Deserialise sstable metadata in nodetool verify (CASSANDRA-13922)
Merged from 2.2:
 * Fix the inspectJvmOptions startup check (CASSANDRA-14112)
 * Fix race that prevents submitting compaction for a table when executor is full (CASSANDRA-13801)
 * Rely on the JVM to handle OutOfMemoryErrors (CASSANDRA-13006)
Merged from 2.1:
 * More PEP8 compliance for cqlsh (CASSANDRA-14021)
 * RPM package spec: fix permissions for installed jars and config files (CASSANDRA-14181)


3.0.15
 * Improve TRUNCATE performance (CASSANDRA-13909)
 * Implement short read protection on partition boundaries (CASSANDRA-13595)
 * Fix ISE thrown by UPI.Serializer.hasNext() for some SELECT queries (CASSANDRA-13911)
 * Filter header only commit logs before recovery (CASSANDRA-13918)
 * AssertionError prepending to a list (CASSANDRA-13149)
 * Fix support for SuperColumn tables (CASSANDRA-12373)
 * Handle limit correctly on tables with strict liveness (CASSANDRA-13883)
 * Fix missing original update in TriggerExecutor (CASSANDRA-13894)
 * Remove non-rpc-ready nodes from counter leader candidates (CASSANDRA-13043)
 * Improve short read protection performance (CASSANDRA-13794)
 * Fix sstable reader to support range-tombstone-marker for multi-slices (CASSANDRA-13787)
 * Fix short read protection for tables with no clustering columns (CASSANDRA-13880)
 * Make isBuilt volatile in PartitionUpdate (CASSANDRA-13619)
 * Prevent integer overflow of timestamps in CellTest and RowsTest (CASSANDRA-13866)
 * Fix counter application order in short read protection (CASSANDRA-12872)
 * Don't block RepairJob execution on validation futures (CASSANDRA-13797)
 * Wait for all management tasks to complete before shutting down CLSM (CASSANDRA-13123)
 * INSERT statement fails when Tuple type is used as clustering column with default DESC order (CASSANDRA-13717)
 * Fix pending view mutations handling and cleanup batchlog when there are local and remote paired mutations (CASSANDRA-13069)
 * Improve config validation and documentation on overflow and NPE (CASSANDRA-13622)
 * Range deletes in a CAS batch are ignored (CASSANDRA-13655)
 * Avoid assertion error when IndexSummary > 2G (CASSANDRA-12014)
 * Change repair midpoint logging for tiny ranges (CASSANDRA-13603)
 * Better handle corrupt final commitlog segment (CASSANDRA-11995)
 * StreamingHistogram is not thread safe (CASSANDRA-13756)
 * Fix MV timestamp issues (CASSANDRA-11500)
 * Better tolerate improperly formatted bcrypt hashes (CASSANDRA-13626) 
 * Fix race condition in read command serialization (CASSANDRA-13363)
 * Enable segement creation before recovering commitlogs (CASSANDRA-13587)
 * Fix AssertionError in short read protection (CASSANDRA-13747)
 * Don't skip corrupted sstables on startup (CASSANDRA-13620)
 * Fix the merging of cells with different user type versions (CASSANDRA-13776)
 * Copy session properties on cqlsh.py do_login (CASSANDRA-13640)
 * Potential AssertionError during ReadRepair of range tombstone and partition deletions (CASSANDRA-13719)
 * Don't let stress write warmup data if n=0 (CASSANDRA-13773)
 * Gossip thread slows down when using batch commit log (CASSANDRA-12966)
 * Randomize batchlog endpoint selection with only 1 or 2 racks (CASSANDRA-12884)
 * Fix digest calculation for counter cells (CASSANDRA-13750)
 * Fix ColumnDefinition.cellValueType() for non-frozen collection and change SSTabledump to use type.toJSONString() (CASSANDRA-13573)
 * Skip materialized view addition if the base table doesn't exist (CASSANDRA-13737)
 * Drop table should remove corresponding entries in dropped_columns table (CASSANDRA-13730)
 * Log warn message until legacy auth tables have been migrated (CASSANDRA-13371)
 * Fix incorrect [2.1 <- 3.0] serialization of counter cells created in 2.0 (CASSANDRA-13691)
 * Fix invalid writetime for null cells (CASSANDRA-13711)
 * Fix ALTER TABLE statement to atomically propagate changes to the table and its MVs (CASSANDRA-12952)
 * Fixed ambiguous output of nodetool tablestats command (CASSANDRA-13722)
 * JMXEnabledThreadPoolExecutor with corePoolSize equal to maxPoolSize (Backport CASSANDRA-13329)
 * Fix Digest mismatch Exception if hints file has UnknownColumnFamily (CASSANDRA-13696)
 * Purge tombstones created by expired cells (CASSANDRA-13643)
 * Make concat work with iterators that have different subsets of columns (CASSANDRA-13482)
 * Set test.runners based on cores and memory size (CASSANDRA-13078)
 * Allow different NUMACTL_ARGS to be passed in (CASSANDRA-13557)
 * Allow native function calls in CQLSSTableWriter (CASSANDRA-12606)
 * Fix secondary index queries on COMPACT tables (CASSANDRA-13627)
 * Nodetool listsnapshots output is missing a newline, if there are no snapshots (CASSANDRA-13568)
 * sstabledump reports incorrect usage for argument order (CASSANDRA-13532)
Merged from 2.2:
 * Safely handle empty buffers when outputting to JSON (CASSANDRA-13868)
 * Copy session properties on cqlsh.py do_login (CASSANDRA-13847)
 * Fix load over calculated issue in IndexSummaryRedistribution (CASSANDRA-13738)
 * Fix compaction and flush exception not captured (CASSANDRA-13833)
 * Uncaught exceptions in Netty pipeline (CASSANDRA-13649)
 * Prevent integer overflow on exabyte filesystems (CASSANDRA-13067)
 * Fix queries with LIMIT and filtering on clustering columns (CASSANDRA-11223)
 * Fix potential NPE when resume bootstrap fails (CASSANDRA-13272)
 * Fix toJSONString for the UDT, tuple and collection types (CASSANDRA-13592)
 * Fix nested Tuples/UDTs validation (CASSANDRA-13646)
Merged from 2.1:
 * Remove stress-test target in CircleCI as it's not existing (CASSANDRA-13775)
 * Clone HeartBeatState when building gossip messages. Make its generation/version volatile (CASSANDRA-13700)


3.0.14
 * Ensure int overflow doesn't occur when calculating large partition warning size (CASSANDRA-13172)
 * Ensure consistent view of partition columns between coordinator and replica in ColumnFilter (CASSANDRA-13004)
 * Failed unregistering mbean during drop keyspace (CASSANDRA-13346)
 * nodetool scrub/cleanup/upgradesstables exit code is wrong (CASSANDRA-13542)
 * Fix the reported number of sstable data files accessed per read (CASSANDRA-13120)
 * Fix schema digest mismatch during rolling upgrades from versions before 3.0.12 (CASSANDRA-13559)
 * Upgrade JNA version to 4.4.0 (CASSANDRA-13072)
 * Interned ColumnIdentifiers should use minimal ByteBuffers (CASSANDRA-13533)
 * ReverseIndexedReader may drop rows during 2.1 to 3.0 upgrade (CASSANDRA-13525)
 * Fix repair process violating start/end token limits for small ranges (CASSANDRA-13052)
 * Add storage port options to sstableloader (CASSANDRA-13518)
 * Properly handle quoted index names in cqlsh DESCRIBE output (CASSANDRA-12847)
 * Avoid reading static row twice from old format sstables (CASSANDRA-13236)
 * Fix NPE in StorageService.excise() (CASSANDRA-13163)
 * Expire OutboundTcpConnection messages by a single Thread (CASSANDRA-13265)
 * Fail repair if insufficient responses received (CASSANDRA-13397)
 * Fix SSTableLoader fail when the loaded table contains dropped columns (CASSANDRA-13276)
 * Avoid name clashes in CassandraIndexTest (CASSANDRA-13427)
 * Handling partially written hint files (CASSANDRA-12728)
 * Interrupt replaying hints on decommission (CASSANDRA-13308)
 * Fix schema version calculation for rolling upgrades (CASSANDRA-13441)
Merged from 2.2:
 * Nodes started with join_ring=False should be able to serve requests when authentication is enabled (CASSANDRA-11381)
 * cqlsh COPY FROM: increment error count only for failures, not for attempts (CASSANDRA-13209)


3.0.13
 * Make reading of range tombstones more reliable (CASSANDRA-12811)
 * Fix startup problems due to schema tables not completely flushed (CASSANDRA-12213)
 * Fix view builder bug that can filter out data on restart (CASSANDRA-13405)
 * Fix 2i page size calculation when there are no regular columns (CASSANDRA-13400)
 * Fix the conversion of 2.X expired rows without regular column data (CASSANDRA-13395)
 * Fix hint delivery when using ext+internal IPs with prefer_local enabled (CASSANDRA-13020)
 * Fix possible NPE on upgrade to 3.0/3.X in case of IO errors (CASSANDRA-13389)
 * Legacy deserializer can create empty range tombstones (CASSANDRA-13341)
 * Use the Kernel32 library to retrieve the PID on Windows and fix startup checks (CASSANDRA-13333)
 * Fix code to not exchange schema across major versions (CASSANDRA-13274)
 * Dropping column results in "corrupt" SSTable (CASSANDRA-13337)
 * Bugs handling range tombstones in the sstable iterators (CASSANDRA-13340)
 * Fix CONTAINS filtering for null collections (CASSANDRA-13246)
 * Applying: Use a unique metric reservoir per test run when using Cassandra-wide metrics residing in MBeans (CASSANDRA-13216)
 * Propagate row deletions in 2i tables on upgrade (CASSANDRA-13320)
 * Slice.isEmpty() returns false for some empty slices (CASSANDRA-13305)
 * Add formatted row output to assertEmpty in CQL Tester (CASSANDRA-13238)
 * Legacy caching options can prevent 3.0 upgrade (CASSANDRA-13384)
 * Nodetool upgradesstables/scrub/compact ignores system tables (CASSANDRA-13410)
 * Fix NPE issue in StorageService (CASSANDRA-13060)
Merged from 2.2:
 * Avoid starting gossiper in RemoveTest (CASSANDRA-13407)
 * Fix weightedSize() for row-cache reported by JMX and NodeTool (CASSANDRA-13393)
 * Honor truststore-password parameter in cassandra-stress (CASSANDRA-12773)
 * Discard in-flight shadow round responses (CASSANDRA-12653)
 * Don't anti-compact repaired data to avoid inconsistencies (CASSANDRA-13153)
 * Wrong logger name in AnticompactionTask (CASSANDRA-13343)
 * Commitlog replay may fail if last mutation is within 4 bytes of end of segment (CASSANDRA-13282)
 * Fix queries updating multiple time the same list (CASSANDRA-13130)
 * Fix GRANT/REVOKE when keyspace isn't specified (CASSANDRA-13053)
Merged from 2.1:
 * Fix 2ndary index queries on partition keys for tables with static columns CASSANDRA-13147
 * Fix ParseError unhashable type list in cqlsh copy from (CASSANDRA-13364)


3.0.12
 * Prevent data loss on upgrade 2.1 - 3.0 by adding component separator to LogRecord absolute path (CASSANDRA-13294)
 * Improve testing on macOS by eliminating sigar logging (CASSANDRA-13233)
 * Cqlsh copy-from should error out when csv contains invalid data for collections (CASSANDRA-13071)
 * Update c.yaml doc for offheap memtables (CASSANDRA-13179)
 * Faster StreamingHistogram (CASSANDRA-13038)
 * Legacy deserializer can create unexpected boundary range tombstones (CASSANDRA-13237)
 * Remove unnecessary assertion from AntiCompactionTest (CASSANDRA-13070)
 * Fix cqlsh COPY for dates before 1900 (CASSANDRA-13185)
Merged from 2.2:
 * Avoid race on receiver by starting streaming sender thread after sending init message (CASSANDRA-12886)
 * Fix "multiple versions of ant detected..." when running ant test (CASSANDRA-13232)
 * Coalescing strategy sleeps too much (CASSANDRA-13090)
 * Fix flaky LongLeveledCompactionStrategyTest (CASSANDRA-12202)
 * Fix failing COPY TO STDOUT (CASSANDRA-12497)
 * Fix ColumnCounter::countAll behaviour for reverse queries (CASSANDRA-13222)
 * Exceptions encountered calling getSeeds() breaks OTC thread (CASSANDRA-13018)
Merged from 2.1:
 * Remove unused repositories (CASSANDRA-13278)
 * Log stacktrace of uncaught exceptions (CASSANDRA-13108)


3.0.11
 * Use keyspace replication settings on system.size_estimates table (CASSANDRA-9639)
 * Add vm.max_map_count StartupCheck (CASSANDRA-13008)
 * Hint related logging should include the IP address of the destination in addition to 
   host ID (CASSANDRA-13205)
 * Reloading logback.xml does not work (CASSANDRA-13173)
 * Lightweight transactions temporarily fail after upgrade from 2.1 to 3.0 (CASSANDRA-13109)
 * Duplicate rows after upgrading from 2.1.16 to 3.0.10/3.9 (CASSANDRA-13125)
 * Fix UPDATE queries with empty IN restrictions (CASSANDRA-13152)
 * Abort or retry on failed hints delivery (CASSANDRA-13124)
 * Fix handling of partition with partition-level deletion plus
   live rows in sstabledump (CASSANDRA-13177)
 * Provide user workaround when system_schema.columns does not contain entries
   for a table that's in system_schema.tables (CASSANDRA-13180)
 * Dump threads when unit tests time out (CASSANDRA-13117)
 * Better error when modifying function permissions without explicit keyspace (CASSANDRA-12925)
 * Indexer is not correctly invoked when building indexes over sstables (CASSANDRA-13075)
 * Read repair is not blocking repair to finish in foreground repair (CASSANDRA-13115)
 * Stress daemon help is incorrect (CASSANDRA-12563)
 * Remove ALTER TYPE support (CASSANDRA-12443)
 * Fix assertion for certain legacy range tombstone pattern (CASSANDRA-12203)
 * Set javac encoding to utf-8 (CASSANDRA-11077)
 * Replace empty strings with null values if they cannot be converted (CASSANDRA-12794)
 * Fixed flacky SSTableRewriterTest: check file counts before calling validateCFS (CASSANDRA-12348)
 * Fix deserialization of 2.x DeletedCells (CASSANDRA-12620)
 * Add parent repair session id to anticompaction log message (CASSANDRA-12186)
 * Improve contention handling on failure to acquire MV lock for streaming and hints (CASSANDRA-12905)
 * Fix DELETE and UPDATE queries with empty IN restrictions (CASSANDRA-12829)
 * Mark MVs as built after successful bootstrap (CASSANDRA-12984)
 * Estimated TS drop-time histogram updated with Cell.NO_DELETION_TIME (CASSANDRA-13040)
 * Nodetool compactionstats fails with NullPointerException (CASSANDRA-13021)
 * Thread local pools never cleaned up (CASSANDRA-13033)
 * Set RPC_READY to false when draining or if a node is marked as shutdown (CASSANDRA-12781)
 * Make sure sstables only get committed when it's safe to discard commit log records (CASSANDRA-12956)
 * Reject default_time_to_live option when creating or altering MVs (CASSANDRA-12868)
 * Nodetool should use a more sane max heap size (CASSANDRA-12739)
 * LocalToken ensures token values are cloned on heap (CASSANDRA-12651)
 * AnticompactionRequestSerializer serializedSize is incorrect (CASSANDRA-12934)
 * Prevent reloading of logback.xml from UDF sandbox (CASSANDRA-12535)
 * Reenable HeapPool (CASSANDRA-12900)
Merged from 2.2:
 * Fix JVM metric names (CASSANDRA-13103)
 * Fix negative mean latency metric (CASSANDRA-12876)
 * Use only one file pointer when creating commitlog segments (CASSANDRA-12539)
 * Fix speculative retry bugs (CASSANDRA-13009)
 * Fix handling of nulls and unsets in IN conditions (CASSANDRA-12981)
 * Fix race causing infinite loop if Thrift server is stopped before it starts listening (CASSANDRA-12856)
 * CompactionTasks now correctly drops sstables out of compaction when not enough disk space is available (CASSANDRA-12979)
 * Remove support for non-JavaScript UDFs (CASSANDRA-12883)
 * Fix DynamicEndpointSnitch noop in multi-datacenter situations (CASSANDRA-13074)
 * cqlsh copy-from: encode column names to avoid primary key parsing errors (CASSANDRA-12909)
 * Temporarily fix bug that creates commit log when running offline tools (CASSANDRA-8616)
 * Reduce granuality of OpOrder.Group during index build (CASSANDRA-12796)
 * Test bind parameters and unset parameters in InsertUpdateIfConditionTest (CASSANDRA-12980)
 * Do not specify local address on outgoing connection when listen_on_broadcast_address is set (CASSANDRA-12673)
 * Use saved tokens when setting local tokens on StorageService.joinRing (CASSANDRA-12935)
 * cqlsh: fix DESC TYPES errors (CASSANDRA-12914)
 * Fix leak on skipped SSTables in sstableupgrade (CASSANDRA-12899)
 * Avoid blocking gossip during pending range calculation (CASSANDRA-12281)
Merged from 2.1:
 * Use portable stderr for java error in startup (CASSANDRA-13211)
 * Fix Thread Leak in OutboundTcpConnection (CASSANDRA-13204)
 * Coalescing strategy can enter infinite loop (CASSANDRA-13159)
 * Upgrade netty version to fix memory leak with client encryption (CASSANDRA-13114)
 * cqlsh copy-from: sort user type fields in csv (CASSANDRA-12959)


3.0.10
 * Disallow offheap_buffers memtable allocation (CASSANDRA-11039)
 * Fix CommitLogSegmentManagerTest (CASSANDRA-12283)
 * Pass root cause to CorruptBlockException when uncompression failed (CASSANDRA-12889)
 * Fix partition count log during compaction (CASSANDRA-12184)
 * Batch with multiple conditional updates for the same partition causes AssertionError (CASSANDRA-12867)
 * Make AbstractReplicationStrategy extendable from outside its package (CASSANDRA-12788)
 * Fix CommitLogTest.testDeleteIfNotDirty (CASSANDRA-12854)
 * Don't tell users to turn off consistent rangemovements during rebuild. (CASSANDRA-12296)
 * Avoid deadlock due to materialized view lock contention (CASSANDRA-12689)
 * Fix for KeyCacheCqlTest flakiness (CASSANDRA-12801)
 * Include SSTable filename in compacting large row message (CASSANDRA-12384)
 * Fix potential socket leak (CASSANDRA-12329, CASSANDRA-12330)
 * Fix ViewTest.testCompaction (CASSANDRA-12789)
 * Improve avg aggregate functions (CASSANDRA-12417)
 * Preserve quoted reserved keyword column names in MV creation (CASSANDRA-11803)
 * nodetool stopdaemon errors out (CASSANDRA-12646)
 * Split materialized view mutations on build to prevent OOM (CASSANDRA-12268)
 * mx4j does not work in 3.0.8 (CASSANDRA-12274)
 * Abort cqlsh copy-from in case of no answer after prolonged period of time (CASSANDRA-12740)
 * Avoid sstable corrupt exception due to dropped static column (CASSANDRA-12582)
 * Make stress use client mode to avoid checking commit log size on startup (CASSANDRA-12478)
 * Fix exceptions with new vnode allocation (CASSANDRA-12715)
 * Unify drain and shutdown processes (CASSANDRA-12509)
 * Fix NPE in ComponentOfSlice.isEQ() (CASSANDRA-12706)
 * Fix failure in LogTransactionTest (CASSANDRA-12632)
 * Fix potentially incomplete non-frozen UDT values when querying with the
   full primary key specified (CASSANDRA-12605)
 * Skip writing MV mutations to commitlog on mutation.applyUnsafe() (CASSANDRA-11670)
 * Establish consistent distinction between non-existing partition and NULL value for LWTs on static columns (CASSANDRA-12060)
 * Extend ColumnIdentifier.internedInstances key to include the type that generated the byte buffer (CASSANDRA-12516)
 * Backport CASSANDRA-10756 (race condition in NativeTransportService shutdown) (CASSANDRA-12472)
 * If CF has no clustering columns, any row cache is full partition cache (CASSANDRA-12499)
 * Correct log message for statistics of offheap memtable flush (CASSANDRA-12776)
 * Explicitly set locale for string validation (CASSANDRA-12541,CASSANDRA-12542,CASSANDRA-12543,CASSANDRA-12545)
Merged from 2.2:
 * Fix purgeability of tombstones with max timestamp (CASSANDRA-12792)
 * Fail repair if participant dies during sync or anticompaction (CASSANDRA-12901)
 * cqlsh COPY: unprotected pk values before converting them if not using prepared statements (CASSANDRA-12863)
 * Fix Util.spinAssertEquals (CASSANDRA-12283)
 * Fix potential NPE for compactionstats (CASSANDRA-12462)
 * Prepare legacy authenticate statement if credentials table initialised after node startup (CASSANDRA-12813)
 * Change cassandra.wait_for_tracing_events_timeout_secs default to 0 (CASSANDRA-12754)
 * Clean up permissions when a UDA is dropped (CASSANDRA-12720)
 * Limit colUpdateTimeDelta histogram updates to reasonable deltas (CASSANDRA-11117)
 * Fix leak errors and execution rejected exceptions when draining (CASSANDRA-12457)
 * Fix merkle tree depth calculation (CASSANDRA-12580)
 * Make Collections deserialization more robust (CASSANDRA-12618)
 * Better handle invalid system roles table (CASSANDRA-12700)
 * Fix exceptions when enabling gossip on nodes that haven't joined the ring (CASSANDRA-12253)
 * Fix authentication problem when invoking cqlsh copy from a SOURCE command (CASSANDRA-12642)
 * Decrement pending range calculator jobs counter in finally block
  (CASSANDRA-12554)
 * Split consistent range movement flag correction (CASSANDRA-12786)
Merged from 2.1:
 * Add system property to set the max number of native transport requests in queue (CASSANDRA-11363)
 * Don't skip sstables based on maxLocalDeletionTime (CASSANDRA-12765)


3.0.9
 * Handle composite prefixes with final EOC=0 as in 2.x and refactor LegacyLayout.decodeBound (CASSANDRA-12423)
 * Fix paging for 2.x to 3.x upgrades (CASSANDRA-11195)
 * select_distinct_with_deletions_test failing on non-vnode environments (CASSANDRA-11126)
 * Stack Overflow returned to queries while upgrading (CASSANDRA-12527)
 * Fix legacy regex for temporary files from 2.2 (CASSANDRA-12565)
 * Add option to state current gc_grace_seconds to tools/bin/sstablemetadata (CASSANDRA-12208)
 * Fix file system race condition that may cause LogAwareFileLister to fail to classify files (CASSANDRA-11889)
 * Fix file handle leaks due to simultaneous compaction/repair and
   listing snapshots, calculating snapshot sizes, or making schema
   changes (CASSANDRA-11594)
 * Fix nodetool repair exits with 0 for some errors (CASSANDRA-12508)
 * Do not shut down BatchlogManager twice during drain (CASSANDRA-12504)
 * Disk failure policy should not be invoked on out of space (CASSANDRA-12385)
 * Calculate last compacted key on startup (CASSANDRA-6216)
 * Add schema to snapshot manifest, add USING TIMESTAMP clause to ALTER TABLE statements (CASSANDRA-7190)
 * Fix clean interval not sent to commit log for empty memtable flush (CASSANDRA-12436)
 * Fix potential resource leak in RMIServerSocketFactoryImpl (CASSANDRA-12331)
 * Backport CASSANDRA-12002 (CASSANDRA-12177)
 * Make sure compaction stats are updated when compaction is interrupted (CASSANDRA-12100)
 * Fix potential bad messaging service message for paged range reads
   within mixed-version 3.x clusters (CASSANDRA-12249)
 * Change commitlog and sstables to track dirty and clean intervals (CASSANDRA-11828)
 * NullPointerException during compaction on table with static columns (CASSANDRA-12336)
 * Fixed ConcurrentModificationException when reading metrics in GraphiteReporter (CASSANDRA-11823)
 * Fix upgrade of super columns on thrift (CASSANDRA-12335)
 * Fixed flacky BlacklistingCompactionsTest, switched to fixed size types and increased corruption size (CASSANDRA-12359)
 * Rerun ReplicationAwareTokenAllocatorTest on failure to avoid flakiness (CASSANDRA-12277)
 * Exception when computing read-repair for range tombstones (CASSANDRA-12263)
 * Lost counter writes in compact table and static columns (CASSANDRA-12219)
 * AssertionError with MVs on updating a row that isn't indexed due to a null value (CASSANDRA-12247)
 * Disable RR and speculative retry with EACH_QUORUM reads (CASSANDRA-11980)
 * Add option to override compaction space check (CASSANDRA-12180)
 * Faster startup by only scanning each directory for temporary files once (CASSANDRA-12114)
 * Respond with v1/v2 protocol header when responding to driver that attempts
   to connect with too low of a protocol version (CASSANDRA-11464)
 * NullPointerExpception when reading/compacting table (CASSANDRA-11988)
 * Fix problem with undeleteable rows on upgrade to new sstable format (CASSANDRA-12144)
 * Fix paging logic for deleted partitions with static columns (CASSANDRA-12107)
 * Wait until the message is being send to decide which serializer must be used (CASSANDRA-11393)
 * Fix migration of static thrift column names with non-text comparators (CASSANDRA-12147)
 * Fix upgrading sparse tables that are incorrectly marked as dense (CASSANDRA-11315)
 * Fix reverse queries ignoring range tombstones (CASSANDRA-11733)
 * Avoid potential race when rebuilding CFMetaData (CASSANDRA-12098)
 * Avoid missing sstables when getting the canonical sstables (CASSANDRA-11996)
 * Always select the live sstables when getting sstables in bounds (CASSANDRA-11944)
 * Fix column ordering of results with static columns for Thrift requests in
   a mixed 2.x/3.x cluster, also fix potential non-resolved duplication of
   those static columns in query results (CASSANDRA-12123)
 * Avoid digest mismatch with empty but static rows (CASSANDRA-12090)
 * Fix EOF exception when altering column type (CASSANDRA-11820)
 * Fix JsonTransformer output of partition with deletion info (CASSANDRA-12418)
 * Fix NPE in SSTableLoader when specifying partial directory path (CASSANDRA-12609)
Merged from 2.2:
 * Add local address entry in PropertyFileSnitch (CASSANDRA-11332)
 * cqlshlib tests: increase default execute timeout (CASSANDRA-12481)
 * Forward writes to replacement node when replace_address != broadcast_address (CASSANDRA-8523)
 * Enable repair -pr and -local together (fix regression of CASSANDRA-7450) (CASSANDRA-12522)
 * Fail repair on non-existing table (CASSANDRA-12279)
 * cqlsh copy: fix missing counter values (CASSANDRA-12476)
 * Move migration tasks to non-periodic queue, assure flush executor shutdown after non-periodic executor (CASSANDRA-12251)
 * cqlsh copy: fixed possible race in initializing feeding thread (CASSANDRA-11701)
 * Only set broadcast_rpc_address on Ec2MultiRegionSnitch if it's not set (CASSANDRA-11357)
 * Update StorageProxy range metrics for timeouts, failures and unavailables (CASSANDRA-9507)
 * Add Sigar to classes included in clientutil.jar (CASSANDRA-11635)
 * Add decay to histograms and timers used for metrics (CASSANDRA-11752)
 * Fix hanging stream session (CASSANDRA-10992)
 * Fix INSERT JSON, fromJson() support of smallint, tinyint types (CASSANDRA-12371)
 * Restore JVM metric export for metric reporters (CASSANDRA-12312)
 * Release sstables of failed stream sessions only when outgoing transfers are finished (CASSANDRA-11345)
 * Wait for tracing events before returning response and query at same consistency level client side (CASSANDRA-11465)
 * cqlsh copyutil should get host metadata by connected address (CASSANDRA-11979)
 * Fixed cqlshlib.test.remove_test_db (CASSANDRA-12214)
 * Synchronize ThriftServer::stop() (CASSANDRA-12105)
 * Use dedicated thread for JMX notifications (CASSANDRA-12146)
 * Improve streaming synchronization and fault tolerance (CASSANDRA-11414)
 * MemoryUtil.getShort() should return an unsigned short also for architectures not supporting unaligned memory accesses (CASSANDRA-11973)
Merged from 2.1:
 * Fix queries with empty ByteBuffer values in clustering column restrictions (CASSANDRA-12127)
 * Disable passing control to post-flush after flush failure to prevent data loss (CASSANDRA-11828)
 * Allow STCS-in-L0 compactions to reduce scope with LCS (CASSANDRA-12040)
 * cannot use cql since upgrading python to 2.7.11+ (CASSANDRA-11850)
 * Fix filtering on clustering columns when 2i is used (CASSANDRA-11907)


3.0.8
 * Fix potential race in schema during new table creation (CASSANDRA-12083)
 * cqlsh: fix error handling in rare COPY FROM failure scenario (CASSANDRA-12070)
 * Disable autocompaction during drain (CASSANDRA-11878)
 * Add a metrics timer to MemtablePool and use it to track time spent blocked on memory in MemtableAllocator (CASSANDRA-11327)
 * Fix upgrading schema with super columns with non-text subcomparators (CASSANDRA-12023)
 * Add TimeWindowCompactionStrategy (CASSANDRA-9666)
Merged from 2.2:
 * Allow nodetool info to run with readonly JMX access (CASSANDRA-11755)
 * Validate bloom_filter_fp_chance against lowest supported
   value when the table is created (CASSANDRA-11920)
 * Don't send erroneous NEW_NODE notifications on restart (CASSANDRA-11038)
 * StorageService shutdown hook should use a volatile variable (CASSANDRA-11984)
Merged from 2.1:
 * Avoid stalling paxos when the paxos state expires (CASSANDRA-12043)
 * Remove finished incoming streaming connections from MessagingService (CASSANDRA-11854)
 * Don't try to get sstables for non-repairing column families (CASSANDRA-12077)
 * Avoid marking too many sstables as repaired (CASSANDRA-11696)
 * Prevent select statements with clustering key > 64k (CASSANDRA-11882)
 * Fix clock skew corrupting other nodes with paxos (CASSANDRA-11991)
 * Remove distinction between non-existing static columns and existing but null in LWTs (CASSANDRA-9842)
 * Cache local ranges when calculating repair neighbors (CASSANDRA-11934)
 * Allow LWT operation on static column with only partition keys (CASSANDRA-10532)
 * Create interval tree over canonical sstables to avoid missing sstables during streaming (CASSANDRA-11886)
 * cqlsh COPY FROM: shutdown parent cluster after forking, to avoid corrupting SSL connections (CASSANDRA-11749)


3.0.7
 * Fix legacy serialization of Thrift-generated non-compound range tombstones
   when communicating with 2.x nodes (CASSANDRA-11930)
 * Fix Directories instantiations where CFS.initialDirectories should be used (CASSANDRA-11849)
 * Avoid referencing DatabaseDescriptor in AbstractType (CASSANDRA-11912)
 * Fix sstables not being protected from removal during index build (CASSANDRA-11905)
 * cqlsh: Suppress stack trace from Read/WriteFailures (CASSANDRA-11032)
 * Remove unneeded code to repair index summaries that have
   been improperly down-sampled (CASSANDRA-11127)
 * Avoid WriteTimeoutExceptions during commit log replay due to materialized
   view lock contention (CASSANDRA-11891)
 * Prevent OOM failures on SSTable corruption, improve tests for corruption detection (CASSANDRA-9530)
 * Use CFS.initialDirectories when clearing snapshots (CASSANDRA-11705)
 * Allow compaction strategies to disable early open (CASSANDRA-11754)
 * Refactor Materialized View code (CASSANDRA-11475)
 * Update Java Driver (CASSANDRA-11615)
Merged from 2.2:
 * Persist local metadata earlier in startup sequence (CASSANDRA-11742)
 * Run CommitLog tests with different compression settings (CASSANDRA-9039)
 * cqlsh: fix tab completion for case-sensitive identifiers (CASSANDRA-11664)
 * Avoid showing estimated key as -1 in tablestats (CASSANDRA-11587)
 * Fix possible race condition in CommitLog.recover (CASSANDRA-11743)
 * Enable client encryption in sstableloader with cli options (CASSANDRA-11708)
 * Possible memory leak in NIODataInputStream (CASSANDRA-11867)
 * Add seconds to cqlsh tracing session duration (CASSANDRA-11753)
 * Prohibit Reversed Counter type as part of the PK (CASSANDRA-9395)
Merged from 2.1:
 * cqlsh: apply current keyspace to source command (CASSANDRA-11152)
 * Backport CASSANDRA-11578 (CASSANDRA-11750)
 * Clear out parent repair session if repair coordinator dies (CASSANDRA-11824)
 * Set default streaming_socket_timeout_in_ms to 24 hours (CASSANDRA-11840)
 * Do not consider local node a valid source during replace (CASSANDRA-11848)
 * Add message dropped tasks to nodetool netstats (CASSANDRA-11855)
 * Avoid holding SSTableReaders for duration of incremental repair (CASSANDRA-11739)


3.0.6
 * Disallow creating view with a static column (CASSANDRA-11602)
 * Reduce the amount of object allocations caused by the getFunctions methods (CASSANDRA-11593)
 * Potential error replaying commitlog with smallint/tinyint/date/time types (CASSANDRA-11618)
 * Fix queries with filtering on counter columns (CASSANDRA-11629)
 * Improve tombstone printing in sstabledump (CASSANDRA-11655)
 * Fix paging for range queries where all clustering columns are specified (CASSANDRA-11669)
 * Don't require HEAP_NEW_SIZE to be set when using G1 (CASSANDRA-11600)
 * Fix sstabledump not showing cells after tombstone marker (CASSANDRA-11654)
 * Ignore all LocalStrategy keyspaces for streaming and other related
   operations (CASSANDRA-11627)
 * Ensure columnfilter covers indexed columns for thrift 2i queries (CASSANDRA-11523)
 * Only open one sstable scanner per sstable (CASSANDRA-11412)
 * Option to specify ProtocolVersion in cassandra-stress (CASSANDRA-11410)
 * ArithmeticException in avgFunctionForDecimal (CASSANDRA-11485)
 * LogAwareFileLister should only use OLD sstable files in current folder to determine disk consistency (CASSANDRA-11470)
 * Notify indexers of expired rows during compaction (CASSANDRA-11329)
 * Properly respond with ProtocolError when a v1/v2 native protocol
   header is received (CASSANDRA-11464)
 * Validate that num_tokens and initial_token are consistent with one another (CASSANDRA-10120)
Merged from 2.2:
 * Fix commit log replay after out-of-order flush completion (CASSANDRA-9669)
 * cqlsh: correctly handle non-ascii chars in error messages (CASSANDRA-11626)
 * Exit JVM if JMX server fails to startup (CASSANDRA-11540)
 * Produce a heap dump when exiting on OOM (CASSANDRA-9861)
 * Restore ability to filter on clustering columns when using a 2i (CASSANDRA-11510)
 * JSON datetime formatting needs timezone (CASSANDRA-11137)
 * Fix is_dense recalculation for Thrift-updated tables (CASSANDRA-11502)
 * Remove unnescessary file existence check during anticompaction (CASSANDRA-11660)
 * Add missing files to debian packages (CASSANDRA-11642)
 * Avoid calling Iterables::concat in loops during ModificationStatement::getFunctions (CASSANDRA-11621)
 * cqlsh: COPY FROM should use regular inserts for single statement batches and
   report errors correctly if workers processes crash on initialization (CASSANDRA-11474)
 * Always close cluster with connection in CqlRecordWriter (CASSANDRA-11553)
 * Allow only DISTINCT queries with partition keys restrictions (CASSANDRA-11339)
 * CqlConfigHelper no longer requires both a keystore and truststore to work (CASSANDRA-11532)
 * Make deprecated repair methods backward-compatible with previous notification service (CASSANDRA-11430)
 * IncomingStreamingConnection version check message wrong (CASSANDRA-11462)
Merged from 2.1:
 * Support mlockall on IBM POWER arch (CASSANDRA-11576)
 * Add option to disable use of severity in DynamicEndpointSnitch (CASSANDRA-11737)
 * cqlsh COPY FROM fails for null values with non-prepared statements (CASSANDRA-11631)
 * Make cython optional in pylib/setup.py (CASSANDRA-11630)
 * Change order of directory searching for cassandra.in.sh to favor local one (CASSANDRA-11628)
 * cqlsh COPY FROM fails with []{} chars in UDT/tuple fields/values (CASSANDRA-11633)
 * clqsh: COPY FROM throws TypeError with Cython extensions enabled (CASSANDRA-11574)
 * cqlsh: COPY FROM ignores NULL values in conversion (CASSANDRA-11549)
 * Validate levels when building LeveledScanner to avoid overlaps with orphaned sstables (CASSANDRA-9935)


3.0.5
 * Fix rare NPE on schema upgrade from 2.x to 3.x (CASSANDRA-10943)
 * Improve backoff policy for cqlsh COPY FROM (CASSANDRA-11320)
 * Improve IF NOT EXISTS check in CREATE INDEX (CASSANDRA-11131)
 * Upgrade ohc to 0.4.3
 * Enable SO_REUSEADDR for JMX RMI server sockets (CASSANDRA-11093)
 * Allocate merkletrees with the correct size (CASSANDRA-11390)
 * Support streaming pre-3.0 sstables (CASSANDRA-10990)
 * Add backpressure to compressed commit log (CASSANDRA-10971)
 * SSTableExport supports secondary index tables (CASSANDRA-11330)
 * Fix sstabledump to include missing info in debug output (CASSANDRA-11321)
 * Establish and implement canonical bulk reading workload(s) (CASSANDRA-10331)
 * Fix paging for IN queries on tables without clustering columns (CASSANDRA-11208)
 * Remove recursive call from CompositesSearcher (CASSANDRA-11304)
 * Fix filtering on non-primary key columns for queries without index (CASSANDRA-6377)
 * Fix sstableloader fail when using materialized view (CASSANDRA-11275)
Merged from 2.2:
 * DatabaseDescriptor should log stacktrace in case of Eception during seed provider creation (CASSANDRA-11312)
 * Use canonical path for directory in SSTable descriptor (CASSANDRA-10587)
 * Add cassandra-stress keystore option (CASSANDRA-9325)
 * Dont mark sstables as repairing with sub range repairs (CASSANDRA-11451)
 * Notify when sstables change after cancelling compaction (CASSANDRA-11373)
 * cqlsh: COPY FROM should check that explicit column names are valid (CASSANDRA-11333)
 * Add -Dcassandra.start_gossip startup option (CASSANDRA-10809)
 * Fix UTF8Validator.validate() for modified UTF-8 (CASSANDRA-10748)
 * Clarify that now() function is calculated on the coordinator node in CQL documentation (CASSANDRA-10900)
 * Fix bloom filter sizing with LCS (CASSANDRA-11344)
 * (cqlsh) Fix error when result is 0 rows with EXPAND ON (CASSANDRA-11092)
 * Add missing newline at end of bin/cqlsh (CASSANDRA-11325)
 * Fix AE in nodetool cfstats (backport CASSANDRA-10859) (CASSANDRA-11297)
 * Unresolved hostname leads to replace being ignored (CASSANDRA-11210)
 * Only log yaml config once, at startup (CASSANDRA-11217)
 * Reference leak with parallel repairs on the same table (CASSANDRA-11215)
Merged from 2.1:
 * Add a -j parameter to scrub/cleanup/upgradesstables to state how
   many threads to use (CASSANDRA-11179)
 * Backport CASSANDRA-10679 (CASSANDRA-9598)
 * InvalidateKeys should have a weak ref to key cache (CASSANDRA-11176)
 * COPY FROM on large datasets: fix progress report and debug performance (CASSANDRA-11053)

3.0.4
 * Preserve order for preferred SSL cipher suites (CASSANDRA-11164)
 * MV should only query complex columns included in the view (CASSANDRA-11069)
 * Failed aggregate creation breaks server permanently (CASSANDRA-11064)
 * Add sstabledump tool (CASSANDRA-7464)
 * Introduce backpressure for hints (CASSANDRA-10972)
 * Fix ClusteringPrefix not being able to read tombstone range boundaries (CASSANDRA-11158)
 * Prevent logging in sandboxed state (CASSANDRA-11033)
 * Disallow drop/alter operations of UDTs used by UDAs (CASSANDRA-10721)
 * Add query time validation method on Index (CASSANDRA-11043)
 * Avoid potential AssertionError in mixed version cluster (CASSANDRA-11128)
 * Properly handle hinted handoff after topology changes (CASSANDRA-5902)
 * AssertionError when listing sstable files on inconsistent disk state (CASSANDRA-11156)
 * Fix wrong rack counting and invalid conditions check for TokenAllocation
   (CASSANDRA-11139)
 * Avoid creating empty hint files (CASSANDRA-11090)
 * Fix leak detection strong reference loop using weak reference (CASSANDRA-11120)
 * Configurie BatchlogManager to stop delayed tasks on shutdown (CASSANDRA-11062)
 * Hadoop integration is incompatible with Cassandra Driver 3.0.0 (CASSANDRA-11001)
 * Add dropped_columns to the list of schema table so it gets handled
   properly (CASSANDRA-11050)
 * Fix NPE when using forceRepairRangeAsync without DC (CASSANDRA-11239)
Merged from 2.2:
 * Range.compareTo() violates the contract of Comparable (CASSANDRA-11216)
 * Avoid NPE when serializing ErrorMessage with null message (CASSANDRA-11167)
 * Replacing an aggregate with a new version doesn't reset INITCOND (CASSANDRA-10840)
 * (cqlsh) cqlsh cannot be called through symlink (CASSANDRA-11037)
 * fix ohc and java-driver pom dependencies in build.xml (CASSANDRA-10793)
 * Protect from keyspace dropped during repair (CASSANDRA-11065)
 * Handle adding fields to a UDT in SELECT JSON and toJson() (CASSANDRA-11146)
 * Better error message for cleanup (CASSANDRA-10991)
 * cqlsh pg-style-strings broken if line ends with ';' (CASSANDRA-11123)
 * Always persist upsampled index summaries (CASSANDRA-10512)
 * (cqlsh) Fix inconsistent auto-complete (CASSANDRA-10733)
 * Make SELECT JSON and toJson() threadsafe (CASSANDRA-11048)
 * Fix SELECT on tuple relations for mixed ASC/DESC clustering order (CASSANDRA-7281)
 * Use cloned TokenMetadata in size estimates to avoid race against membership check
   (CASSANDRA-10736)
 * (cqlsh) Support utf-8/cp65001 encoding on Windows (CASSANDRA-11030)
 * Fix paging on DISTINCT queries repeats result when first row in partition changes
   (CASSANDRA-10010)
 * cqlsh: change default encoding to UTF-8 (CASSANDRA-11124)
Merged from 2.1:
 * Checking if an unlogged batch is local is inefficient (CASSANDRA-11529)
 * Fix out-of-space error treatment in memtable flushing (CASSANDRA-11448).
 * Don't do defragmentation if reading from repaired sstables (CASSANDRA-10342)
 * Fix streaming_socket_timeout_in_ms not enforced (CASSANDRA-11286)
 * Avoid dropping message too quickly due to missing unit conversion (CASSANDRA-11302)
 * Don't remove FailureDetector history on removeEndpoint (CASSANDRA-10371)
 * Only notify if repair status changed (CASSANDRA-11172)
 * Use logback setting for 'cassandra -v' command (CASSANDRA-10767)
 * Fix sstableloader to unthrottle streaming by default (CASSANDRA-9714)
 * Fix incorrect warning in 'nodetool status' (CASSANDRA-10176)
 * Properly release sstable ref when doing offline scrub (CASSANDRA-10697)
 * Improve nodetool status performance for large cluster (CASSANDRA-7238)
 * Gossiper#isEnabled is not thread safe (CASSANDRA-11116)
 * Avoid major compaction mixing repaired and unrepaired sstables in DTCS (CASSANDRA-11113)
 * Make it clear what DTCS timestamp_resolution is used for (CASSANDRA-11041)
 * (cqlsh) Support timezone conversion using pytz (CASSANDRA-10397)
 * (cqlsh) Display milliseconds when datetime overflows (CASSANDRA-10625)


3.0.3
 * Remove double initialization of newly added tables (CASSANDRA-11027)
 * Filter keys searcher results by target range (CASSANDRA-11104)
 * Fix deserialization of legacy read commands (CASSANDRA-11087)
 * Fix incorrect computation of deletion time in sstable metadata (CASSANDRA-11102)
 * Avoid memory leak when collecting sstable metadata (CASSANDRA-11026)
 * Mutations do not block for completion under view lock contention (CASSANDRA-10779)
 * Invalidate legacy schema tables when unloading them (CASSANDRA-11071)
 * (cqlsh) handle INSERT and UPDATE statements with LWT conditions correctly
   (CASSANDRA-11003)
 * Fix DISTINCT queries in mixed version clusters (CASSANDRA-10762)
 * Migrate build status for indexes along with legacy schema (CASSANDRA-11046)
 * Ensure SSTables for legacy KEYS indexes can be read (CASSANDRA-11045)
 * Added support for IBM zSystems architecture (CASSANDRA-11054)
 * Update CQL documentation (CASSANDRA-10899)
 * Check the column name, not cell name, for dropped columns when reading
   legacy sstables (CASSANDRA-11018)
 * Don't attempt to index clustering values of static rows (CASSANDRA-11021)
 * Remove checksum files after replaying hints (CASSANDRA-10947)
 * Support passing base table metadata to custom 2i validation (CASSANDRA-10924)
 * Ensure stale index entries are purged during reads (CASSANDRA-11013)
 * Fix AssertionError when removing from list using UPDATE (CASSANDRA-10954)
 * Fix UnsupportedOperationException when reading old sstable with range
   tombstone (CASSANDRA-10743)
 * MV should use the maximum timestamp of the primary key (CASSANDRA-10910)
 * Fix potential assertion error during compaction (CASSANDRA-10944)
 * Fix counting of received sstables in streaming (CASSANDRA-10949)
 * Implement hints compression (CASSANDRA-9428)
 * Fix potential assertion error when reading static columns (CASSANDRA-10903)
 * Avoid NoSuchElementException when executing empty batch (CASSANDRA-10711)
 * Avoid building PartitionUpdate in toString (CASSANDRA-10897)
 * Reduce heap spent when receiving many SSTables (CASSANDRA-10797)
 * Add back support for 3rd party auth providers to bulk loader (CASSANDRA-10873)
 * Eliminate the dependency on jgrapht for UDT resolution (CASSANDRA-10653)
 * (Hadoop) Close Clusters and Sessions in Hadoop Input/Output classes (CASSANDRA-10837)
 * Fix sstableloader not working with upper case keyspace name (CASSANDRA-10806)
Merged from 2.2:
 * maxPurgeableTimestamp needs to check memtables too (CASSANDRA-9949)
 * Apply change to compaction throughput in real time (CASSANDRA-10025)
 * Fix potential NPE on ORDER BY queries with IN (CASSANDRA-10955)
 * Start L0 STCS-compactions even if there is a L0 -> L1 compaction
   going (CASSANDRA-10979)
 * Make UUID LSB unique per process (CASSANDRA-7925)
 * Avoid NPE when performing sstable tasks (scrub etc.) (CASSANDRA-10980)
 * Make sure client gets tombstone overwhelmed warning (CASSANDRA-9465)
 * Fix error streaming section more than 2GB (CASSANDRA-10961)
 * (cqlsh) Also apply --connect-timeout to control connection
   timeout (CASSANDRA-10959)
 * Histogram buckets exposed in jmx are sorted incorrectly (CASSANDRA-10975)
 * Enable GC logging by default (CASSANDRA-10140)
 * Optimize pending range computation (CASSANDRA-9258)
 * Skip commit log and saved cache directories in SSTable version startup check (CASSANDRA-10902)
 * drop/alter user should be case sensitive (CASSANDRA-10817)
 * jemalloc detection fails due to quoting issues in regexv (CASSANDRA-10946)
 * (cqlsh) show correct column names for empty result sets (CASSANDRA-9813)
 * Add new types to Stress (CASSANDRA-9556)
 * Add property to allow listening on broadcast interface (CASSANDRA-9748)
 * Fix regression in split size on CqlInputFormat (CASSANDRA-10835)
 * Better handling of SSL connection errors inter-node (CASSANDRA-10816)
 * Disable reloading of GossipingPropertyFileSnitch (CASSANDRA-9474)
 * Verify tables in pseudo-system keyspaces at startup (CASSANDRA-10761)
 * (cqlsh) encode input correctly when saving history
Merged from 2.1:
 * test_bulk_round_trip_blogposts is failing occasionally (CASSANDRA-10938)
 * Fix isJoined return true only after becoming cluster member (CASANDRA-11007)
 * Fix bad gossip generation seen in long-running clusters (CASSANDRA-10969)
 * Avoid NPE when incremental repair fails (CASSANDRA-10909)
 * Unmark sstables compacting once they are done in cleanup/scrub/upgradesstables (CASSANDRA-10829)
 * Allow simultaneous bootstrapping with strict consistency when no vnodes are used (CASSANDRA-11005)
 * Log a message when major compaction does not result in a single file (CASSANDRA-10847)
 * (cqlsh) fix cqlsh_copy_tests when vnodes are disabled (CASSANDRA-10997)
 * (cqlsh) Add request timeout option to cqlsh (CASSANDRA-10686)
 * Avoid AssertionError while submitting hint with LWT (CASSANDRA-10477)
 * If CompactionMetadata is not in stats file, use index summary instead (CASSANDRA-10676)
 * Retry sending gossip syn multiple times during shadow round (CASSANDRA-8072)
 * Fix pending range calculation during moves (CASSANDRA-10887)
 * Sane default (200Mbps) for inter-DC streaming througput (CASSANDRA-8708)
 * Match cassandra-loader options in COPY FROM (CASSANDRA-9303)
 * Fix binding to any address in CqlBulkRecordWriter (CASSANDRA-9309)
 * cqlsh fails to decode utf-8 characters for text typed columns (CASSANDRA-10875)
 * Log error when stream session fails (CASSANDRA-9294)
 * Fix bugs in commit log archiving startup behavior (CASSANDRA-10593)
 * (cqlsh) further optimise COPY FROM (CASSANDRA-9302)
 * Allow CREATE TABLE WITH ID (CASSANDRA-9179)
 * Make Stress compiles within eclipse (CASSANDRA-10807)
 * Cassandra Daemon should print JVM arguments (CASSANDRA-10764)
 * Allow cancellation of index summary redistribution (CASSANDRA-8805)


3.0.2
 * Fix upgrade data loss due to range tombstone deleting more data than then should
   (CASSANDRA-10822)


3.0.1
 * Avoid MV race during node decommission (CASSANDRA-10674)
 * Disable reloading of GossipingPropertyFileSnitch (CASSANDRA-9474)
 * Handle single-column deletions correction in materialized views
   when the column is part of the view primary key (CASSANDRA-10796)
 * Fix issue with datadir migration on upgrade (CASSANDRA-10788)
 * Fix bug with range tombstones on reverse queries and test coverage for
   AbstractBTreePartition (CASSANDRA-10059)
 * Remove 64k limit on collection elements (CASSANDRA-10374)
 * Remove unclear Indexer.indexes() method (CASSANDRA-10690)
 * Fix NPE on stream read error (CASSANDRA-10771)
 * Normalize cqlsh DESC output (CASSANDRA-10431)
 * Rejects partition range deletions when columns are specified (CASSANDRA-10739)
 * Fix error when saving cached key for old format sstable (CASSANDRA-10778)
 * Invalidate prepared statements on DROP INDEX (CASSANDRA-10758)
 * Fix SELECT statement with IN restrictions on partition key,
   ORDER BY and LIMIT (CASSANDRA-10729)
 * Improve stress performance over 1k threads (CASSANDRA-7217)
 * Wait for migration responses to complete before bootstrapping (CASSANDRA-10731)
 * Unable to create a function with argument of type Inet (CASSANDRA-10741)
 * Fix backward incompatibiliy in CqlInputFormat (CASSANDRA-10717)
 * Correctly preserve deletion info on updated rows when notifying indexers
   of single-row deletions (CASSANDRA-10694)
 * Notify indexers of partition delete during cleanup (CASSANDRA-10685)
 * Keep the file open in trySkipCache (CASSANDRA-10669)
 * Updated trigger example (CASSANDRA-10257)
Merged from 2.2:
 * Verify tables in pseudo-system keyspaces at startup (CASSANDRA-10761)
 * Fix IllegalArgumentException in DataOutputBuffer.reallocate for large buffers (CASSANDRA-10592)
 * Show CQL help in cqlsh in web browser (CASSANDRA-7225)
 * Serialize on disk the proper SSTable compression ratio (CASSANDRA-10775)
 * Reject index queries while the index is building (CASSANDRA-8505)
 * CQL.textile syntax incorrectly includes optional keyspace for aggregate SFUNC and FINALFUNC (CASSANDRA-10747)
 * Fix JSON update with prepared statements (CASSANDRA-10631)
 * Don't do anticompaction after subrange repair (CASSANDRA-10422)
 * Fix SimpleDateType type compatibility (CASSANDRA-10027)
 * (Hadoop) fix splits calculation (CASSANDRA-10640)
 * (Hadoop) ensure that Cluster instances are always closed (CASSANDRA-10058)
Merged from 2.1:
 * Fix Stress profile parsing on Windows (CASSANDRA-10808)
 * Fix incremental repair hang when replica is down (CASSANDRA-10288)
 * Optimize the way we check if a token is repaired in anticompaction (CASSANDRA-10768)
 * Add proper error handling to stream receiver (CASSANDRA-10774)
 * Warn or fail when changing cluster topology live (CASSANDRA-10243)
 * Status command in debian/ubuntu init script doesn't work (CASSANDRA-10213)
 * Some DROP ... IF EXISTS incorrectly result in exceptions on non-existing KS (CASSANDRA-10658)
 * DeletionTime.compareTo wrong in rare cases (CASSANDRA-10749)
 * Force encoding when computing statement ids (CASSANDRA-10755)
 * Properly reject counters as map keys (CASSANDRA-10760)
 * Fix the sstable-needs-cleanup check (CASSANDRA-10740)
 * (cqlsh) Print column names before COPY operation (CASSANDRA-8935)
 * Fix CompressedInputStream for proper cleanup (CASSANDRA-10012)
 * (cqlsh) Support counters in COPY commands (CASSANDRA-9043)
 * Try next replica if not possible to connect to primary replica on
   ColumnFamilyRecordReader (CASSANDRA-2388)
 * Limit window size in DTCS (CASSANDRA-10280)
 * sstableloader does not use MAX_HEAP_SIZE env parameter (CASSANDRA-10188)
 * (cqlsh) Improve COPY TO performance and error handling (CASSANDRA-9304)
 * Create compression chunk for sending file only (CASSANDRA-10680)
 * Forbid compact clustering column type changes in ALTER TABLE (CASSANDRA-8879)
 * Reject incremental repair with subrange repair (CASSANDRA-10422)
 * Add a nodetool command to refresh size_estimates (CASSANDRA-9579)
 * Invalidate cache after stream receive task is completed (CASSANDRA-10341)
 * Reject counter writes in CQLSSTableWriter (CASSANDRA-10258)
 * Remove superfluous COUNTER_MUTATION stage mapping (CASSANDRA-10605)


3.0
 * Fix AssertionError while flushing memtable due to materialized views
   incorrectly inserting empty rows (CASSANDRA-10614)
 * Store UDA initcond as CQL literal in the schema table, instead of a blob (CASSANDRA-10650)
 * Don't use -1 for the position of partition key in schema (CASSANDRA-10491)
 * Fix distinct queries in mixed version cluster (CASSANDRA-10573)
 * Skip sstable on clustering in names query (CASSANDRA-10571)
 * Remove value skipping as it breaks read-repair (CASSANDRA-10655)
 * Fix bootstrapping with MVs (CASSANDRA-10621)
 * Make sure EACH_QUORUM reads are using NTS (CASSANDRA-10584)
 * Fix MV replica filtering for non-NetworkTopologyStrategy (CASSANDRA-10634)
 * (Hadoop) fix CIF describeSplits() not handling 0 size estimates (CASSANDRA-10600)
 * Fix reading of legacy sstables (CASSANDRA-10590)
 * Use CQL type names in schema metadata tables (CASSANDRA-10365)
 * Guard batchlog replay against integer division by zero (CASSANDRA-9223)
 * Fix bug when adding a column to thrift with the same name than a primary key (CASSANDRA-10608)
 * Add client address argument to IAuthenticator::newSaslNegotiator (CASSANDRA-8068)
 * Fix implementation of LegacyLayout.LegacyBoundComparator (CASSANDRA-10602)
 * Don't use 'names query' read path for counters (CASSANDRA-10572)
 * Fix backward compatibility for counters (CASSANDRA-10470)
 * Remove memory_allocator paramter from cassandra.yaml (CASSANDRA-10581,10628)
 * Execute the metadata reload task of all registered indexes on CFS::reload (CASSANDRA-10604)
 * Fix thrift cas operations with defined columns (CASSANDRA-10576)
 * Fix PartitionUpdate.operationCount()for updates with static column operations (CASSANDRA-10606)
 * Fix thrift get() queries with defined columns (CASSANDRA-10586)
 * Fix marking of indexes as built and removed (CASSANDRA-10601)
 * Skip initialization of non-registered 2i instances, remove Index::getIndexName (CASSANDRA-10595)
 * Fix batches on multiple tables (CASSANDRA-10554)
 * Ensure compaction options are validated when updating KeyspaceMetadata (CASSANDRA-10569)
 * Flatten Iterator Transformation Hierarchy (CASSANDRA-9975)
 * Remove token generator (CASSANDRA-5261)
 * RolesCache should not be created for any authenticator that does not requireAuthentication (CASSANDRA-10562)
 * Fix LogTransaction checking only a single directory for files (CASSANDRA-10421)
 * Fix handling of range tombstones when reading old format sstables (CASSANDRA-10360)
 * Aggregate with Initial Condition fails with C* 3.0 (CASSANDRA-10367)
Merged from 2.2:
 * (cqlsh) show partial trace if incomplete after max_trace_wait (CASSANDRA-7645)
 * Use most up-to-date version of schema for system tables (CASSANDRA-10652)
 * Deprecate memory_allocator in cassandra.yaml (CASSANDRA-10581,10628)
 * Expose phi values from failure detector via JMX and tweak debug
   and trace logging (CASSANDRA-9526)
 * Fix IllegalArgumentException in DataOutputBuffer.reallocate for large buffers (CASSANDRA-10592)
Merged from 2.1:
 * Shutdown compaction in drain to prevent leak (CASSANDRA-10079)
 * (cqlsh) fix COPY using wrong variable name for time_format (CASSANDRA-10633)
 * Do not run SizeEstimatesRecorder if a node is not a member of the ring (CASSANDRA-9912)
 * Improve handling of dead nodes in gossip (CASSANDRA-10298)
 * Fix logback-tools.xml incorrectly configured for outputing to System.err
   (CASSANDRA-9937)
 * Fix streaming to catch exception so retry not fail (CASSANDRA-10557)
 * Add validation method to PerRowSecondaryIndex (CASSANDRA-10092)
 * Support encrypted and plain traffic on the same port (CASSANDRA-10559)
 * Do STCS in DTCS windows (CASSANDRA-10276)
 * Avoid repetition of JVM_OPTS in debian package (CASSANDRA-10251)
 * Fix potential NPE from handling result of SIM.highestSelectivityIndex (CASSANDRA-10550)
 * Fix paging issues with partitions containing only static columns data (CASSANDRA-10381)
 * Fix conditions on static columns (CASSANDRA-10264)
 * AssertionError: attempted to delete non-existing file CommitLog (CASSANDRA-10377)
 * Fix sorting for queries with an IN condition on partition key columns (CASSANDRA-10363)


3.0-rc2
 * Fix SELECT DISTINCT queries between 2.2.2 nodes and 3.0 nodes (CASSANDRA-10473)
 * Remove circular references in SegmentedFile (CASSANDRA-10543)
 * Ensure validation of indexed values only occurs once per-partition (CASSANDRA-10536)
 * Fix handling of static columns for range tombstones in thrift (CASSANDRA-10174)
 * Support empty ColumnFilter for backward compatility on empty IN (CASSANDRA-10471)
 * Remove Pig support (CASSANDRA-10542)
 * Fix LogFile throws Exception when assertion is disabled (CASSANDRA-10522)
 * Revert CASSANDRA-7486, make CMS default GC, move GC config to
   conf/jvm.options (CASSANDRA-10403)
 * Fix TeeingAppender causing some logs to be truncated/empty (CASSANDRA-10447)
 * Allow EACH_QUORUM for reads (CASSANDRA-9602)
 * Fix potential ClassCastException while upgrading (CASSANDRA-10468)
 * Fix NPE in MVs on update (CASSANDRA-10503)
 * Only include modified cell data in indexing deltas (CASSANDRA-10438)
 * Do not load keyspace when creating sstable writer (CASSANDRA-10443)
 * If node is not yet gossiping write all MV updates to batchlog only (CASSANDRA-10413)
 * Re-populate token metadata after commit log recovery (CASSANDRA-10293)
 * Provide additional metrics for materialized views (CASSANDRA-10323)
 * Flush system schema tables after local schema changes (CASSANDRA-10429)
Merged from 2.2:
 * Reduce contention getting instances of CompositeType (CASSANDRA-10433)
 * Fix the regression when using LIMIT with aggregates (CASSANDRA-10487)
 * Avoid NoClassDefFoundError during DataDescriptor initialization on windows (CASSANDRA-10412)
 * Preserve case of quoted Role & User names (CASSANDRA-10394)
 * cqlsh pg-style-strings broken (CASSANDRA-10484)
 * cqlsh prompt includes name of keyspace after failed `use` statement (CASSANDRA-10369)
Merged from 2.1:
 * (cqlsh) Distinguish negative and positive infinity in output (CASSANDRA-10523)
 * (cqlsh) allow custom time_format for COPY TO (CASSANDRA-8970)
 * Don't allow startup if the node's rack has changed (CASSANDRA-10242)
 * (cqlsh) show partial trace if incomplete after max_trace_wait (CASSANDRA-7645)
 * Allow LOCAL_JMX to be easily overridden (CASSANDRA-10275)
 * Mark nodes as dead even if they've already left (CASSANDRA-10205)


3.0.0-rc1
 * Fix mixed version read request compatibility for compact static tables
   (CASSANDRA-10373)
 * Fix paging of DISTINCT with static and IN (CASSANDRA-10354)
 * Allow MATERIALIZED VIEW's SELECT statement to restrict primary key
   columns (CASSANDRA-9664)
 * Move crc_check_chance out of compression options (CASSANDRA-9839)
 * Fix descending iteration past end of BTreeSearchIterator (CASSANDRA-10301)
 * Transfer hints to a different node on decommission (CASSANDRA-10198)
 * Check partition keys for CAS operations during stmt validation (CASSANDRA-10338)
 * Add custom query expressions to SELECT (CASSANDRA-10217)
 * Fix minor bugs in MV handling (CASSANDRA-10362)
 * Allow custom indexes with 0,1 or multiple target columns (CASSANDRA-10124)
 * Improve MV schema representation (CASSANDRA-9921)
 * Add flag to enable/disable coordinator batchlog for MV writes (CASSANDRA-10230)
 * Update cqlsh COPY for new internal driver serialization interface (CASSANDRA-10318)
 * Give index implementations more control over rebuild operations (CASSANDRA-10312)
 * Update index file format (CASSANDRA-10314)
 * Add "shadowable" row tombstones to deal with mv timestamp issues (CASSANDRA-10261)
 * CFS.loadNewSSTables() broken for pre-3.0 sstables
 * Cache selected index in read command to reduce lookups (CASSANDRA-10215)
 * Small optimizations of sstable index serialization (CASSANDRA-10232)
 * Support for both encrypted and unencrypted native transport connections (CASSANDRA-9590)
Merged from 2.2:
 * Configurable page size in cqlsh (CASSANDRA-9855)
 * Defer default role manager setup until all nodes are on 2.2+ (CASSANDRA-9761)
 * Handle missing RoleManager in config after upgrade to 2.2 (CASSANDRA-10209)
Merged from 2.1:
 * Bulk Loader API could not tolerate even node failure (CASSANDRA-10347)
 * Avoid misleading pushed notifications when multiple nodes
   share an rpc_address (CASSANDRA-10052)
 * Fix dropping undroppable when message queue is full (CASSANDRA-10113)
 * Fix potential ClassCastException during paging (CASSANDRA-10352)
 * Prevent ALTER TYPE from creating circular references (CASSANDRA-10339)
 * Fix cache handling of 2i and base tables (CASSANDRA-10155, 10359)
 * Fix NPE in nodetool compactionhistory (CASSANDRA-9758)
 * (Pig) support BulkOutputFormat as a URL parameter (CASSANDRA-7410)
 * BATCH statement is broken in cqlsh (CASSANDRA-10272)
 * (cqlsh) Make cqlsh PEP8 Compliant (CASSANDRA-10066)
 * (cqlsh) Fix error when starting cqlsh with --debug (CASSANDRA-10282)
 * Scrub, Cleanup and Upgrade do not unmark compacting until all operations
   have completed, regardless of the occurence of exceptions (CASSANDRA-10274)


3.0.0-beta2
 * Fix columns returned by AbstractBtreePartitions (CASSANDRA-10220)
 * Fix backward compatibility issue due to AbstractBounds serialization bug (CASSANDRA-9857)
 * Fix startup error when upgrading nodes (CASSANDRA-10136)
 * Base table PRIMARY KEY can be assumed to be NOT NULL in MV creation (CASSANDRA-10147)
 * Improve batchlog write patch (CASSANDRA-9673)
 * Re-apply MaterializedView updates on commitlog replay (CASSANDRA-10164)
 * Require AbstractType.isByteOrderComparable declaration in constructor (CASSANDRA-9901)
 * Avoid digest mismatch on upgrade to 3.0 (CASSANDRA-9554)
 * Fix Materialized View builder when adding multiple MVs (CASSANDRA-10156)
 * Choose better poolingOptions for protocol v4 in cassandra-stress (CASSANDRA-10182)
 * Fix LWW bug affecting Materialized Views (CASSANDRA-10197)
 * Ensures frozen sets and maps are always sorted (CASSANDRA-10162)
 * Don't deadlock when flushing CFS backed custom indexes (CASSANDRA-10181)
 * Fix double flushing of secondary index tables (CASSANDRA-10180)
 * Fix incorrect handling of range tombstones in thrift (CASSANDRA-10046)
 * Only use batchlog when paired materialized view replica is remote (CASSANDRA-10061)
 * Reuse TemporalRow when updating multiple MaterializedViews (CASSANDRA-10060)
 * Validate gc_grace_seconds for batchlog writes and MVs (CASSANDRA-9917)
 * Fix sstablerepairedset (CASSANDRA-10132)
Merged from 2.2:
 * Cancel transaction for sstables we wont redistribute index summary
   for (CASSANDRA-10270)
 * Retry snapshot deletion after compaction and gc on Windows (CASSANDRA-10222)
 * Fix failure to start with space in directory path on Windows (CASSANDRA-10239)
 * Fix repair hang when snapshot failed (CASSANDRA-10057)
 * Fall back to 1/4 commitlog volume for commitlog_total_space on small disks
   (CASSANDRA-10199)
Merged from 2.1:
 * Added configurable warning threshold for GC duration (CASSANDRA-8907)
 * Fix handling of streaming EOF (CASSANDRA-10206)
 * Only check KeyCache when it is enabled
 * Change streaming_socket_timeout_in_ms default to 1 hour (CASSANDRA-8611)
 * (cqlsh) update list of CQL keywords (CASSANDRA-9232)
 * Add nodetool gettraceprobability command (CASSANDRA-10234)
Merged from 2.0:
 * Fix rare race where older gossip states can be shadowed (CASSANDRA-10366)
 * Fix consolidating racks violating the RF contract (CASSANDRA-10238)
 * Disallow decommission when node is in drained state (CASSANDRA-8741)


2.2.1
 * Fix race during construction of commit log (CASSANDRA-10049)
 * Fix LeveledCompactionStrategyTest (CASSANDRA-9757)
 * Fix broken UnbufferedDataOutputStreamPlus.writeUTF (CASSANDRA-10203)
 * (cqlsh) default load-from-file encoding to utf-8 (CASSANDRA-9898)
 * Avoid returning Permission.NONE when failing to query users table (CASSANDRA-10168)
 * (cqlsh) add CLEAR command (CASSANDRA-10086)
 * Support string literals as Role names for compatibility (CASSANDRA-10135)
Merged from 2.1:
 * Only check KeyCache when it is enabled
 * Change streaming_socket_timeout_in_ms default to 1 hour (CASSANDRA-8611)
 * (cqlsh) update list of CQL keywords (CASSANDRA-9232)


3.0.0-beta1
 * Redesign secondary index API (CASSANDRA-9459, 7771, 9041)
 * Fix throwing ReadFailure instead of ReadTimeout on range queries (CASSANDRA-10125)
 * Rewrite hinted handoff (CASSANDRA-6230)
 * Fix query on static compact tables (CASSANDRA-10093)
 * Fix race during construction of commit log (CASSANDRA-10049)
 * Add option to only purge repaired tombstones (CASSANDRA-6434)
 * Change authorization handling for MVs (CASSANDRA-9927)
 * Add custom JMX enabled executor for UDF sandbox (CASSANDRA-10026)
 * Fix row deletion bug for Materialized Views (CASSANDRA-10014)
 * Support mixed-version clusters with Cassandra 2.1 and 2.2 (CASSANDRA-9704)
 * Fix multiple slices on RowSearchers (CASSANDRA-10002)
 * Fix bug in merging of collections (CASSANDRA-10001)
 * Optimize batchlog replay to avoid full scans (CASSANDRA-7237)
 * Repair improvements when using vnodes (CASSANDRA-5220)
 * Disable scripted UDFs by default (CASSANDRA-9889)
 * Bytecode inspection for Java-UDFs (CASSANDRA-9890)
 * Use byte to serialize MT hash length (CASSANDRA-9792)
 * Replace usage of Adler32 with CRC32 (CASSANDRA-8684)
 * Fix migration to new format from 2.1 SSTable (CASSANDRA-10006)
 * SequentialWriter should extend BufferedDataOutputStreamPlus (CASSANDRA-9500)
 * Use the same repairedAt timestamp within incremental repair session (CASSANDRA-9111)
Merged from 2.2:
 * Allow count(*) and count(1) to be use as normal aggregation (CASSANDRA-10114)
 * An NPE is thrown if the column name is unknown for an IN relation (CASSANDRA-10043)
 * Apply commit_failure_policy to more errors on startup (CASSANDRA-9749)
 * Fix histogram overflow exception (CASSANDRA-9973)
 * Route gossip messages over dedicated socket (CASSANDRA-9237)
 * Add checksum to saved cache files (CASSANDRA-9265)
 * Log warning when using an aggregate without partition key (CASSANDRA-9737)
Merged from 2.1:
 * (cqlsh) Allow encoding to be set through command line (CASSANDRA-10004)
 * Add new JMX methods to change local compaction strategy (CASSANDRA-9965)
 * Write hints for paxos commits (CASSANDRA-7342)
 * (cqlsh) Fix timestamps before 1970 on Windows, always
   use UTC for timestamp display (CASSANDRA-10000)
 * (cqlsh) Avoid overwriting new config file with old config
   when both exist (CASSANDRA-9777)
 * Release snapshot selfRef when doing snapshot repair (CASSANDRA-9998)
 * Cannot replace token does not exist - DN node removed as Fat Client (CASSANDRA-9871)
Merged from 2.0:
 * Don't cast expected bf size to an int (CASSANDRA-9959)
 * Make getFullyExpiredSSTables less expensive (CASSANDRA-9882)


3.0.0-alpha1
 * Implement proper sandboxing for UDFs (CASSANDRA-9402)
 * Simplify (and unify) cleanup of compaction leftovers (CASSANDRA-7066)
 * Allow extra schema definitions in cassandra-stress yaml (CASSANDRA-9850)
 * Metrics should use up to date nomenclature (CASSANDRA-9448)
 * Change CREATE/ALTER TABLE syntax for compression (CASSANDRA-8384)
 * Cleanup crc and adler code for java 8 (CASSANDRA-9650)
 * Storage engine refactor (CASSANDRA-8099, 9743, 9746, 9759, 9781, 9808, 9825,
   9848, 9705, 9859, 9867, 9874, 9828, 9801)
 * Update Guava to 18.0 (CASSANDRA-9653)
 * Bloom filter false positive ratio is not honoured (CASSANDRA-8413)
 * New option for cassandra-stress to leave a ratio of columns null (CASSANDRA-9522)
 * Change hinted_handoff_enabled yaml setting, JMX (CASSANDRA-9035)
 * Add algorithmic token allocation (CASSANDRA-7032)
 * Add nodetool command to replay batchlog (CASSANDRA-9547)
 * Make file buffer cache independent of paths being read (CASSANDRA-8897)
 * Remove deprecated legacy Hadoop code (CASSANDRA-9353)
 * Decommissioned nodes will not rejoin the cluster (CASSANDRA-8801)
 * Change gossip stabilization to use endpoit size (CASSANDRA-9401)
 * Change default garbage collector to G1 (CASSANDRA-7486)
 * Populate TokenMetadata early during startup (CASSANDRA-9317)
 * Undeprecate cache recentHitRate (CASSANDRA-6591)
 * Add support for selectively varint encoding fields (CASSANDRA-9499, 9865)
 * Materialized Views (CASSANDRA-6477)
Merged from 2.2:
 * Avoid grouping sstables for anticompaction with DTCS (CASSANDRA-9900)
 * UDF / UDA execution time in trace (CASSANDRA-9723)
 * Fix broken internode SSL (CASSANDRA-9884)
Merged from 2.1:
 * Add new JMX methods to change local compaction strategy (CASSANDRA-9965)
 * Fix handling of enable/disable autocompaction (CASSANDRA-9899)
 * Add consistency level to tracing ouput (CASSANDRA-9827)
 * Remove repair snapshot leftover on startup (CASSANDRA-7357)
 * Use random nodes for batch log when only 2 racks (CASSANDRA-8735)
 * Ensure atomicity inside thrift and stream session (CASSANDRA-7757)
 * Fix nodetool info error when the node is not joined (CASSANDRA-9031)
Merged from 2.0:
 * Log when messages are dropped due to cross_node_timeout (CASSANDRA-9793)
 * Don't track hotness when opening from snapshot for validation (CASSANDRA-9382)


2.2.0
 * Allow the selection of columns together with aggregates (CASSANDRA-9767)
 * Fix cqlsh copy methods and other windows specific issues (CASSANDRA-9795)
 * Don't wrap byte arrays in SequentialWriter (CASSANDRA-9797)
 * sum() and avg() functions missing for smallint and tinyint types (CASSANDRA-9671)
 * Revert CASSANDRA-9542 (allow native functions in UDA) (CASSANDRA-9771)
Merged from 2.1:
 * Fix MarshalException when upgrading superColumn family (CASSANDRA-9582)
 * Fix broken logging for "empty" flushes in Memtable (CASSANDRA-9837)
 * Handle corrupt files on startup (CASSANDRA-9686)
 * Fix clientutil jar and tests (CASSANDRA-9760)
 * (cqlsh) Allow the SSL protocol version to be specified through the
    config file or environment variables (CASSANDRA-9544)
Merged from 2.0:
 * Add tool to find why expired sstables are not getting dropped (CASSANDRA-10015)
 * Remove erroneous pending HH tasks from tpstats/jmx (CASSANDRA-9129)
 * Don't cast expected bf size to an int (CASSANDRA-9959)
 * checkForEndpointCollision fails for legitimate collisions (CASSANDRA-9765)
 * Complete CASSANDRA-8448 fix (CASSANDRA-9519)
 * Don't include auth credentials in debug log (CASSANDRA-9682)
 * Can't transition from write survey to normal mode (CASSANDRA-9740)
 * Scrub (recover) sstables even when -Index.db is missing (CASSANDRA-9591)
 * Fix growing pending background compaction (CASSANDRA-9662)


2.2.0-rc2
 * Re-enable memory-mapped I/O on Windows (CASSANDRA-9658)
 * Warn when an extra-large partition is compacted (CASSANDRA-9643)
 * (cqlsh) Allow setting the initial connection timeout (CASSANDRA-9601)
 * BulkLoader has --transport-factory option but does not use it (CASSANDRA-9675)
 * Allow JMX over SSL directly from nodetool (CASSANDRA-9090)
 * Update cqlsh for UDFs (CASSANDRA-7556)
 * Change Windows kernel default timer resolution (CASSANDRA-9634)
 * Deprected sstable2json and json2sstable (CASSANDRA-9618)
 * Allow native functions in user-defined aggregates (CASSANDRA-9542)
 * Don't repair system_distributed by default (CASSANDRA-9621)
 * Fix mixing min, max, and count aggregates for blob type (CASSANRA-9622)
 * Rename class for DATE type in Java driver (CASSANDRA-9563)
 * Duplicate compilation of UDFs on coordinator (CASSANDRA-9475)
 * Fix connection leak in CqlRecordWriter (CASSANDRA-9576)
 * Mlockall before opening system sstables & remove boot_without_jna option (CASSANDRA-9573)
 * Add functions to convert timeuuid to date or time, deprecate dateOf and unixTimestampOf (CASSANDRA-9229)
 * Make sure we cancel non-compacting sstables from LifecycleTransaction (CASSANDRA-9566)
 * Fix deprecated repair JMX API (CASSANDRA-9570)
 * Add logback metrics (CASSANDRA-9378)
 * Update and refactor ant test/test-compression to run the tests in parallel (CASSANDRA-9583)
 * Fix upgrading to new directory for secondary index (CASSANDRA-9687)
Merged from 2.1:
 * (cqlsh) Fix bad check for CQL compatibility when DESCRIBE'ing
   COMPACT STORAGE tables with no clustering columns
 * Eliminate strong self-reference chains in sstable ref tidiers (CASSANDRA-9656)
 * Ensure StreamSession uses canonical sstable reader instances (CASSANDRA-9700) 
 * Ensure memtable book keeping is not corrupted in the event we shrink usage (CASSANDRA-9681)
 * Update internal python driver for cqlsh (CASSANDRA-9064)
 * Fix IndexOutOfBoundsException when inserting tuple with too many
   elements using the string literal notation (CASSANDRA-9559)
 * Enable describe on indices (CASSANDRA-7814)
 * Fix incorrect result for IN queries where column not found (CASSANDRA-9540)
 * ColumnFamilyStore.selectAndReference may block during compaction (CASSANDRA-9637)
 * Fix bug in cardinality check when compacting (CASSANDRA-9580)
 * Fix memory leak in Ref due to ConcurrentLinkedQueue.remove() behaviour (CASSANDRA-9549)
 * Make rebuild only run one at a time (CASSANDRA-9119)
Merged from 2.0:
 * Avoid NPE in AuthSuccess#decode (CASSANDRA-9727)
 * Add listen_address to system.local (CASSANDRA-9603)
 * Bug fixes to resultset metadata construction (CASSANDRA-9636)
 * Fix setting 'durable_writes' in ALTER KEYSPACE (CASSANDRA-9560)
 * Avoids ballot clash in Paxos (CASSANDRA-9649)
 * Improve trace messages for RR (CASSANDRA-9479)
 * Fix suboptimal secondary index selection when restricted
   clustering column is also indexed (CASSANDRA-9631)
 * (cqlsh) Add min_threshold to DTCS option autocomplete (CASSANDRA-9385)
 * Fix error message when attempting to create an index on a column
   in a COMPACT STORAGE table with clustering columns (CASSANDRA-9527)
 * 'WITH WITH' in alter keyspace statements causes NPE (CASSANDRA-9565)
 * Expose some internals of SelectStatement for inspection (CASSANDRA-9532)
 * ArrivalWindow should use primitives (CASSANDRA-9496)
 * Periodically submit background compaction tasks (CASSANDRA-9592)
 * Set HAS_MORE_PAGES flag to false when PagingState is null (CASSANDRA-9571)


2.2.0-rc1
 * Compressed commit log should measure compressed space used (CASSANDRA-9095)
 * Fix comparison bug in CassandraRoleManager#collectRoles (CASSANDRA-9551)
 * Add tinyint,smallint,time,date support for UDFs (CASSANDRA-9400)
 * Deprecates SSTableSimpleWriter and SSTableSimpleUnsortedWriter (CASSANDRA-9546)
 * Empty INITCOND treated as null in aggregate (CASSANDRA-9457)
 * Remove use of Cell in Thrift MapReduce classes (CASSANDRA-8609)
 * Integrate pre-release Java Driver 2.2-rc1, custom build (CASSANDRA-9493)
 * Clean up gossiper logic for old versions (CASSANDRA-9370)
 * Fix custom payload coding/decoding to match the spec (CASSANDRA-9515)
 * ant test-all results incomplete when parsed (CASSANDRA-9463)
 * Disallow frozen<> types in function arguments and return types for
   clarity (CASSANDRA-9411)
 * Static Analysis to warn on unsafe use of Autocloseable instances (CASSANDRA-9431)
 * Update commitlog archiving examples now that commitlog segments are
   not recycled (CASSANDRA-9350)
 * Extend Transactional API to sstable lifecycle management (CASSANDRA-8568)
 * (cqlsh) Add support for native protocol 4 (CASSANDRA-9399)
 * Ensure that UDF and UDAs are keyspace-isolated (CASSANDRA-9409)
 * Revert CASSANDRA-7807 (tracing completion client notifications) (CASSANDRA-9429)
 * Add ability to stop compaction by ID (CASSANDRA-7207)
 * Let CassandraVersion handle SNAPSHOT version (CASSANDRA-9438)
Merged from 2.1:
 * (cqlsh) Fix using COPY through SOURCE or -f (CASSANDRA-9083)
 * Fix occasional lack of `system` keyspace in schema tables (CASSANDRA-8487)
 * Use ProtocolError code instead of ServerError code for native protocol
   error responses to unsupported protocol versions (CASSANDRA-9451)
 * Default commitlog_sync_batch_window_in_ms changed to 2ms (CASSANDRA-9504)
 * Fix empty partition assertion in unsorted sstable writing tools (CASSANDRA-9071)
 * Ensure truncate without snapshot cannot produce corrupt responses (CASSANDRA-9388) 
 * Consistent error message when a table mixes counter and non-counter
   columns (CASSANDRA-9492)
 * Avoid getting unreadable keys during anticompaction (CASSANDRA-9508)
 * (cqlsh) Better float precision by default (CASSANDRA-9224)
 * Improve estimated row count (CASSANDRA-9107)
 * Optimize range tombstone memory footprint (CASSANDRA-8603)
 * Use configured gcgs in anticompaction (CASSANDRA-9397)
Merged from 2.0:
 * Don't accumulate more range than necessary in RangeTombstone.Tracker (CASSANDRA-9486)
 * Add broadcast and rpc addresses to system.local (CASSANDRA-9436)
 * Always mark sstable suspect when corrupted (CASSANDRA-9478)
 * Add database users and permissions to CQL3 documentation (CASSANDRA-7558)
 * Allow JVM_OPTS to be passed to standalone tools (CASSANDRA-5969)
 * Fix bad condition in RangeTombstoneList (CASSANDRA-9485)
 * Fix potential StackOverflow when setting CrcCheckChance over JMX (CASSANDRA-9488)
 * Fix null static columns in pages after the first, paged reversed
   queries (CASSANDRA-8502)
 * Fix counting cache serialization in request metrics (CASSANDRA-9466)
 * Add option not to validate atoms during scrub (CASSANDRA-9406)


2.2.0-beta1
 * Introduce Transactional API for internal state changes (CASSANDRA-8984)
 * Add a flag in cassandra.yaml to enable UDFs (CASSANDRA-9404)
 * Better support of null for UDF (CASSANDRA-8374)
 * Use ecj instead of javassist for UDFs (CASSANDRA-8241)
 * faster async logback configuration for tests (CASSANDRA-9376)
 * Add `smallint` and `tinyint` data types (CASSANDRA-8951)
 * Avoid thrift schema creation when native driver is used in stress tool (CASSANDRA-9374)
 * Make Functions.declared thread-safe
 * Add client warnings to native protocol v4 (CASSANDRA-8930)
 * Allow roles cache to be invalidated (CASSANDRA-8967)
 * Upgrade Snappy (CASSANDRA-9063)
 * Don't start Thrift rpc by default (CASSANDRA-9319)
 * Only stream from unrepaired sstables with incremental repair (CASSANDRA-8267)
 * Aggregate UDFs allow SFUNC return type to differ from STYPE if FFUNC specified (CASSANDRA-9321)
 * Remove Thrift dependencies in bundled tools (CASSANDRA-8358)
 * Disable memory mapping of hsperfdata file for JVM statistics (CASSANDRA-9242)
 * Add pre-startup checks to detect potential incompatibilities (CASSANDRA-8049)
 * Distinguish between null and unset in protocol v4 (CASSANDRA-7304)
 * Add user/role permissions for user-defined functions (CASSANDRA-7557)
 * Allow cassandra config to be updated to restart daemon without unloading classes (CASSANDRA-9046)
 * Don't initialize compaction writer before checking if iter is empty (CASSANDRA-9117)
 * Don't execute any functions at prepare-time (CASSANDRA-9037)
 * Share file handles between all instances of a SegmentedFile (CASSANDRA-8893)
 * Make it possible to major compact LCS (CASSANDRA-7272)
 * Make FunctionExecutionException extend RequestExecutionException
   (CASSANDRA-9055)
 * Add support for SELECT JSON, INSERT JSON syntax and new toJson(), fromJson()
   functions (CASSANDRA-7970)
 * Optimise max purgeable timestamp calculation in compaction (CASSANDRA-8920)
 * Constrain internode message buffer sizes, and improve IO class hierarchy (CASSANDRA-8670) 
 * New tool added to validate all sstables in a node (CASSANDRA-5791)
 * Push notification when tracing completes for an operation (CASSANDRA-7807)
 * Delay "node up" and "node added" notifications until native protocol server is started (CASSANDRA-8236)
 * Compressed Commit Log (CASSANDRA-6809)
 * Optimise IntervalTree (CASSANDRA-8988)
 * Add a key-value payload for third party usage (CASSANDRA-8553, 9212)
 * Bump metrics-reporter-config dependency for metrics 3.0 (CASSANDRA-8149)
 * Partition intra-cluster message streams by size, not type (CASSANDRA-8789)
 * Add WriteFailureException to native protocol, notify coordinator of
   write failures (CASSANDRA-8592)
 * Convert SequentialWriter to nio (CASSANDRA-8709)
 * Add role based access control (CASSANDRA-7653, 8650, 7216, 8760, 8849, 8761, 8850)
 * Record client ip address in tracing sessions (CASSANDRA-8162)
 * Indicate partition key columns in response metadata for prepared
   statements (CASSANDRA-7660)
 * Merge UUIDType and TimeUUIDType parse logic (CASSANDRA-8759)
 * Avoid memory allocation when searching index summary (CASSANDRA-8793)
 * Optimise (Time)?UUIDType Comparisons (CASSANDRA-8730)
 * Make CRC32Ex into a separate maven dependency (CASSANDRA-8836)
 * Use preloaded jemalloc w/ Unsafe (CASSANDRA-8714, 9197)
 * Avoid accessing partitioner through StorageProxy (CASSANDRA-8244, 8268)
 * Upgrade Metrics library and remove depricated metrics (CASSANDRA-5657)
 * Serializing Row cache alternative, fully off heap (CASSANDRA-7438)
 * Duplicate rows returned when in clause has repeated values (CASSANDRA-6706)
 * Make CassandraException unchecked, extend RuntimeException (CASSANDRA-8560)
 * Support direct buffer decompression for reads (CASSANDRA-8464)
 * DirectByteBuffer compatible LZ4 methods (CASSANDRA-7039)
 * Group sstables for anticompaction correctly (CASSANDRA-8578)
 * Add ReadFailureException to native protocol, respond
   immediately when replicas encounter errors while handling
   a read request (CASSANDRA-7886)
 * Switch CommitLogSegment from RandomAccessFile to nio (CASSANDRA-8308)
 * Allow mixing token and partition key restrictions (CASSANDRA-7016)
 * Support index key/value entries on map collections (CASSANDRA-8473)
 * Modernize schema tables (CASSANDRA-8261)
 * Support for user-defined aggregation functions (CASSANDRA-8053)
 * Fix NPE in SelectStatement with empty IN values (CASSANDRA-8419)
 * Refactor SelectStatement, return IN results in natural order instead
   of IN value list order and ignore duplicate values in partition key IN restrictions (CASSANDRA-7981)
 * Support UDTs, tuples, and collections in user-defined
   functions (CASSANDRA-7563)
 * Fix aggregate fn results on empty selection, result column name,
   and cqlsh parsing (CASSANDRA-8229)
 * Mark sstables as repaired after full repair (CASSANDRA-7586)
 * Extend Descriptor to include a format value and refactor reader/writer
   APIs (CASSANDRA-7443)
 * Integrate JMH for microbenchmarks (CASSANDRA-8151)
 * Keep sstable levels when bootstrapping (CASSANDRA-7460)
 * Add Sigar library and perform basic OS settings check on startup (CASSANDRA-7838)
 * Support for aggregation functions (CASSANDRA-4914)
 * Remove cassandra-cli (CASSANDRA-7920)
 * Accept dollar quoted strings in CQL (CASSANDRA-7769)
 * Make assassinate a first class command (CASSANDRA-7935)
 * Support IN clause on any partition key column (CASSANDRA-7855)
 * Support IN clause on any clustering column (CASSANDRA-4762)
 * Improve compaction logging (CASSANDRA-7818)
 * Remove YamlFileNetworkTopologySnitch (CASSANDRA-7917)
 * Do anticompaction in groups (CASSANDRA-6851)
 * Support user-defined functions (CASSANDRA-7395, 7526, 7562, 7740, 7781, 7929,
   7924, 7812, 8063, 7813, 7708)
 * Permit configurable timestamps with cassandra-stress (CASSANDRA-7416)
 * Move sstable RandomAccessReader to nio2, which allows using the
   FILE_SHARE_DELETE flag on Windows (CASSANDRA-4050)
 * Remove CQL2 (CASSANDRA-5918)
 * Optimize fetching multiple cells by name (CASSANDRA-6933)
 * Allow compilation in java 8 (CASSANDRA-7028)
 * Make incremental repair default (CASSANDRA-7250)
 * Enable code coverage thru JaCoCo (CASSANDRA-7226)
 * Switch external naming of 'column families' to 'tables' (CASSANDRA-4369) 
 * Shorten SSTable path (CASSANDRA-6962)
 * Use unsafe mutations for most unit tests (CASSANDRA-6969)
 * Fix race condition during calculation of pending ranges (CASSANDRA-7390)
 * Fail on very large batch sizes (CASSANDRA-8011)
 * Improve concurrency of repair (CASSANDRA-6455, 8208, 9145)
 * Select optimal CRC32 implementation at runtime (CASSANDRA-8614)
 * Evaluate MurmurHash of Token once per query (CASSANDRA-7096)
 * Generalize progress reporting (CASSANDRA-8901)
 * Resumable bootstrap streaming (CASSANDRA-8838, CASSANDRA-8942)
 * Allow scrub for secondary index (CASSANDRA-5174)
 * Save repair data to system table (CASSANDRA-5839)
 * fix nodetool names that reference column families (CASSANDRA-8872)
 Merged from 2.1:
 * Warn on misuse of unlogged batches (CASSANDRA-9282)
 * Failure detector detects and ignores local pauses (CASSANDRA-9183)
 * Add utility class to support for rate limiting a given log statement (CASSANDRA-9029)
 * Add missing consistency levels to cassandra-stess (CASSANDRA-9361)
 * Fix commitlog getCompletedTasks to not increment (CASSANDRA-9339)
 * Fix for harmless exceptions logged as ERROR (CASSANDRA-8564)
 * Delete processed sstables in sstablesplit/sstableupgrade (CASSANDRA-8606)
 * Improve sstable exclusion from partition tombstones (CASSANDRA-9298)
 * Validate the indexed column rather than the cell's contents for 2i (CASSANDRA-9057)
 * Add support for top-k custom 2i queries (CASSANDRA-8717)
 * Fix error when dropping table during compaction (CASSANDRA-9251)
 * cassandra-stress supports validation operations over user profiles (CASSANDRA-8773)
 * Add support for rate limiting log messages (CASSANDRA-9029)
 * Log the partition key with tombstone warnings (CASSANDRA-8561)
 * Reduce runWithCompactionsDisabled poll interval to 1ms (CASSANDRA-9271)
 * Fix PITR commitlog replay (CASSANDRA-9195)
 * GCInspector logs very different times (CASSANDRA-9124)
 * Fix deleting from an empty list (CASSANDRA-9198)
 * Update tuple and collection types that use a user-defined type when that UDT
   is modified (CASSANDRA-9148, CASSANDRA-9192)
 * Use higher timeout for prepair and snapshot in repair (CASSANDRA-9261)
 * Fix anticompaction blocking ANTI_ENTROPY stage (CASSANDRA-9151)
 * Repair waits for anticompaction to finish (CASSANDRA-9097)
 * Fix streaming not holding ref when stream error (CASSANDRA-9295)
 * Fix canonical view returning early opened SSTables (CASSANDRA-9396)
Merged from 2.0:
 * (cqlsh) Add LOGIN command to switch users (CASSANDRA-7212)
 * Clone SliceQueryFilter in AbstractReadCommand implementations (CASSANDRA-8940)
 * Push correct protocol notification for DROP INDEX (CASSANDRA-9310)
 * token-generator - generated tokens too long (CASSANDRA-9300)
 * Fix counting of tombstones for TombstoneOverwhelmingException (CASSANDRA-9299)
 * Fix ReconnectableSnitch reconnecting to peers during upgrade (CASSANDRA-6702)
 * Include keyspace and table name in error log for collections over the size
   limit (CASSANDRA-9286)
 * Avoid potential overlap in LCS with single-partition sstables (CASSANDRA-9322)
 * Log warning message when a table is queried before the schema has fully
   propagated (CASSANDRA-9136)
 * Overload SecondaryIndex#indexes to accept the column definition (CASSANDRA-9314)
 * (cqlsh) Add SERIAL and LOCAL_SERIAL consistency levels (CASSANDRA-8051)
 * Fix index selection during rebuild with certain table layouts (CASSANDRA-9281)
 * Fix partition-level-delete-only workload accounting (CASSANDRA-9194)
 * Allow scrub to handle corrupted compressed chunks (CASSANDRA-9140)
 * Fix assertion error when resetlocalschema is run during repair (CASSANDRA-9249)
 * Disable single sstable tombstone compactions for DTCS by default (CASSANDRA-9234)
 * IncomingTcpConnection thread is not named (CASSANDRA-9262)
 * Close incoming connections when MessagingService is stopped (CASSANDRA-9238)
 * Fix streaming hang when retrying (CASSANDRA-9132)


2.1.5
 * Re-add deprecated cold_reads_to_omit param for backwards compat (CASSANDRA-9203)
 * Make anticompaction visible in compactionstats (CASSANDRA-9098)
 * Improve nodetool getendpoints documentation about the partition
   key parameter (CASSANDRA-6458)
 * Don't check other keyspaces for schema changes when an user-defined
   type is altered (CASSANDRA-9187)
 * Add generate-idea-files target to build.xml (CASSANDRA-9123)
 * Allow takeColumnFamilySnapshot to take a list of tables (CASSANDRA-8348)
 * Limit major sstable operations to their canonical representation (CASSANDRA-8669)
 * cqlsh: Add tests for INSERT and UPDATE tab completion (CASSANDRA-9125)
 * cqlsh: quote column names when needed in COPY FROM inserts (CASSANDRA-9080)
 * Do not load read meter for offline operations (CASSANDRA-9082)
 * cqlsh: Make CompositeType data readable (CASSANDRA-8919)
 * cqlsh: Fix display of triggers (CASSANDRA-9081)
 * Fix NullPointerException when deleting or setting an element by index on
   a null list collection (CASSANDRA-9077)
 * Buffer bloom filter serialization (CASSANDRA-9066)
 * Fix anti-compaction target bloom filter size (CASSANDRA-9060)
 * Make FROZEN and TUPLE unreserved keywords in CQL (CASSANDRA-9047)
 * Prevent AssertionError from SizeEstimatesRecorder (CASSANDRA-9034)
 * Avoid overwriting index summaries for sstables with an older format that
   does not support downsampling; rebuild summaries on startup when this
   is detected (CASSANDRA-8993)
 * Fix potential data loss in CompressedSequentialWriter (CASSANDRA-8949)
 * Make PasswordAuthenticator number of hashing rounds configurable (CASSANDRA-8085)
 * Fix AssertionError when binding nested collections in DELETE (CASSANDRA-8900)
 * Check for overlap with non-early sstables in LCS (CASSANDRA-8739)
 * Only calculate max purgable timestamp if we have to (CASSANDRA-8914)
 * (cqlsh) Greatly improve performance of COPY FROM (CASSANDRA-8225)
 * IndexSummary effectiveIndexInterval is now a guideline, not a rule (CASSANDRA-8993)
 * Use correct bounds for page cache eviction of compressed files (CASSANDRA-8746)
 * SSTableScanner enforces its bounds (CASSANDRA-8946)
 * Cleanup cell equality (CASSANDRA-8947)
 * Introduce intra-cluster message coalescing (CASSANDRA-8692)
 * DatabaseDescriptor throws NPE when rpc_interface is used (CASSANDRA-8839)
 * Don't check if an sstable is live for offline compactions (CASSANDRA-8841)
 * Don't set clientMode in SSTableLoader (CASSANDRA-8238)
 * Fix SSTableRewriter with disabled early open (CASSANDRA-8535)
 * Fix cassandra-stress so it respects the CL passed in user mode (CASSANDRA-8948)
 * Fix rare NPE in ColumnDefinition#hasIndexOption() (CASSANDRA-8786)
 * cassandra-stress reports per-operation statistics, plus misc (CASSANDRA-8769)
 * Add SimpleDate (cql date) and Time (cql time) types (CASSANDRA-7523)
 * Use long for key count in cfstats (CASSANDRA-8913)
 * Make SSTableRewriter.abort() more robust to failure (CASSANDRA-8832)
 * Remove cold_reads_to_omit from STCS (CASSANDRA-8860)
 * Make EstimatedHistogram#percentile() use ceil instead of floor (CASSANDRA-8883)
 * Fix top partitions reporting wrong cardinality (CASSANDRA-8834)
 * Fix rare NPE in KeyCacheSerializer (CASSANDRA-8067)
 * Pick sstables for validation as late as possible inc repairs (CASSANDRA-8366)
 * Fix commitlog getPendingTasks to not increment (CASSANDRA-8862)
 * Fix parallelism adjustment in range and secondary index queries
   when the first fetch does not satisfy the limit (CASSANDRA-8856)
 * Check if the filtered sstables is non-empty in STCS (CASSANDRA-8843)
 * Upgrade java-driver used for cassandra-stress (CASSANDRA-8842)
 * Fix CommitLog.forceRecycleAllSegments() memory access error (CASSANDRA-8812)
 * Improve assertions in Memory (CASSANDRA-8792)
 * Fix SSTableRewriter cleanup (CASSANDRA-8802)
 * Introduce SafeMemory for CompressionMetadata.Writer (CASSANDRA-8758)
 * 'nodetool info' prints exception against older node (CASSANDRA-8796)
 * Ensure SSTableReader.last corresponds exactly with the file end (CASSANDRA-8750)
 * Make SSTableWriter.openEarly more robust and obvious (CASSANDRA-8747)
 * Enforce SSTableReader.first/last (CASSANDRA-8744)
 * Cleanup SegmentedFile API (CASSANDRA-8749)
 * Avoid overlap with early compaction replacement (CASSANDRA-8683)
 * Safer Resource Management++ (CASSANDRA-8707)
 * Write partition size estimates into a system table (CASSANDRA-7688)
 * cqlsh: Fix keys() and full() collection indexes in DESCRIBE output
   (CASSANDRA-8154)
 * Show progress of streaming in nodetool netstats (CASSANDRA-8886)
 * IndexSummaryBuilder utilises offheap memory, and shares data between
   each IndexSummary opened from it (CASSANDRA-8757)
 * markCompacting only succeeds if the exact SSTableReader instances being 
   marked are in the live set (CASSANDRA-8689)
 * cassandra-stress support for varint (CASSANDRA-8882)
 * Fix Adler32 digest for compressed sstables (CASSANDRA-8778)
 * Add nodetool statushandoff/statusbackup (CASSANDRA-8912)
 * Use stdout for progress and stats in sstableloader (CASSANDRA-8982)
 * Correctly identify 2i datadir from older versions (CASSANDRA-9116)
Merged from 2.0:
 * Ignore gossip SYNs after shutdown (CASSANDRA-9238)
 * Avoid overflow when calculating max sstable size in LCS (CASSANDRA-9235)
 * Make sstable blacklisting work with compression (CASSANDRA-9138)
 * Do not attempt to rebuild indexes if no index accepts any column (CASSANDRA-9196)
 * Don't initiate snitch reconnection for dead states (CASSANDRA-7292)
 * Fix ArrayIndexOutOfBoundsException in CQLSSTableWriter (CASSANDRA-8978)
 * Add shutdown gossip state to prevent timeouts during rolling restarts (CASSANDRA-8336)
 * Fix running with java.net.preferIPv6Addresses=true (CASSANDRA-9137)
 * Fix failed bootstrap/replace attempts being persisted in system.peers (CASSANDRA-9180)
 * Flush system.IndexInfo after marking index built (CASSANDRA-9128)
 * Fix updates to min/max_compaction_threshold through cassandra-cli
   (CASSANDRA-8102)
 * Don't include tmp files when doing offline relevel (CASSANDRA-9088)
 * Use the proper CAS WriteType when finishing a previous round during Paxos
   preparation (CASSANDRA-8672)
 * Avoid race in cancelling compactions (CASSANDRA-9070)
 * More aggressive check for expired sstables in DTCS (CASSANDRA-8359)
 * Fix ignored index_interval change in ALTER TABLE statements (CASSANDRA-7976)
 * Do more aggressive compaction in old time windows in DTCS (CASSANDRA-8360)
 * java.lang.AssertionError when reading saved cache (CASSANDRA-8740)
 * "disk full" when running cleanup (CASSANDRA-9036)
 * Lower logging level from ERROR to DEBUG when a scheduled schema pull
   cannot be completed due to a node being down (CASSANDRA-9032)
 * Fix MOVED_NODE client event (CASSANDRA-8516)
 * Allow overriding MAX_OUTSTANDING_REPLAY_COUNT (CASSANDRA-7533)
 * Fix malformed JMX ObjectName containing IPv6 addresses (CASSANDRA-9027)
 * (cqlsh) Allow increasing CSV field size limit through
   cqlshrc config option (CASSANDRA-8934)
 * Stop logging range tombstones when exceeding the threshold
   (CASSANDRA-8559)
 * Fix NullPointerException when nodetool getendpoints is run
   against invalid keyspaces or tables (CASSANDRA-8950)
 * Allow specifying the tmp dir (CASSANDRA-7712)
 * Improve compaction estimated tasks estimation (CASSANDRA-8904)
 * Fix duplicate up/down messages sent to native clients (CASSANDRA-7816)
 * Expose commit log archive status via JMX (CASSANDRA-8734)
 * Provide better exceptions for invalid replication strategy parameters
   (CASSANDRA-8909)
 * Fix regression in mixed single and multi-column relation support for
   SELECT statements (CASSANDRA-8613)
 * Add ability to limit number of native connections (CASSANDRA-8086)
 * Fix CQLSSTableWriter throwing exception and spawning threads
   (CASSANDRA-8808)
 * Fix MT mismatch between empty and GC-able data (CASSANDRA-8979)
 * Fix incorrect validation when snapshotting single table (CASSANDRA-8056)
 * Add offline tool to relevel sstables (CASSANDRA-8301)
 * Preserve stream ID for more protocol errors (CASSANDRA-8848)
 * Fix combining token() function with multi-column relations on
   clustering columns (CASSANDRA-8797)
 * Make CFS.markReferenced() resistant to bad refcounting (CASSANDRA-8829)
 * Fix StreamTransferTask abort/complete bad refcounting (CASSANDRA-8815)
 * Fix AssertionError when querying a DESC clustering ordered
   table with ASC ordering and paging (CASSANDRA-8767)
 * AssertionError: "Memory was freed" when running cleanup (CASSANDRA-8716)
 * Make it possible to set max_sstable_age to fractional days (CASSANDRA-8406)
 * Fix some multi-column relations with indexes on some clustering
   columns (CASSANDRA-8275)
 * Fix memory leak in SSTableSimple*Writer and SSTableReader.validate()
   (CASSANDRA-8748)
 * Throw OOM if allocating memory fails to return a valid pointer (CASSANDRA-8726)
 * Fix SSTableSimpleUnsortedWriter ConcurrentModificationException (CASSANDRA-8619)
 * 'nodetool info' prints exception against older node (CASSANDRA-8796)
 * Ensure SSTableSimpleUnsortedWriter.close() terminates if
   disk writer has crashed (CASSANDRA-8807)


2.1.4
 * Bind JMX to localhost unless explicitly configured otherwise (CASSANDRA-9085)


2.1.3
 * Fix HSHA/offheap_objects corruption (CASSANDRA-8719)
 * Upgrade libthrift to 0.9.2 (CASSANDRA-8685)
 * Don't use the shared ref in sstableloader (CASSANDRA-8704)
 * Purge internal prepared statements if related tables or
   keyspaces are dropped (CASSANDRA-8693)
 * (cqlsh) Handle unicode BOM at start of files (CASSANDRA-8638)
 * Stop compactions before exiting offline tools (CASSANDRA-8623)
 * Update tools/stress/README.txt to match current behaviour (CASSANDRA-7933)
 * Fix schema from Thrift conversion with empty metadata (CASSANDRA-8695)
 * Safer Resource Management (CASSANDRA-7705)
 * Make sure we compact highly overlapping cold sstables with
   STCS (CASSANDRA-8635)
 * rpc_interface and listen_interface generate NPE on startup when specified
   interface doesn't exist (CASSANDRA-8677)
 * Fix ArrayIndexOutOfBoundsException in nodetool cfhistograms (CASSANDRA-8514)
 * Switch from yammer metrics for nodetool cf/proxy histograms (CASSANDRA-8662)
 * Make sure we don't add tmplink files to the compaction
   strategy (CASSANDRA-8580)
 * (cqlsh) Handle maps with blob keys (CASSANDRA-8372)
 * (cqlsh) Handle DynamicCompositeType schemas correctly (CASSANDRA-8563)
 * Duplicate rows returned when in clause has repeated values (CASSANDRA-6706)
 * Add tooling to detect hot partitions (CASSANDRA-7974)
 * Fix cassandra-stress user-mode truncation of partition generation (CASSANDRA-8608)
 * Only stream from unrepaired sstables during inc repair (CASSANDRA-8267)
 * Don't allow starting multiple inc repairs on the same sstables (CASSANDRA-8316)
 * Invalidate prepared BATCH statements when related tables
   or keyspaces are dropped (CASSANDRA-8652)
 * Fix missing results in secondary index queries on collections
   with ALLOW FILTERING (CASSANDRA-8421)
 * Expose EstimatedHistogram metrics for range slices (CASSANDRA-8627)
 * (cqlsh) Escape clqshrc passwords properly (CASSANDRA-8618)
 * Fix NPE when passing wrong argument in ALTER TABLE statement (CASSANDRA-8355)
 * Pig: Refactor and deprecate CqlStorage (CASSANDRA-8599)
 * Don't reuse the same cleanup strategy for all sstables (CASSANDRA-8537)
 * Fix case-sensitivity of index name on CREATE and DROP INDEX
   statements (CASSANDRA-8365)
 * Better detection/logging for corruption in compressed sstables (CASSANDRA-8192)
 * Use the correct repairedAt value when closing writer (CASSANDRA-8570)
 * (cqlsh) Handle a schema mismatch being detected on startup (CASSANDRA-8512)
 * Properly calculate expected write size during compaction (CASSANDRA-8532)
 * Invalidate affected prepared statements when a table's columns
   are altered (CASSANDRA-7910)
 * Stress - user defined writes should populate sequentally (CASSANDRA-8524)
 * Fix regression in SSTableRewriter causing some rows to become unreadable 
   during compaction (CASSANDRA-8429)
 * Run major compactions for repaired/unrepaired in parallel (CASSANDRA-8510)
 * (cqlsh) Fix compression options in DESCRIBE TABLE output when compression
   is disabled (CASSANDRA-8288)
 * (cqlsh) Fix DESCRIBE output after keyspaces are altered (CASSANDRA-7623)
 * Make sure we set lastCompactedKey correctly (CASSANDRA-8463)
 * (cqlsh) Fix output of CONSISTENCY command (CASSANDRA-8507)
 * (cqlsh) Fixed the handling of LIST statements (CASSANDRA-8370)
 * Make sstablescrub check leveled manifest again (CASSANDRA-8432)
 * Check first/last keys in sstable when giving out positions (CASSANDRA-8458)
 * Disable mmap on Windows (CASSANDRA-6993)
 * Add missing ConsistencyLevels to cassandra-stress (CASSANDRA-8253)
 * Add auth support to cassandra-stress (CASSANDRA-7985)
 * Fix ArrayIndexOutOfBoundsException when generating error message
   for some CQL syntax errors (CASSANDRA-8455)
 * Scale memtable slab allocation logarithmically (CASSANDRA-7882)
 * cassandra-stress simultaneous inserts over same seed (CASSANDRA-7964)
 * Reduce cassandra-stress sampling memory requirements (CASSANDRA-7926)
 * Ensure memtable flush cannot expire commit log entries from its future (CASSANDRA-8383)
 * Make read "defrag" async to reclaim memtables (CASSANDRA-8459)
 * Remove tmplink files for offline compactions (CASSANDRA-8321)
 * Reduce maxHintsInProgress (CASSANDRA-8415)
 * BTree updates may call provided update function twice (CASSANDRA-8018)
 * Release sstable references after anticompaction (CASSANDRA-8386)
 * Handle abort() in SSTableRewriter properly (CASSANDRA-8320)
 * Centralize shared executors (CASSANDRA-8055)
 * Fix filtering for CONTAINS (KEY) relations on frozen collection
   clustering columns when the query is restricted to a single
   partition (CASSANDRA-8203)
 * Do more aggressive entire-sstable TTL expiry checks (CASSANDRA-8243)
 * Add more log info if readMeter is null (CASSANDRA-8238)
 * add check of the system wall clock time at startup (CASSANDRA-8305)
 * Support for frozen collections (CASSANDRA-7859)
 * Fix overflow on histogram computation (CASSANDRA-8028)
 * Have paxos reuse the timestamp generation of normal queries (CASSANDRA-7801)
 * Fix incremental repair not remove parent session on remote (CASSANDRA-8291)
 * Improve JBOD disk utilization (CASSANDRA-7386)
 * Log failed host when preparing incremental repair (CASSANDRA-8228)
 * Force config client mode in CQLSSTableWriter (CASSANDRA-8281)
 * Fix sstableupgrade throws exception (CASSANDRA-8688)
 * Fix hang when repairing empty keyspace (CASSANDRA-8694)
Merged from 2.0:
 * Fix IllegalArgumentException in dynamic snitch (CASSANDRA-8448)
 * Add support for UPDATE ... IF EXISTS (CASSANDRA-8610)
 * Fix reversal of list prepends (CASSANDRA-8733)
 * Prevent non-zero default_time_to_live on tables with counters
   (CASSANDRA-8678)
 * Fix SSTableSimpleUnsortedWriter ConcurrentModificationException
   (CASSANDRA-8619)
 * Round up time deltas lower than 1ms in BulkLoader (CASSANDRA-8645)
 * Add batch remove iterator to ABSC (CASSANDRA-8414, 8666)
 * Round up time deltas lower than 1ms in BulkLoader (CASSANDRA-8645)
 * Fix isClientMode check in Keyspace (CASSANDRA-8687)
 * Use more efficient slice size for querying internal secondary
   index tables (CASSANDRA-8550)
 * Fix potentially returning deleted rows with range tombstone (CASSANDRA-8558)
 * Check for available disk space before starting a compaction (CASSANDRA-8562)
 * Fix DISTINCT queries with LIMITs or paging when some partitions
   contain only tombstones (CASSANDRA-8490)
 * Introduce background cache refreshing to permissions cache
   (CASSANDRA-8194)
 * Fix race condition in StreamTransferTask that could lead to
   infinite loops and premature sstable deletion (CASSANDRA-7704)
 * Add an extra version check to MigrationTask (CASSANDRA-8462)
 * Ensure SSTableWriter cleans up properly after failure (CASSANDRA-8499)
 * Increase bf true positive count on key cache hit (CASSANDRA-8525)
 * Move MeteredFlusher to its own thread (CASSANDRA-8485)
 * Fix non-distinct results in DISTNCT queries on static columns when
   paging is enabled (CASSANDRA-8087)
 * Move all hints related tasks to hints internal executor (CASSANDRA-8285)
 * Fix paging for multi-partition IN queries (CASSANDRA-8408)
 * Fix MOVED_NODE topology event never being emitted when a node
   moves its token (CASSANDRA-8373)
 * Fix validation of indexes in COMPACT tables (CASSANDRA-8156)
 * Avoid StackOverflowError when a large list of IN values
   is used for a clustering column (CASSANDRA-8410)
 * Fix NPE when writetime() or ttl() calls are wrapped by
   another function call (CASSANDRA-8451)
 * Fix NPE after dropping a keyspace (CASSANDRA-8332)
 * Fix error message on read repair timeouts (CASSANDRA-7947)
 * Default DTCS base_time_seconds changed to 60 (CASSANDRA-8417)
 * Refuse Paxos operation with more than one pending endpoint (CASSANDRA-8346, 8640)
 * Throw correct exception when trying to bind a keyspace or table
   name (CASSANDRA-6952)
 * Make HHOM.compact synchronized (CASSANDRA-8416)
 * cancel latency-sampling task when CF is dropped (CASSANDRA-8401)
 * don't block SocketThread for MessagingService (CASSANDRA-8188)
 * Increase quarantine delay on replacement (CASSANDRA-8260)
 * Expose off-heap memory usage stats (CASSANDRA-7897)
 * Ignore Paxos commits for truncated tables (CASSANDRA-7538)
 * Validate size of indexed column values (CASSANDRA-8280)
 * Make LCS split compaction results over all data directories (CASSANDRA-8329)
 * Fix some failing queries that use multi-column relations
   on COMPACT STORAGE tables (CASSANDRA-8264)
 * Fix InvalidRequestException with ORDER BY (CASSANDRA-8286)
 * Disable SSLv3 for POODLE (CASSANDRA-8265)
 * Fix millisecond timestamps in Tracing (CASSANDRA-8297)
 * Include keyspace name in error message when there are insufficient
   live nodes to stream from (CASSANDRA-8221)
 * Avoid overlap in L1 when L0 contains many nonoverlapping
   sstables (CASSANDRA-8211)
 * Improve PropertyFileSnitch logging (CASSANDRA-8183)
 * Add DC-aware sequential repair (CASSANDRA-8193)
 * Use live sstables in snapshot repair if possible (CASSANDRA-8312)
 * Fix hints serialized size calculation (CASSANDRA-8587)


2.1.2
 * (cqlsh) parse_for_table_meta errors out on queries with undefined
   grammars (CASSANDRA-8262)
 * (cqlsh) Fix SELECT ... TOKEN() function broken in C* 2.1.1 (CASSANDRA-8258)
 * Fix Cassandra crash when running on JDK8 update 40 (CASSANDRA-8209)
 * Optimize partitioner tokens (CASSANDRA-8230)
 * Improve compaction of repaired/unrepaired sstables (CASSANDRA-8004)
 * Make cache serializers pluggable (CASSANDRA-8096)
 * Fix issues with CONTAINS (KEY) queries on secondary indexes
   (CASSANDRA-8147)
 * Fix read-rate tracking of sstables for some queries (CASSANDRA-8239)
 * Fix default timestamp in QueryOptions (CASSANDRA-8246)
 * Set socket timeout when reading remote version (CASSANDRA-8188)
 * Refactor how we track live size (CASSANDRA-7852)
 * Make sure unfinished compaction files are removed (CASSANDRA-8124)
 * Fix shutdown when run as Windows service (CASSANDRA-8136)
 * Fix DESCRIBE TABLE with custom indexes (CASSANDRA-8031)
 * Fix race in RecoveryManagerTest (CASSANDRA-8176)
 * Avoid IllegalArgumentException while sorting sstables in
   IndexSummaryManager (CASSANDRA-8182)
 * Shutdown JVM on file descriptor exhaustion (CASSANDRA-7579)
 * Add 'die' policy for commit log and disk failure (CASSANDRA-7927)
 * Fix installing as service on Windows (CASSANDRA-8115)
 * Fix CREATE TABLE for CQL2 (CASSANDRA-8144)
 * Avoid boxing in ColumnStats min/max trackers (CASSANDRA-8109)
Merged from 2.0:
 * Correctly handle non-text column names in cql3 (CASSANDRA-8178)
 * Fix deletion for indexes on primary key columns (CASSANDRA-8206)
 * Add 'nodetool statusgossip' (CASSANDRA-8125)
 * Improve client notification that nodes are ready for requests (CASSANDRA-7510)
 * Handle negative timestamp in writetime method (CASSANDRA-8139)
 * Pig: Remove errant LIMIT clause in CqlNativeStorage (CASSANDRA-8166)
 * Throw ConfigurationException when hsha is used with the default
   rpc_max_threads setting of 'unlimited' (CASSANDRA-8116)
 * Allow concurrent writing of the same table in the same JVM using
   CQLSSTableWriter (CASSANDRA-7463)
 * Fix totalDiskSpaceUsed calculation (CASSANDRA-8205)


2.1.1
 * Fix spin loop in AtomicSortedColumns (CASSANDRA-7546)
 * Dont notify when replacing tmplink files (CASSANDRA-8157)
 * Fix validation with multiple CONTAINS clause (CASSANDRA-8131)
 * Fix validation of collections in TriggerExecutor (CASSANDRA-8146)
 * Fix IllegalArgumentException when a list of IN values containing tuples
   is passed as a single arg to a prepared statement with the v1 or v2
   protocol (CASSANDRA-8062)
 * Fix ClassCastException in DISTINCT query on static columns with
   query paging (CASSANDRA-8108)
 * Fix NPE on null nested UDT inside a set (CASSANDRA-8105)
 * Fix exception when querying secondary index on set items or map keys
   when some clustering columns are specified (CASSANDRA-8073)
 * Send proper error response when there is an error during native
   protocol message decode (CASSANDRA-8118)
 * Gossip should ignore generation numbers too far in the future (CASSANDRA-8113)
 * Fix NPE when creating a table with frozen sets, lists (CASSANDRA-8104)
 * Fix high memory use due to tracking reads on incrementally opened sstable
   readers (CASSANDRA-8066)
 * Fix EXECUTE request with skipMetadata=false returning no metadata
   (CASSANDRA-8054)
 * Allow concurrent use of CQLBulkOutputFormat (CASSANDRA-7776)
 * Shutdown JVM on OOM (CASSANDRA-7507)
 * Upgrade netty version and enable epoll event loop (CASSANDRA-7761)
 * Don't duplicate sstables smaller than split size when using
   the sstablesplitter tool (CASSANDRA-7616)
 * Avoid re-parsing already prepared statements (CASSANDRA-7923)
 * Fix some Thrift slice deletions and updates of COMPACT STORAGE
   tables with some clustering columns omitted (CASSANDRA-7990)
 * Fix filtering for CONTAINS on sets (CASSANDRA-8033)
 * Properly track added size (CASSANDRA-7239)
 * Allow compilation in java 8 (CASSANDRA-7208)
 * Fix Assertion error on RangeTombstoneList diff (CASSANDRA-8013)
 * Release references to overlapping sstables during compaction (CASSANDRA-7819)
 * Send notification when opening compaction results early (CASSANDRA-8034)
 * Make native server start block until properly bound (CASSANDRA-7885)
 * (cqlsh) Fix IPv6 support (CASSANDRA-7988)
 * Ignore fat clients when checking for endpoint collision (CASSANDRA-7939)
 * Make sstablerepairedset take a list of files (CASSANDRA-7995)
 * (cqlsh) Tab completeion for indexes on map keys (CASSANDRA-7972)
 * (cqlsh) Fix UDT field selection in select clause (CASSANDRA-7891)
 * Fix resource leak in event of corrupt sstable
 * (cqlsh) Add command line option for cqlshrc file path (CASSANDRA-7131)
 * Provide visibility into prepared statements churn (CASSANDRA-7921, CASSANDRA-7930)
 * Invalidate prepared statements when their keyspace or table is
   dropped (CASSANDRA-7566)
 * cassandra-stress: fix support for NetworkTopologyStrategy (CASSANDRA-7945)
 * Fix saving caches when a table is dropped (CASSANDRA-7784)
 * Add better error checking of new stress profile (CASSANDRA-7716)
 * Use ThreadLocalRandom and remove FBUtilities.threadLocalRandom (CASSANDRA-7934)
 * Prevent operator mistakes due to simultaneous bootstrap (CASSANDRA-7069)
 * cassandra-stress supports whitelist mode for node config (CASSANDRA-7658)
 * GCInspector more closely tracks GC; cassandra-stress and nodetool report it (CASSANDRA-7916)
 * nodetool won't output bogus ownership info without a keyspace (CASSANDRA-7173)
 * Add human readable option to nodetool commands (CASSANDRA-5433)
 * Don't try to set repairedAt on old sstables (CASSANDRA-7913)
 * Add metrics for tracking PreparedStatement use (CASSANDRA-7719)
 * (cqlsh) tab-completion for triggers (CASSANDRA-7824)
 * (cqlsh) Support for query paging (CASSANDRA-7514)
 * (cqlsh) Show progress of COPY operations (CASSANDRA-7789)
 * Add syntax to remove multiple elements from a map (CASSANDRA-6599)
 * Support non-equals conditions in lightweight transactions (CASSANDRA-6839)
 * Add IF [NOT] EXISTS to create/drop triggers (CASSANDRA-7606)
 * (cqlsh) Display the current logged-in user (CASSANDRA-7785)
 * (cqlsh) Don't ignore CTRL-C during COPY FROM execution (CASSANDRA-7815)
 * (cqlsh) Order UDTs according to cross-type dependencies in DESCRIBE
   output (CASSANDRA-7659)
 * (cqlsh) Fix handling of CAS statement results (CASSANDRA-7671)
 * (cqlsh) COPY TO/FROM improvements (CASSANDRA-7405)
 * Support list index operations with conditions (CASSANDRA-7499)
 * Add max live/tombstoned cells to nodetool cfstats output (CASSANDRA-7731)
 * Validate IPv6 wildcard addresses properly (CASSANDRA-7680)
 * (cqlsh) Error when tracing query (CASSANDRA-7613)
 * Avoid IOOBE when building SyntaxError message snippet (CASSANDRA-7569)
 * SSTableExport uses correct validator to create string representation of partition
   keys (CASSANDRA-7498)
 * Avoid NPEs when receiving type changes for an unknown keyspace (CASSANDRA-7689)
 * Add support for custom 2i validation (CASSANDRA-7575)
 * Pig support for hadoop CqlInputFormat (CASSANDRA-6454)
 * Add duration mode to cassandra-stress (CASSANDRA-7468)
 * Add listen_interface and rpc_interface options (CASSANDRA-7417)
 * Improve schema merge performance (CASSANDRA-7444)
 * Adjust MT depth based on # of partition validating (CASSANDRA-5263)
 * Optimise NativeCell comparisons (CASSANDRA-6755)
 * Configurable client timeout for cqlsh (CASSANDRA-7516)
 * Include snippet of CQL query near syntax error in messages (CASSANDRA-7111)
 * Make repair -pr work with -local (CASSANDRA-7450)
 * Fix error in sstableloader with -cph > 1 (CASSANDRA-8007)
 * Fix snapshot repair error on indexed tables (CASSANDRA-8020)
 * Do not exit nodetool repair when receiving JMX NOTIF_LOST (CASSANDRA-7909)
 * Stream to private IP when available (CASSANDRA-8084)
Merged from 2.0:
 * Reject conditions on DELETE unless full PK is given (CASSANDRA-6430)
 * Properly reject the token function DELETE (CASSANDRA-7747)
 * Force batchlog replay before decommissioning a node (CASSANDRA-7446)
 * Fix hint replay with many accumulated expired hints (CASSANDRA-6998)
 * Fix duplicate results in DISTINCT queries on static columns with query
   paging (CASSANDRA-8108)
 * Add DateTieredCompactionStrategy (CASSANDRA-6602)
 * Properly validate ascii and utf8 string literals in CQL queries (CASSANDRA-8101)
 * (cqlsh) Fix autocompletion for alter keyspace (CASSANDRA-8021)
 * Create backup directories for commitlog archiving during startup (CASSANDRA-8111)
 * Reduce totalBlockFor() for LOCAL_* consistency levels (CASSANDRA-8058)
 * Fix merging schemas with re-dropped keyspaces (CASSANDRA-7256)
 * Fix counters in supercolumns during live upgrades from 1.2 (CASSANDRA-7188)
 * Notify DT subscribers when a column family is truncated (CASSANDRA-8088)
 * Add sanity check of $JAVA on startup (CASSANDRA-7676)
 * Schedule fat client schema pull on join (CASSANDRA-7993)
 * Don't reset nodes' versions when closing IncomingTcpConnections
   (CASSANDRA-7734)
 * Record the real messaging version in all cases in OutboundTcpConnection
   (CASSANDRA-8057)
 * SSL does not work in cassandra-cli (CASSANDRA-7899)
 * Fix potential exception when using ReversedType in DynamicCompositeType
   (CASSANDRA-7898)
 * Better validation of collection values (CASSANDRA-7833)
 * Track min/max timestamps correctly (CASSANDRA-7969)
 * Fix possible overflow while sorting CL segments for replay (CASSANDRA-7992)
 * Increase nodetool Xmx (CASSANDRA-7956)
 * Archive any commitlog segments present at startup (CASSANDRA-6904)
 * CrcCheckChance should adjust based on live CFMetadata not 
   sstable metadata (CASSANDRA-7978)
 * token() should only accept columns in the partitioning
   key order (CASSANDRA-6075)
 * Add method to invalidate permission cache via JMX (CASSANDRA-7977)
 * Allow propagating multiple gossip states atomically (CASSANDRA-6125)
 * Log exceptions related to unclean native protocol client disconnects
   at DEBUG or INFO (CASSANDRA-7849)
 * Allow permissions cache to be set via JMX (CASSANDRA-7698)
 * Include schema_triggers CF in readable system resources (CASSANDRA-7967)
 * Fix RowIndexEntry to report correct serializedSize (CASSANDRA-7948)
 * Make CQLSSTableWriter sync within partitions (CASSANDRA-7360)
 * Potentially use non-local replicas in CqlConfigHelper (CASSANDRA-7906)
 * Explicitly disallow mixing multi-column and single-column
   relations on clustering columns (CASSANDRA-7711)
 * Better error message when condition is set on PK column (CASSANDRA-7804)
 * Don't send schema change responses and events for no-op DDL
   statements (CASSANDRA-7600)
 * (Hadoop) fix cluster initialisation for a split fetching (CASSANDRA-7774)
 * Throw InvalidRequestException when queries contain relations on entire
   collection columns (CASSANDRA-7506)
 * (cqlsh) enable CTRL-R history search with libedit (CASSANDRA-7577)
 * (Hadoop) allow ACFRW to limit nodes to local DC (CASSANDRA-7252)
 * (cqlsh) cqlsh should automatically disable tracing when selecting
   from system_traces (CASSANDRA-7641)
 * (Hadoop) Add CqlOutputFormat (CASSANDRA-6927)
 * Don't depend on cassandra config for nodetool ring (CASSANDRA-7508)
 * (cqlsh) Fix failing cqlsh formatting tests (CASSANDRA-7703)
 * Fix IncompatibleClassChangeError from hadoop2 (CASSANDRA-7229)
 * Add 'nodetool sethintedhandoffthrottlekb' (CASSANDRA-7635)
 * (cqlsh) Add tab-completion for CREATE/DROP USER IF [NOT] EXISTS (CASSANDRA-7611)
 * Catch errors when the JVM pulls the rug out from GCInspector (CASSANDRA-5345)
 * cqlsh fails when version number parts are not int (CASSANDRA-7524)
 * Fix NPE when table dropped during streaming (CASSANDRA-7946)
 * Fix wrong progress when streaming uncompressed (CASSANDRA-7878)
 * Fix possible infinite loop in creating repair range (CASSANDRA-7983)
 * Fix unit in nodetool for streaming throughput (CASSANDRA-7375)
Merged from 1.2:
 * Don't index tombstones (CASSANDRA-7828)
 * Improve PasswordAuthenticator default super user setup (CASSANDRA-7788)


2.1.0
 * (cqlsh) Removed "ALTER TYPE <name> RENAME TO <name>" from tab-completion
   (CASSANDRA-7895)
 * Fixed IllegalStateException in anticompaction (CASSANDRA-7892)
 * cqlsh: DESCRIBE support for frozen UDTs, tuples (CASSANDRA-7863)
 * Avoid exposing internal classes over JMX (CASSANDRA-7879)
 * Add null check for keys when freezing collection (CASSANDRA-7869)
 * Improve stress workload realism (CASSANDRA-7519)
Merged from 2.0:
 * Configure system.paxos with LeveledCompactionStrategy (CASSANDRA-7753)
 * Fix ALTER clustering column type from DateType to TimestampType when
   using DESC clustering order (CASSANRDA-7797)
 * Throw EOFException if we run out of chunks in compressed datafile
   (CASSANDRA-7664)
 * Fix PRSI handling of CQL3 row markers for row cleanup (CASSANDRA-7787)
 * Fix dropping collection when it's the last regular column (CASSANDRA-7744)
 * Make StreamReceiveTask thread safe and gc friendly (CASSANDRA-7795)
 * Validate empty cell names from counter updates (CASSANDRA-7798)
Merged from 1.2:
 * Don't allow compacted sstables to be marked as compacting (CASSANDRA-7145)
 * Track expired tombstones (CASSANDRA-7810)


2.1.0-rc7
 * Add frozen keyword and require UDT to be frozen (CASSANDRA-7857)
 * Track added sstable size correctly (CASSANDRA-7239)
 * (cqlsh) Fix case insensitivity (CASSANDRA-7834)
 * Fix failure to stream ranges when moving (CASSANDRA-7836)
 * Correctly remove tmplink files (CASSANDRA-7803)
 * (cqlsh) Fix column name formatting for functions, CAS operations,
   and UDT field selections (CASSANDRA-7806)
 * (cqlsh) Fix COPY FROM handling of null/empty primary key
   values (CASSANDRA-7792)
 * Fix ordering of static cells (CASSANDRA-7763)
Merged from 2.0:
 * Forbid re-adding dropped counter columns (CASSANDRA-7831)
 * Fix CFMetaData#isThriftCompatible() for PK-only tables (CASSANDRA-7832)
 * Always reject inequality on the partition key without token()
   (CASSANDRA-7722)
 * Always send Paxos commit to all replicas (CASSANDRA-7479)
 * Make disruptor_thrift_server invocation pool configurable (CASSANDRA-7594)
 * Make repair no-op when RF=1 (CASSANDRA-7864)


2.1.0-rc6
 * Fix OOM issue from netty caching over time (CASSANDRA-7743)
 * json2sstable couldn't import JSON for CQL table (CASSANDRA-7477)
 * Invalidate all caches on table drop (CASSANDRA-7561)
 * Skip strict endpoint selection for ranges if RF == nodes (CASSANRA-7765)
 * Fix Thrift range filtering without 2ary index lookups (CASSANDRA-7741)
 * Add tracing entries about concurrent range requests (CASSANDRA-7599)
 * (cqlsh) Fix DESCRIBE for NTS keyspaces (CASSANDRA-7729)
 * Remove netty buffer ref-counting (CASSANDRA-7735)
 * Pass mutated cf to index updater for use by PRSI (CASSANDRA-7742)
 * Include stress yaml example in release and deb (CASSANDRA-7717)
 * workaround for netty issue causing corrupted data off the wire (CASSANDRA-7695)
 * cqlsh DESC CLUSTER fails retrieving ring information (CASSANDRA-7687)
 * Fix binding null values inside UDT (CASSANDRA-7685)
 * Fix UDT field selection with empty fields (CASSANDRA-7670)
 * Bogus deserialization of static cells from sstable (CASSANDRA-7684)
 * Fix NPE on compaction leftover cleanup for dropped table (CASSANDRA-7770)
Merged from 2.0:
 * Fix race condition in StreamTransferTask that could lead to
   infinite loops and premature sstable deletion (CASSANDRA-7704)
 * (cqlsh) Wait up to 10 sec for a tracing session (CASSANDRA-7222)
 * Fix NPE in FileCacheService.sizeInBytes (CASSANDRA-7756)
 * Remove duplicates from StorageService.getJoiningNodes (CASSANDRA-7478)
 * Clone token map outside of hot gossip loops (CASSANDRA-7758)
 * Fix MS expiring map timeout for Paxos messages (CASSANDRA-7752)
 * Do not flush on truncate if durable_writes is false (CASSANDRA-7750)
 * Give CRR a default input_cql Statement (CASSANDRA-7226)
 * Better error message when adding a collection with the same name
   than a previously dropped one (CASSANDRA-6276)
 * Fix validation when adding static columns (CASSANDRA-7730)
 * (Thrift) fix range deletion of supercolumns (CASSANDRA-7733)
 * Fix potential AssertionError in RangeTombstoneList (CASSANDRA-7700)
 * Validate arguments of blobAs* functions (CASSANDRA-7707)
 * Fix potential AssertionError with 2ndary indexes (CASSANDRA-6612)
 * Avoid logging CompactionInterrupted at ERROR (CASSANDRA-7694)
 * Minor leak in sstable2jon (CASSANDRA-7709)
 * Add cassandra.auto_bootstrap system property (CASSANDRA-7650)
 * Update java driver (for hadoop) (CASSANDRA-7618)
 * Remove CqlPagingRecordReader/CqlPagingInputFormat (CASSANDRA-7570)
 * Support connecting to ipv6 jmx with nodetool (CASSANDRA-7669)


2.1.0-rc5
 * Reject counters inside user types (CASSANDRA-7672)
 * Switch to notification-based GCInspector (CASSANDRA-7638)
 * (cqlsh) Handle nulls in UDTs and tuples correctly (CASSANDRA-7656)
 * Don't use strict consistency when replacing (CASSANDRA-7568)
 * Fix min/max cell name collection on 2.0 SSTables with range
   tombstones (CASSANDRA-7593)
 * Tolerate min/max cell names of different lengths (CASSANDRA-7651)
 * Filter cached results correctly (CASSANDRA-7636)
 * Fix tracing on the new SEPExecutor (CASSANDRA-7644)
 * Remove shuffle and taketoken (CASSANDRA-7601)
 * Clean up Windows batch scripts (CASSANDRA-7619)
 * Fix native protocol drop user type notification (CASSANDRA-7571)
 * Give read access to system.schema_usertypes to all authenticated users
   (CASSANDRA-7578)
 * (cqlsh) Fix cqlsh display when zero rows are returned (CASSANDRA-7580)
 * Get java version correctly when JAVA_TOOL_OPTIONS is set (CASSANDRA-7572)
 * Fix NPE when dropping index from non-existent keyspace, AssertionError when
   dropping non-existent index with IF EXISTS (CASSANDRA-7590)
 * Fix sstablelevelresetter hang (CASSANDRA-7614)
 * (cqlsh) Fix deserialization of blobs (CASSANDRA-7603)
 * Use "keyspace updated" schema change message for UDT changes in v1 and
   v2 protocols (CASSANDRA-7617)
 * Fix tracing of range slices and secondary index lookups that are local
   to the coordinator (CASSANDRA-7599)
 * Set -Dcassandra.storagedir for all tool shell scripts (CASSANDRA-7587)
 * Don't swap max/min col names when mutating sstable metadata (CASSANDRA-7596)
 * (cqlsh) Correctly handle paged result sets (CASSANDRA-7625)
 * (cqlsh) Improve waiting for a trace to complete (CASSANDRA-7626)
 * Fix tracing of concurrent range slices and 2ary index queries (CASSANDRA-7626)
 * Fix scrub against collection type (CASSANDRA-7665)
Merged from 2.0:
 * Set gc_grace_seconds to seven days for system schema tables (CASSANDRA-7668)
 * SimpleSeedProvider no longer caches seeds forever (CASSANDRA-7663)
 * Always flush on truncate (CASSANDRA-7511)
 * Fix ReversedType(DateType) mapping to native protocol (CASSANDRA-7576)
 * Always merge ranges owned by a single node (CASSANDRA-6930)
 * Track max/min timestamps for range tombstones (CASSANDRA-7647)
 * Fix NPE when listing saved caches dir (CASSANDRA-7632)


2.1.0-rc4
 * Fix word count hadoop example (CASSANDRA-7200)
 * Updated memtable_cleanup_threshold and memtable_flush_writers defaults 
   (CASSANDRA-7551)
 * (Windows) fix startup when WMI memory query fails (CASSANDRA-7505)
 * Anti-compaction proceeds if any part of the repair failed (CASSANDRA-7521)
 * Add missing table name to DROP INDEX responses and notifications (CASSANDRA-7539)
 * Bump CQL version to 3.2.0 and update CQL documentation (CASSANDRA-7527)
 * Fix configuration error message when running nodetool ring (CASSANDRA-7508)
 * Support conditional updates, tuple type, and the v3 protocol in cqlsh (CASSANDRA-7509)
 * Handle queries on multiple secondary index types (CASSANDRA-7525)
 * Fix cqlsh authentication with v3 native protocol (CASSANDRA-7564)
 * Fix NPE when unknown prepared statement ID is used (CASSANDRA-7454)
Merged from 2.0:
 * (Windows) force range-based repair to non-sequential mode (CASSANDRA-7541)
 * Fix range merging when DES scores are zero (CASSANDRA-7535)
 * Warn when SSL certificates have expired (CASSANDRA-7528)
 * Fix error when doing reversed queries with static columns (CASSANDRA-7490)
Merged from 1.2:
 * Set correct stream ID on responses when non-Exception Throwables
   are thrown while handling native protocol messages (CASSANDRA-7470)


2.1.0-rc3
 * Consider expiry when reconciling otherwise equal cells (CASSANDRA-7403)
 * Introduce CQL support for stress tool (CASSANDRA-6146)
 * Fix ClassCastException processing expired messages (CASSANDRA-7496)
 * Fix prepared marker for collections inside UDT (CASSANDRA-7472)
 * Remove left-over populate_io_cache_on_flush and replicate_on_write
   uses (CASSANDRA-7493)
 * (Windows) handle spaces in path names (CASSANDRA-7451)
 * Ensure writes have completed after dropping a table, before recycling
   commit log segments (CASSANDRA-7437)
 * Remove left-over rows_per_partition_to_cache (CASSANDRA-7493)
 * Fix error when CONTAINS is used with a bind marker (CASSANDRA-7502)
 * Properly reject unknown UDT field (CASSANDRA-7484)
Merged from 2.0:
 * Fix CC#collectTimeOrderedData() tombstone optimisations (CASSANDRA-7394)
 * Support DISTINCT for static columns and fix behaviour when DISTINC is
   not use (CASSANDRA-7305).
 * Workaround JVM NPE on JMX bind failure (CASSANDRA-7254)
 * Fix race in FileCacheService RemovalListener (CASSANDRA-7278)
 * Fix inconsistent use of consistencyForCommit that allowed LOCAL_QUORUM
   operations to incorrect become full QUORUM (CASSANDRA-7345)
 * Properly handle unrecognized opcodes and flags (CASSANDRA-7440)
 * (Hadoop) close CqlRecordWriter clients when finished (CASSANDRA-7459)
 * Commit disk failure policy (CASSANDRA-7429)
 * Make sure high level sstables get compacted (CASSANDRA-7414)
 * Fix AssertionError when using empty clustering columns and static columns
   (CASSANDRA-7455)
 * Add option to disable STCS in L0 (CASSANDRA-6621)
 * Upgrade to snappy-java 1.0.5.2 (CASSANDRA-7476)


2.1.0-rc2
 * Fix heap size calculation for CompoundSparseCellName and 
   CompoundSparseCellName.WithCollection (CASSANDRA-7421)
 * Allow counter mutations in UNLOGGED batches (CASSANDRA-7351)
 * Modify reconcile logic to always pick a tombstone over a counter cell
   (CASSANDRA-7346)
 * Avoid incremental compaction on Windows (CASSANDRA-7365)
 * Fix exception when querying a composite-keyed table with a collection index
   (CASSANDRA-7372)
 * Use node's host id in place of counter ids (CASSANDRA-7366)
 * Fix error when doing reversed queries with static columns (CASSANDRA-7490)
 * Backport CASSANDRA-6747 (CASSANDRA-7560)
 * Track max/min timestamps for range tombstones (CASSANDRA-7647)
 * Fix NPE when listing saved caches dir (CASSANDRA-7632)
 * Fix sstableloader unable to connect encrypted node (CASSANDRA-7585)
Merged from 1.2:
 * Clone token map outside of hot gossip loops (CASSANDRA-7758)
 * Add stop method to EmbeddedCassandraService (CASSANDRA-7595)
 * Support connecting to ipv6 jmx with nodetool (CASSANDRA-7669)
 * Set gc_grace_seconds to seven days for system schema tables (CASSANDRA-7668)
 * SimpleSeedProvider no longer caches seeds forever (CASSANDRA-7663)
 * Set correct stream ID on responses when non-Exception Throwables
   are thrown while handling native protocol messages (CASSANDRA-7470)
 * Fix row size miscalculation in LazilyCompactedRow (CASSANDRA-7543)
 * Fix race in background compaction check (CASSANDRA-7745)
 * Don't clear out range tombstones during compaction (CASSANDRA-7808)


2.1.0-rc1
 * Revert flush directory (CASSANDRA-6357)
 * More efficient executor service for fast operations (CASSANDRA-4718)
 * Move less common tools into a new cassandra-tools package (CASSANDRA-7160)
 * Support more concurrent requests in native protocol (CASSANDRA-7231)
 * Add tab-completion to debian nodetool packaging (CASSANDRA-6421)
 * Change concurrent_compactors defaults (CASSANDRA-7139)
 * Add PowerShell Windows launch scripts (CASSANDRA-7001)
 * Make commitlog archive+restore more robust (CASSANDRA-6974)
 * Fix marking commitlogsegments clean (CASSANDRA-6959)
 * Add snapshot "manifest" describing files included (CASSANDRA-6326)
 * Parallel streaming for sstableloader (CASSANDRA-3668)
 * Fix bugs in supercolumns handling (CASSANDRA-7138)
 * Fix ClassClassException on composite dense tables (CASSANDRA-7112)
 * Cleanup and optimize collation and slice iterators (CASSANDRA-7107)
 * Upgrade NBHM lib (CASSANDRA-7128)
 * Optimize netty server (CASSANDRA-6861)
 * Fix repair hang when given CF does not exist (CASSANDRA-7189)
 * Allow c* to be shutdown in an embedded mode (CASSANDRA-5635)
 * Add server side batching to native transport (CASSANDRA-5663)
 * Make batchlog replay asynchronous (CASSANDRA-6134)
 * remove unused classes (CASSANDRA-7197)
 * Limit user types to the keyspace they are defined in (CASSANDRA-6643)
 * Add validate method to CollectionType (CASSANDRA-7208)
 * New serialization format for UDT values (CASSANDRA-7209, CASSANDRA-7261)
 * Fix nodetool netstats (CASSANDRA-7270)
 * Fix potential ClassCastException in HintedHandoffManager (CASSANDRA-7284)
 * Use prepared statements internally (CASSANDRA-6975)
 * Fix broken paging state with prepared statement (CASSANDRA-7120)
 * Fix IllegalArgumentException in CqlStorage (CASSANDRA-7287)
 * Allow nulls/non-existant fields in UDT (CASSANDRA-7206)
 * Add Thrift MultiSliceRequest (CASSANDRA-6757, CASSANDRA-7027)
 * Handle overlapping MultiSlices (CASSANDRA-7279)
 * Fix DataOutputTest on Windows (CASSANDRA-7265)
 * Embedded sets in user defined data-types are not updating (CASSANDRA-7267)
 * Add tuple type to CQL/native protocol (CASSANDRA-7248)
 * Fix CqlPagingRecordReader on tables with few rows (CASSANDRA-7322)
Merged from 2.0:
 * Copy compaction options to make sure they are reloaded (CASSANDRA-7290)
 * Add option to do more aggressive tombstone compactions (CASSANDRA-6563)
 * Don't try to compact already-compacting files in HHOM (CASSANDRA-7288)
 * Always reallocate buffers in HSHA (CASSANDRA-6285)
 * (Hadoop) support authentication in CqlRecordReader (CASSANDRA-7221)
 * (Hadoop) Close java driver Cluster in CQLRR.close (CASSANDRA-7228)
 * Warn when 'USING TIMESTAMP' is used on a CAS BATCH (CASSANDRA-7067)
 * return all cpu values from BackgroundActivityMonitor.readAndCompute (CASSANDRA-7183)
 * Correctly delete scheduled range xfers (CASSANDRA-7143)
 * return all cpu values from BackgroundActivityMonitor.readAndCompute (CASSANDRA-7183)  
 * reduce garbage creation in calculatePendingRanges (CASSANDRA-7191)
 * fix c* launch issues on Russian os's due to output of linux 'free' cmd (CASSANDRA-6162)
 * Fix disabling autocompaction (CASSANDRA-7187)
 * Fix potential NumberFormatException when deserializing IntegerType (CASSANDRA-7088)
 * cqlsh can't tab-complete disabling compaction (CASSANDRA-7185)
 * cqlsh: Accept and execute CQL statement(s) from command-line parameter (CASSANDRA-7172)
 * Fix IllegalStateException in CqlPagingRecordReader (CASSANDRA-7198)
 * Fix the InvertedIndex trigger example (CASSANDRA-7211)
 * Add --resolve-ip option to 'nodetool ring' (CASSANDRA-7210)
 * reduce garbage on codec flag deserialization (CASSANDRA-7244) 
 * Fix duplicated error messages on directory creation error at startup (CASSANDRA-5818)
 * Proper null handle for IF with map element access (CASSANDRA-7155)
 * Improve compaction visibility (CASSANDRA-7242)
 * Correctly delete scheduled range xfers (CASSANDRA-7143)
 * Make batchlog replica selection rack-aware (CASSANDRA-6551)
 * Fix CFMetaData#getColumnDefinitionFromColumnName() (CASSANDRA-7074)
 * Fix writetime/ttl functions for static columns (CASSANDRA-7081)
 * Suggest CTRL-C or semicolon after three blank lines in cqlsh (CASSANDRA-7142)
 * Fix 2ndary index queries with DESC clustering order (CASSANDRA-6950)
 * Invalid key cache entries on DROP (CASSANDRA-6525)
 * Fix flapping RecoveryManagerTest (CASSANDRA-7084)
 * Add missing iso8601 patterns for date strings (CASSANDRA-6973)
 * Support selecting multiple rows in a partition using IN (CASSANDRA-6875)
 * Add authentication support to shuffle (CASSANDRA-6484)
 * Swap local and global default read repair chances (CASSANDRA-7320)
 * Add conditional CREATE/DROP USER support (CASSANDRA-7264)
 * Cqlsh counts non-empty lines for "Blank lines" warning (CASSANDRA-7325)
Merged from 1.2:
 * Add Cloudstack snitch (CASSANDRA-7147)
 * Update system.peers correctly when relocating tokens (CASSANDRA-7126)
 * Add Google Compute Engine snitch (CASSANDRA-7132)
 * remove duplicate query for local tokens (CASSANDRA-7182)
 * exit CQLSH with error status code if script fails (CASSANDRA-6344)
 * Fix bug with some IN queries missig results (CASSANDRA-7105)
 * Fix availability validation for LOCAL_ONE CL (CASSANDRA-7319)
 * Hint streaming can cause decommission to fail (CASSANDRA-7219)


2.1.0-beta2
 * Increase default CL space to 8GB (CASSANDRA-7031)
 * Add range tombstones to read repair digests (CASSANDRA-6863)
 * Fix BTree.clear for large updates (CASSANDRA-6943)
 * Fail write instead of logging a warning when unable to append to CL
   (CASSANDRA-6764)
 * Eliminate possibility of CL segment appearing twice in active list 
   (CASSANDRA-6557)
 * Apply DONTNEED fadvise to commitlog segments (CASSANDRA-6759)
 * Switch CRC component to Adler and include it for compressed sstables 
   (CASSANDRA-4165)
 * Allow cassandra-stress to set compaction strategy options (CASSANDRA-6451)
 * Add broadcast_rpc_address option to cassandra.yaml (CASSANDRA-5899)
 * Auto reload GossipingPropertyFileSnitch config (CASSANDRA-5897)
 * Fix overflow of memtable_total_space_in_mb (CASSANDRA-6573)
 * Fix ABTC NPE and apply update function correctly (CASSANDRA-6692)
 * Allow nodetool to use a file or prompt for password (CASSANDRA-6660)
 * Fix AIOOBE when concurrently accessing ABSC (CASSANDRA-6742)
 * Fix assertion error in ALTER TYPE RENAME (CASSANDRA-6705)
 * Scrub should not always clear out repaired status (CASSANDRA-5351)
 * Improve handling of range tombstone for wide partitions (CASSANDRA-6446)
 * Fix ClassCastException for compact table with composites (CASSANDRA-6738)
 * Fix potentially repairing with wrong nodes (CASSANDRA-6808)
 * Change caching option syntax (CASSANDRA-6745)
 * Fix stress to do proper counter reads (CASSANDRA-6835)
 * Fix help message for stress counter_write (CASSANDRA-6824)
 * Fix stress smart Thrift client to pick servers correctly (CASSANDRA-6848)
 * Add logging levels (minimal, normal or verbose) to stress tool (CASSANDRA-6849)
 * Fix race condition in Batch CLE (CASSANDRA-6860)
 * Improve cleanup/scrub/upgradesstables failure handling (CASSANDRA-6774)
 * ByteBuffer write() methods for serializing sstables (CASSANDRA-6781)
 * Proper compare function for CollectionType (CASSANDRA-6783)
 * Update native server to Netty 4 (CASSANDRA-6236)
 * Fix off-by-one error in stress (CASSANDRA-6883)
 * Make OpOrder AutoCloseable (CASSANDRA-6901)
 * Remove sync repair JMX interface (CASSANDRA-6900)
 * Add multiple memory allocation options for memtables (CASSANDRA-6689, 6694)
 * Remove adjusted op rate from stress output (CASSANDRA-6921)
 * Add optimized CF.hasColumns() implementations (CASSANDRA-6941)
 * Serialize batchlog mutations with the version of the target node
   (CASSANDRA-6931)
 * Optimize CounterColumn#reconcile() (CASSANDRA-6953)
 * Properly remove 1.2 sstable support in 2.1 (CASSANDRA-6869)
 * Lock counter cells, not partitions (CASSANDRA-6880)
 * Track presence of legacy counter shards in sstables (CASSANDRA-6888)
 * Ensure safe resource cleanup when replacing sstables (CASSANDRA-6912)
 * Add failure handler to async callback (CASSANDRA-6747)
 * Fix AE when closing SSTable without releasing reference (CASSANDRA-7000)
 * Clean up IndexInfo on keyspace/table drops (CASSANDRA-6924)
 * Only snapshot relative SSTables when sequential repair (CASSANDRA-7024)
 * Require nodetool rebuild_index to specify index names (CASSANDRA-7038)
 * fix cassandra stress errors on reads with native protocol (CASSANDRA-7033)
 * Use OpOrder to guard sstable references for reads (CASSANDRA-6919)
 * Preemptive opening of compaction result (CASSANDRA-6916)
 * Multi-threaded scrub/cleanup/upgradesstables (CASSANDRA-5547)
 * Optimize cellname comparison (CASSANDRA-6934)
 * Native protocol v3 (CASSANDRA-6855)
 * Optimize Cell liveness checks and clean up Cell (CASSANDRA-7119)
 * Support consistent range movements (CASSANDRA-2434)
 * Display min timestamp in sstablemetadata viewer (CASSANDRA-6767)
Merged from 2.0:
 * Avoid race-prone second "scrub" of system keyspace (CASSANDRA-6797)
 * Pool CqlRecordWriter clients by inetaddress rather than Range
   (CASSANDRA-6665)
 * Fix compaction_history timestamps (CASSANDRA-6784)
 * Compare scores of full replica ordering in DES (CASSANDRA-6683)
 * fix CME in SessionInfo updateProgress affecting netstats (CASSANDRA-6577)
 * Allow repairing between specific replicas (CASSANDRA-6440)
 * Allow per-dc enabling of hints (CASSANDRA-6157)
 * Add compatibility for Hadoop 0.2.x (CASSANDRA-5201)
 * Fix EstimatedHistogram races (CASSANDRA-6682)
 * Failure detector correctly converts initial value to nanos (CASSANDRA-6658)
 * Add nodetool taketoken to relocate vnodes (CASSANDRA-4445)
 * Expose bulk loading progress over JMX (CASSANDRA-4757)
 * Correctly handle null with IF conditions and TTL (CASSANDRA-6623)
 * Account for range/row tombstones in tombstone drop
   time histogram (CASSANDRA-6522)
 * Stop CommitLogSegment.close() from calling sync() (CASSANDRA-6652)
 * Make commitlog failure handling configurable (CASSANDRA-6364)
 * Avoid overlaps in LCS (CASSANDRA-6688)
 * Improve support for paginating over composites (CASSANDRA-4851)
 * Fix count(*) queries in a mixed cluster (CASSANDRA-6707)
 * Improve repair tasks(snapshot, differencing) concurrency (CASSANDRA-6566)
 * Fix replaying pre-2.0 commit logs (CASSANDRA-6714)
 * Add static columns to CQL3 (CASSANDRA-6561)
 * Optimize single partition batch statements (CASSANDRA-6737)
 * Disallow post-query re-ordering when paging (CASSANDRA-6722)
 * Fix potential paging bug with deleted columns (CASSANDRA-6748)
 * Fix NPE on BulkLoader caused by losing StreamEvent (CASSANDRA-6636)
 * Fix truncating compression metadata (CASSANDRA-6791)
 * Add CMSClassUnloadingEnabled JVM option (CASSANDRA-6541)
 * Catch memtable flush exceptions during shutdown (CASSANDRA-6735)
 * Fix upgradesstables NPE for non-CF-based indexes (CASSANDRA-6645)
 * Fix UPDATE updating PRIMARY KEY columns implicitly (CASSANDRA-6782)
 * Fix IllegalArgumentException when updating from 1.2 with SuperColumns
   (CASSANDRA-6733)
 * FBUtilities.singleton() should use the CF comparator (CASSANDRA-6778)
 * Fix CQLSStableWriter.addRow(Map<String, Object>) (CASSANDRA-6526)
 * Fix HSHA server introducing corrupt data (CASSANDRA-6285)
 * Fix CAS conditions for COMPACT STORAGE tables (CASSANDRA-6813)
 * Starting threads in OutboundTcpConnectionPool constructor causes race conditions (CASSANDRA-7177)
 * Allow overriding cassandra-rackdc.properties file (CASSANDRA-7072)
 * Set JMX RMI port to 7199 (CASSANDRA-7087)
 * Use LOCAL_QUORUM for data reads at LOCAL_SERIAL (CASSANDRA-6939)
 * Log a warning for large batches (CASSANDRA-6487)
 * Put nodes in hibernate when join_ring is false (CASSANDRA-6961)
 * Avoid early loading of non-system keyspaces before compaction-leftovers 
   cleanup at startup (CASSANDRA-6913)
 * Restrict Windows to parallel repairs (CASSANDRA-6907)
 * (Hadoop) Allow manually specifying start/end tokens in CFIF (CASSANDRA-6436)
 * Fix NPE in MeteredFlusher (CASSANDRA-6820)
 * Fix race processing range scan responses (CASSANDRA-6820)
 * Allow deleting snapshots from dropped keyspaces (CASSANDRA-6821)
 * Add uuid() function (CASSANDRA-6473)
 * Omit tombstones from schema digests (CASSANDRA-6862)
 * Include correct consistencyLevel in LWT timeout (CASSANDRA-6884)
 * Lower chances for losing new SSTables during nodetool refresh and
   ColumnFamilyStore.loadNewSSTables (CASSANDRA-6514)
 * Add support for DELETE ... IF EXISTS to CQL3 (CASSANDRA-5708)
 * Update hadoop_cql3_word_count example (CASSANDRA-6793)
 * Fix handling of RejectedExecution in sync Thrift server (CASSANDRA-6788)
 * Log more information when exceeding tombstone_warn_threshold (CASSANDRA-6865)
 * Fix truncate to not abort due to unreachable fat clients (CASSANDRA-6864)
 * Fix schema concurrency exceptions (CASSANDRA-6841)
 * Fix leaking validator FH in StreamWriter (CASSANDRA-6832)
 * Fix saving triggers to schema (CASSANDRA-6789)
 * Fix trigger mutations when base mutation list is immutable (CASSANDRA-6790)
 * Fix accounting in FileCacheService to allow re-using RAR (CASSANDRA-6838)
 * Fix static counter columns (CASSANDRA-6827)
 * Restore expiring->deleted (cell) compaction optimization (CASSANDRA-6844)
 * Fix CompactionManager.needsCleanup (CASSANDRA-6845)
 * Correctly compare BooleanType values other than 0 and 1 (CASSANDRA-6779)
 * Read message id as string from earlier versions (CASSANDRA-6840)
 * Properly use the Paxos consistency for (non-protocol) batch (CASSANDRA-6837)
 * Add paranoid disk failure option (CASSANDRA-6646)
 * Improve PerRowSecondaryIndex performance (CASSANDRA-6876)
 * Extend triggers to support CAS updates (CASSANDRA-6882)
 * Static columns with IF NOT EXISTS don't always work as expected (CASSANDRA-6873)
 * Fix paging with SELECT DISTINCT (CASSANDRA-6857)
 * Fix UnsupportedOperationException on CAS timeout (CASSANDRA-6923)
 * Improve MeteredFlusher handling of MF-unaffected column families
   (CASSANDRA-6867)
 * Add CqlRecordReader using native pagination (CASSANDRA-6311)
 * Add QueryHandler interface (CASSANDRA-6659)
 * Track liveRatio per-memtable, not per-CF (CASSANDRA-6945)
 * Make sure upgradesstables keeps sstable level (CASSANDRA-6958)
 * Fix LIMIT with static columns (CASSANDRA-6956)
 * Fix clash with CQL column name in thrift validation (CASSANDRA-6892)
 * Fix error with super columns in mixed 1.2-2.0 clusters (CASSANDRA-6966)
 * Fix bad skip of sstables on slice query with composite start/finish (CASSANDRA-6825)
 * Fix unintended update with conditional statement (CASSANDRA-6893)
 * Fix map element access in IF (CASSANDRA-6914)
 * Avoid costly range calculations for range queries on system keyspaces
   (CASSANDRA-6906)
 * Fix SSTable not released if stream session fails (CASSANDRA-6818)
 * Avoid build failure due to ANTLR timeout (CASSANDRA-6991)
 * Queries on compact tables can return more rows that requested (CASSANDRA-7052)
 * USING TIMESTAMP for batches does not work (CASSANDRA-7053)
 * Fix performance regression from CASSANDRA-5614 (CASSANDRA-6949)
 * Ensure that batchlog and hint timeouts do not produce hints (CASSANDRA-7058)
 * Merge groupable mutations in TriggerExecutor#execute() (CASSANDRA-7047)
 * Plug holes in resource release when wiring up StreamSession (CASSANDRA-7073)
 * Re-add parameter columns to tracing session (CASSANDRA-6942)
 * Preserves CQL metadata when updating table from thrift (CASSANDRA-6831)
Merged from 1.2:
 * Fix nodetool display with vnodes (CASSANDRA-7082)
 * Add UNLOGGED, COUNTER options to BATCH documentation (CASSANDRA-6816)
 * add extra SSL cipher suites (CASSANDRA-6613)
 * fix nodetool getsstables for blob PK (CASSANDRA-6803)
 * Fix BatchlogManager#deleteBatch() use of millisecond timestamps
   (CASSANDRA-6822)
 * Continue assassinating even if the endpoint vanishes (CASSANDRA-6787)
 * Schedule schema pulls on change (CASSANDRA-6971)
 * Non-droppable verbs shouldn't be dropped from OTC (CASSANDRA-6980)
 * Shutdown batchlog executor in SS#drain() (CASSANDRA-7025)
 * Fix batchlog to account for CF truncation records (CASSANDRA-6999)
 * Fix CQLSH parsing of functions and BLOB literals (CASSANDRA-7018)
 * Properly load trustore in the native protocol (CASSANDRA-6847)
 * Always clean up references in SerializingCache (CASSANDRA-6994)
 * Don't shut MessagingService down when replacing a node (CASSANDRA-6476)
 * fix npe when doing -Dcassandra.fd_initial_value_ms (CASSANDRA-6751)


2.1.0-beta1
 * Add flush directory distinct from compaction directories (CASSANDRA-6357)
 * Require JNA by default (CASSANDRA-6575)
 * add listsnapshots command to nodetool (CASSANDRA-5742)
 * Introduce AtomicBTreeColumns (CASSANDRA-6271, 6692)
 * Multithreaded commitlog (CASSANDRA-3578)
 * allocate fixed index summary memory pool and resample cold index summaries 
   to use less memory (CASSANDRA-5519)
 * Removed multithreaded compaction (CASSANDRA-6142)
 * Parallelize fetching rows for low-cardinality indexes (CASSANDRA-1337)
 * change logging from log4j to logback (CASSANDRA-5883)
 * switch to LZ4 compression for internode communication (CASSANDRA-5887)
 * Stop using Thrift-generated Index* classes internally (CASSANDRA-5971)
 * Remove 1.2 network compatibility code (CASSANDRA-5960)
 * Remove leveled json manifest migration code (CASSANDRA-5996)
 * Remove CFDefinition (CASSANDRA-6253)
 * Use AtomicIntegerFieldUpdater in RefCountedMemory (CASSANDRA-6278)
 * User-defined types for CQL3 (CASSANDRA-5590)
 * Use of o.a.c.metrics in nodetool (CASSANDRA-5871, 6406)
 * Batch read from OTC's queue and cleanup (CASSANDRA-1632)
 * Secondary index support for collections (CASSANDRA-4511, 6383)
 * SSTable metadata(Stats.db) format change (CASSANDRA-6356)
 * Push composites support in the storage engine
   (CASSANDRA-5417, CASSANDRA-6520)
 * Add snapshot space used to cfstats (CASSANDRA-6231)
 * Add cardinality estimator for key count estimation (CASSANDRA-5906)
 * CF id is changed to be non-deterministic. Data dir/key cache are created
   uniquely for CF id (CASSANDRA-5202)
 * New counters implementation (CASSANDRA-6504)
 * Replace UnsortedColumns, EmptyColumns, TreeMapBackedSortedColumns with new
   ArrayBackedSortedColumns (CASSANDRA-6630, CASSANDRA-6662, CASSANDRA-6690)
 * Add option to use row cache with a given amount of rows (CASSANDRA-5357)
 * Avoid repairing already repaired data (CASSANDRA-5351)
 * Reject counter updates with USING TTL/TIMESTAMP (CASSANDRA-6649)
 * Replace index_interval with min/max_index_interval (CASSANDRA-6379)
 * Lift limitation that order by columns must be selected for IN queries (CASSANDRA-4911)


2.0.5
 * Reduce garbage generated by bloom filter lookups (CASSANDRA-6609)
 * Add ks.cf names to tombstone logging (CASSANDRA-6597)
 * Use LOCAL_QUORUM for LWT operations at LOCAL_SERIAL (CASSANDRA-6495)
 * Wait for gossip to settle before accepting client connections (CASSANDRA-4288)
 * Delete unfinished compaction incrementally (CASSANDRA-6086)
 * Allow specifying custom secondary index options in CQL3 (CASSANDRA-6480)
 * Improve replica pinning for cache efficiency in DES (CASSANDRA-6485)
 * Fix LOCAL_SERIAL from thrift (CASSANDRA-6584)
 * Don't special case received counts in CAS timeout exceptions (CASSANDRA-6595)
 * Add support for 2.1 global counter shards (CASSANDRA-6505)
 * Fix NPE when streaming connection is not yet established (CASSANDRA-6210)
 * Avoid rare duplicate read repair triggering (CASSANDRA-6606)
 * Fix paging discardFirst (CASSANDRA-6555)
 * Fix ArrayIndexOutOfBoundsException in 2ndary index query (CASSANDRA-6470)
 * Release sstables upon rebuilding 2i (CASSANDRA-6635)
 * Add AbstractCompactionStrategy.startup() method (CASSANDRA-6637)
 * SSTableScanner may skip rows during cleanup (CASSANDRA-6638)
 * sstables from stalled repair sessions can resurrect deleted data (CASSANDRA-6503)
 * Switch stress to use ITransportFactory (CASSANDRA-6641)
 * Fix IllegalArgumentException during prepare (CASSANDRA-6592)
 * Fix possible loss of 2ndary index entries during compaction (CASSANDRA-6517)
 * Fix direct Memory on architectures that do not support unaligned long access
   (CASSANDRA-6628)
 * Let scrub optionally skip broken counter partitions (CASSANDRA-5930)
Merged from 1.2:
 * fsync compression metadata (CASSANDRA-6531)
 * Validate CF existence on execution for prepared statement (CASSANDRA-6535)
 * Add ability to throttle batchlog replay (CASSANDRA-6550)
 * Fix executing LOCAL_QUORUM with SimpleStrategy (CASSANDRA-6545)
 * Avoid StackOverflow when using large IN queries (CASSANDRA-6567)
 * Nodetool upgradesstables includes secondary indexes (CASSANDRA-6598)
 * Paginate batchlog replay (CASSANDRA-6569)
 * skip blocking on streaming during drain (CASSANDRA-6603)
 * Improve error message when schema doesn't match loaded sstable (CASSANDRA-6262)
 * Add properties to adjust FD initial value and max interval (CASSANDRA-4375)
 * Fix preparing with batch and delete from collection (CASSANDRA-6607)
 * Fix ABSC reverse iterator's remove() method (CASSANDRA-6629)
 * Handle host ID conflicts properly (CASSANDRA-6615)
 * Move handling of migration event source to solve bootstrap race. (CASSANDRA-6648)
 * Make sure compaction throughput value doesn't overflow with int math (CASSANDRA-6647)


2.0.4
 * Allow removing snapshots of no-longer-existing CFs (CASSANDRA-6418)
 * add StorageService.stopDaemon() (CASSANDRA-4268)
 * add IRE for invalid CF supplied to get_count (CASSANDRA-5701)
 * add client encryption support to sstableloader (CASSANDRA-6378)
 * Fix accept() loop for SSL sockets post-shutdown (CASSANDRA-6468)
 * Fix size-tiered compaction in LCS L0 (CASSANDRA-6496)
 * Fix assertion failure in filterColdSSTables (CASSANDRA-6483)
 * Fix row tombstones in larger-than-memory compactions (CASSANDRA-6008)
 * Fix cleanup ClassCastException (CASSANDRA-6462)
 * Reduce gossip memory use by interning VersionedValue strings (CASSANDRA-6410)
 * Allow specifying datacenters to participate in a repair (CASSANDRA-6218)
 * Fix divide-by-zero in PCI (CASSANDRA-6403)
 * Fix setting last compacted key in the wrong level for LCS (CASSANDRA-6284)
 * Add millisecond precision formats to the timestamp parser (CASSANDRA-6395)
 * Expose a total memtable size metric for a CF (CASSANDRA-6391)
 * cqlsh: handle symlinks properly (CASSANDRA-6425)
 * Fix potential infinite loop when paging query with IN (CASSANDRA-6464)
 * Fix assertion error in AbstractQueryPager.discardFirst (CASSANDRA-6447)
 * Fix streaming older SSTable yields unnecessary tombstones (CASSANDRA-6527)
Merged from 1.2:
 * Improved error message on bad properties in DDL queries (CASSANDRA-6453)
 * Randomize batchlog candidates selection (CASSANDRA-6481)
 * Fix thundering herd on endpoint cache invalidation (CASSANDRA-6345, 6485)
 * Improve batchlog write performance with vnodes (CASSANDRA-6488)
 * cqlsh: quote single quotes in strings inside collections (CASSANDRA-6172)
 * Improve gossip performance for typical messages (CASSANDRA-6409)
 * Throw IRE if a prepared statement has more markers than supported 
   (CASSANDRA-5598)
 * Expose Thread metrics for the native protocol server (CASSANDRA-6234)
 * Change snapshot response message verb to INTERNAL to avoid dropping it 
   (CASSANDRA-6415)
 * Warn when collection read has > 65K elements (CASSANDRA-5428)
 * Fix cache persistence when both row and key cache are enabled 
   (CASSANDRA-6413)
 * (Hadoop) add describe_local_ring (CASSANDRA-6268)
 * Fix handling of concurrent directory creation failure (CASSANDRA-6459)
 * Allow executing CREATE statements multiple times (CASSANDRA-6471)
 * Don't send confusing info with timeouts (CASSANDRA-6491)
 * Don't resubmit counter mutation runnables internally (CASSANDRA-6427)
 * Don't drop local mutations without a hint (CASSANDRA-6510)
 * Don't allow null max_hint_window_in_ms (CASSANDRA-6419)
 * Validate SliceRange start and finish lengths (CASSANDRA-6521)


2.0.3
 * Fix FD leak on slice read path (CASSANDRA-6275)
 * Cancel read meter task when closing SSTR (CASSANDRA-6358)
 * free off-heap IndexSummary during bulk (CASSANDRA-6359)
 * Recover from IOException in accept() thread (CASSANDRA-6349)
 * Improve Gossip tolerance of abnormally slow tasks (CASSANDRA-6338)
 * Fix trying to hint timed out counter writes (CASSANDRA-6322)
 * Allow restoring specific columnfamilies from archived CL (CASSANDRA-4809)
 * Avoid flushing compaction_history after each operation (CASSANDRA-6287)
 * Fix repair assertion error when tombstones expire (CASSANDRA-6277)
 * Skip loading corrupt key cache (CASSANDRA-6260)
 * Fixes for compacting larger-than-memory rows (CASSANDRA-6274)
 * Compact hottest sstables first and optionally omit coldest from
   compaction entirely (CASSANDRA-6109)
 * Fix modifying column_metadata from thrift (CASSANDRA-6182)
 * cqlsh: fix LIST USERS output (CASSANDRA-6242)
 * Add IRequestSink interface (CASSANDRA-6248)
 * Update memtable size while flushing (CASSANDRA-6249)
 * Provide hooks around CQL2/CQL3 statement execution (CASSANDRA-6252)
 * Require Permission.SELECT for CAS updates (CASSANDRA-6247)
 * New CQL-aware SSTableWriter (CASSANDRA-5894)
 * Reject CAS operation when the protocol v1 is used (CASSANDRA-6270)
 * Correctly throw error when frame too large (CASSANDRA-5981)
 * Fix serialization bug in PagedRange with 2ndary indexes (CASSANDRA-6299)
 * Fix CQL3 table validation in Thrift (CASSANDRA-6140)
 * Fix bug missing results with IN clauses (CASSANDRA-6327)
 * Fix paging with reversed slices (CASSANDRA-6343)
 * Set minTimestamp correctly to be able to drop expired sstables (CASSANDRA-6337)
 * Support NaN and Infinity as float literals (CASSANDRA-6003)
 * Remove RF from nodetool ring output (CASSANDRA-6289)
 * Fix attempting to flush empty rows (CASSANDRA-6374)
 * Fix potential out of bounds exception when paging (CASSANDRA-6333)
Merged from 1.2:
 * Optimize FD phi calculation (CASSANDRA-6386)
 * Improve initial FD phi estimate when starting up (CASSANDRA-6385)
 * Don't list CQL3 table in CLI describe even if named explicitely 
   (CASSANDRA-5750)
 * Invalidate row cache when dropping CF (CASSANDRA-6351)
 * add non-jamm path for cached statements (CASSANDRA-6293)
 * add windows bat files for shell commands (CASSANDRA-6145)
 * Require logging in for Thrift CQL2/3 statement preparation (CASSANDRA-6254)
 * restrict max_num_tokens to 1536 (CASSANDRA-6267)
 * Nodetool gets default JMX port from cassandra-env.sh (CASSANDRA-6273)
 * make calculatePendingRanges asynchronous (CASSANDRA-6244)
 * Remove blocking flushes in gossip thread (CASSANDRA-6297)
 * Fix potential socket leak in connectionpool creation (CASSANDRA-6308)
 * Allow LOCAL_ONE/LOCAL_QUORUM to work with SimpleStrategy (CASSANDRA-6238)
 * cqlsh: handle 'null' as session duration (CASSANDRA-6317)
 * Fix json2sstable handling of range tombstones (CASSANDRA-6316)
 * Fix missing one row in reverse query (CASSANDRA-6330)
 * Fix reading expired row value from row cache (CASSANDRA-6325)
 * Fix AssertionError when doing set element deletion (CASSANDRA-6341)
 * Make CL code for the native protocol match the one in C* 2.0
   (CASSANDRA-6347)
 * Disallow altering CQL3 table from thrift (CASSANDRA-6370)
 * Fix size computation of prepared statement (CASSANDRA-6369)


2.0.2
 * Update FailureDetector to use nanontime (CASSANDRA-4925)
 * Fix FileCacheService regressions (CASSANDRA-6149)
 * Never return WriteTimeout for CL.ANY (CASSANDRA-6132)
 * Fix race conditions in bulk loader (CASSANDRA-6129)
 * Add configurable metrics reporting (CASSANDRA-4430)
 * drop queries exceeding a configurable number of tombstones (CASSANDRA-6117)
 * Track and persist sstable read activity (CASSANDRA-5515)
 * Fixes for speculative retry (CASSANDRA-5932, CASSANDRA-6194)
 * Improve memory usage of metadata min/max column names (CASSANDRA-6077)
 * Fix thrift validation refusing row markers on CQL3 tables (CASSANDRA-6081)
 * Fix insertion of collections with CAS (CASSANDRA-6069)
 * Correctly send metadata on SELECT COUNT (CASSANDRA-6080)
 * Track clients' remote addresses in ClientState (CASSANDRA-6070)
 * Create snapshot dir if it does not exist when migrating
   leveled manifest (CASSANDRA-6093)
 * make sequential nodetool repair the default (CASSANDRA-5950)
 * Add more hooks for compaction strategy implementations (CASSANDRA-6111)
 * Fix potential NPE on composite 2ndary indexes (CASSANDRA-6098)
 * Delete can potentially be skipped in batch (CASSANDRA-6115)
 * Allow alter keyspace on system_traces (CASSANDRA-6016)
 * Disallow empty column names in cql (CASSANDRA-6136)
 * Use Java7 file-handling APIs and fix file moving on Windows (CASSANDRA-5383)
 * Save compaction history to system keyspace (CASSANDRA-5078)
 * Fix NPE if StorageService.getOperationMode() is executed before full startup (CASSANDRA-6166)
 * CQL3: support pre-epoch longs for TimestampType (CASSANDRA-6212)
 * Add reloadtriggers command to nodetool (CASSANDRA-4949)
 * cqlsh: ignore empty 'value alias' in DESCRIBE (CASSANDRA-6139)
 * Fix sstable loader (CASSANDRA-6205)
 * Reject bootstrapping if the node already exists in gossip (CASSANDRA-5571)
 * Fix NPE while loading paxos state (CASSANDRA-6211)
 * cqlsh: add SHOW SESSION <tracing-session> command (CASSANDRA-6228)
Merged from 1.2:
 * (Hadoop) Require CFRR batchSize to be at least 2 (CASSANDRA-6114)
 * Add a warning for small LCS sstable size (CASSANDRA-6191)
 * Add ability to list specific KS/CF combinations in nodetool cfstats (CASSANDRA-4191)
 * Mark CF clean if a mutation raced the drop and got it marked dirty (CASSANDRA-5946)
 * Add a LOCAL_ONE consistency level (CASSANDRA-6202)
 * Limit CQL prepared statement cache by size instead of count (CASSANDRA-6107)
 * Tracing should log write failure rather than raw exceptions (CASSANDRA-6133)
 * lock access to TM.endpointToHostIdMap (CASSANDRA-6103)
 * Allow estimated memtable size to exceed slab allocator size (CASSANDRA-6078)
 * Start MeteredFlusher earlier to prevent OOM during CL replay (CASSANDRA-6087)
 * Avoid sending Truncate command to fat clients (CASSANDRA-6088)
 * Allow where clause conditions to be in parenthesis (CASSANDRA-6037)
 * Do not open non-ssl storage port if encryption option is all (CASSANDRA-3916)
 * Move batchlog replay to its own executor (CASSANDRA-6079)
 * Add tombstone debug threshold and histogram (CASSANDRA-6042, 6057)
 * Enable tcp keepalive on incoming connections (CASSANDRA-4053)
 * Fix fat client schema pull NPE (CASSANDRA-6089)
 * Fix memtable flushing for indexed tables (CASSANDRA-6112)
 * Fix skipping columns with multiple slices (CASSANDRA-6119)
 * Expose connected thrift + native client counts (CASSANDRA-5084)
 * Optimize auth setup (CASSANDRA-6122)
 * Trace index selection (CASSANDRA-6001)
 * Update sstablesPerReadHistogram to use biased sampling (CASSANDRA-6164)
 * Log UnknownColumnfamilyException when closing socket (CASSANDRA-5725)
 * Properly error out on CREATE INDEX for counters table (CASSANDRA-6160)
 * Handle JMX notification failure for repair (CASSANDRA-6097)
 * (Hadoop) Fetch no more than 128 splits in parallel (CASSANDRA-6169)
 * stress: add username/password authentication support (CASSANDRA-6068)
 * Fix indexed queries with row cache enabled on parent table (CASSANDRA-5732)
 * Fix compaction race during columnfamily drop (CASSANDRA-5957)
 * Fix validation of empty column names for compact tables (CASSANDRA-6152)
 * Skip replaying mutations that pass CRC but fail to deserialize (CASSANDRA-6183)
 * Rework token replacement to use replace_address (CASSANDRA-5916)
 * Fix altering column types (CASSANDRA-6185)
 * cqlsh: fix CREATE/ALTER WITH completion (CASSANDRA-6196)
 * add windows bat files for shell commands (CASSANDRA-6145)
 * Fix potential stack overflow during range tombstones insertion (CASSANDRA-6181)
 * (Hadoop) Make LOCAL_ONE the default consistency level (CASSANDRA-6214)


2.0.1
 * Fix bug that could allow reading deleted data temporarily (CASSANDRA-6025)
 * Improve memory use defaults (CASSANDRA-6059)
 * Make ThriftServer more easlly extensible (CASSANDRA-6058)
 * Remove Hadoop dependency from ITransportFactory (CASSANDRA-6062)
 * add file_cache_size_in_mb setting (CASSANDRA-5661)
 * Improve error message when yaml contains invalid properties (CASSANDRA-5958)
 * Improve leveled compaction's ability to find non-overlapping L0 compactions
   to work on concurrently (CASSANDRA-5921)
 * Notify indexer of columns shadowed by range tombstones (CASSANDRA-5614)
 * Log Merkle tree stats (CASSANDRA-2698)
 * Switch from crc32 to adler32 for compressed sstable checksums (CASSANDRA-5862)
 * Improve offheap memcpy performance (CASSANDRA-5884)
 * Use a range aware scanner for cleanup (CASSANDRA-2524)
 * Cleanup doesn't need to inspect sstables that contain only local data
   (CASSANDRA-5722)
 * Add ability for CQL3 to list partition keys (CASSANDRA-4536)
 * Improve native protocol serialization (CASSANDRA-5664)
 * Upgrade Thrift to 0.9.1 (CASSANDRA-5923)
 * Require superuser status for adding triggers (CASSANDRA-5963)
 * Make standalone scrubber handle old and new style leveled manifest
   (CASSANDRA-6005)
 * Fix paxos bugs (CASSANDRA-6012, 6013, 6023)
 * Fix paged ranges with multiple replicas (CASSANDRA-6004)
 * Fix potential AssertionError during tracing (CASSANDRA-6041)
 * Fix NPE in sstablesplit (CASSANDRA-6027)
 * Migrate pre-2.0 key/value/column aliases to system.schema_columns
   (CASSANDRA-6009)
 * Paging filter empty rows too agressively (CASSANDRA-6040)
 * Support variadic parameters for IN clauses (CASSANDRA-4210)
 * cqlsh: return the result of CAS writes (CASSANDRA-5796)
 * Fix validation of IN clauses with 2ndary indexes (CASSANDRA-6050)
 * Support named bind variables in CQL (CASSANDRA-6033)
Merged from 1.2:
 * Allow cache-keys-to-save to be set at runtime (CASSANDRA-5980)
 * Avoid second-guessing out-of-space state (CASSANDRA-5605)
 * Tuning knobs for dealing with large blobs and many CFs (CASSANDRA-5982)
 * (Hadoop) Fix CQLRW for thrift tables (CASSANDRA-6002)
 * Fix possible divide-by-zero in HHOM (CASSANDRA-5990)
 * Allow local batchlog writes for CL.ANY (CASSANDRA-5967)
 * Upgrade metrics-core to version 2.2.0 (CASSANDRA-5947)
 * Fix CqlRecordWriter with composite keys (CASSANDRA-5949)
 * Add snitch, schema version, cluster, partitioner to JMX (CASSANDRA-5881)
 * Allow disabling SlabAllocator (CASSANDRA-5935)
 * Make user-defined compaction JMX blocking (CASSANDRA-4952)
 * Fix streaming does not transfer wrapped range (CASSANDRA-5948)
 * Fix loading index summary containing empty key (CASSANDRA-5965)
 * Correctly handle limits in CompositesSearcher (CASSANDRA-5975)
 * Pig: handle CQL collections (CASSANDRA-5867)
 * Pass the updated cf to the PRSI index() method (CASSANDRA-5999)
 * Allow empty CQL3 batches (as no-op) (CASSANDRA-5994)
 * Support null in CQL3 functions (CASSANDRA-5910)
 * Replace the deprecated MapMaker with CacheLoader (CASSANDRA-6007)
 * Add SSTableDeletingNotification to DataTracker (CASSANDRA-6010)
 * Fix snapshots in use get deleted during snapshot repair (CASSANDRA-6011)
 * Move hints and exception count to o.a.c.metrics (CASSANDRA-6017)
 * Fix memory leak in snapshot repair (CASSANDRA-6047)
 * Fix sstable2sjon for CQL3 tables (CASSANDRA-5852)


2.0.0
 * Fix thrift validation when inserting into CQL3 tables (CASSANDRA-5138)
 * Fix periodic memtable flushing behavior with clean memtables (CASSANDRA-5931)
 * Fix dateOf() function for pre-2.0 timestamp columns (CASSANDRA-5928)
 * Fix SSTable unintentionally loads BF when opened for batch (CASSANDRA-5938)
 * Add stream session progress to JMX (CASSANDRA-4757)
 * Fix NPE during CAS operation (CASSANDRA-5925)
Merged from 1.2:
 * Fix getBloomFilterDiskSpaceUsed for AlwaysPresentFilter (CASSANDRA-5900)
 * Don't announce schema version until we've loaded the changes locally
   (CASSANDRA-5904)
 * Fix to support off heap bloom filters size greater than 2 GB (CASSANDRA-5903)
 * Properly handle parsing huge map and set literals (CASSANDRA-5893)


2.0.0-rc2
 * enable vnodes by default (CASSANDRA-5869)
 * fix CAS contention timeout (CASSANDRA-5830)
 * fix HsHa to respect max frame size (CASSANDRA-4573)
 * Fix (some) 2i on composite components omissions (CASSANDRA-5851)
 * cqlsh: add DESCRIBE FULL SCHEMA variant (CASSANDRA-5880)
Merged from 1.2:
 * Correctly validate sparse composite cells in scrub (CASSANDRA-5855)
 * Add KeyCacheHitRate metric to CF metrics (CASSANDRA-5868)
 * cqlsh: add support for multiline comments (CASSANDRA-5798)
 * Handle CQL3 SELECT duplicate IN restrictions on clustering columns
   (CASSANDRA-5856)


2.0.0-rc1
 * improve DecimalSerializer performance (CASSANDRA-5837)
 * fix potential spurious wakeup in AsyncOneResponse (CASSANDRA-5690)
 * fix schema-related trigger issues (CASSANDRA-5774)
 * Better validation when accessing CQL3 table from thrift (CASSANDRA-5138)
 * Fix assertion error during repair (CASSANDRA-5801)
 * Fix range tombstone bug (CASSANDRA-5805)
 * DC-local CAS (CASSANDRA-5797)
 * Add a native_protocol_version column to the system.local table (CASSANRDA-5819)
 * Use index_interval from cassandra.yaml when upgraded (CASSANDRA-5822)
 * Fix buffer underflow on socket close (CASSANDRA-5792)
Merged from 1.2:
 * Fix reading DeletionTime from 1.1-format sstables (CASSANDRA-5814)
 * cqlsh: add collections support to COPY (CASSANDRA-5698)
 * retry important messages for any IOException (CASSANDRA-5804)
 * Allow empty IN relations in SELECT/UPDATE/DELETE statements (CASSANDRA-5626)
 * cqlsh: fix crashing on Windows due to libedit detection (CASSANDRA-5812)
 * fix bulk-loading compressed sstables (CASSANDRA-5820)
 * (Hadoop) fix quoting in CqlPagingRecordReader and CqlRecordWriter 
   (CASSANDRA-5824)
 * update default LCS sstable size to 160MB (CASSANDRA-5727)
 * Allow compacting 2Is via nodetool (CASSANDRA-5670)
 * Hex-encode non-String keys in OPP (CASSANDRA-5793)
 * nodetool history logging (CASSANDRA-5823)
 * (Hadoop) fix support for Thrift tables in CqlPagingRecordReader 
   (CASSANDRA-5752)
 * add "all time blocked" to StatusLogger output (CASSANDRA-5825)
 * Future-proof inter-major-version schema migrations (CASSANDRA-5845)
 * (Hadoop) add CqlPagingRecordReader support for ReversedType in Thrift table
   (CASSANDRA-5718)
 * Add -no-snapshot option to scrub (CASSANDRA-5891)
 * Fix to support off heap bloom filters size greater than 2 GB (CASSANDRA-5903)
 * Properly handle parsing huge map and set literals (CASSANDRA-5893)
 * Fix LCS L0 compaction may overlap in L1 (CASSANDRA-5907)
 * New sstablesplit tool to split large sstables offline (CASSANDRA-4766)
 * Fix potential deadlock in native protocol server (CASSANDRA-5926)
 * Disallow incompatible type change in CQL3 (CASSANDRA-5882)
Merged from 1.1:
 * Correctly validate sparse composite cells in scrub (CASSANDRA-5855)


2.0.0-beta2
 * Replace countPendingHints with Hints Created metric (CASSANDRA-5746)
 * Allow nodetool with no args, and with help to run without a server (CASSANDRA-5734)
 * Cleanup AbstractType/TypeSerializer classes (CASSANDRA-5744)
 * Remove unimplemented cli option schema-mwt (CASSANDRA-5754)
 * Support range tombstones in thrift (CASSANDRA-5435)
 * Normalize table-manipulating CQL3 statements' class names (CASSANDRA-5759)
 * cqlsh: add missing table options to DESCRIBE output (CASSANDRA-5749)
 * Fix assertion error during repair (CASSANDRA-5757)
 * Fix bulkloader (CASSANDRA-5542)
 * Add LZ4 compression to the native protocol (CASSANDRA-5765)
 * Fix bugs in the native protocol v2 (CASSANDRA-5770)
 * CAS on 'primary key only' table (CASSANDRA-5715)
 * Support streaming SSTables of old versions (CASSANDRA-5772)
 * Always respect protocol version in native protocol (CASSANDRA-5778)
 * Fix ConcurrentModificationException during streaming (CASSANDRA-5782)
 * Update deletion timestamp in Commit#updatesWithPaxosTime (CASSANDRA-5787)
 * Thrift cas() method crashes if input columns are not sorted (CASSANDRA-5786)
 * Order columns names correctly when querying for CAS (CASSANDRA-5788)
 * Fix streaming retry (CASSANDRA-5775)
Merged from 1.2:
 * if no seeds can be a reached a node won't start in a ring by itself (CASSANDRA-5768)
 * add cassandra.unsafesystem property (CASSANDRA-5704)
 * (Hadoop) quote identifiers in CqlPagingRecordReader (CASSANDRA-5763)
 * Add replace_node functionality for vnodes (CASSANDRA-5337)
 * Add timeout events to query traces (CASSANDRA-5520)
 * Fix serialization of the LEFT gossip value (CASSANDRA-5696)
 * Pig: support for cql3 tables (CASSANDRA-5234)
 * Fix skipping range tombstones with reverse queries (CASSANDRA-5712)
 * Expire entries out of ThriftSessionManager (CASSANDRA-5719)
 * Don't keep ancestor information in memory (CASSANDRA-5342)
 * Expose native protocol server status in nodetool info (CASSANDRA-5735)
 * Fix pathetic performance of range tombstones (CASSANDRA-5677)
 * Fix querying with an empty (impossible) range (CASSANDRA-5573)
 * cqlsh: handle CUSTOM 2i in DESCRIBE output (CASSANDRA-5760)
 * Fix minor bug in Range.intersects(Bound) (CASSANDRA-5771)
 * cqlsh: handle disabled compression in DESCRIBE output (CASSANDRA-5766)
 * Ensure all UP events are notified on the native protocol (CASSANDRA-5769)
 * Fix formatting of sstable2json with multiple -k arguments (CASSANDRA-5781)
 * Don't rely on row marker for queries in general to hide lost markers
   after TTL expires (CASSANDRA-5762)
 * Sort nodetool help output (CASSANDRA-5776)
 * Fix column expiring during 2 phases compaction (CASSANDRA-5799)
 * now() is being rejected in INSERTs when inside collections (CASSANDRA-5795)


2.0.0-beta1
 * Add support for indexing clustered columns (CASSANDRA-5125)
 * Removed on-heap row cache (CASSANDRA-5348)
 * use nanotime consistently for node-local timeouts (CASSANDRA-5581)
 * Avoid unnecessary second pass on name-based queries (CASSANDRA-5577)
 * Experimental triggers (CASSANDRA-1311)
 * JEMalloc support for off-heap allocation (CASSANDRA-3997)
 * Single-pass compaction (CASSANDRA-4180)
 * Removed token range bisection (CASSANDRA-5518)
 * Removed compatibility with pre-1.2.5 sstables and network messages
   (CASSANDRA-5511)
 * removed PBSPredictor (CASSANDRA-5455)
 * CAS support (CASSANDRA-5062, 5441, 5442, 5443, 5619, 5667)
 * Leveled compaction performs size-tiered compactions in L0 
   (CASSANDRA-5371, 5439)
 * Add yaml network topology snitch for mixed ec2/other envs (CASSANDRA-5339)
 * Log when a node is down longer than the hint window (CASSANDRA-4554)
 * Optimize tombstone creation for ExpiringColumns (CASSANDRA-4917)
 * Improve LeveledScanner work estimation (CASSANDRA-5250, 5407)
 * Replace compaction lock with runWithCompactionsDisabled (CASSANDRA-3430)
 * Change Message IDs to ints (CASSANDRA-5307)
 * Move sstable level information into the Stats component, removing the
   need for a separate Manifest file (CASSANDRA-4872)
 * avoid serializing to byte[] on commitlog append (CASSANDRA-5199)
 * make index_interval configurable per columnfamily (CASSANDRA-3961, CASSANDRA-5650)
 * add default_time_to_live (CASSANDRA-3974)
 * add memtable_flush_period_in_ms (CASSANDRA-4237)
 * replace supercolumns internally by composites (CASSANDRA-3237, 5123)
 * upgrade thrift to 0.9.0 (CASSANDRA-3719)
 * drop unnecessary keyspace parameter from user-defined compaction API 
   (CASSANDRA-5139)
 * more robust solution to incomplete compactions + counters (CASSANDRA-5151)
 * Change order of directory searching for c*.in.sh (CASSANDRA-3983)
 * Add tool to reset SSTable compaction level for LCS (CASSANDRA-5271)
 * Allow custom configuration loader (CASSANDRA-5045)
 * Remove memory emergency pressure valve logic (CASSANDRA-3534)
 * Reduce request latency with eager retry (CASSANDRA-4705)
 * cqlsh: Remove ASSUME command (CASSANDRA-5331)
 * Rebuild BF when loading sstables if bloom_filter_fp_chance
   has changed since compaction (CASSANDRA-5015)
 * remove row-level bloom filters (CASSANDRA-4885)
 * Change Kernel Page Cache skipping into row preheating (disabled by default)
   (CASSANDRA-4937)
 * Improve repair by deciding on a gcBefore before sending
   out TreeRequests (CASSANDRA-4932)
 * Add an official way to disable compactions (CASSANDRA-5074)
 * Reenable ALTER TABLE DROP with new semantics (CASSANDRA-3919)
 * Add binary protocol versioning (CASSANDRA-5436)
 * Swap THshaServer for TThreadedSelectorServer (CASSANDRA-5530)
 * Add alias support to SELECT statement (CASSANDRA-5075)
 * Don't create empty RowMutations in CommitLogReplayer (CASSANDRA-5541)
 * Use range tombstones when dropping cfs/columns from schema (CASSANDRA-5579)
 * cqlsh: drop CQL2/CQL3-beta support (CASSANDRA-5585)
 * Track max/min column names in sstables to be able to optimize slice
   queries (CASSANDRA-5514, CASSANDRA-5595, CASSANDRA-5600)
 * Binary protocol: allow batching already prepared statements (CASSANDRA-4693)
 * Allow preparing timestamp, ttl and limit in CQL3 queries (CASSANDRA-4450)
 * Support native link w/o JNA in Java7 (CASSANDRA-3734)
 * Use SASL authentication in binary protocol v2 (CASSANDRA-5545)
 * Replace Thrift HsHa with LMAX Disruptor based implementation (CASSANDRA-5582)
 * cqlsh: Add row count to SELECT output (CASSANDRA-5636)
 * Include a timestamp with all read commands to determine column expiration
   (CASSANDRA-5149)
 * Streaming 2.0 (CASSANDRA-5286, 5699)
 * Conditional create/drop ks/table/index statements in CQL3 (CASSANDRA-2737)
 * more pre-table creation property validation (CASSANDRA-5693)
 * Redesign repair messages (CASSANDRA-5426)
 * Fix ALTER RENAME post-5125 (CASSANDRA-5702)
 * Disallow renaming a 2ndary indexed column (CASSANDRA-5705)
 * Rename Table to Keyspace (CASSANDRA-5613)
 * Ensure changing column_index_size_in_kb on different nodes don't corrupt the
   sstable (CASSANDRA-5454)
 * Move resultset type information into prepare, not execute (CASSANDRA-5649)
 * Auto paging in binary protocol (CASSANDRA-4415, 5714)
 * Don't tie client side use of AbstractType to JDBC (CASSANDRA-4495)
 * Adds new TimestampType to replace DateType (CASSANDRA-5723, CASSANDRA-5729)
Merged from 1.2:
 * make starting native protocol server idempotent (CASSANDRA-5728)
 * Fix loading key cache when a saved entry is no longer valid (CASSANDRA-5706)
 * Fix serialization of the LEFT gossip value (CASSANDRA-5696)
 * cqlsh: Don't show 'null' in place of empty values (CASSANDRA-5675)
 * Race condition in detecting version on a mixed 1.1/1.2 cluster
   (CASSANDRA-5692)
 * Fix skipping range tombstones with reverse queries (CASSANDRA-5712)
 * Expire entries out of ThriftSessionManager (CASSANRDA-5719)
 * Don't keep ancestor information in memory (CASSANDRA-5342)
 * cqlsh: fix handling of semicolons inside BATCH queries (CASSANDRA-5697)


1.2.6
 * Fix tracing when operation completes before all responses arrive 
   (CASSANDRA-5668)
 * Fix cross-DC mutation forwarding (CASSANDRA-5632)
 * Reduce SSTableLoader memory usage (CASSANDRA-5555)
 * Scale hinted_handoff_throttle_in_kb to cluster size (CASSANDRA-5272)
 * (Hadoop) Add CQL3 input/output formats (CASSANDRA-4421, 5622)
 * (Hadoop) Fix InputKeyRange in CFIF (CASSANDRA-5536)
 * Fix dealing with ridiculously large max sstable sizes in LCS (CASSANDRA-5589)
 * Ignore pre-truncate hints (CASSANDRA-4655)
 * Move System.exit on OOM into a separate thread (CASSANDRA-5273)
 * Write row markers when serializing schema (CASSANDRA-5572)
 * Check only SSTables for the requested range when streaming (CASSANDRA-5569)
 * Improve batchlog replay behavior and hint ttl handling (CASSANDRA-5314)
 * Exclude localTimestamp from validation for tombstones (CASSANDRA-5398)
 * cqlsh: add custom prompt support (CASSANDRA-5539)
 * Reuse prepared statements in hot auth queries (CASSANDRA-5594)
 * cqlsh: add vertical output option (see EXPAND) (CASSANDRA-5597)
 * Add a rate limit option to stress (CASSANDRA-5004)
 * have BulkLoader ignore snapshots directories (CASSANDRA-5587) 
 * fix SnitchProperties logging context (CASSANDRA-5602)
 * Expose whether jna is enabled and memory is locked via JMX (CASSANDRA-5508)
 * cqlsh: fix COPY FROM with ReversedType (CASSANDRA-5610)
 * Allow creating CUSTOM indexes on collections (CASSANDRA-5615)
 * Evaluate now() function at execution time (CASSANDRA-5616)
 * Expose detailed read repair metrics (CASSANDRA-5618)
 * Correct blob literal + ReversedType parsing (CASSANDRA-5629)
 * Allow GPFS to prefer the internal IP like EC2MRS (CASSANDRA-5630)
 * fix help text for -tspw cassandra-cli (CASSANDRA-5643)
 * don't throw away initial causes exceptions for internode encryption issues 
   (CASSANDRA-5644)
 * Fix message spelling errors for cql select statements (CASSANDRA-5647)
 * Suppress custom exceptions thru jmx (CASSANDRA-5652)
 * Update CREATE CUSTOM INDEX syntax (CASSANDRA-5639)
 * Fix PermissionDetails.equals() method (CASSANDRA-5655)
 * Never allow partition key ranges in CQL3 without token() (CASSANDRA-5666)
 * Gossiper incorrectly drops AppState for an upgrading node (CASSANDRA-5660)
 * Connection thrashing during multi-region ec2 during upgrade, due to 
   messaging version (CASSANDRA-5669)
 * Avoid over reconnecting in EC2MRS (CASSANDRA-5678)
 * Fix ReadResponseSerializer.serializedSize() for digest reads (CASSANDRA-5476)
 * allow sstable2json on 2i CFs (CASSANDRA-5694)
Merged from 1.1:
 * Remove buggy thrift max message length option (CASSANDRA-5529)
 * Fix NPE in Pig's widerow mode (CASSANDRA-5488)
 * Add split size parameter to Pig and disable split combination (CASSANDRA-5544)


1.2.5
 * make BytesToken.toString only return hex bytes (CASSANDRA-5566)
 * Ensure that submitBackground enqueues at least one task (CASSANDRA-5554)
 * fix 2i updates with identical values and timestamps (CASSANDRA-5540)
 * fix compaction throttling bursty-ness (CASSANDRA-4316)
 * reduce memory consumption of IndexSummary (CASSANDRA-5506)
 * remove per-row column name bloom filters (CASSANDRA-5492)
 * Include fatal errors in trace events (CASSANDRA-5447)
 * Ensure that PerRowSecondaryIndex is notified of row-level deletes
   (CASSANDRA-5445)
 * Allow empty blob literals in CQL3 (CASSANDRA-5452)
 * Fix streaming RangeTombstones at column index boundary (CASSANDRA-5418)
 * Fix preparing statements when current keyspace is not set (CASSANDRA-5468)
 * Fix SemanticVersion.isSupportedBy minor/patch handling (CASSANDRA-5496)
 * Don't provide oldCfId for post-1.1 system cfs (CASSANDRA-5490)
 * Fix primary range ignores replication strategy (CASSANDRA-5424)
 * Fix shutdown of binary protocol server (CASSANDRA-5507)
 * Fix repair -snapshot not working (CASSANDRA-5512)
 * Set isRunning flag later in binary protocol server (CASSANDRA-5467)
 * Fix use of CQL3 functions with descending clustering order (CASSANDRA-5472)
 * Disallow renaming columns one at a time for thrift table in CQL3
   (CASSANDRA-5531)
 * cqlsh: add CLUSTERING ORDER BY support to DESCRIBE (CASSANDRA-5528)
 * Add custom secondary index support to CQL3 (CASSANDRA-5484)
 * Fix repair hanging silently on unexpected error (CASSANDRA-5229)
 * Fix Ec2Snitch regression introduced by CASSANDRA-5171 (CASSANDRA-5432)
 * Add nodetool enablebackup/disablebackup (CASSANDRA-5556)
 * cqlsh: fix DESCRIBE after case insensitive USE (CASSANDRA-5567)
Merged from 1.1
 * Add retry mechanism to OTC for non-droppable_verbs (CASSANDRA-5393)
 * Use allocator information to improve memtable memory usage estimate
   (CASSANDRA-5497)
 * Fix trying to load deleted row into row cache on startup (CASSANDRA-4463)
 * fsync leveled manifest to avoid corruption (CASSANDRA-5535)
 * Fix Bound intersection computation (CASSANDRA-5551)
 * sstablescrub now respects max memory size in cassandra.in.sh (CASSANDRA-5562)


1.2.4
 * Ensure that PerRowSecondaryIndex updates see the most recent values
   (CASSANDRA-5397)
 * avoid duplicate index entries ind PrecompactedRow and 
   ParallelCompactionIterable (CASSANDRA-5395)
 * remove the index entry on oldColumn when new column is a tombstone 
   (CASSANDRA-5395)
 * Change default stream throughput from 400 to 200 mbps (CASSANDRA-5036)
 * Gossiper logs DOWN for symmetry with UP (CASSANDRA-5187)
 * Fix mixing prepared statements between keyspaces (CASSANDRA-5352)
 * Fix consistency level during bootstrap - strike 3 (CASSANDRA-5354)
 * Fix transposed arguments in AlreadyExistsException (CASSANDRA-5362)
 * Improve asynchronous hint delivery (CASSANDRA-5179)
 * Fix Guava dependency version (12.0 -> 13.0.1) for Maven (CASSANDRA-5364)
 * Validate that provided CQL3 collection value are < 64K (CASSANDRA-5355)
 * Make upgradeSSTable skip current version sstables by default (CASSANDRA-5366)
 * Optimize min/max timestamp collection (CASSANDRA-5373)
 * Invalid streamId in cql binary protocol when using invalid CL 
   (CASSANDRA-5164)
 * Fix validation for IN where clauses with collections (CASSANDRA-5376)
 * Copy resultSet on count query to avoid ConcurrentModificationException 
   (CASSANDRA-5382)
 * Correctly typecheck in CQL3 even with ReversedType (CASSANDRA-5386)
 * Fix streaming compressed files when using encryption (CASSANDRA-5391)
 * cassandra-all 1.2.0 pom missing netty dependency (CASSANDRA-5392)
 * Fix writetime/ttl functions on null values (CASSANDRA-5341)
 * Fix NPE during cql3 select with token() (CASSANDRA-5404)
 * IndexHelper.skipBloomFilters won't skip non-SHA filters (CASSANDRA-5385)
 * cqlsh: Print maps ordered by key, sort sets (CASSANDRA-5413)
 * Add null syntax support in CQL3 for inserts (CASSANDRA-3783)
 * Allow unauthenticated set_keyspace() calls (CASSANDRA-5423)
 * Fix potential incremental backups race (CASSANDRA-5410)
 * Fix prepared BATCH statements with batch-level timestamps (CASSANDRA-5415)
 * Allow overriding superuser setup delay (CASSANDRA-5430)
 * cassandra-shuffle with JMX usernames and passwords (CASSANDRA-5431)
Merged from 1.1:
 * cli: Quote ks and cf names in schema output when needed (CASSANDRA-5052)
 * Fix bad default for min/max timestamp in SSTableMetadata (CASSANDRA-5372)
 * Fix cf name extraction from manifest in Directories.migrateFile() 
   (CASSANDRA-5242)
 * Support pluggable internode authentication (CASSANDRA-5401)


1.2.3
 * add check for sstable overlap within a level on startup (CASSANDRA-5327)
 * replace ipv6 colons in jmx object names (CASSANDRA-5298, 5328)
 * Avoid allocating SSTableBoundedScanner during repair when the range does 
   not intersect the sstable (CASSANDRA-5249)
 * Don't lowercase property map keys (this breaks NTS) (CASSANDRA-5292)
 * Fix composite comparator with super columns (CASSANDRA-5287)
 * Fix insufficient validation of UPDATE queries against counter cfs
   (CASSANDRA-5300)
 * Fix PropertyFileSnitch default DC/Rack behavior (CASSANDRA-5285)
 * Handle null values when executing prepared statement (CASSANDRA-5081)
 * Add netty to pom dependencies (CASSANDRA-5181)
 * Include type arguments in Thrift CQLPreparedResult (CASSANDRA-5311)
 * Fix compaction not removing columns when bf_fp_ratio is 1 (CASSANDRA-5182)
 * cli: Warn about missing CQL3 tables in schema descriptions (CASSANDRA-5309)
 * Re-enable unknown option in replication/compaction strategies option for
   backward compatibility (CASSANDRA-4795)
 * Add binary protocol support to stress (CASSANDRA-4993)
 * cqlsh: Fix COPY FROM value quoting and null handling (CASSANDRA-5305)
 * Fix repair -pr for vnodes (CASSANDRA-5329)
 * Relax CL for auth queries for non-default users (CASSANDRA-5310)
 * Fix AssertionError during repair (CASSANDRA-5245)
 * Don't announce migrations to pre-1.2 nodes (CASSANDRA-5334)
Merged from 1.1:
 * Update offline scrub for 1.0 -> 1.1 directory structure (CASSANDRA-5195)
 * add tmp flag to Descriptor hashcode (CASSANDRA-4021)
 * fix logging of "Found table data in data directories" when only system tables
   are present (CASSANDRA-5289)
 * cli: Add JMX authentication support (CASSANDRA-5080)
 * nodetool: ability to repair specific range (CASSANDRA-5280)
 * Fix possible assertion triggered in SliceFromReadCommand (CASSANDRA-5284)
 * cqlsh: Add inet type support on Windows (ipv4-only) (CASSANDRA-4801)
 * Fix race when initializing ColumnFamilyStore (CASSANDRA-5350)
 * Add UseTLAB JVM flag (CASSANDRA-5361)


1.2.2
 * fix potential for multiple concurrent compactions of the same sstables
   (CASSANDRA-5256)
 * avoid no-op caching of byte[] on commitlog append (CASSANDRA-5199)
 * fix symlinks under data dir not working (CASSANDRA-5185)
 * fix bug in compact storage metadata handling (CASSANDRA-5189)
 * Validate login for USE queries (CASSANDRA-5207)
 * cli: remove default username and password (CASSANDRA-5208)
 * configure populate_io_cache_on_flush per-CF (CASSANDRA-4694)
 * allow configuration of internode socket buffer (CASSANDRA-3378)
 * Make sstable directory picking blacklist-aware again (CASSANDRA-5193)
 * Correctly expire gossip states for edge cases (CASSANDRA-5216)
 * Improve handling of directory creation failures (CASSANDRA-5196)
 * Expose secondary indicies to the rest of nodetool (CASSANDRA-4464)
 * Binary protocol: avoid sending notification for 0.0.0.0 (CASSANDRA-5227)
 * add UseCondCardMark XX jvm settings on jdk 1.7 (CASSANDRA-4366)
 * CQL3 refactor to allow conversion function (CASSANDRA-5226)
 * Fix drop of sstables in some circumstance (CASSANDRA-5232)
 * Implement caching of authorization results (CASSANDRA-4295)
 * Add support for LZ4 compression (CASSANDRA-5038)
 * Fix missing columns in wide rows queries (CASSANDRA-5225)
 * Simplify auth setup and make system_auth ks alterable (CASSANDRA-5112)
 * Stop compactions from hanging during bootstrap (CASSANDRA-5244)
 * fix compressed streaming sending extra chunk (CASSANDRA-5105)
 * Add CQL3-based implementations of IAuthenticator and IAuthorizer
   (CASSANDRA-4898)
 * Fix timestamp-based tomstone removal logic (CASSANDRA-5248)
 * cli: Add JMX authentication support (CASSANDRA-5080)
 * Fix forceFlush behavior (CASSANDRA-5241)
 * cqlsh: Add username autocompletion (CASSANDRA-5231)
 * Fix CQL3 composite partition key error (CASSANDRA-5240)
 * Allow IN clause on last clustering key (CASSANDRA-5230)
Merged from 1.1:
 * fix start key/end token validation for wide row iteration (CASSANDRA-5168)
 * add ConfigHelper support for Thrift frame and max message sizes (CASSANDRA-5188)
 * fix nodetool repair not fail on node down (CASSANDRA-5203)
 * always collect tombstone hints (CASSANDRA-5068)
 * Fix error when sourcing file in cqlsh (CASSANDRA-5235)


1.2.1
 * stream undelivered hints on decommission (CASSANDRA-5128)
 * GossipingPropertyFileSnitch loads saved dc/rack info if needed (CASSANDRA-5133)
 * drain should flush system CFs too (CASSANDRA-4446)
 * add inter_dc_tcp_nodelay setting (CASSANDRA-5148)
 * re-allow wrapping ranges for start_token/end_token range pairitspwng (CASSANDRA-5106)
 * fix validation compaction of empty rows (CASSANDRA-5136)
 * nodetool methods to enable/disable hint storage/delivery (CASSANDRA-4750)
 * disallow bloom filter false positive chance of 0 (CASSANDRA-5013)
 * add threadpool size adjustment methods to JMXEnabledThreadPoolExecutor and 
   CompactionManagerMBean (CASSANDRA-5044)
 * fix hinting for dropped local writes (CASSANDRA-4753)
 * off-heap cache doesn't need mutable column container (CASSANDRA-5057)
 * apply disk_failure_policy to bad disks on initial directory creation 
   (CASSANDRA-4847)
 * Optimize name-based queries to use ArrayBackedSortedColumns (CASSANDRA-5043)
 * Fall back to old manifest if most recent is unparseable (CASSANDRA-5041)
 * pool [Compressed]RandomAccessReader objects on the partitioned read path
   (CASSANDRA-4942)
 * Add debug logging to list filenames processed by Directories.migrateFile 
   method (CASSANDRA-4939)
 * Expose black-listed directories via JMX (CASSANDRA-4848)
 * Log compaction merge counts (CASSANDRA-4894)
 * Minimize byte array allocation by AbstractData{Input,Output} (CASSANDRA-5090)
 * Add SSL support for the binary protocol (CASSANDRA-5031)
 * Allow non-schema system ks modification for shuffle to work (CASSANDRA-5097)
 * cqlsh: Add default limit to SELECT statements (CASSANDRA-4972)
 * cqlsh: fix DESCRIBE for 1.1 cfs in CQL3 (CASSANDRA-5101)
 * Correctly gossip with nodes >= 1.1.7 (CASSANDRA-5102)
 * Ensure CL guarantees on digest mismatch (CASSANDRA-5113)
 * Validate correctly selects on composite partition key (CASSANDRA-5122)
 * Fix exception when adding collection (CASSANDRA-5117)
 * Handle states for non-vnode clusters correctly (CASSANDRA-5127)
 * Refuse unrecognized replication and compaction strategy options (CASSANDRA-4795)
 * Pick the correct value validator in sstable2json for cql3 tables (CASSANDRA-5134)
 * Validate login for describe_keyspace, describe_keyspaces and set_keyspace
   (CASSANDRA-5144)
 * Fix inserting empty maps (CASSANDRA-5141)
 * Don't remove tokens from System table for node we know (CASSANDRA-5121)
 * fix streaming progress report for compresed files (CASSANDRA-5130)
 * Coverage analysis for low-CL queries (CASSANDRA-4858)
 * Stop interpreting dates as valid timeUUID value (CASSANDRA-4936)
 * Adds E notation for floating point numbers (CASSANDRA-4927)
 * Detect (and warn) unintentional use of the cql2 thrift methods when cql3 was
   intended (CASSANDRA-5172)
 * cli: Quote ks and cf names in schema output when needed (CASSANDRA-5052)
 * Fix cf name extraction from manifest in Directories.migrateFile() (CASSANDRA-5242)
 * Replace mistaken usage of commons-logging with slf4j (CASSANDRA-5464)
 * Ensure Jackson dependency matches lib (CASSANDRA-5126)
 * Expose droppable tombstone ratio stats over JMX (CASSANDRA-5159)
Merged from 1.1:
 * Simplify CompressedRandomAccessReader to work around JDK FD bug (CASSANDRA-5088)
 * Improve handling a changing target throttle rate mid-compaction (CASSANDRA-5087)
 * Pig: correctly decode row keys in widerow mode (CASSANDRA-5098)
 * nodetool repair command now prints progress (CASSANDRA-4767)
 * fix user defined compaction to run against 1.1 data directory (CASSANDRA-5118)
 * Fix CQL3 BATCH authorization caching (CASSANDRA-5145)
 * fix get_count returns incorrect value with TTL (CASSANDRA-5099)
 * better handling for mid-compaction failure (CASSANDRA-5137)
 * convert default marshallers list to map for better readability (CASSANDRA-5109)
 * fix ConcurrentModificationException in getBootstrapSource (CASSANDRA-5170)
 * fix sstable maxtimestamp for row deletes and pre-1.1.1 sstables (CASSANDRA-5153)
 * Fix thread growth on node removal (CASSANDRA-5175)
 * Make Ec2Region's datacenter name configurable (CASSANDRA-5155)


1.2.0
 * Disallow counters in collections (CASSANDRA-5082)
 * cqlsh: add unit tests (CASSANDRA-3920)
 * fix default bloom_filter_fp_chance for LeveledCompactionStrategy (CASSANDRA-5093)
Merged from 1.1:
 * add validation for get_range_slices with start_key and end_token (CASSANDRA-5089)


1.2.0-rc2
 * fix nodetool ownership display with vnodes (CASSANDRA-5065)
 * cqlsh: add DESCRIBE KEYSPACES command (CASSANDRA-5060)
 * Fix potential infinite loop when reloading CFS (CASSANDRA-5064)
 * Fix SimpleAuthorizer example (CASSANDRA-5072)
 * cqlsh: force CL.ONE for tracing and system.schema* queries (CASSANDRA-5070)
 * Includes cassandra-shuffle in the debian package (CASSANDRA-5058)
Merged from 1.1:
 * fix multithreaded compaction deadlock (CASSANDRA-4492)
 * fix temporarily missing schema after upgrade from pre-1.1.5 (CASSANDRA-5061)
 * Fix ALTER TABLE overriding compression options with defaults
   (CASSANDRA-4996, 5066)
 * fix specifying and altering crc_check_chance (CASSANDRA-5053)
 * fix Murmur3Partitioner ownership% calculation (CASSANDRA-5076)
 * Don't expire columns sooner than they should in 2ndary indexes (CASSANDRA-5079)


1.2-rc1
 * rename rpc_timeout settings to request_timeout (CASSANDRA-5027)
 * add BF with 0.1 FP to LCS by default (CASSANDRA-5029)
 * Fix preparing insert queries (CASSANDRA-5016)
 * Fix preparing queries with counter increment (CASSANDRA-5022)
 * Fix preparing updates with collections (CASSANDRA-5017)
 * Don't generate UUID based on other node address (CASSANDRA-5002)
 * Fix message when trying to alter a clustering key type (CASSANDRA-5012)
 * Update IAuthenticator to match the new IAuthorizer (CASSANDRA-5003)
 * Fix inserting only a key in CQL3 (CASSANDRA-5040)
 * Fix CQL3 token() function when used with strings (CASSANDRA-5050)
Merged from 1.1:
 * reduce log spam from invalid counter shards (CASSANDRA-5026)
 * Improve schema propagation performance (CASSANDRA-5025)
 * Fix for IndexHelper.IndexFor throws OOB Exception (CASSANDRA-5030)
 * cqlsh: make it possible to describe thrift CFs (CASSANDRA-4827)
 * cqlsh: fix timestamp formatting on some platforms (CASSANDRA-5046)


1.2-beta3
 * make consistency level configurable in cqlsh (CASSANDRA-4829)
 * fix cqlsh rendering of blob fields (CASSANDRA-4970)
 * fix cqlsh DESCRIBE command (CASSANDRA-4913)
 * save truncation position in system table (CASSANDRA-4906)
 * Move CompressionMetadata off-heap (CASSANDRA-4937)
 * allow CLI to GET cql3 columnfamily data (CASSANDRA-4924)
 * Fix rare race condition in getExpireTimeForEndpoint (CASSANDRA-4402)
 * acquire references to overlapping sstables during compaction so bloom filter
   doesn't get free'd prematurely (CASSANDRA-4934)
 * Don't share slice query filter in CQL3 SelectStatement (CASSANDRA-4928)
 * Separate tracing from Log4J (CASSANDRA-4861)
 * Exclude gcable tombstones from merkle-tree computation (CASSANDRA-4905)
 * Better printing of AbstractBounds for tracing (CASSANDRA-4931)
 * Optimize mostRecentTombstone check in CC.collectAllData (CASSANDRA-4883)
 * Change stream session ID to UUID to avoid collision from same node (CASSANDRA-4813)
 * Use Stats.db when bulk loading if present (CASSANDRA-4957)
 * Skip repair on system_trace and keyspaces with RF=1 (CASSANDRA-4956)
 * (cql3) Remove arbitrary SELECT limit (CASSANDRA-4918)
 * Correctly handle prepared operation on collections (CASSANDRA-4945)
 * Fix CQL3 LIMIT (CASSANDRA-4877)
 * Fix Stress for CQL3 (CASSANDRA-4979)
 * Remove cassandra specific exceptions from JMX interface (CASSANDRA-4893)
 * (CQL3) Force using ALLOW FILTERING on potentially inefficient queries (CASSANDRA-4915)
 * (cql3) Fix adding column when the table has collections (CASSANDRA-4982)
 * (cql3) Fix allowing collections with compact storage (CASSANDRA-4990)
 * (cql3) Refuse ttl/writetime function on collections (CASSANDRA-4992)
 * Replace IAuthority with new IAuthorizer (CASSANDRA-4874)
 * clqsh: fix KEY pseudocolumn escaping when describing Thrift tables
   in CQL3 mode (CASSANDRA-4955)
 * add basic authentication support for Pig CassandraStorage (CASSANDRA-3042)
 * fix CQL2 ALTER TABLE compaction_strategy_class altering (CASSANDRA-4965)
Merged from 1.1:
 * Fall back to old describe_splits if d_s_ex is not available (CASSANDRA-4803)
 * Improve error reporting when streaming ranges fail (CASSANDRA-5009)
 * Fix cqlsh timestamp formatting of timezone info (CASSANDRA-4746)
 * Fix assertion failure with leveled compaction (CASSANDRA-4799)
 * Check for null end_token in get_range_slice (CASSANDRA-4804)
 * Remove all remnants of removed nodes (CASSANDRA-4840)
 * Add aut-reloading of the log4j file in debian package (CASSANDRA-4855)
 * Fix estimated row cache entry size (CASSANDRA-4860)
 * reset getRangeSlice filter after finishing a row for get_paged_slice
   (CASSANDRA-4919)
 * expunge row cache post-truncate (CASSANDRA-4940)
 * Allow static CF definition with compact storage (CASSANDRA-4910)
 * Fix endless loop/compaction of schema_* CFs due to broken timestamps (CASSANDRA-4880)
 * Fix 'wrong class type' assertion in CounterColumn (CASSANDRA-4976)


1.2-beta2
 * fp rate of 1.0 disables BF entirely; LCS defaults to 1.0 (CASSANDRA-4876)
 * off-heap bloom filters for row keys (CASSANDRA_4865)
 * add extension point for sstable components (CASSANDRA-4049)
 * improve tracing output (CASSANDRA-4852, 4862)
 * make TRACE verb droppable (CASSANDRA-4672)
 * fix BulkLoader recognition of CQL3 columnfamilies (CASSANDRA-4755)
 * Sort commitlog segments for replay by id instead of mtime (CASSANDRA-4793)
 * Make hint delivery asynchronous (CASSANDRA-4761)
 * Pluggable Thrift transport factories for CLI and cqlsh (CASSANDRA-4609, 4610)
 * cassandra-cli: allow Double value type to be inserted to a column (CASSANDRA-4661)
 * Add ability to use custom TServerFactory implementations (CASSANDRA-4608)
 * optimize batchlog flushing to skip successful batches (CASSANDRA-4667)
 * include metadata for system keyspace itself in schema tables (CASSANDRA-4416)
 * add check to PropertyFileSnitch to verify presence of location for
   local node (CASSANDRA-4728)
 * add PBSPredictor consistency modeler (CASSANDRA-4261)
 * remove vestiges of Thrift unframed mode (CASSANDRA-4729)
 * optimize single-row PK lookups (CASSANDRA-4710)
 * adjust blockFor calculation to account for pending ranges due to node 
   movement (CASSANDRA-833)
 * Change CQL version to 3.0.0 and stop accepting 3.0.0-beta1 (CASSANDRA-4649)
 * (CQL3) Make prepared statement global instead of per connection 
   (CASSANDRA-4449)
 * Fix scrubbing of CQL3 created tables (CASSANDRA-4685)
 * (CQL3) Fix validation when using counter and regular columns in the same 
   table (CASSANDRA-4706)
 * Fix bug starting Cassandra with simple authentication (CASSANDRA-4648)
 * Add support for batchlog in CQL3 (CASSANDRA-4545, 4738)
 * Add support for multiple column family outputs in CFOF (CASSANDRA-4208)
 * Support repairing only the local DC nodes (CASSANDRA-4747)
 * Use rpc_address for binary protocol and change default port (CASSANDRA-4751)
 * Fix use of collections in prepared statements (CASSANDRA-4739)
 * Store more information into peers table (CASSANDRA-4351, 4814)
 * Configurable bucket size for size tiered compaction (CASSANDRA-4704)
 * Run leveled compaction in parallel (CASSANDRA-4310)
 * Fix potential NPE during CFS reload (CASSANDRA-4786)
 * Composite indexes may miss results (CASSANDRA-4796)
 * Move consistency level to the protocol level (CASSANDRA-4734, 4824)
 * Fix Subcolumn slice ends not respected (CASSANDRA-4826)
 * Fix Assertion error in cql3 select (CASSANDRA-4783)
 * Fix list prepend logic (CQL3) (CASSANDRA-4835)
 * Add booleans as literals in CQL3 (CASSANDRA-4776)
 * Allow renaming PK columns in CQL3 (CASSANDRA-4822)
 * Fix binary protocol NEW_NODE event (CASSANDRA-4679)
 * Fix potential infinite loop in tombstone compaction (CASSANDRA-4781)
 * Remove system tables accounting from schema (CASSANDRA-4850)
 * (cql3) Force provided columns in clustering key order in 
   'CLUSTERING ORDER BY' (CASSANDRA-4881)
 * Fix composite index bug (CASSANDRA-4884)
 * Fix short read protection for CQL3 (CASSANDRA-4882)
 * Add tracing support to the binary protocol (CASSANDRA-4699)
 * (cql3) Don't allow prepared marker inside collections (CASSANDRA-4890)
 * Re-allow order by on non-selected columns (CASSANDRA-4645)
 * Bug when composite index is created in a table having collections (CASSANDRA-4909)
 * log index scan subject in CompositesSearcher (CASSANDRA-4904)
Merged from 1.1:
 * add get[Row|Key]CacheEntries to CacheServiceMBean (CASSANDRA-4859)
 * fix get_paged_slice to wrap to next row correctly (CASSANDRA-4816)
 * fix indexing empty column values (CASSANDRA-4832)
 * allow JdbcDate to compose null Date objects (CASSANDRA-4830)
 * fix possible stackoverflow when compacting 1000s of sstables
   (CASSANDRA-4765)
 * fix wrong leveled compaction progress calculation (CASSANDRA-4807)
 * add a close() method to CRAR to prevent leaking file descriptors (CASSANDRA-4820)
 * fix potential infinite loop in get_count (CASSANDRA-4833)
 * fix compositeType.{get/from}String methods (CASSANDRA-4842)
 * (CQL) fix CREATE COLUMNFAMILY permissions check (CASSANDRA-4864)
 * Fix DynamicCompositeType same type comparison (CASSANDRA-4711)
 * Fix duplicate SSTable reference when stream session failed (CASSANDRA-3306)
 * Allow static CF definition with compact storage (CASSANDRA-4910)
 * Fix endless loop/compaction of schema_* CFs due to broken timestamps (CASSANDRA-4880)
 * Fix 'wrong class type' assertion in CounterColumn (CASSANDRA-4976)


1.2-beta1
 * add atomic_batch_mutate (CASSANDRA-4542, -4635)
 * increase default max_hint_window_in_ms to 3h (CASSANDRA-4632)
 * include message initiation time to replicas so they can more
   accurately drop timed-out requests (CASSANDRA-2858)
 * fix clientutil.jar dependencies (CASSANDRA-4566)
 * optimize WriteResponse (CASSANDRA-4548)
 * new metrics (CASSANDRA-4009)
 * redesign KEYS indexes to avoid read-before-write (CASSANDRA-2897)
 * debug tracing (CASSANDRA-1123)
 * parallelize row cache loading (CASSANDRA-4282)
 * Make compaction, flush JBOD-aware (CASSANDRA-4292)
 * run local range scans on the read stage (CASSANDRA-3687)
 * clean up ioexceptions (CASSANDRA-2116)
 * add disk_failure_policy (CASSANDRA-2118)
 * Introduce new json format with row level deletion (CASSANDRA-4054)
 * remove redundant "name" column from schema_keyspaces (CASSANDRA-4433)
 * improve "nodetool ring" handling of multi-dc clusters (CASSANDRA-3047)
 * update NTS calculateNaturalEndpoints to be O(N log N) (CASSANDRA-3881)
 * split up rpc timeout by operation type (CASSANDRA-2819)
 * rewrite key cache save/load to use only sequential i/o (CASSANDRA-3762)
 * update MS protocol with a version handshake + broadcast address id
   (CASSANDRA-4311)
 * multithreaded hint replay (CASSANDRA-4189)
 * add inter-node message compression (CASSANDRA-3127)
 * remove COPP (CASSANDRA-2479)
 * Track tombstone expiration and compact when tombstone content is
   higher than a configurable threshold, default 20% (CASSANDRA-3442, 4234)
 * update MurmurHash to version 3 (CASSANDRA-2975)
 * (CLI) track elapsed time for `delete' operation (CASSANDRA-4060)
 * (CLI) jline version is bumped to 1.0 to properly  support
   'delete' key function (CASSANDRA-4132)
 * Save IndexSummary into new SSTable 'Summary' component (CASSANDRA-2392, 4289)
 * Add support for range tombstones (CASSANDRA-3708)
 * Improve MessagingService efficiency (CASSANDRA-3617)
 * Avoid ID conflicts from concurrent schema changes (CASSANDRA-3794)
 * Set thrift HSHA server thread limit to unlimited by default (CASSANDRA-4277)
 * Avoids double serialization of CF id in RowMutation messages
   (CASSANDRA-4293)
 * stream compressed sstables directly with java nio (CASSANDRA-4297)
 * Support multiple ranges in SliceQueryFilter (CASSANDRA-3885)
 * Add column metadata to system column families (CASSANDRA-4018)
 * (cql3) Always use composite types by default (CASSANDRA-4329)
 * (cql3) Add support for set, map and list (CASSANDRA-3647)
 * Validate date type correctly (CASSANDRA-4441)
 * (cql3) Allow definitions with only a PK (CASSANDRA-4361)
 * (cql3) Add support for row key composites (CASSANDRA-4179)
 * improve DynamicEndpointSnitch by using reservoir sampling (CASSANDRA-4038)
 * (cql3) Add support for 2ndary indexes (CASSANDRA-3680)
 * (cql3) fix defining more than one PK to be invalid (CASSANDRA-4477)
 * remove schema agreement checking from all external APIs (Thrift, CQL and CQL3) (CASSANDRA-4487)
 * add Murmur3Partitioner and make it default for new installations (CASSANDRA-3772, 4621)
 * (cql3) update pseudo-map syntax to use map syntax (CASSANDRA-4497)
 * Finer grained exceptions hierarchy and provides error code with exceptions (CASSANDRA-3979)
 * Adds events push to binary protocol (CASSANDRA-4480)
 * Rewrite nodetool help (CASSANDRA-2293)
 * Make CQL3 the default for CQL (CASSANDRA-4640)
 * update stress tool to be able to use CQL3 (CASSANDRA-4406)
 * Accept all thrift update on CQL3 cf but don't expose their metadata (CASSANDRA-4377)
 * Replace Throttle with Guava's RateLimiter for HintedHandOff (CASSANDRA-4541)
 * fix counter add/get using CQL2 and CQL3 in stress tool (CASSANDRA-4633)
 * Add sstable count per level to cfstats (CASSANDRA-4537)
 * (cql3) Add ALTER KEYSPACE statement (CASSANDRA-4611)
 * (cql3) Allow defining default consistency levels (CASSANDRA-4448)
 * (cql3) Fix queries using LIMIT missing results (CASSANDRA-4579)
 * fix cross-version gossip messaging (CASSANDRA-4576)
 * added inet data type (CASSANDRA-4627)


1.1.6
 * Wait for writes on synchronous read digest mismatch (CASSANDRA-4792)
 * fix commitlog replay for nanotime-infected sstables (CASSANDRA-4782)
 * preflight check ttl for maximum of 20 years (CASSANDRA-4771)
 * (Pig) fix widerow input with single column rows (CASSANDRA-4789)
 * Fix HH to compact with correct gcBefore, which avoids wiping out
   undelivered hints (CASSANDRA-4772)
 * LCS will merge up to 32 L0 sstables as intended (CASSANDRA-4778)
 * NTS will default unconfigured DC replicas to zero (CASSANDRA-4675)
 * use default consistency level in counter validation if none is
   explicitly provide (CASSANDRA-4700)
 * Improve IAuthority interface by introducing fine-grained
   access permissions and grant/revoke commands (CASSANDRA-4490, 4644)
 * fix assumption error in CLI when updating/describing keyspace 
   (CASSANDRA-4322)
 * Adds offline sstablescrub to debian packaging (CASSANDRA-4642)
 * Automatic fixing of overlapping leveled sstables (CASSANDRA-4644)
 * fix error when using ORDER BY with extended selections (CASSANDRA-4689)
 * (CQL3) Fix validation for IN queries for non-PK cols (CASSANDRA-4709)
 * fix re-created keyspace disappering after 1.1.5 upgrade 
   (CASSANDRA-4698, 4752)
 * (CLI) display elapsed time in 2 fraction digits (CASSANDRA-3460)
 * add authentication support to sstableloader (CASSANDRA-4712)
 * Fix CQL3 'is reversed' logic (CASSANDRA-4716, 4759)
 * (CQL3) Don't return ReversedType in result set metadata (CASSANDRA-4717)
 * Backport adding AlterKeyspace statement (CASSANDRA-4611)
 * (CQL3) Correcty accept upper-case data types (CASSANDRA-4770)
 * Add binary protocol events for schema changes (CASSANDRA-4684)
Merged from 1.0:
 * Switch from NBHM to CHM in MessagingService's callback map, which
   prevents OOM in long-running instances (CASSANDRA-4708)


1.1.5
 * add SecondaryIndex.reload API (CASSANDRA-4581)
 * use millis + atomicint for commitlog segment creation instead of
   nanotime, which has issues under some hypervisors (CASSANDRA-4601)
 * fix FD leak in slice queries (CASSANDRA-4571)
 * avoid recursion in leveled compaction (CASSANDRA-4587)
 * increase stack size under Java7 to 180K
 * Log(info) schema changes (CASSANDRA-4547)
 * Change nodetool setcachecapcity to manipulate global caches (CASSANDRA-4563)
 * (cql3) fix setting compaction strategy (CASSANDRA-4597)
 * fix broken system.schema_* timestamps on system startup (CASSANDRA-4561)
 * fix wrong skip of cache saving (CASSANDRA-4533)
 * Avoid NPE when lost+found is in data dir (CASSANDRA-4572)
 * Respect five-minute flush moratorium after initial CL replay (CASSANDRA-4474)
 * Adds ntp as recommended in debian packaging (CASSANDRA-4606)
 * Configurable transport in CF Record{Reader|Writer} (CASSANDRA-4558)
 * (cql3) fix potential NPE with both equal and unequal restriction (CASSANDRA-4532)
 * (cql3) improves ORDER BY validation (CASSANDRA-4624)
 * Fix potential deadlock during counter writes (CASSANDRA-4578)
 * Fix cql error with ORDER BY when using IN (CASSANDRA-4612)
Merged from 1.0:
 * increase Xss to 160k to accomodate latest 1.6 JVMs (CASSANDRA-4602)
 * fix toString of hint destination tokens (CASSANDRA-4568)
 * Fix multiple values for CurrentLocal NodeID (CASSANDRA-4626)


1.1.4
 * fix offline scrub to catch >= out of order rows (CASSANDRA-4411)
 * fix cassandra-env.sh on RHEL and other non-dash-based systems 
   (CASSANDRA-4494)
Merged from 1.0:
 * (Hadoop) fix setting key length for old-style mapred api (CASSANDRA-4534)
 * (Hadoop) fix iterating through a resultset consisting entirely
   of tombstoned rows (CASSANDRA-4466)


1.1.3
 * (cqlsh) add COPY TO (CASSANDRA-4434)
 * munmap commitlog segments before rename (CASSANDRA-4337)
 * (JMX) rename getRangeKeySample to sampleKeyRange to avoid returning
   multi-MB results as an attribute (CASSANDRA-4452)
 * flush based on data size, not throughput; overwritten columns no 
   longer artificially inflate liveRatio (CASSANDRA-4399)
 * update default commitlog segment size to 32MB and total commitlog
   size to 32/1024 MB for 32/64 bit JVMs, respectively (CASSANDRA-4422)
 * avoid using global partitioner to estimate ranges in index sstables
   (CASSANDRA-4403)
 * restore pre-CASSANDRA-3862 approach to removing expired tombstones
   from row cache during compaction (CASSANDRA-4364)
 * (stress) support for CQL prepared statements (CASSANDRA-3633)
 * Correctly catch exception when Snappy cannot be loaded (CASSANDRA-4400)
 * (cql3) Support ORDER BY when IN condition is given in WHERE clause (CASSANDRA-4327)
 * (cql3) delete "component_index" column on DROP TABLE call (CASSANDRA-4420)
 * change nanoTime() to currentTimeInMillis() in schema related code (CASSANDRA-4432)
 * add a token generation tool (CASSANDRA-3709)
 * Fix LCS bug with sstable containing only 1 row (CASSANDRA-4411)
 * fix "Can't Modify Index Name" problem on CF update (CASSANDRA-4439)
 * Fix assertion error in getOverlappingSSTables during repair (CASSANDRA-4456)
 * fix nodetool's setcompactionthreshold command (CASSANDRA-4455)
 * Ensure compacted files are never used, to avoid counter overcount (CASSANDRA-4436)
Merged from 1.0:
 * Push the validation of secondary index values to the SecondaryIndexManager (CASSANDRA-4240)
 * allow dropping columns shadowed by not-yet-expired supercolumn or row
   tombstones in PrecompactedRow (CASSANDRA-4396)


1.1.2
 * Fix cleanup not deleting index entries (CASSANDRA-4379)
 * Use correct partitioner when saving + loading caches (CASSANDRA-4331)
 * Check schema before trying to export sstable (CASSANDRA-2760)
 * Raise a meaningful exception instead of NPE when PFS encounters
   an unconfigured node + no default (CASSANDRA-4349)
 * fix bug in sstable blacklisting with LCS (CASSANDRA-4343)
 * LCS no longer promotes tiny sstables out of L0 (CASSANDRA-4341)
 * skip tombstones during hint replay (CASSANDRA-4320)
 * fix NPE in compactionstats (CASSANDRA-4318)
 * enforce 1m min keycache for auto (CASSANDRA-4306)
 * Have DeletedColumn.isMFD always return true (CASSANDRA-4307)
 * (cql3) exeption message for ORDER BY constraints said primary filter can be
    an IN clause, which is misleading (CASSANDRA-4319)
 * (cql3) Reject (not yet supported) creation of 2ndardy indexes on tables with
   composite primary keys (CASSANDRA-4328)
 * Set JVM stack size to 160k for java 7 (CASSANDRA-4275)
 * cqlsh: add COPY command to load data from CSV flat files (CASSANDRA-4012)
 * CFMetaData.fromThrift to throw ConfigurationException upon error (CASSANDRA-4353)
 * Use CF comparator to sort indexed columns in SecondaryIndexManager
   (CASSANDRA-4365)
 * add strategy_options to the KSMetaData.toString() output (CASSANDRA-4248)
 * (cql3) fix range queries containing unqueried results (CASSANDRA-4372)
 * (cql3) allow updating column_alias types (CASSANDRA-4041)
 * (cql3) Fix deletion bug (CASSANDRA-4193)
 * Fix computation of overlapping sstable for leveled compaction (CASSANDRA-4321)
 * Improve scrub and allow to run it offline (CASSANDRA-4321)
 * Fix assertionError in StorageService.bulkLoad (CASSANDRA-4368)
 * (cqlsh) add option to authenticate to a keyspace at startup (CASSANDRA-4108)
 * (cqlsh) fix ASSUME functionality (CASSANDRA-4352)
 * Fix ColumnFamilyRecordReader to not return progress > 100% (CASSANDRA-3942)
Merged from 1.0:
 * Set gc_grace on index CF to 0 (CASSANDRA-4314)


1.1.1
 * add populate_io_cache_on_flush option (CASSANDRA-2635)
 * allow larger cache capacities than 2GB (CASSANDRA-4150)
 * add getsstables command to nodetool (CASSANDRA-4199)
 * apply parent CF compaction settings to secondary index CFs (CASSANDRA-4280)
 * preserve commitlog size cap when recycling segments at startup
   (CASSANDRA-4201)
 * (Hadoop) fix split generation regression (CASSANDRA-4259)
 * ignore min/max compactions settings in LCS, while preserving
   behavior that min=max=0 disables autocompaction (CASSANDRA-4233)
 * log number of rows read from saved cache (CASSANDRA-4249)
 * calculate exact size required for cleanup operations (CASSANDRA-1404)
 * avoid blocking additional writes during flush when the commitlog
   gets behind temporarily (CASSANDRA-1991)
 * enable caching on index CFs based on data CF cache setting (CASSANDRA-4197)
 * warn on invalid replication strategy creation options (CASSANDRA-4046)
 * remove [Freeable]Memory finalizers (CASSANDRA-4222)
 * include tombstone size in ColumnFamily.size, which can prevent OOM
   during sudden mass delete operations by yielding a nonzero liveRatio
   (CASSANDRA-3741)
 * Open 1 sstableScanner per level for leveled compaction (CASSANDRA-4142)
 * Optimize reads when row deletion timestamps allow us to restrict
   the set of sstables we check (CASSANDRA-4116)
 * add support for commitlog archiving and point-in-time recovery
   (CASSANDRA-3690)
 * avoid generating redundant compaction tasks during streaming
   (CASSANDRA-4174)
 * add -cf option to nodetool snapshot, and takeColumnFamilySnapshot to
   StorageService mbean (CASSANDRA-556)
 * optimize cleanup to drop entire sstables where possible (CASSANDRA-4079)
 * optimize truncate when autosnapshot is disabled (CASSANDRA-4153)
 * update caches to use byte[] keys to reduce memory overhead (CASSANDRA-3966)
 * add column limit to cli (CASSANDRA-3012, 4098)
 * clean up and optimize DataOutputBuffer, used by CQL compression and
   CompositeType (CASSANDRA-4072)
 * optimize commitlog checksumming (CASSANDRA-3610)
 * identify and blacklist corrupted SSTables from future compactions 
   (CASSANDRA-2261)
 * Move CfDef and KsDef validation out of thrift (CASSANDRA-4037)
 * Expose API to repair a user provided range (CASSANDRA-3912)
 * Add way to force the cassandra-cli to refresh its schema (CASSANDRA-4052)
 * Avoid having replicate on write tasks stacking up at CL.ONE (CASSANDRA-2889)
 * (cql3) Backwards compatibility for composite comparators in non-cql3-aware
   clients (CASSANDRA-4093)
 * (cql3) Fix order by for reversed queries (CASSANDRA-4160)
 * (cql3) Add ReversedType support (CASSANDRA-4004)
 * (cql3) Add timeuuid type (CASSANDRA-4194)
 * (cql3) Minor fixes (CASSANDRA-4185)
 * (cql3) Fix prepared statement in BATCH (CASSANDRA-4202)
 * (cql3) Reduce the list of reserved keywords (CASSANDRA-4186)
 * (cql3) Move max/min compaction thresholds to compaction strategy options
   (CASSANDRA-4187)
 * Fix exception during move when localhost is the only source (CASSANDRA-4200)
 * (cql3) Allow paging through non-ordered partitioner results (CASSANDRA-3771)
 * (cql3) Fix drop index (CASSANDRA-4192)
 * (cql3) Don't return range ghosts anymore (CASSANDRA-3982)
 * fix re-creating Keyspaces/ColumnFamilies with the same name as dropped
   ones (CASSANDRA-4219)
 * fix SecondaryIndex LeveledManifest save upon snapshot (CASSANDRA-4230)
 * fix missing arrayOffset in FBUtilities.hash (CASSANDRA-4250)
 * (cql3) Add name of parameters in CqlResultSet (CASSANDRA-4242)
 * (cql3) Correctly validate order by queries (CASSANDRA-4246)
 * rename stress to cassandra-stress for saner packaging (CASSANDRA-4256)
 * Fix exception on colum metadata with non-string comparator (CASSANDRA-4269)
 * Check for unknown/invalid compression options (CASSANDRA-4266)
 * (cql3) Adds simple access to column timestamp and ttl (CASSANDRA-4217)
 * (cql3) Fix range queries with secondary indexes (CASSANDRA-4257)
 * Better error messages from improper input in cli (CASSANDRA-3865)
 * Try to stop all compaction upon Keyspace or ColumnFamily drop (CASSANDRA-4221)
 * (cql3) Allow keyspace properties to contain hyphens (CASSANDRA-4278)
 * (cql3) Correctly validate keyspace access in create table (CASSANDRA-4296)
 * Avoid deadlock in migration stage (CASSANDRA-3882)
 * Take supercolumn names and deletion info into account in memtable throughput
   (CASSANDRA-4264)
 * Add back backward compatibility for old style replication factor (CASSANDRA-4294)
 * Preserve compatibility with pre-1.1 index queries (CASSANDRA-4262)
Merged from 1.0:
 * Fix super columns bug where cache is not updated (CASSANDRA-4190)
 * fix maxTimestamp to include row tombstones (CASSANDRA-4116)
 * (CLI) properly handle quotes in create/update keyspace commands (CASSANDRA-4129)
 * Avoids possible deadlock during bootstrap (CASSANDRA-4159)
 * fix stress tool that hangs forever on timeout or error (CASSANDRA-4128)
 * stress tool to return appropriate exit code on failure (CASSANDRA-4188)
 * fix compaction NPE when out of disk space and assertions disabled
   (CASSANDRA-3985)
 * synchronize LCS getEstimatedTasks to avoid CME (CASSANDRA-4255)
 * ensure unique streaming session id's (CASSANDRA-4223)
 * kick off background compaction when min/max thresholds change 
   (CASSANDRA-4279)
 * improve ability of STCS.getBuckets to deal with 100s of 1000s of
   sstables, such as when convertinb back from LCS (CASSANDRA-4287)
 * Oversize integer in CQL throws NumberFormatException (CASSANDRA-4291)
 * fix 1.0.x node join to mixed version cluster, other nodes >= 1.1 (CASSANDRA-4195)
 * Fix LCS splitting sstable base on uncompressed size (CASSANDRA-4419)
 * Push the validation of secondary index values to the SecondaryIndexManager (CASSANDRA-4240)
 * Don't purge columns during upgradesstables (CASSANDRA-4462)
 * Make cqlsh work with piping (CASSANDRA-4113)
 * Validate arguments for nodetool decommission (CASSANDRA-4061)
 * Report thrift status in nodetool info (CASSANDRA-4010)


1.1.0-final
 * average a reduced liveRatio estimate with the previous one (CASSANDRA-4065)
 * Allow KS and CF names up to 48 characters (CASSANDRA-4157)
 * fix stress build (CASSANDRA-4140)
 * add time remaining estimate to nodetool compactionstats (CASSANDRA-4167)
 * (cql) fix NPE in cql3 ALTER TABLE (CASSANDRA-4163)
 * (cql) Add support for CL.TWO and CL.THREE in CQL (CASSANDRA-4156)
 * (cql) Fix type in CQL3 ALTER TABLE preventing update (CASSANDRA-4170)
 * (cql) Throw invalid exception from CQL3 on obsolete options (CASSANDRA-4171)
 * (cqlsh) fix recognizing uppercase SELECT keyword (CASSANDRA-4161)
 * Pig: wide row support (CASSANDRA-3909)
Merged from 1.0:
 * avoid streaming empty files with bulk loader if sstablewriter errors out
   (CASSANDRA-3946)


1.1-rc1
 * Include stress tool in binary builds (CASSANDRA-4103)
 * (Hadoop) fix wide row iteration when last row read was deleted
   (CASSANDRA-4154)
 * fix read_repair_chance to really default to 0.1 in the cli (CASSANDRA-4114)
 * Adds caching and bloomFilterFpChange to CQL options (CASSANDRA-4042)
 * Adds posibility to autoconfigure size of the KeyCache (CASSANDRA-4087)
 * fix KEYS index from skipping results (CASSANDRA-3996)
 * Remove sliced_buffer_size_in_kb dead option (CASSANDRA-4076)
 * make loadNewSStable preserve sstable version (CASSANDRA-4077)
 * Respect 1.0 cache settings as much as possible when upgrading 
   (CASSANDRA-4088)
 * relax path length requirement for sstable files when upgrading on 
   non-Windows platforms (CASSANDRA-4110)
 * fix terminination of the stress.java when errors were encountered
   (CASSANDRA-4128)
 * Move CfDef and KsDef validation out of thrift (CASSANDRA-4037)
 * Fix get_paged_slice (CASSANDRA-4136)
 * CQL3: Support slice with exclusive start and stop (CASSANDRA-3785)
Merged from 1.0:
 * support PropertyFileSnitch in bulk loader (CASSANDRA-4145)
 * add auto_snapshot option allowing disabling snapshot before drop/truncate
   (CASSANDRA-3710)
 * allow short snitch names (CASSANDRA-4130)


1.1-beta2
 * rename loaded sstables to avoid conflicts with local snapshots
   (CASSANDRA-3967)
 * start hint replay as soon as FD notifies that the target is back up
   (CASSANDRA-3958)
 * avoid unproductive deserializing of cached rows during compaction
   (CASSANDRA-3921)
 * fix concurrency issues with CQL keyspace creation (CASSANDRA-3903)
 * Show Effective Owership via Nodetool ring <keyspace> (CASSANDRA-3412)
 * Update ORDER BY syntax for CQL3 (CASSANDRA-3925)
 * Fix BulkRecordWriter to not throw NPE if reducer gets no map data from Hadoop (CASSANDRA-3944)
 * Fix bug with counters in super columns (CASSANDRA-3821)
 * Remove deprecated merge_shard_chance (CASSANDRA-3940)
 * add a convenient way to reset a node's schema (CASSANDRA-2963)
 * fix for intermittent SchemaDisagreementException (CASSANDRA-3884)
 * CLI `list <CF>` to limit number of columns and their order (CASSANDRA-3012)
 * ignore deprecated KsDef/CfDef/ColumnDef fields in native schema (CASSANDRA-3963)
 * CLI to report when unsupported column_metadata pair was given (CASSANDRA-3959)
 * reincarnate removed and deprecated KsDef/CfDef attributes (CASSANDRA-3953)
 * Fix race between writes and read for cache (CASSANDRA-3862)
 * perform static initialization of StorageProxy on start-up (CASSANDRA-3797)
 * support trickling fsync() on writes (CASSANDRA-3950)
 * expose counters for unavailable/timeout exceptions given to thrift clients (CASSANDRA-3671)
 * avoid quadratic startup time in LeveledManifest (CASSANDRA-3952)
 * Add type information to new schema_ columnfamilies and remove thrift
   serialization for schema (CASSANDRA-3792)
 * add missing column validator options to the CLI help (CASSANDRA-3926)
 * skip reading saved key cache if CF's caching strategy is NONE or ROWS_ONLY (CASSANDRA-3954)
 * Unify migration code (CASSANDRA-4017)
Merged from 1.0:
 * cqlsh: guess correct version of Python for Arch Linux (CASSANDRA-4090)
 * (CLI) properly handle quotes in create/update keyspace commands (CASSANDRA-4129)
 * Avoids possible deadlock during bootstrap (CASSANDRA-4159)
 * fix stress tool that hangs forever on timeout or error (CASSANDRA-4128)
 * Fix super columns bug where cache is not updated (CASSANDRA-4190)
 * stress tool to return appropriate exit code on failure (CASSANDRA-4188)


1.0.9
 * improve index sampling performance (CASSANDRA-4023)
 * always compact away deleted hints immediately after handoff (CASSANDRA-3955)
 * delete hints from dropped ColumnFamilies on handoff instead of
   erroring out (CASSANDRA-3975)
 * add CompositeType ref to the CLI doc for create/update column family (CASSANDRA-3980)
 * Pig: support Counter ColumnFamilies (CASSANDRA-3973)
 * Pig: Composite column support (CASSANDRA-3684)
 * Avoid NPE during repair when a keyspace has no CFs (CASSANDRA-3988)
 * Fix division-by-zero error on get_slice (CASSANDRA-4000)
 * don't change manifest level for cleanup, scrub, and upgradesstables
   operations under LeveledCompactionStrategy (CASSANDRA-3989, 4112)
 * fix race leading to super columns assertion failure (CASSANDRA-3957)
 * fix NPE on invalid CQL delete command (CASSANDRA-3755)
 * allow custom types in CLI's assume command (CASSANDRA-4081)
 * fix totalBytes count for parallel compactions (CASSANDRA-3758)
 * fix intermittent NPE in get_slice (CASSANDRA-4095)
 * remove unnecessary asserts in native code interfaces (CASSANDRA-4096)
 * Validate blank keys in CQL to avoid assertion errors (CASSANDRA-3612)
 * cqlsh: fix bad decoding of some column names (CASSANDRA-4003)
 * cqlsh: fix incorrect padding with unicode chars (CASSANDRA-4033)
 * Fix EC2 snitch incorrectly reporting region (CASSANDRA-4026)
 * Shut down thrift during decommission (CASSANDRA-4086)
 * Expose nodetool cfhistograms for 2ndary indexes (CASSANDRA-4063)
Merged from 0.8:
 * Fix ConcurrentModificationException in gossiper (CASSANDRA-4019)


1.1-beta1
 * (cqlsh)
   + add SOURCE and CAPTURE commands, and --file option (CASSANDRA-3479)
   + add ALTER COLUMNFAMILY WITH (CASSANDRA-3523)
   + bundle Python dependencies with Cassandra (CASSANDRA-3507)
   + added to Debian package (CASSANDRA-3458)
   + display byte data instead of erroring out on decode failure 
     (CASSANDRA-3874)
 * add nodetool rebuild_index (CASSANDRA-3583)
 * add nodetool rangekeysample (CASSANDRA-2917)
 * Fix streaming too much data during move operations (CASSANDRA-3639)
 * Nodetool and CLI connect to localhost by default (CASSANDRA-3568)
 * Reduce memory used by primary index sample (CASSANDRA-3743)
 * (Hadoop) separate input/output configurations (CASSANDRA-3197, 3765)
 * avoid returning internal Cassandra classes over JMX (CASSANDRA-2805)
 * add row-level isolation via SnapTree (CASSANDRA-2893)
 * Optimize key count estimation when opening sstable on startup
   (CASSANDRA-2988)
 * multi-dc replication optimization supporting CL > ONE (CASSANDRA-3577)
 * add command to stop compactions (CASSANDRA-1740, 3566, 3582)
 * multithreaded streaming (CASSANDRA-3494)
 * removed in-tree redhat spec (CASSANDRA-3567)
 * "defragment" rows for name-based queries under STCS, again (CASSANDRA-2503)
 * Recycle commitlog segments for improved performance 
   (CASSANDRA-3411, 3543, 3557, 3615)
 * update size-tiered compaction to prioritize small tiers (CASSANDRA-2407)
 * add message expiration logic to OutboundTcpConnection (CASSANDRA-3005)
 * off-heap cache to use sun.misc.Unsafe instead of JNA (CASSANDRA-3271)
 * EACH_QUORUM is only supported for writes (CASSANDRA-3272)
 * replace compactionlock use in schema migration by checking CFS.isValid
   (CASSANDRA-3116)
 * recognize that "SELECT first ... *" isn't really "SELECT *" (CASSANDRA-3445)
 * Use faster bytes comparison (CASSANDRA-3434)
 * Bulk loader is no longer a fat client, (HADOOP) bulk load output format
   (CASSANDRA-3045)
 * (Hadoop) add support for KeyRange.filter
 * remove assumption that keys and token are in bijection
   (CASSANDRA-1034, 3574, 3604)
 * always remove endpoints from delevery queue in HH (CASSANDRA-3546)
 * fix race between cf flush and its 2ndary indexes flush (CASSANDRA-3547)
 * fix potential race in AES when a repair fails (CASSANDRA-3548)
 * Remove columns shadowed by a deleted container even when we cannot purge
   (CASSANDRA-3538)
 * Improve memtable slice iteration performance (CASSANDRA-3545)
 * more efficient allocation of small bloom filters (CASSANDRA-3618)
 * Use separate writer thread in SSTableSimpleUnsortedWriter (CASSANDRA-3619)
 * fsync the directory after new sstable or commitlog segment are created (CASSANDRA-3250)
 * fix minor issues reported by FindBugs (CASSANDRA-3658)
 * global key/row caches (CASSANDRA-3143, 3849)
 * optimize memtable iteration during range scan (CASSANDRA-3638)
 * introduce 'crc_check_chance' in CompressionParameters to support
   a checksum percentage checking chance similarly to read-repair (CASSANDRA-3611)
 * a way to deactivate global key/row cache on per-CF basis (CASSANDRA-3667)
 * fix LeveledCompactionStrategy broken because of generation pre-allocation
   in LeveledManifest (CASSANDRA-3691)
 * finer-grained control over data directories (CASSANDRA-2749)
 * Fix ClassCastException during hinted handoff (CASSANDRA-3694)
 * Upgrade Thrift to 0.7 (CASSANDRA-3213)
 * Make stress.java insert operation to use microseconds (CASSANDRA-3725)
 * Allows (internally) doing a range query with a limit of columns instead of
   rows (CASSANDRA-3742)
 * Allow rangeSlice queries to be start/end inclusive/exclusive (CASSANDRA-3749)
 * Fix BulkLoader to support new SSTable layout and add stream
   throttling to prevent an NPE when there is no yaml config (CASSANDRA-3752)
 * Allow concurrent schema migrations (CASSANDRA-1391, 3832)
 * Add SnapshotCommand to trigger snapshot on remote node (CASSANDRA-3721)
 * Make CFMetaData conversions to/from thrift/native schema inverses
   (CASSANDRA_3559)
 * Add initial code for CQL 3.0-beta (CASSANDRA-2474, 3781, 3753)
 * Add wide row support for ColumnFamilyInputFormat (CASSANDRA-3264)
 * Allow extending CompositeType comparator (CASSANDRA-3657)
 * Avoids over-paging during get_count (CASSANDRA-3798)
 * Add new command to rebuild a node without (repair) merkle tree calculations
   (CASSANDRA-3483, 3922)
 * respect not only row cache capacity but caching mode when
   trying to read data (CASSANDRA-3812)
 * fix system tests (CASSANDRA-3827)
 * CQL support for altering row key type in ALTER TABLE (CASSANDRA-3781)
 * turn compression on by default (CASSANDRA-3871)
 * make hexToBytes refuse invalid input (CASSANDRA-2851)
 * Make secondary indexes CF inherit compression and compaction from their
   parent CF (CASSANDRA-3877)
 * Finish cleanup up tombstone purge code (CASSANDRA-3872)
 * Avoid NPE on aboarted stream-out sessions (CASSANDRA-3904)
 * BulkRecordWriter throws NPE for counter columns (CASSANDRA-3906)
 * Support compression using BulkWriter (CASSANDRA-3907)


1.0.8
 * fix race between cleanup and flush on secondary index CFSes (CASSANDRA-3712)
 * avoid including non-queried nodes in rangeslice read repair
   (CASSANDRA-3843)
 * Only snapshot CF being compacted for snapshot_before_compaction 
   (CASSANDRA-3803)
 * Log active compactions in StatusLogger (CASSANDRA-3703)
 * Compute more accurate compaction score per level (CASSANDRA-3790)
 * Return InvalidRequest when using a keyspace that doesn't exist
   (CASSANDRA-3764)
 * disallow user modification of System keyspace (CASSANDRA-3738)
 * allow using sstable2json on secondary index data (CASSANDRA-3738)
 * (cqlsh) add DESCRIBE COLUMNFAMILIES (CASSANDRA-3586)
 * (cqlsh) format blobs correctly and use colors to improve output
   readability (CASSANDRA-3726)
 * synchronize BiMap of bootstrapping tokens (CASSANDRA-3417)
 * show index options in CLI (CASSANDRA-3809)
 * add optional socket timeout for streaming (CASSANDRA-3838)
 * fix truncate not to leave behind non-CFS backed secondary indexes
   (CASSANDRA-3844)
 * make CLI `show schema` to use output stream directly instead
   of StringBuilder (CASSANDRA-3842)
 * remove the wait on hint future during write (CASSANDRA-3870)
 * (cqlsh) ignore missing CfDef opts (CASSANDRA-3933)
 * (cqlsh) look for cqlshlib relative to realpath (CASSANDRA-3767)
 * Fix short read protection (CASSANDRA-3934)
 * Make sure infered and actual schema match (CASSANDRA-3371)
 * Fix NPE during HH delivery (CASSANDRA-3677)
 * Don't put boostrapping node in 'hibernate' status (CASSANDRA-3737)
 * Fix double quotes in windows bat files (CASSANDRA-3744)
 * Fix bad validator lookup (CASSANDRA-3789)
 * Fix soft reset in EC2MultiRegionSnitch (CASSANDRA-3835)
 * Don't leave zombie connections with THSHA thrift server (CASSANDRA-3867)
 * (cqlsh) fix deserialization of data (CASSANDRA-3874)
 * Fix removetoken force causing an inconsistent state (CASSANDRA-3876)
 * Fix ahndling of some types with Pig (CASSANDRA-3886)
 * Don't allow to drop the system keyspace (CASSANDRA-3759)
 * Make Pig deletes disabled by default and configurable (CASSANDRA-3628)
Merged from 0.8:
 * (Pig) fix CassandraStorage to use correct comparator in Super ColumnFamily
   case (CASSANDRA-3251)
 * fix thread safety issues in commitlog replay, primarily affecting
   systems with many (100s) of CF definitions (CASSANDRA-3751)
 * Fix relevant tombstone ignored with super columns (CASSANDRA-3875)


1.0.7
 * fix regression in HH page size calculation (CASSANDRA-3624)
 * retry failed stream on IOException (CASSANDRA-3686)
 * allow configuring bloom_filter_fp_chance (CASSANDRA-3497)
 * attempt hint delivery every ten minutes, or when failure detector
   notifies us that a node is back up, whichever comes first.  hint
   handoff throttle delay default changed to 1ms, from 50 (CASSANDRA-3554)
 * add nodetool setstreamthroughput (CASSANDRA-3571)
 * fix assertion when dropping a columnfamily with no sstables (CASSANDRA-3614)
 * more efficient allocation of small bloom filters (CASSANDRA-3618)
 * CLibrary.createHardLinkWithExec() to check for errors (CASSANDRA-3101)
 * Avoid creating empty and non cleaned writer during compaction (CASSANDRA-3616)
 * stop thrift service in shutdown hook so we can quiesce MessagingService
   (CASSANDRA-3335)
 * (CQL) compaction_strategy_options and compression_parameters for
   CREATE COLUMNFAMILY statement (CASSANDRA-3374)
 * Reset min/max compaction threshold when creating size tiered compaction
   strategy (CASSANDRA-3666)
 * Don't ignore IOException during compaction (CASSANDRA-3655)
 * Fix assertion error for CF with gc_grace=0 (CASSANDRA-3579)
 * Shutdown ParallelCompaction reducer executor after use (CASSANDRA-3711)
 * Avoid < 0 value for pending tasks in leveled compaction (CASSANDRA-3693)
 * (Hadoop) Support TimeUUID in Pig CassandraStorage (CASSANDRA-3327)
 * Check schema is ready before continuing boostrapping (CASSANDRA-3629)
 * Catch overflows during parsing of chunk_length_kb (CASSANDRA-3644)
 * Improve stream protocol mismatch errors (CASSANDRA-3652)
 * Avoid multiple thread doing HH to the same target (CASSANDRA-3681)
 * Add JMX property for rp_timeout_in_ms (CASSANDRA-2940)
 * Allow DynamicCompositeType to compare component of different types
   (CASSANDRA-3625)
 * Flush non-cfs backed secondary indexes (CASSANDRA-3659)
 * Secondary Indexes should report memory consumption (CASSANDRA-3155)
 * fix for SelectStatement start/end key are not set correctly
   when a key alias is involved (CASSANDRA-3700)
 * fix CLI `show schema` command insert of an extra comma in
   column_metadata (CASSANDRA-3714)
Merged from 0.8:
 * avoid logging (harmless) exception when GC takes < 1ms (CASSANDRA-3656)
 * prevent new nodes from thinking down nodes are up forever (CASSANDRA-3626)
 * use correct list of replicas for LOCAL_QUORUM reads when read repair
   is disabled (CASSANDRA-3696)
 * block on flush before compacting hints (may prevent OOM) (CASSANDRA-3733)


1.0.6
 * (CQL) fix cqlsh support for replicate_on_write (CASSANDRA-3596)
 * fix adding to leveled manifest after streaming (CASSANDRA-3536)
 * filter out unavailable cipher suites when using encryption (CASSANDRA-3178)
 * (HADOOP) add old-style api support for CFIF and CFRR (CASSANDRA-2799)
 * Support TimeUUIDType column names in Stress.java tool (CASSANDRA-3541)
 * (CQL) INSERT/UPDATE/DELETE/TRUNCATE commands should allow CF names to
   be qualified by keyspace (CASSANDRA-3419)
 * always remove endpoints from delevery queue in HH (CASSANDRA-3546)
 * fix race between cf flush and its 2ndary indexes flush (CASSANDRA-3547)
 * fix potential race in AES when a repair fails (CASSANDRA-3548)
 * fix default value validation usage in CLI SET command (CASSANDRA-3553)
 * Optimize componentsFor method for compaction and startup time
   (CASSANDRA-3532)
 * (CQL) Proper ColumnFamily metadata validation on CREATE COLUMNFAMILY 
   (CASSANDRA-3565)
 * fix compression "chunk_length_kb" option to set correct kb value for 
   thrift/avro (CASSANDRA-3558)
 * fix missing response during range slice repair (CASSANDRA-3551)
 * 'describe ring' moved from CLI to nodetool and available through JMX (CASSANDRA-3220)
 * add back partitioner to sstable metadata (CASSANDRA-3540)
 * fix NPE in get_count for counters (CASSANDRA-3601)
Merged from 0.8:
 * remove invalid assertion that table was opened before dropping it
   (CASSANDRA-3580)
 * range and index scans now only send requests to enough replicas to
   satisfy requested CL + RR (CASSANDRA-3598)
 * use cannonical host for local node in nodetool info (CASSANDRA-3556)
 * remove nonlocal DC write optimization since it only worked with
   CL.ONE or CL.LOCAL_QUORUM (CASSANDRA-3577, 3585)
 * detect misuses of CounterColumnType (CASSANDRA-3422)
 * turn off string interning in json2sstable, take 2 (CASSANDRA-2189)
 * validate compression parameters on add/update of the ColumnFamily 
   (CASSANDRA-3573)
 * Check for 0.0.0.0 is incorrect in CFIF (CASSANDRA-3584)
 * Increase vm.max_map_count in debian packaging (CASSANDRA-3563)
 * gossiper will never add itself to saved endpoints (CASSANDRA-3485)


1.0.5
 * revert CASSANDRA-3407 (see CASSANDRA-3540)
 * fix assertion error while forwarding writes to local nodes (CASSANDRA-3539)


1.0.4
 * fix self-hinting of timed out read repair updates and make hinted handoff
   less prone to OOMing a coordinator (CASSANDRA-3440)
 * expose bloom filter sizes via JMX (CASSANDRA-3495)
 * enforce RP tokens 0..2**127 (CASSANDRA-3501)
 * canonicalize paths exposed through JMX (CASSANDRA-3504)
 * fix "liveSize" stat when sstables are removed (CASSANDRA-3496)
 * add bloom filter FP rates to nodetool cfstats (CASSANDRA-3347)
 * record partitioner in sstable metadata component (CASSANDRA-3407)
 * add new upgradesstables nodetool command (CASSANDRA-3406)
 * skip --debug requirement to see common exceptions in CLI (CASSANDRA-3508)
 * fix incorrect query results due to invalid max timestamp (CASSANDRA-3510)
 * make sstableloader recognize compressed sstables (CASSANDRA-3521)
 * avoids race in OutboundTcpConnection in multi-DC setups (CASSANDRA-3530)
 * use SETLOCAL in cassandra.bat (CASSANDRA-3506)
 * fix ConcurrentModificationException in Table.all() (CASSANDRA-3529)
Merged from 0.8:
 * fix concurrence issue in the FailureDetector (CASSANDRA-3519)
 * fix array out of bounds error in counter shard removal (CASSANDRA-3514)
 * avoid dropping tombstones when they might still be needed to shadow
   data in a different sstable (CASSANDRA-2786)


1.0.3
 * revert name-based query defragmentation aka CASSANDRA-2503 (CASSANDRA-3491)
 * fix invalidate-related test failures (CASSANDRA-3437)
 * add next-gen cqlsh to bin/ (CASSANDRA-3188, 3131, 3493)
 * (CQL) fix handling of rows with no columns (CASSANDRA-3424, 3473)
 * fix querying supercolumns by name returning only a subset of
   subcolumns or old subcolumn versions (CASSANDRA-3446)
 * automatically compute sha1 sum for uncompressed data files (CASSANDRA-3456)
 * fix reading metadata/statistics component for version < h (CASSANDRA-3474)
 * add sstable forward-compatibility (CASSANDRA-3478)
 * report compression ratio in CFSMBean (CASSANDRA-3393)
 * fix incorrect size exception during streaming of counters (CASSANDRA-3481)
 * (CQL) fix for counter decrement syntax (CASSANDRA-3418)
 * Fix race introduced by CASSANDRA-2503 (CASSANDRA-3482)
 * Fix incomplete deletion of delivered hints (CASSANDRA-3466)
 * Avoid rescheduling compactions when no compaction was executed 
   (CASSANDRA-3484)
 * fix handling of the chunk_length_kb compression options (CASSANDRA-3492)
Merged from 0.8:
 * fix updating CF row_cache_provider (CASSANDRA-3414)
 * CFMetaData.convertToThrift method to set RowCacheProvider (CASSANDRA-3405)
 * acquire compactionlock during truncate (CASSANDRA-3399)
 * fix displaying cfdef entries for super columnfamilies (CASSANDRA-3415)
 * Make counter shard merging thread safe (CASSANDRA-3178)
 * Revert CASSANDRA-2855
 * Fix bug preventing the use of efficient cross-DC writes (CASSANDRA-3472)
 * `describe ring` command for CLI (CASSANDRA-3220)
 * (Hadoop) skip empty rows when entire row is requested, redux (CASSANDRA-2855)


1.0.2
 * "defragment" rows for name-based queries under STCS (CASSANDRA-2503)
 * Add timing information to cassandra-cli GET/SET/LIST queries (CASSANDRA-3326)
 * Only create one CompressionMetadata object per sstable (CASSANDRA-3427)
 * cleanup usage of StorageService.setMode() (CASSANDRA-3388)
 * Avoid large array allocation for compressed chunk offsets (CASSANDRA-3432)
 * fix DecimalType bytebuffer marshalling (CASSANDRA-3421)
 * fix bug that caused first column in per row indexes to be ignored 
   (CASSANDRA-3441)
 * add JMX call to clean (failed) repair sessions (CASSANDRA-3316)
 * fix sstableloader reference acquisition bug (CASSANDRA-3438)
 * fix estimated row size regression (CASSANDRA-3451)
 * make sure we don't return more columns than asked (CASSANDRA-3303, 3395)
Merged from 0.8:
 * acquire compactionlock during truncate (CASSANDRA-3399)
 * fix displaying cfdef entries for super columnfamilies (CASSANDRA-3415)


1.0.1
 * acquire references during index build to prevent delete problems
   on Windows (CASSANDRA-3314)
 * describe_ring should include datacenter/topology information (CASSANDRA-2882)
 * Thrift sockets are not properly buffered (CASSANDRA-3261)
 * performance improvement for bytebufferutil compare function (CASSANDRA-3286)
 * add system.versions ColumnFamily (CASSANDRA-3140)
 * reduce network copies (CASSANDRA-3333, 3373)
 * limit nodetool to 32MB of heap (CASSANDRA-3124)
 * (CQL) update parser to accept "timestamp" instead of "date" (CASSANDRA-3149)
 * Fix CLI `show schema` to include "compression_options" (CASSANDRA-3368)
 * Snapshot to include manifest under LeveledCompactionStrategy (CASSANDRA-3359)
 * (CQL) SELECT query should allow CF name to be qualified by keyspace (CASSANDRA-3130)
 * (CQL) Fix internal application error specifying 'using consistency ...'
   in lower case (CASSANDRA-3366)
 * fix Deflate compression when compression actually makes the data bigger
   (CASSANDRA-3370)
 * optimize UUIDGen to avoid lock contention on InetAddress.getLocalHost 
   (CASSANDRA-3387)
 * tolerate index being dropped mid-mutation (CASSANDRA-3334, 3313)
 * CompactionManager is now responsible for checking for new candidates
   post-task execution, enabling more consistent leveled compaction 
   (CASSANDRA-3391)
 * Cache HSHA threads (CASSANDRA-3372)
 * use CF/KS names as snapshot prefix for drop + truncate operations
   (CASSANDRA-2997)
 * Break bloom filters up to avoid heap fragmentation (CASSANDRA-2466)
 * fix cassandra hanging on jsvc stop (CASSANDRA-3302)
 * Avoid leveled compaction getting blocked on errors (CASSANDRA-3408)
 * Make reloading the compaction strategy safe (CASSANDRA-3409)
 * ignore 0.8 hints even if compaction begins before we try to purge
   them (CASSANDRA-3385)
 * remove procrun (bin\daemon) from Cassandra source tree and 
   artifacts (CASSANDRA-3331)
 * make cassandra compile under JDK7 (CASSANDRA-3275)
 * remove dependency of clientutil.jar to FBUtilities (CASSANDRA-3299)
 * avoid truncation errors by using long math on long values (CASSANDRA-3364)
 * avoid clock drift on some Windows machine (CASSANDRA-3375)
 * display cache provider in cli 'describe keyspace' command (CASSANDRA-3384)
 * fix incomplete topology information in describe_ring (CASSANDRA-3403)
 * expire dead gossip states based on time (CASSANDRA-2961)
 * improve CompactionTask extensibility (CASSANDRA-3330)
 * Allow one leveled compaction task to kick off another (CASSANDRA-3363)
 * allow encryption only between datacenters (CASSANDRA-2802)
Merged from 0.8:
 * fix truncate allowing data to be replayed post-restart (CASSANDRA-3297)
 * make iwriter final in IndexWriter to avoid NPE (CASSANDRA-2863)
 * (CQL) update grammar to require key clause in DELETE statement
   (CASSANDRA-3349)
 * (CQL) allow numeric keyspace names in USE statement (CASSANDRA-3350)
 * (Hadoop) skip empty rows when slicing the entire row (CASSANDRA-2855)
 * Fix handling of tombstone by SSTableExport/Import (CASSANDRA-3357)
 * fix ColumnIndexer to use long offsets (CASSANDRA-3358)
 * Improved CLI exceptions (CASSANDRA-3312)
 * Fix handling of tombstone by SSTableExport/Import (CASSANDRA-3357)
 * Only count compaction as active (for throttling) when they have
   successfully acquired the compaction lock (CASSANDRA-3344)
 * Display CLI version string on startup (CASSANDRA-3196)
 * (Hadoop) make CFIF try rpc_address or fallback to listen_address
   (CASSANDRA-3214)
 * (Hadoop) accept comma delimited lists of initial thrift connections
   (CASSANDRA-3185)
 * ColumnFamily min_compaction_threshold should be >= 2 (CASSANDRA-3342)
 * (Pig) add 0.8+ types and key validation type in schema (CASSANDRA-3280)
 * Fix completely removing column metadata using CLI (CASSANDRA-3126)
 * CLI `describe cluster;` output should be on separate lines for separate versions
   (CASSANDRA-3170)
 * fix changing durable_writes keyspace option during CF creation
   (CASSANDRA-3292)
 * avoid locking on update when no indexes are involved (CASSANDRA-3386)
 * fix assertionError during repair with ordered partitioners (CASSANDRA-3369)
 * correctly serialize key_validation_class for avro (CASSANDRA-3391)
 * don't expire counter tombstone after streaming (CASSANDRA-3394)
 * prevent nodes that failed to join from hanging around forever 
   (CASSANDRA-3351)
 * remove incorrect optimization from slice read path (CASSANDRA-3390)
 * Fix race in AntiEntropyService (CASSANDRA-3400)


1.0.0-final
 * close scrubbed sstable fd before deleting it (CASSANDRA-3318)
 * fix bug preventing obsolete commitlog segments from being removed
   (CASSANDRA-3269)
 * tolerate whitespace in seed CDL (CASSANDRA-3263)
 * Change default heap thresholds to max(min(1/2 ram, 1G), min(1/4 ram, 8GB))
   (CASSANDRA-3295)
 * Fix broken CompressedRandomAccessReaderTest (CASSANDRA-3298)
 * (CQL) fix type information returned for wildcard queries (CASSANDRA-3311)
 * add estimated tasks to LeveledCompactionStrategy (CASSANDRA-3322)
 * avoid including compaction cache-warming in keycache stats (CASSANDRA-3325)
 * run compaction and hinted handoff threads at MIN_PRIORITY (CASSANDRA-3308)
 * default hsha thrift server to cpu core count in rpc pool (CASSANDRA-3329)
 * add bin\daemon to binary tarball for Windows service (CASSANDRA-3331)
 * Fix places where uncompressed size of sstables was use in place of the
   compressed one (CASSANDRA-3338)
 * Fix hsha thrift server (CASSANDRA-3346)
 * Make sure repair only stream needed sstables (CASSANDRA-3345)


1.0.0-rc2
 * Log a meaningful warning when a node receives a message for a repair session
   that doesn't exist anymore (CASSANDRA-3256)
 * test for NUMA policy support as well as numactl presence (CASSANDRA-3245)
 * Fix FD leak when internode encryption is enabled (CASSANDRA-3257)
 * Remove incorrect assertion in mergeIterator (CASSANDRA-3260)
 * FBUtilities.hexToBytes(String) to throw NumberFormatException when string
   contains non-hex characters (CASSANDRA-3231)
 * Keep SimpleSnitch proximity ordering unchanged from what the Strategy
   generates, as intended (CASSANDRA-3262)
 * remove Scrub from compactionstats when finished (CASSANDRA-3255)
 * fix counter entry in jdbc TypesMap (CASSANDRA-3268)
 * fix full queue scenario for ParallelCompactionIterator (CASSANDRA-3270)
 * fix bootstrap process (CASSANDRA-3285)
 * don't try delivering hints if when there isn't any (CASSANDRA-3176)
 * CLI documentation change for ColumnFamily `compression_options` (CASSANDRA-3282)
 * ignore any CF ids sent by client for adding CF/KS (CASSANDRA-3288)
 * remove obsolete hints on first startup (CASSANDRA-3291)
 * use correct ISortedColumns for time-optimized reads (CASSANDRA-3289)
 * Evict gossip state immediately when a token is taken over by a new IP 
   (CASSANDRA-3259)


1.0.0-rc1
 * Update CQL to generate microsecond timestamps by default (CASSANDRA-3227)
 * Fix counting CFMetadata towards Memtable liveRatio (CASSANDRA-3023)
 * Kill server on wrapped OOME such as from FileChannel.map (CASSANDRA-3201)
 * remove unnecessary copy when adding to row cache (CASSANDRA-3223)
 * Log message when a full repair operation completes (CASSANDRA-3207)
 * Fix streamOutSession keeping sstables references forever if the remote end
   dies (CASSANDRA-3216)
 * Remove dynamic_snitch boolean from example configuration (defaulting to 
   true) and set default badness threshold to 0.1 (CASSANDRA-3229)
 * Base choice of random or "balanced" token on bootstrap on whether
   schema definitions were found (CASSANDRA-3219)
 * Fixes for LeveledCompactionStrategy score computation, prioritization,
   scheduling, and performance (CASSANDRA-3224, 3234)
 * parallelize sstable open at server startup (CASSANDRA-2988)
 * fix handling of exceptions writing to OutboundTcpConnection (CASSANDRA-3235)
 * Allow using quotes in "USE <keyspace>;" CLI command (CASSANDRA-3208)
 * Don't allow any cache loading exceptions to halt startup (CASSANDRA-3218)
 * Fix sstableloader --ignores option (CASSANDRA-3247)
 * File descriptor limit increased in packaging (CASSANDRA-3206)
 * Fix deadlock in commit log during flush (CASSANDRA-3253) 


1.0.0-beta1
 * removed binarymemtable (CASSANDRA-2692)
 * add commitlog_total_space_in_mb to prevent fragmented logs (CASSANDRA-2427)
 * removed commitlog_rotation_threshold_in_mb configuration (CASSANDRA-2771)
 * make AbstractBounds.normalize de-overlapp overlapping ranges (CASSANDRA-2641)
 * replace CollatingIterator, ReducingIterator with MergeIterator 
   (CASSANDRA-2062)
 * Fixed the ability to set compaction strategy in cli using create column 
   family command (CASSANDRA-2778)
 * clean up tmp files after failed compaction (CASSANDRA-2468)
 * restrict repair streaming to specific columnfamilies (CASSANDRA-2280)
 * don't bother persisting columns shadowed by a row tombstone (CASSANDRA-2589)
 * reset CF and SC deletion times after gc_grace (CASSANDRA-2317)
 * optimize away seek when compacting wide rows (CASSANDRA-2879)
 * single-pass streaming (CASSANDRA-2677, 2906, 2916, 3003)
 * use reference counting for deleting sstables instead of relying on GC
   (CASSANDRA-2521, 3179)
 * store hints as serialized mutations instead of pointers to data row
   (CASSANDRA-2045)
 * store hints in the coordinator node instead of in the closest replica 
   (CASSANDRA-2914)
 * add row_cache_keys_to_save CF option (CASSANDRA-1966)
 * check column family validity in nodetool repair (CASSANDRA-2933)
 * use lazy initialization instead of class initialization in NodeId
   (CASSANDRA-2953)
 * add paging to get_count (CASSANDRA-2894)
 * fix "short reads" in [multi]get (CASSANDRA-2643, 3157, 3192)
 * add optional compression for sstables (CASSANDRA-47, 2994, 3001, 3128)
 * add scheduler JMX metrics (CASSANDRA-2962)
 * add block level checksum for compressed data (CASSANDRA-1717)
 * make column family backed column map pluggable and introduce unsynchronized
   ArrayList backed one to speedup reads (CASSANDRA-2843, 3165, 3205)
 * refactoring of the secondary index api (CASSANDRA-2982)
 * make CL > ONE reads wait for digest reconciliation before returning
   (CASSANDRA-2494)
 * fix missing logging for some exceptions (CASSANDRA-2061)
 * refactor and optimize ColumnFamilyStore.files(...) and Descriptor.fromFilename(String)
   and few other places responsible for work with SSTable files (CASSANDRA-3040)
 * Stop reading from sstables once we know we have the most recent columns,
   for query-by-name requests (CASSANDRA-2498)
 * Add query-by-column mode to stress.java (CASSANDRA-3064)
 * Add "install" command to cassandra.bat (CASSANDRA-292)
 * clean up KSMetadata, CFMetadata from unnecessary
   Thrift<->Avro conversion methods (CASSANDRA-3032)
 * Add timeouts to client request schedulers (CASSANDRA-3079, 3096)
 * Cli to use hashes rather than array of hashes for strategy options (CASSANDRA-3081)
 * LeveledCompactionStrategy (CASSANDRA-1608, 3085, 3110, 3087, 3145, 3154, 3182)
 * Improvements of the CLI `describe` command (CASSANDRA-2630)
 * reduce window where dropped CF sstables may not be deleted (CASSANDRA-2942)
 * Expose gossip/FD info to JMX (CASSANDRA-2806)
 * Fix streaming over SSL when compressed SSTable involved (CASSANDRA-3051)
 * Add support for pluggable secondary index implementations (CASSANDRA-3078)
 * remove compaction_thread_priority setting (CASSANDRA-3104)
 * generate hints for replicas that timeout, not just replicas that are known
   to be down before starting (CASSANDRA-2034)
 * Add throttling for internode streaming (CASSANDRA-3080)
 * make the repair of a range repair all replica (CASSANDRA-2610, 3194)
 * expose the ability to repair the first range (as returned by the
   partitioner) of a node (CASSANDRA-2606)
 * Streams Compression (CASSANDRA-3015)
 * add ability to use multiple threads during a single compaction
   (CASSANDRA-2901)
 * make AbstractBounds.normalize support overlapping ranges (CASSANDRA-2641)
 * fix of the CQL count() behavior (CASSANDRA-3068)
 * use TreeMap backed column families for the SSTable simple writers
   (CASSANDRA-3148)
 * fix inconsistency of the CLI syntax when {} should be used instead of [{}]
   (CASSANDRA-3119)
 * rename CQL type names to match expected SQL behavior (CASSANDRA-3149, 3031)
 * Arena-based allocation for memtables (CASSANDRA-2252, 3162, 3163, 3168)
 * Default RR chance to 0.1 (CASSANDRA-3169)
 * Add RowLevel support to secondary index API (CASSANDRA-3147)
 * Make SerializingCacheProvider the default if JNA is available (CASSANDRA-3183)
 * Fix backwards compatibilty for CQL memtable properties (CASSANDRA-3190)
 * Add five-minute delay before starting compactions on a restarted server
   (CASSANDRA-3181)
 * Reduce copies done for intra-host messages (CASSANDRA-1788, 3144)
 * support of compaction strategy option for stress.java (CASSANDRA-3204)
 * make memtable throughput and column count thresholds no-ops (CASSANDRA-2449)
 * Return schema information along with the resultSet in CQL (CASSANDRA-2734)
 * Add new DecimalType (CASSANDRA-2883)
 * Fix assertion error in RowRepairResolver (CASSANDRA-3156)
 * Reduce unnecessary high buffer sizes (CASSANDRA-3171)
 * Pluggable compaction strategy (CASSANDRA-1610)
 * Add new broadcast_address config option (CASSANDRA-2491)


0.8.7
 * Kill server on wrapped OOME such as from FileChannel.map (CASSANDRA-3201)
 * Allow using quotes in "USE <keyspace>;" CLI command (CASSANDRA-3208)
 * Log message when a full repair operation completes (CASSANDRA-3207)
 * Don't allow any cache loading exceptions to halt startup (CASSANDRA-3218)
 * Fix sstableloader --ignores option (CASSANDRA-3247)
 * File descriptor limit increased in packaging (CASSANDRA-3206)
 * Log a meaningfull warning when a node receive a message for a repair session
   that doesn't exist anymore (CASSANDRA-3256)
 * Fix FD leak when internode encryption is enabled (CASSANDRA-3257)
 * FBUtilities.hexToBytes(String) to throw NumberFormatException when string
   contains non-hex characters (CASSANDRA-3231)
 * Keep SimpleSnitch proximity ordering unchanged from what the Strategy
   generates, as intended (CASSANDRA-3262)
 * remove Scrub from compactionstats when finished (CASSANDRA-3255)
 * Fix tool .bat files when CASSANDRA_HOME contains spaces (CASSANDRA-3258)
 * Force flush of status table when removing/updating token (CASSANDRA-3243)
 * Evict gossip state immediately when a token is taken over by a new IP (CASSANDRA-3259)
 * Fix bug where the failure detector can take too long to mark a host
   down (CASSANDRA-3273)
 * (Hadoop) allow wrapping ranges in queries (CASSANDRA-3137)
 * (Hadoop) check all interfaces for a match with split location
   before falling back to random replica (CASSANDRA-3211)
 * (Hadoop) Make Pig storage handle implements LoadMetadata (CASSANDRA-2777)
 * (Hadoop) Fix exception during PIG 'dump' (CASSANDRA-2810)
 * Fix stress COUNTER_GET option (CASSANDRA-3301)
 * Fix missing fields in CLI `show schema` output (CASSANDRA-3304)
 * Nodetool no longer leaks threads and closes JMX connections (CASSANDRA-3309)
 * fix truncate allowing data to be replayed post-restart (CASSANDRA-3297)
 * Move SimpleAuthority and SimpleAuthenticator to examples (CASSANDRA-2922)
 * Fix handling of tombstone by SSTableExport/Import (CASSANDRA-3357)
 * Fix transposition in cfHistograms (CASSANDRA-3222)
 * Allow using number as DC name when creating keyspace in CQL (CASSANDRA-3239)
 * Force flush of system table after updating/removing a token (CASSANDRA-3243)


0.8.6
 * revert CASSANDRA-2388
 * change TokenRange.endpoints back to listen/broadcast address to match
   pre-1777 behavior, and add TokenRange.rpc_endpoints instead (CASSANDRA-3187)
 * avoid trying to watch cassandra-topology.properties when loaded from jar
   (CASSANDRA-3138)
 * prevent users from creating keyspaces with LocalStrategy replication
   (CASSANDRA-3139)
 * fix CLI `show schema;` to output correct keyspace definition statement
   (CASSANDRA-3129)
 * CustomTThreadPoolServer to log TTransportException at DEBUG level
   (CASSANDRA-3142)
 * allow topology sort to work with non-unique rack names between 
   datacenters (CASSANDRA-3152)
 * Improve caching of same-version Messages on digest and repair paths
   (CASSANDRA-3158)
 * Randomize choice of first replica for counter increment (CASSANDRA-2890)
 * Fix using read_repair_chance instead of merge_shard_change (CASSANDRA-3202)
 * Avoid streaming data to nodes that already have it, on move as well as
   decommission (CASSANDRA-3041)
 * Fix divide by zero error in GCInspector (CASSANDRA-3164)
 * allow quoting of the ColumnFamily name in CLI `create column family`
   statement (CASSANDRA-3195)
 * Fix rolling upgrade from 0.7 to 0.8 problem (CASSANDRA-3166)
 * Accomodate missing encryption_options in IncomingTcpConnection.stream
   (CASSANDRA-3212)


0.8.5
 * fix NPE when encryption_options is unspecified (CASSANDRA-3007)
 * include column name in validation failure exceptions (CASSANDRA-2849)
 * make sure truncate clears out the commitlog so replay won't re-
   populate with truncated data (CASSANDRA-2950)
 * fix NPE when debug logging is enabled and dropped CF is present
   in a commitlog segment (CASSANDRA-3021)
 * fix cassandra.bat when CASSANDRA_HOME contains spaces (CASSANDRA-2952)
 * fix to SSTableSimpleUnsortedWriter bufferSize calculation (CASSANDRA-3027)
 * make cleanup and normal compaction able to skip empty rows
   (rows containing nothing but expired tombstones) (CASSANDRA-3039)
 * work around native memory leak in com.sun.management.GarbageCollectorMXBean
   (CASSANDRA-2868)
 * validate that column names in column_metadata are not equal to key_alias
   on create/update of the ColumnFamily and CQL 'ALTER' statement (CASSANDRA-3036)
 * return an InvalidRequestException if an indexed column is assigned
   a value larger than 64KB (CASSANDRA-3057)
 * fix of numeric-only and string column names handling in CLI "drop index" 
   (CASSANDRA-3054)
 * prune index scan resultset back to original request for lazy
   resultset expansion case (CASSANDRA-2964)
 * (Hadoop) fail jobs when Cassandra node has failed but TaskTracker
   has not (CASSANDRA-2388)
 * fix dynamic snitch ignoring nodes when read_repair_chance is zero
   (CASSANDRA-2662)
 * avoid retaining references to dropped CFS objects in 
   CompactionManager.estimatedCompactions (CASSANDRA-2708)
 * expose rpc timeouts per host in MessagingServiceMBean (CASSANDRA-2941)
 * avoid including cwd in classpath for deb and rpm packages (CASSANDRA-2881)
 * remove gossip state when a new IP takes over a token (CASSANDRA-3071)
 * allow sstable2json to work on index sstable files (CASSANDRA-3059)
 * always hint counters (CASSANDRA-3099)
 * fix log4j initialization in EmbeddedCassandraService (CASSANDRA-2857)
 * remove gossip state when a new IP takes over a token (CASSANDRA-3071)
 * work around native memory leak in com.sun.management.GarbageCollectorMXBean
    (CASSANDRA-2868)
 * fix UnavailableException with writes at CL.EACH_QUORM (CASSANDRA-3084)
 * fix parsing of the Keyspace and ColumnFamily names in numeric
   and string representations in CLI (CASSANDRA-3075)
 * fix corner cases in Range.differenceToFetch (CASSANDRA-3084)
 * fix ip address String representation in the ring cache (CASSANDRA-3044)
 * fix ring cache compatibility when mixing pre-0.8.4 nodes with post-
   in the same cluster (CASSANDRA-3023)
 * make repair report failure when a node participating dies (instead of
   hanging forever) (CASSANDRA-2433)
 * fix handling of the empty byte buffer by ReversedType (CASSANDRA-3111)
 * Add validation that Keyspace names are case-insensitively unique (CASSANDRA-3066)
 * catch invalid key_validation_class before instantiating UpdateColumnFamily (CASSANDRA-3102)
 * make Range and Bounds objects client-safe (CASSANDRA-3108)
 * optionally skip log4j configuration (CASSANDRA-3061)
 * bundle sstableloader with the debian package (CASSANDRA-3113)
 * don't try to build secondary indexes when there is none (CASSANDRA-3123)
 * improve SSTableSimpleUnsortedWriter speed for large rows (CASSANDRA-3122)
 * handle keyspace arguments correctly in nodetool snapshot (CASSANDRA-3038)
 * Fix SSTableImportTest on windows (CASSANDRA-3043)
 * expose compactionThroughputMbPerSec through JMX (CASSANDRA-3117)
 * log keyspace and CF of large rows being compacted


0.8.4
 * change TokenRing.endpoints to be a list of rpc addresses instead of 
   listen/broadcast addresses (CASSANDRA-1777)
 * include files-to-be-streamed in StreamInSession.getSources (CASSANDRA-2972)
 * use JAVA env var in cassandra-env.sh (CASSANDRA-2785, 2992)
 * avoid doing read for no-op replicate-on-write at CL=1 (CASSANDRA-2892)
 * refuse counter write for CL.ANY (CASSANDRA-2990)
 * switch back to only logging recent dropped messages (CASSANDRA-3004)
 * always deserialize RowMutation for counters (CASSANDRA-3006)
 * ignore saved replication_factor strategy_option for NTS (CASSANDRA-3011)
 * make sure pre-truncate CL segments are discarded (CASSANDRA-2950)


0.8.3
 * add ability to drop local reads/writes that are going to timeout
   (CASSANDRA-2943)
 * revamp token removal process, keep gossip states for 3 days (CASSANDRA-2496)
 * don't accept extra args for 0-arg nodetool commands (CASSANDRA-2740)
 * log unavailableexception details at debug level (CASSANDRA-2856)
 * expose data_dir though jmx (CASSANDRA-2770)
 * don't include tmp files as sstable when create cfs (CASSANDRA-2929)
 * log Java classpath on startup (CASSANDRA-2895)
 * keep gossipped version in sync with actual on migration coordinator 
   (CASSANDRA-2946)
 * use lazy initialization instead of class initialization in NodeId
   (CASSANDRA-2953)
 * check column family validity in nodetool repair (CASSANDRA-2933)
 * speedup bytes to hex conversions dramatically (CASSANDRA-2850)
 * Flush memtables on shutdown when durable writes are disabled 
   (CASSANDRA-2958)
 * improved POSIX compatibility of start scripts (CASsANDRA-2965)
 * add counter support to Hadoop InputFormat (CASSANDRA-2981)
 * fix bug where dirty commitlog segments were removed (and avoid keeping 
   segments with no post-flush activity permanently dirty) (CASSANDRA-2829)
 * fix throwing exception with batch mutation of counter super columns
   (CASSANDRA-2949)
 * ignore system tables during repair (CASSANDRA-2979)
 * throw exception when NTS is given replication_factor as an option
   (CASSANDRA-2960)
 * fix assertion error during compaction of counter CFs (CASSANDRA-2968)
 * avoid trying to create index names, when no index exists (CASSANDRA-2867)
 * don't sample the system table when choosing a bootstrap token
   (CASSANDRA-2825)
 * gossiper notifies of local state changes (CASSANDRA-2948)
 * add asynchronous and half-sync/half-async (hsha) thrift servers 
   (CASSANDRA-1405)
 * fix potential use of free'd native memory in SerializingCache 
   (CASSANDRA-2951)
 * prune index scan resultset back to original request for lazy
   resultset expansion case (CASSANDRA-2964)
 * (Hadoop) fail jobs when Cassandra node has failed but TaskTracker
    has not (CASSANDRA-2388)


0.8.2
 * CQL: 
   - include only one row per unique key for IN queries (CASSANDRA-2717)
   - respect client timestamp on full row deletions (CASSANDRA-2912)
 * improve thread-safety in StreamOutSession (CASSANDRA-2792)
 * allow deleting a row and updating indexed columns in it in the
   same mutation (CASSANDRA-2773)
 * Expose number of threads blocked on submitting memtable to flush
   in JMX (CASSANDRA-2817)
 * add ability to return "endpoints" to nodetool (CASSANDRA-2776)
 * Add support for multiple (comma-delimited) coordinator addresses
   to ColumnFamilyInputFormat (CASSANDRA-2807)
 * fix potential NPE while scheduling read repair for range slice
   (CASSANDRA-2823)
 * Fix race in SystemTable.getCurrentLocalNodeId (CASSANDRA-2824)
 * Correctly set default for replicate_on_write (CASSANDRA-2835)
 * improve nodetool compactionstats formatting (CASSANDRA-2844)
 * fix index-building status display (CASSANDRA-2853)
 * fix CLI perpetuating obsolete KsDef.replication_factor (CASSANDRA-2846)
 * improve cli treatment of multiline comments (CASSANDRA-2852)
 * handle row tombstones correctly in EchoedRow (CASSANDRA-2786)
 * add MessagingService.get[Recently]DroppedMessages and
   StorageService.getExceptionCount (CASSANDRA-2804)
 * fix possibility of spurious UnavailableException for LOCAL_QUORUM
   reads with dynamic snitch + read repair disabled (CASSANDRA-2870)
 * add ant-optional as dependence for the debian package (CASSANDRA-2164)
 * add option to specify limit for get_slice in the CLI (CASSANDRA-2646)
 * decrease HH page size (CASSANDRA-2832)
 * reset cli keyspace after dropping the current one (CASSANDRA-2763)
 * add KeyRange option to Hadoop inputformat (CASSANDRA-1125)
 * fix protocol versioning (CASSANDRA-2818, 2860)
 * support spaces in path to log4j configuration (CASSANDRA-2383)
 * avoid including inferred types in CF update (CASSANDRA-2809)
 * fix JMX bulkload call (CASSANDRA-2908)
 * fix updating KS with durable_writes=false (CASSANDRA-2907)
 * add simplified facade to SSTableWriter for bulk loading use
   (CASSANDRA-2911)
 * fix re-using index CF sstable names after drop/recreate (CASSANDRA-2872)
 * prepend CF to default index names (CASSANDRA-2903)
 * fix hint replay (CASSANDRA-2928)
 * Properly synchronize repair's merkle tree computation (CASSANDRA-2816)


0.8.1
 * CQL:
   - support for insert, delete in BATCH (CASSANDRA-2537)
   - support for IN to SELECT, UPDATE (CASSANDRA-2553)
   - timestamp support for INSERT, UPDATE, and BATCH (CASSANDRA-2555)
   - TTL support (CASSANDRA-2476)
   - counter support (CASSANDRA-2473)
   - ALTER COLUMNFAMILY (CASSANDRA-1709)
   - DROP INDEX (CASSANDRA-2617)
   - add SCHEMA/TABLE as aliases for KS/CF (CASSANDRA-2743)
   - server handles wait-for-schema-agreement (CASSANDRA-2756)
   - key alias support (CASSANDRA-2480)
 * add support for comparator parameters and a generic ReverseType
   (CASSANDRA-2355)
 * add CompositeType and DynamicCompositeType (CASSANDRA-2231)
 * optimize batches containing multiple updates to the same row
   (CASSANDRA-2583)
 * adjust hinted handoff page size to avoid OOM with large columns 
   (CASSANDRA-2652)
 * mark BRAF buffer invalid post-flush so we don't re-flush partial
   buffers again, especially on CL writes (CASSANDRA-2660)
 * add DROP INDEX support to CLI (CASSANDRA-2616)
 * don't perform HH to client-mode [storageproxy] nodes (CASSANDRA-2668)
 * Improve forceDeserialize/getCompactedRow encapsulation (CASSANDRA-2659)
 * Don't write CounterUpdateColumn to disk in tests (CASSANDRA-2650)
 * Add sstable bulk loading utility (CASSANDRA-1278)
 * avoid replaying hints to dropped columnfamilies (CASSANDRA-2685)
 * add placeholders for missing rows in range query pseudo-RR (CASSANDRA-2680)
 * remove no-op HHOM.renameHints (CASSANDRA-2693)
 * clone super columns to avoid modifying them during flush (CASSANDRA-2675)
 * allow writes to bypass the commitlog for certain keyspaces (CASSANDRA-2683)
 * avoid NPE when bypassing commitlog during memtable flush (CASSANDRA-2781)
 * Added support for making bootstrap retry if nodes flap (CASSANDRA-2644)
 * Added statusthrift to nodetool to report if thrift server is running (CASSANDRA-2722)
 * Fixed rows being cached if they do not exist (CASSANDRA-2723)
 * Support passing tableName and cfName to RowCacheProviders (CASSANDRA-2702)
 * close scrub file handles (CASSANDRA-2669)
 * throttle migration replay (CASSANDRA-2714)
 * optimize column serializer creation (CASSANDRA-2716)
 * Added support for making bootstrap retry if nodes flap (CASSANDRA-2644)
 * Added statusthrift to nodetool to report if thrift server is running
   (CASSANDRA-2722)
 * Fixed rows being cached if they do not exist (CASSANDRA-2723)
 * fix truncate/compaction race (CASSANDRA-2673)
 * workaround large resultsets causing large allocation retention
   by nio sockets (CASSANDRA-2654)
 * fix nodetool ring use with Ec2Snitch (CASSANDRA-2733)
 * fix removing columns and subcolumns that are supressed by a row or
   supercolumn tombstone during replica resolution (CASSANDRA-2590)
 * support sstable2json against snapshot sstables (CASSANDRA-2386)
 * remove active-pull schema requests (CASSANDRA-2715)
 * avoid marking entire list of sstables as actively being compacted
   in multithreaded compaction (CASSANDRA-2765)
 * seek back after deserializing a row to update cache with (CASSANDRA-2752)
 * avoid skipping rows in scrub for counter column family (CASSANDRA-2759)
 * fix ConcurrentModificationException in repair when dealing with 0.7 node
   (CASSANDRA-2767)
 * use threadsafe collections for StreamInSession (CASSANDRA-2766)
 * avoid infinite loop when creating merkle tree (CASSANDRA-2758)
 * avoids unmarking compacting sstable prematurely in cleanup (CASSANDRA-2769)
 * fix NPE when the commit log is bypassed (CASSANDRA-2718)
 * don't throw an exception in SS.isRPCServerRunning (CASSANDRA-2721)
 * make stress.jar executable (CASSANDRA-2744)
 * add daemon mode to java stress (CASSANDRA-2267)
 * expose the DC and rack of a node through JMX and nodetool ring (CASSANDRA-2531)
 * fix cache mbean getSize (CASSANDRA-2781)
 * Add Date, Float, Double, and Boolean types (CASSANDRA-2530)
 * Add startup flag to renew counter node id (CASSANDRA-2788)
 * add jamm agent to cassandra.bat (CASSANDRA-2787)
 * fix repair hanging if a neighbor has nothing to send (CASSANDRA-2797)
 * purge tombstone even if row is in only one sstable (CASSANDRA-2801)
 * Fix wrong purge of deleted cf during compaction (CASSANDRA-2786)
 * fix race that could result in Hadoop writer failing to throw an
   exception encountered after close() (CASSANDRA-2755)
 * fix scan wrongly throwing assertion error (CASSANDRA-2653)
 * Always use even distribution for merkle tree with RandomPartitionner
   (CASSANDRA-2841)
 * fix describeOwnership for OPP (CASSANDRA-2800)
 * ensure that string tokens do not contain commas (CASSANDRA-2762)


0.8.0-final
 * fix CQL grammar warning and cqlsh regression from CASSANDRA-2622
 * add ant generate-cql-html target (CASSANDRA-2526)
 * update CQL consistency levels (CASSANDRA-2566)
 * debian packaging fixes (CASSANDRA-2481, 2647)
 * fix UUIDType, IntegerType for direct buffers (CASSANDRA-2682, 2684)
 * switch to native Thrift for Hadoop map/reduce (CASSANDRA-2667)
 * fix StackOverflowError when building from eclipse (CASSANDRA-2687)
 * only provide replication_factor to strategy_options "help" for
   SimpleStrategy, OldNetworkTopologyStrategy (CASSANDRA-2678, 2713)
 * fix exception adding validators to non-string columns (CASSANDRA-2696)
 * avoid instantiating DatabaseDescriptor in JDBC (CASSANDRA-2694)
 * fix potential stack overflow during compaction (CASSANDRA-2626)
 * clone super columns to avoid modifying them during flush (CASSANDRA-2675)
 * reset underlying iterator in EchoedRow constructor (CASSANDRA-2653)


0.8.0-rc1
 * faster flushes and compaction from fixing excessively pessimistic 
   rebuffering in BRAF (CASSANDRA-2581)
 * fix returning null column values in the python cql driver (CASSANDRA-2593)
 * fix merkle tree splitting exiting early (CASSANDRA-2605)
 * snapshot_before_compaction directory name fix (CASSANDRA-2598)
 * Disable compaction throttling during bootstrap (CASSANDRA-2612) 
 * fix CQL treatment of > and < operators in range slices (CASSANDRA-2592)
 * fix potential double-application of counter updates on commitlog replay
   by moving replay position from header to sstable metadata (CASSANDRA-2419)
 * JDBC CQL driver exposes getColumn for access to timestamp
 * JDBC ResultSetMetadata properties added to AbstractType
 * r/m clustertool (CASSANDRA-2607)
 * add support for presenting row key as a column in CQL result sets 
   (CASSANDRA-2622)
 * Don't allow {LOCAL|EACH}_QUORUM unless strategy is NTS (CASSANDRA-2627)
 * validate keyspace strategy_options during CQL create (CASSANDRA-2624)
 * fix empty Result with secondary index when limit=1 (CASSANDRA-2628)
 * Fix regression where bootstrapping a node with no schema fails
   (CASSANDRA-2625)
 * Allow removing LocationInfo sstables (CASSANDRA-2632)
 * avoid attempting to replay mutations from dropped keyspaces (CASSANDRA-2631)
 * avoid using cached position of a key when GT is requested (CASSANDRA-2633)
 * fix counting bloom filter true positives (CASSANDRA-2637)
 * initialize local ep state prior to gossip startup if needed (CASSANDRA-2638)
 * fix counter increment lost after restart (CASSANDRA-2642)
 * add quote-escaping via backslash to CLI (CASSANDRA-2623)
 * fix pig example script (CASSANDRA-2487)
 * fix dynamic snitch race in adding latencies (CASSANDRA-2618)
 * Start/stop cassandra after more important services such as mdadm in
   debian packaging (CASSANDRA-2481)


0.8.0-beta2
 * fix NPE compacting index CFs (CASSANDRA-2528)
 * Remove checking all column families on startup for compaction candidates 
   (CASSANDRA-2444)
 * validate CQL create keyspace options (CASSANDRA-2525)
 * fix nodetool setcompactionthroughput (CASSANDRA-2550)
 * move	gossip heartbeat back to its own thread (CASSANDRA-2554)
 * validate cql TRUNCATE columnfamily before truncating (CASSANDRA-2570)
 * fix batch_mutate for mixed standard-counter mutations (CASSANDRA-2457)
 * disallow making schema changes to system keyspace (CASSANDRA-2563)
 * fix sending mutation messages multiple times (CASSANDRA-2557)
 * fix incorrect use of NBHM.size in ReadCallback that could cause
   reads to time out even when responses were received (CASSANDRA-2552)
 * trigger read repair correctly for LOCAL_QUORUM reads (CASSANDRA-2556)
 * Allow configuring the number of compaction thread (CASSANDRA-2558)
 * forceUserDefinedCompaction will attempt to compact what it is given
   even if the pessimistic estimate is that there is not enough disk space;
   automatic compactions will only compact 2 or more sstables (CASSANDRA-2575)
 * refuse to apply migrations with older timestamps than the current 
   schema (CASSANDRA-2536)
 * remove unframed Thrift transport option
 * include indexes in snapshots (CASSANDRA-2596)
 * improve ignoring of obsolete mutations in index maintenance (CASSANDRA-2401)
 * recognize attempt to drop just the index while leaving the column
   definition alone (CASSANDRA-2619)
  

0.8.0-beta1
 * remove Avro RPC support (CASSANDRA-926)
 * support for columns that act as incr/decr counters 
   (CASSANDRA-1072, 1937, 1944, 1936, 2101, 2093, 2288, 2105, 2384, 2236, 2342,
   2454)
 * CQL (CASSANDRA-1703, 1704, 1705, 1706, 1707, 1708, 1710, 1711, 1940, 
   2124, 2302, 2277, 2493)
 * avoid double RowMutation serialization on write path (CASSANDRA-1800)
 * make NetworkTopologyStrategy the default (CASSANDRA-1960)
 * configurable internode encryption (CASSANDRA-1567, 2152)
 * human readable column names in sstable2json output (CASSANDRA-1933)
 * change default JMX port to 7199 (CASSANDRA-2027)
 * backwards compatible internal messaging (CASSANDRA-1015)
 * atomic switch of memtables and sstables (CASSANDRA-2284)
 * add pluggable SeedProvider (CASSANDRA-1669)
 * Fix clustertool to not throw exception when calling get_endpoints (CASSANDRA-2437)
 * upgrade to thrift 0.6 (CASSANDRA-2412) 
 * repair works on a token range instead of full ring (CASSANDRA-2324)
 * purge tombstones from row cache (CASSANDRA-2305)
 * push replication_factor into strategy_options (CASSANDRA-1263)
 * give snapshots the same name on each node (CASSANDRA-1791)
 * remove "nodetool loadbalance" (CASSANDRA-2448)
 * multithreaded compaction (CASSANDRA-2191)
 * compaction throttling (CASSANDRA-2156)
 * add key type information and alias (CASSANDRA-2311, 2396)
 * cli no longer divides read_repair_chance by 100 (CASSANDRA-2458)
 * made CompactionInfo.getTaskType return an enum (CASSANDRA-2482)
 * add a server-wide cap on measured memtable memory usage and aggressively
   flush to keep under that threshold (CASSANDRA-2006)
 * add unified UUIDType (CASSANDRA-2233)
 * add off-heap row cache support (CASSANDRA-1969)


0.7.5
 * improvements/fixes to PIG driver (CASSANDRA-1618, CASSANDRA-2387,
   CASSANDRA-2465, CASSANDRA-2484)
 * validate index names (CASSANDRA-1761)
 * reduce contention on Table.flusherLock (CASSANDRA-1954)
 * try harder to detect failures during streaming, cleaning up temporary
   files more reliably (CASSANDRA-2088)
 * shut down server for OOM on a Thrift thread (CASSANDRA-2269)
 * fix tombstone handling in repair and sstable2json (CASSANDRA-2279)
 * preserve version when streaming data from old sstables (CASSANDRA-2283)
 * don't start repair if a neighboring node is marked as dead (CASSANDRA-2290)
 * purge tombstones from row cache (CASSANDRA-2305)
 * Avoid seeking when sstable2json exports the entire file (CASSANDRA-2318)
 * clear Built flag in system table when dropping an index (CASSANDRA-2320)
 * don't allow arbitrary argument for stress.java (CASSANDRA-2323)
 * validate values for index predicates in get_indexed_slice (CASSANDRA-2328)
 * queue secondary indexes for flush before the parent (CASSANDRA-2330)
 * allow job configuration to set the CL used in Hadoop jobs (CASSANDRA-2331)
 * add memtable_flush_queue_size defaulting to 4 (CASSANDRA-2333)
 * Allow overriding of initial_token, storage_port and rpc_port from system
   properties (CASSANDRA-2343)
 * fix comparator used for non-indexed secondary expressions in index scan
   (CASSANDRA-2347)
 * ensure size calculation and write phase of large-row compaction use
   the same threshold for TTL expiration (CASSANDRA-2349)
 * fix race when iterating CFs during add/drop (CASSANDRA-2350)
 * add ConsistencyLevel command to CLI (CASSANDRA-2354)
 * allow negative numbers in the cli (CASSANDRA-2358)
 * hard code serialVersionUID for tokens class (CASSANDRA-2361)
 * fix potential infinite loop in ByteBufferUtil.inputStream (CASSANDRA-2365)
 * fix encoding bugs in HintedHandoffManager, SystemTable when default
   charset is not UTF8 (CASSANDRA-2367)
 * avoids having removed node reappearing in Gossip (CASSANDRA-2371)
 * fix incorrect truncation of long to int when reading columns via block
   index (CASSANDRA-2376)
 * fix NPE during stream session (CASSANDRA-2377)
 * fix race condition that could leave orphaned data files when dropping CF or
   KS (CASSANDRA-2381)
 * fsync statistics component on write (CASSANDRA-2382)
 * fix duplicate results from CFS.scan (CASSANDRA-2406)
 * add IntegerType to CLI help (CASSANDRA-2414)
 * avoid caching token-only decoratedkeys (CASSANDRA-2416)
 * convert mmap assertion to if/throw so scrub can catch it (CASSANDRA-2417)
 * don't overwrite gc log (CASSANDR-2418)
 * invalidate row cache for streamed row to avoid inconsitencies
   (CASSANDRA-2420)
 * avoid copies in range/index scans (CASSANDRA-2425)
 * make sure we don't wipe data during cleanup if the node has not join
   the ring (CASSANDRA-2428)
 * Try harder to close files after compaction (CASSANDRA-2431)
 * re-set bootstrapped flag after move finishes (CASSANDRA-2435)
 * display validation_class in CLI 'describe keyspace' (CASSANDRA-2442)
 * make cleanup compactions cleanup the row cache (CASSANDRA-2451)
 * add column fields validation to scrub (CASSANDRA-2460)
 * use 64KB flush buffer instead of in_memory_compaction_limit (CASSANDRA-2463)
 * fix backslash substitutions in CLI (CASSANDRA-2492)
 * disable cache saving for system CFS (CASSANDRA-2502)
 * fixes for verifying destination availability under hinted conditions
   so UE can be thrown intead of timing out (CASSANDRA-2514)
 * fix update of validation class in column metadata (CASSANDRA-2512)
 * support LOCAL_QUORUM, EACH_QUORUM CLs outside of NTS (CASSANDRA-2516)
 * preserve version when streaming data from old sstables (CASSANDRA-2283)
 * fix backslash substitutions in CLI (CASSANDRA-2492)
 * count a row deletion as one operation towards memtable threshold 
   (CASSANDRA-2519)
 * support LOCAL_QUORUM, EACH_QUORUM CLs outside of NTS (CASSANDRA-2516)


0.7.4
 * add nodetool join command (CASSANDRA-2160)
 * fix secondary indexes on pre-existing or streamed data (CASSANDRA-2244)
 * initialize endpoint in gossiper earlier (CASSANDRA-2228)
 * add ability to write to Cassandra from Pig (CASSANDRA-1828)
 * add rpc_[min|max]_threads (CASSANDRA-2176)
 * add CL.TWO, CL.THREE (CASSANDRA-2013)
 * avoid exporting an un-requested row in sstable2json, when exporting 
   a key that does not exist (CASSANDRA-2168)
 * add incremental_backups option (CASSANDRA-1872)
 * add configurable row limit to Pig loadfunc (CASSANDRA-2276)
 * validate column values in batches as well as single-Column inserts
   (CASSANDRA-2259)
 * move sample schema from cassandra.yaml to schema-sample.txt,
   a cli scripts (CASSANDRA-2007)
 * avoid writing empty rows when scrubbing tombstoned rows (CASSANDRA-2296)
 * fix assertion error in range and index scans for CL < ALL
   (CASSANDRA-2282)
 * fix commitlog replay when flush position refers to data that didn't
   get synced before server died (CASSANDRA-2285)
 * fix fd leak in sstable2json with non-mmap'd i/o (CASSANDRA-2304)
 * reduce memory use during streaming of multiple sstables (CASSANDRA-2301)
 * purge tombstoned rows from cache after GCGraceSeconds (CASSANDRA-2305)
 * allow zero replicas in a NTS datacenter (CASSANDRA-1924)
 * make range queries respect snitch for local replicas (CASSANDRA-2286)
 * fix HH delivery when column index is larger than 2GB (CASSANDRA-2297)
 * make 2ary indexes use parent CF flush thresholds during initial build
   (CASSANDRA-2294)
 * update memtable_throughput to be a long (CASSANDRA-2158)


0.7.3
 * Keep endpoint state until aVeryLongTime (CASSANDRA-2115)
 * lower-latency read repair (CASSANDRA-2069)
 * add hinted_handoff_throttle_delay_in_ms option (CASSANDRA-2161)
 * fixes for cache save/load (CASSANDRA-2172, -2174)
 * Handle whole-row deletions in CFOutputFormat (CASSANDRA-2014)
 * Make memtable_flush_writers flush in parallel (CASSANDRA-2178)
 * Add compaction_preheat_key_cache option (CASSANDRA-2175)
 * refactor stress.py to have only one copy of the format string 
   used for creating row keys (CASSANDRA-2108)
 * validate index names for \w+ (CASSANDRA-2196)
 * Fix Cassandra cli to respect timeout if schema does not settle 
   (CASSANDRA-2187)
 * fix for compaction and cleanup writing old-format data into new-version 
   sstable (CASSANDRA-2211, -2216)
 * add nodetool scrub (CASSANDRA-2217, -2240)
 * fix sstable2json large-row pagination (CASSANDRA-2188)
 * fix EOFing on requests for the last bytes in a file (CASSANDRA-2213)
 * fix BufferedRandomAccessFile bugs (CASSANDRA-2218, -2241)
 * check for memtable flush_after_mins exceeded every 10s (CASSANDRA-2183)
 * fix cache saving on Windows (CASSANDRA-2207)
 * add validateSchemaAgreement call + synchronization to schema
   modification operations (CASSANDRA-2222)
 * fix for reversed slice queries on large rows (CASSANDRA-2212)
 * fat clients were writing local data (CASSANDRA-2223)
 * set DEFAULT_MEMTABLE_LIFETIME_IN_MINS to 24h
 * improve detection and cleanup of partially-written sstables 
   (CASSANDRA-2206)
 * fix supercolumn de/serialization when subcolumn comparator is different
   from supercolumn's (CASSANDRA-2104)
 * fix starting up on Windows when CASSANDRA_HOME contains whitespace
   (CASSANDRA-2237)
 * add [get|set][row|key]cacheSavePeriod to JMX (CASSANDRA-2100)
 * fix Hadoop ColumnFamilyOutputFormat dropping of mutations
   when batch fills up (CASSANDRA-2255)
 * move file deletions off of scheduledtasks executor (CASSANDRA-2253)


0.7.2
 * copy DecoratedKey.key when inserting into caches to avoid retaining
   a reference to the underlying buffer (CASSANDRA-2102)
 * format subcolumn names with subcomparator (CASSANDRA-2136)
 * fix column bloom filter deserialization (CASSANDRA-2165)


0.7.1
 * refactor MessageDigest creation code. (CASSANDRA-2107)
 * buffer network stack to avoid inefficient small TCP messages while avoiding
   the nagle/delayed ack problem (CASSANDRA-1896)
 * check log4j configuration for changes every 10s (CASSANDRA-1525, 1907)
 * more-efficient cross-DC replication (CASSANDRA-1530, -2051, -2138)
 * avoid polluting page cache with commitlog or sstable writes
   and seq scan operations (CASSANDRA-1470)
 * add RMI authentication options to nodetool (CASSANDRA-1921)
 * make snitches configurable at runtime (CASSANDRA-1374)
 * retry hadoop split requests on connection failure (CASSANDRA-1927)
 * implement describeOwnership for BOP, COPP (CASSANDRA-1928)
 * make read repair behave as expected for ConsistencyLevel > ONE
   (CASSANDRA-982, 2038)
 * distributed test harness (CASSANDRA-1859, 1964)
 * reduce flush lock contention (CASSANDRA-1930)
 * optimize supercolumn deserialization (CASSANDRA-1891)
 * fix CFMetaData.apply to only compare objects of the same class 
   (CASSANDRA-1962)
 * allow specifying specific SSTables to compact from JMX (CASSANDRA-1963)
 * fix race condition in MessagingService.targets (CASSANDRA-1959, 2094, 2081)
 * refuse to open sstables from a future version (CASSANDRA-1935)
 * zero-copy reads (CASSANDRA-1714)
 * fix copy bounds for word Text in wordcount demo (CASSANDRA-1993)
 * fixes for contrib/javautils (CASSANDRA-1979)
 * check more frequently for memtable expiration (CASSANDRA-2000)
 * fix writing SSTable column count statistics (CASSANDRA-1976)
 * fix streaming of multiple CFs during bootstrap (CASSANDRA-1992)
 * explicitly set JVM GC new generation size with -Xmn (CASSANDRA-1968)
 * add short options for CLI flags (CASSANDRA-1565)
 * make keyspace argument to "describe keyspace" in CLI optional
   when authenticated to keyspace already (CASSANDRA-2029)
 * added option to specify -Dcassandra.join_ring=false on startup
   to allow "warm spare" nodes or performing JMX maintenance before
   joining the ring (CASSANDRA-526)
 * log migrations at INFO (CASSANDRA-2028)
 * add CLI verbose option in file mode (CASSANDRA-2030)
 * add single-line "--" comments to CLI (CASSANDRA-2032)
 * message serialization tests (CASSANDRA-1923)
 * switch from ivy to maven-ant-tasks (CASSANDRA-2017)
 * CLI attempts to block for new schema to propagate (CASSANDRA-2044)
 * fix potential overflow in nodetool cfstats (CASSANDRA-2057)
 * add JVM shutdownhook to sync commitlog (CASSANDRA-1919)
 * allow nodes to be up without being part of  normal traffic (CASSANDRA-1951)
 * fix CLI "show keyspaces" with null options on NTS (CASSANDRA-2049)
 * fix possible ByteBuffer race conditions (CASSANDRA-2066)
 * reduce garbage generated by MessagingService to prevent load spikes
   (CASSANDRA-2058)
 * fix math in RandomPartitioner.describeOwnership (CASSANDRA-2071)
 * fix deletion of sstable non-data components (CASSANDRA-2059)
 * avoid blocking gossip while deleting handoff hints (CASSANDRA-2073)
 * ignore messages from newer versions, keep track of nodes in gossip 
   regardless of version (CASSANDRA-1970)
 * cache writing moved to CompactionManager to reduce i/o contention and
   updated to use non-cache-polluting writes (CASSANDRA-2053)
 * page through large rows when exporting to JSON (CASSANDRA-2041)
 * add flush_largest_memtables_at and reduce_cache_sizes_at options
   (CASSANDRA-2142)
 * add cli 'describe cluster' command (CASSANDRA-2127)
 * add cli support for setting username/password at 'connect' command 
   (CASSANDRA-2111)
 * add -D option to Stress.java to allow reading hosts from a file 
   (CASSANDRA-2149)
 * bound hints CF throughput between 32M and 256M (CASSANDRA-2148)
 * continue starting when invalid saved cache entries are encountered
   (CASSANDRA-2076)
 * add max_hint_window_in_ms option (CASSANDRA-1459)


0.7.0-final
 * fix offsets to ByteBuffer.get (CASSANDRA-1939)


0.7.0-rc4
 * fix cli crash after backgrounding (CASSANDRA-1875)
 * count timeouts in storageproxy latencies, and include latency 
   histograms in StorageProxyMBean (CASSANDRA-1893)
 * fix CLI get recognition of supercolumns (CASSANDRA-1899)
 * enable keepalive on intra-cluster sockets (CASSANDRA-1766)
 * count timeouts towards dynamicsnitch latencies (CASSANDRA-1905)
 * Expose index-building status in JMX + cli schema description
   (CASSANDRA-1871)
 * allow [LOCAL|EACH]_QUORUM to be used with non-NetworkTopology 
   replication Strategies
 * increased amount of index locks for faster commitlog replay
 * collect secondary index tombstones immediately (CASSANDRA-1914)
 * revert commitlog changes from #1780 (CASSANDRA-1917)
 * change RandomPartitioner min token to -1 to avoid collision w/
   tokens on actual nodes (CASSANDRA-1901)
 * examine the right nibble when validating TimeUUID (CASSANDRA-1910)
 * include secondary indexes in cleanup (CASSANDRA-1916)
 * CFS.scrubDataDirectories should also cleanup invalid secondary indexes
   (CASSANDRA-1904)
 * ability to disable/enable gossip on nodes to force them down
   (CASSANDRA-1108)


0.7.0-rc3
 * expose getNaturalEndpoints in StorageServiceMBean taking byte[]
   key; RMI cannot serialize ByteBuffer (CASSANDRA-1833)
 * infer org.apache.cassandra.locator for replication strategy classes
   when not otherwise specified
 * validation that generates less garbage (CASSANDRA-1814)
 * add TTL support to CLI (CASSANDRA-1838)
 * cli defaults to bytestype for subcomparator when creating
   column families (CASSANDRA-1835)
 * unregister index MBeans when index is dropped (CASSANDRA-1843)
 * make ByteBufferUtil.clone thread-safe (CASSANDRA-1847)
 * change exception for read requests during bootstrap from 
   InvalidRequest to Unavailable (CASSANDRA-1862)
 * respect row-level tombstones post-flush in range scans
   (CASSANDRA-1837)
 * ReadResponseResolver check digests against each other (CASSANDRA-1830)
 * return InvalidRequest when remove of subcolumn without supercolumn
   is requested (CASSANDRA-1866)
 * flush before repair (CASSANDRA-1748)
 * SSTableExport validates key order (CASSANDRA-1884)
 * large row support for SSTableExport (CASSANDRA-1867)
 * Re-cache hot keys post-compaction without hitting disk (CASSANDRA-1878)
 * manage read repair in coordinator instead of data source, to
   provide latency information to dynamic snitch (CASSANDRA-1873)


0.7.0-rc2
 * fix live-column-count of slice ranges including tombstoned supercolumn 
   with live subcolumn (CASSANDRA-1591)
 * rename o.a.c.internal.AntientropyStage -> AntiEntropyStage,
   o.a.c.request.Request_responseStage -> RequestResponseStage,
   o.a.c.internal.Internal_responseStage -> InternalResponseStage
 * add AbstractType.fromString (CASSANDRA-1767)
 * require index_type to be present when specifying index_name
   on ColumnDef (CASSANDRA-1759)
 * fix add/remove index bugs in CFMetadata (CASSANDRA-1768)
 * rebuild Strategy during system_update_keyspace (CASSANDRA-1762)
 * cli updates prompt to ... in continuation lines (CASSANDRA-1770)
 * support multiple Mutations per key in hadoop ColumnFamilyOutputFormat
   (CASSANDRA-1774)
 * improvements to Debian init script (CASSANDRA-1772)
 * use local classloader to check for version.properties (CASSANDRA-1778)
 * Validate that column names in column_metadata are valid for the
   defined comparator, and decode properly in cli (CASSANDRA-1773)
 * use cross-platform newlines in cli (CASSANDRA-1786)
 * add ExpiringColumn support to sstable import/export (CASSANDRA-1754)
 * add flush for each append to periodic commitlog mode; added
   periodic_without_flush option to disable this (CASSANDRA-1780)
 * close file handle used for post-flush truncate (CASSANDRA-1790)
 * various code cleanup (CASSANDRA-1793, -1794, -1795)
 * fix range queries against wrapped range (CASSANDRA-1781)
 * fix consistencylevel calculations for NetworkTopologyStrategy
   (CASSANDRA-1804)
 * cli support index type enum names (CASSANDRA-1810)
 * improved validation of column_metadata (CASSANDRA-1813)
 * reads at ConsistencyLevel > 1 throw UnavailableException
   immediately if insufficient live nodes exist (CASSANDRA-1803)
 * copy bytebuffers for local writes to avoid retaining the entire
   Thrift frame (CASSANDRA-1801)
 * fix NPE adding index to column w/o prior metadata (CASSANDRA-1764)
 * reduce fat client timeout (CASSANDRA-1730)
 * fix botched merge of CASSANDRA-1316


0.7.0-rc1
 * fix compaction and flush races with schema updates (CASSANDRA-1715)
 * add clustertool, config-converter, sstablekeys, and schematool 
   Windows .bat files (CASSANDRA-1723)
 * reject range queries received during bootstrap (CASSANDRA-1739)
 * fix wrapping-range queries on non-minimum token (CASSANDRA-1700)
 * add nodetool cfhistogram (CASSANDRA-1698)
 * limit repaired ranges to what the nodes have in common (CASSANDRA-1674)
 * index scan treats missing columns as not matching secondary
   expressions (CASSANDRA-1745)
 * Fix misuse of DataOutputBuffer.getData in AntiEntropyService
   (CASSANDRA-1729)
 * detect and warn when obsolete version of JNA is present (CASSANDRA-1760)
 * reduce fat client timeout (CASSANDRA-1730)
 * cleanup smallest CFs first to increase free temp space for larger ones
   (CASSANDRA-1811)
 * Update windows .bat files to work outside of main Cassandra
   directory (CASSANDRA-1713)
 * fix read repair regression from 0.6.7 (CASSANDRA-1727)
 * more-efficient read repair (CASSANDRA-1719)
 * fix hinted handoff replay (CASSANDRA-1656)
 * log type of dropped messages (CASSANDRA-1677)
 * upgrade to SLF4J 1.6.1
 * fix ByteBuffer bug in ExpiringColumn.updateDigest (CASSANDRA-1679)
 * fix IntegerType.getString (CASSANDRA-1681)
 * make -Djava.net.preferIPv4Stack=true the default (CASSANDRA-628)
 * add INTERNAL_RESPONSE verb to differentiate from responses related
   to client requests (CASSANDRA-1685)
 * log tpstats when dropping messages (CASSANDRA-1660)
 * include unreachable nodes in describeSchemaVersions (CASSANDRA-1678)
 * Avoid dropping messages off the client request path (CASSANDRA-1676)
 * fix jna errno reporting (CASSANDRA-1694)
 * add friendlier error for UnknownHostException on startup (CASSANDRA-1697)
 * include jna dependency in RPM package (CASSANDRA-1690)
 * add --skip-keys option to stress.py (CASSANDRA-1696)
 * improve cli handling of non-string keys and column names 
   (CASSANDRA-1701, -1693)
 * r/m extra subcomparator line in cli keyspaces output (CASSANDRA-1712)
 * add read repair chance to cli "show keyspaces"
 * upgrade to ConcurrentLinkedHashMap 1.1 (CASSANDRA-975)
 * fix index scan routing (CASSANDRA-1722)
 * fix tombstoning of supercolumns in range queries (CASSANDRA-1734)
 * clear endpoint cache after updating keyspace metadata (CASSANDRA-1741)
 * fix wrapping-range queries on non-minimum token (CASSANDRA-1700)
 * truncate includes secondary indexes (CASSANDRA-1747)
 * retain reference to PendingFile sstables (CASSANDRA-1749)
 * fix sstableimport regression (CASSANDRA-1753)
 * fix for bootstrap when no non-system tables are defined (CASSANDRA-1732)
 * handle replica unavailability in index scan (CASSANDRA-1755)
 * fix service initialization order deadlock (CASSANDRA-1756)
 * multi-line cli commands (CASSANDRA-1742)
 * fix race between snapshot and compaction (CASSANDRA-1736)
 * add listEndpointsPendingHints, deleteHintsForEndpoint JMX methods 
   (CASSANDRA-1551)


0.7.0-beta3
 * add strategy options to describe_keyspace output (CASSANDRA-1560)
 * log warning when using randomly generated token (CASSANDRA-1552)
 * re-organize JMX into .db, .net, .internal, .request (CASSANDRA-1217)
 * allow nodes to change IPs between restarts (CASSANDRA-1518)
 * remember ring state between restarts by default (CASSANDRA-1518)
 * flush index built flag so we can read it before log replay (CASSANDRA-1541)
 * lock row cache updates to prevent race condition (CASSANDRA-1293)
 * remove assertion causing rare (and harmless) error messages in
   commitlog (CASSANDRA-1330)
 * fix moving nodes with no keyspaces defined (CASSANDRA-1574)
 * fix unbootstrap when no data is present in a transfer range (CASSANDRA-1573)
 * take advantage of AVRO-495 to simplify our avro IDL (CASSANDRA-1436)
 * extend authorization hierarchy to column family (CASSANDRA-1554)
 * deletion support in secondary indexes (CASSANDRA-1571)
 * meaningful error message for invalid replication strategy class 
   (CASSANDRA-1566)
 * allow keyspace creation with RF > N (CASSANDRA-1428)
 * improve cli error handling (CASSANDRA-1580)
 * add cache save/load ability (CASSANDRA-1417, 1606, 1647)
 * add StorageService.getDrainProgress (CASSANDRA-1588)
 * Disallow bootstrap to an in-use token (CASSANDRA-1561)
 * Allow dynamic secondary index creation and destruction (CASSANDRA-1532)
 * log auto-guessed memtable thresholds (CASSANDRA-1595)
 * add ColumnDef support to cli (CASSANDRA-1583)
 * reduce index sample time by 75% (CASSANDRA-1572)
 * add cli support for column, strategy metadata (CASSANDRA-1578, 1612)
 * add cli support for schema modification (CASSANDRA-1584)
 * delete temp files on failed compactions (CASSANDRA-1596)
 * avoid blocking for dead nodes during removetoken (CASSANDRA-1605)
 * remove ConsistencyLevel.ZERO (CASSANDRA-1607)
 * expose in-progress compaction type in jmx (CASSANDRA-1586)
 * removed IClock & related classes from internals (CASSANDRA-1502)
 * fix removing tokens from SystemTable on decommission and removetoken
   (CASSANDRA-1609)
 * include CF metadata in cli 'show keyspaces' (CASSANDRA-1613)
 * switch from Properties to HashMap in PropertyFileSnitch to
   avoid synchronization bottleneck (CASSANDRA-1481)
 * PropertyFileSnitch configuration file renamed to 
   cassandra-topology.properties
 * add cli support for get_range_slices (CASSANDRA-1088, CASSANDRA-1619)
 * Make memtable flush thresholds per-CF instead of global 
   (CASSANDRA-1007, 1637)
 * add cli support for binary data without CfDef hints (CASSANDRA-1603)
 * fix building SSTable statistics post-stream (CASSANDRA-1620)
 * fix potential infinite loop in 2ary index queries (CASSANDRA-1623)
 * allow creating NTS keyspaces with no replicas configured (CASSANDRA-1626)
 * add jmx histogram of sstables accessed per read (CASSANDRA-1624)
 * remove system_rename_column_family and system_rename_keyspace from the
   client API until races can be fixed (CASSANDRA-1630, CASSANDRA-1585)
 * add cli sanity tests (CASSANDRA-1582)
 * update GC settings in cassandra.bat (CASSANDRA-1636)
 * cli support for index queries (CASSANDRA-1635)
 * cli support for updating schema memtable settings (CASSANDRA-1634)
 * cli --file option (CASSANDRA-1616)
 * reduce automatically chosen memtable sizes by 50% (CASSANDRA-1641)
 * move endpoint cache from snitch to strategy (CASSANDRA-1643)
 * fix commitlog recovery deleting the newly-created segment as well as
   the old ones (CASSANDRA-1644)
 * upgrade to Thrift 0.5 (CASSANDRA-1367)
 * renamed CL.DCQUORUM to LOCAL_QUORUM and DCQUORUMSYNC to EACH_QUORUM
 * cli truncate support (CASSANDRA-1653)
 * update GC settings in cassandra.bat (CASSANDRA-1636)
 * avoid logging when a node's ip/token is gossipped back to it (CASSANDRA-1666)


0.7-beta2
 * always use UTF-8 for hint keys (CASSANDRA-1439)
 * remove cassandra.yaml dependency from Hadoop and Pig (CASSADRA-1322)
 * expose CfDef metadata in describe_keyspaces (CASSANDRA-1363)
 * restore use of mmap_index_only option (CASSANDRA-1241)
 * dropping a keyspace with no column families generated an error 
   (CASSANDRA-1378)
 * rename RackAwareStrategy to OldNetworkTopologyStrategy, RackUnawareStrategy 
   to SimpleStrategy, DatacenterShardStrategy to NetworkTopologyStrategy,
   AbstractRackAwareSnitch to AbstractNetworkTopologySnitch (CASSANDRA-1392)
 * merge StorageProxy.mutate, mutateBlocking (CASSANDRA-1396)
 * faster UUIDType, LongType comparisons (CASSANDRA-1386, 1393)
 * fix setting read_repair_chance from CLI addColumnFamily (CASSANDRA-1399)
 * fix updates to indexed columns (CASSANDRA-1373)
 * fix race condition leaving to FileNotFoundException (CASSANDRA-1382)
 * fix sharded lock hash on index write path (CASSANDRA-1402)
 * add support for GT/E, LT/E in subordinate index clauses (CASSANDRA-1401)
 * cfId counter got out of sync when CFs were added (CASSANDRA-1403)
 * less chatty schema updates (CASSANDRA-1389)
 * rename column family mbeans. 'type' will now include either 
   'IndexColumnFamilies' or 'ColumnFamilies' depending on the CFS type.
   (CASSANDRA-1385)
 * disallow invalid keyspace and column family names. This includes name that
   matches a '^\w+' regex. (CASSANDRA-1377)
 * use JNA, if present, to take snapshots (CASSANDRA-1371)
 * truncate hints if starting 0.7 for the first time (CASSANDRA-1414)
 * fix FD leak in single-row slicepredicate queries (CASSANDRA-1416)
 * allow index expressions against columns that are not part of the 
   SlicePredicate (CASSANDRA-1410)
 * config-converter properly handles snitches and framed support 
   (CASSANDRA-1420)
 * remove keyspace argument from multiget_count (CASSANDRA-1422)
 * allow specifying cassandra.yaml location as (local or remote) URL
   (CASSANDRA-1126)
 * fix using DynamicEndpointSnitch with NetworkTopologyStrategy
   (CASSANDRA-1429)
 * Add CfDef.default_validation_class (CASSANDRA-891)
 * fix EstimatedHistogram.max (CASSANDRA-1413)
 * quorum read optimization (CASSANDRA-1622)
 * handle zero-length (or missing) rows during HH paging (CASSANDRA-1432)
 * include secondary indexes during schema migrations (CASSANDRA-1406)
 * fix commitlog header race during schema change (CASSANDRA-1435)
 * fix ColumnFamilyStoreMBeanIterator to use new type name (CASSANDRA-1433)
 * correct filename generated by xml->yaml converter (CASSANDRA-1419)
 * add CMSInitiatingOccupancyFraction=75 and UseCMSInitiatingOccupancyOnly
   to default JVM options
 * decrease jvm heap for cassandra-cli (CASSANDRA-1446)
 * ability to modify keyspaces and column family definitions on a live cluster
   (CASSANDRA-1285)
 * support for Hadoop Streaming [non-jvm map/reduce via stdin/out]
   (CASSANDRA-1368)
 * Move persistent sstable stats from the system table to an sstable component
   (CASSANDRA-1430)
 * remove failed bootstrap attempt from pending ranges when gossip times
   it out after 1h (CASSANDRA-1463)
 * eager-create tcp connections to other cluster members (CASSANDRA-1465)
 * enumerate stages and derive stage from message type instead of 
   transmitting separately (CASSANDRA-1465)
 * apply reversed flag during collation from different data sources
   (CASSANDRA-1450)
 * make failure to remove commitlog segment non-fatal (CASSANDRA-1348)
 * correct ordering of drain operations so CL.recover is no longer 
   necessary (CASSANDRA-1408)
 * removed keyspace from describe_splits method (CASSANDRA-1425)
 * rename check_schema_agreement to describe_schema_versions
   (CASSANDRA-1478)
 * fix QUORUM calculation for RF > 3 (CASSANDRA-1487)
 * remove tombstones during non-major compactions when bloom filter
   verifies that row does not exist in other sstables (CASSANDRA-1074)
 * nodes that coordinated a loadbalance in the past could not be seen by
   newly added nodes (CASSANDRA-1467)
 * exposed endpoint states (gossip details) via jmx (CASSANDRA-1467)
 * ensure that compacted sstables are not included when new readers are
   instantiated (CASSANDRA-1477)
 * by default, calculate heap size and memtable thresholds at runtime (CASSANDRA-1469)
 * fix races dealing with adding/dropping keyspaces and column families in
   rapid succession (CASSANDRA-1477)
 * clean up of Streaming system (CASSANDRA-1503, 1504, 1506)
 * add options to configure Thrift socket keepalive and buffer sizes (CASSANDRA-1426)
 * make contrib CassandraServiceDataCleaner recursive (CASSANDRA-1509)
 * min, max compaction threshold are configurable and persistent 
   per-ColumnFamily (CASSANDRA-1468)
 * fix replaying the last mutation in a commitlog unnecessarily 
   (CASSANDRA-1512)
 * invoke getDefaultUncaughtExceptionHandler from DTPE with the original
   exception rather than the ExecutionException wrapper (CASSANDRA-1226)
 * remove Clock from the Thrift (and Avro) API (CASSANDRA-1501)
 * Close intra-node sockets when connection is broken (CASSANDRA-1528)
 * RPM packaging spec file (CASSANDRA-786)
 * weighted request scheduler (CASSANDRA-1485)
 * treat expired columns as deleted (CASSANDRA-1539)
 * make IndexInterval configurable (CASSANDRA-1488)
 * add describe_snitch to Thrift API (CASSANDRA-1490)
 * MD5 authenticator compares plain text submitted password with MD5'd
   saved property, instead of vice versa (CASSANDRA-1447)
 * JMX MessagingService pending and completed counts (CASSANDRA-1533)
 * fix race condition processing repair responses (CASSANDRA-1511)
 * make repair blocking (CASSANDRA-1511)
 * create EndpointSnitchInfo and MBean to expose rack and DC (CASSANDRA-1491)
 * added option to contrib/word_count to output results back to Cassandra
   (CASSANDRA-1342)
 * rewrite Hadoop ColumnFamilyRecordWriter to pool connections, retry to
   multiple Cassandra nodes, and smooth impact on the Cassandra cluster
   by using smaller batch sizes (CASSANDRA-1434)
 * fix setting gc_grace_seconds via CLI (CASSANDRA-1549)
 * support TTL'd index values (CASSANDRA-1536)
 * make removetoken work like decommission (CASSANDRA-1216)
 * make cli comparator-aware and improve quote rules (CASSANDRA-1523,-1524)
 * make nodetool compact and cleanup blocking (CASSANDRA-1449)
 * add memtable, cache information to GCInspector logs (CASSANDRA-1558)
 * enable/disable HintedHandoff via JMX (CASSANDRA-1550)
 * Ignore stray files in the commit log directory (CASSANDRA-1547)
 * Disallow bootstrap to an in-use token (CASSANDRA-1561)


0.7-beta1
 * sstable versioning (CASSANDRA-389)
 * switched to slf4j logging (CASSANDRA-625)
 * add (optional) expiration time for column (CASSANDRA-699)
 * access levels for authentication/authorization (CASSANDRA-900)
 * add ReadRepairChance to CF definition (CASSANDRA-930)
 * fix heisenbug in system tests, especially common on OS X (CASSANDRA-944)
 * convert to byte[] keys internally and all public APIs (CASSANDRA-767)
 * ability to alter schema definitions on a live cluster (CASSANDRA-44)
 * renamed configuration file to cassandra.xml, and log4j.properties to
   log4j-server.properties, which must now be loaded from
   the classpath (which is how our scripts in bin/ have always done it)
   (CASSANDRA-971)
 * change get_count to require a SlicePredicate. create multi_get_count
   (CASSANDRA-744)
 * re-organized endpointsnitch implementations and added SimpleSnitch
   (CASSANDRA-994)
 * Added preload_row_cache option (CASSANDRA-946)
 * add CRC to commitlog header (CASSANDRA-999)
 * removed deprecated batch_insert and get_range_slice methods (CASSANDRA-1065)
 * add truncate thrift method (CASSANDRA-531)
 * http mini-interface using mx4j (CASSANDRA-1068)
 * optimize away copy of sliced row on memtable read path (CASSANDRA-1046)
 * replace constant-size 2GB mmaped segments and special casing for index 
   entries spanning segment boundaries, with SegmentedFile that computes 
   segments that always contain entire entries/rows (CASSANDRA-1117)
 * avoid reading large rows into memory during compaction (CASSANDRA-16)
 * added hadoop OutputFormat (CASSANDRA-1101)
 * efficient Streaming (no more anticompaction) (CASSANDRA-579)
 * split commitlog header into separate file and add size checksum to
   mutations (CASSANDRA-1179)
 * avoid allocating a new byte[] for each mutation on replay (CASSANDRA-1219)
 * revise HH schema to be per-endpoint (CASSANDRA-1142)
 * add joining/leaving status to nodetool ring (CASSANDRA-1115)
 * allow multiple repair sessions per node (CASSANDRA-1190)
 * optimize away MessagingService for local range queries (CASSANDRA-1261)
 * make framed transport the default so malformed requests can't OOM the 
   server (CASSANDRA-475)
 * significantly faster reads from row cache (CASSANDRA-1267)
 * take advantage of row cache during range queries (CASSANDRA-1302)
 * make GCGraceSeconds a per-ColumnFamily value (CASSANDRA-1276)
 * keep persistent row size and column count statistics (CASSANDRA-1155)
 * add IntegerType (CASSANDRA-1282)
 * page within a single row during hinted handoff (CASSANDRA-1327)
 * push DatacenterShardStrategy configuration into keyspace definition,
   eliminating datacenter.properties. (CASSANDRA-1066)
 * optimize forward slices starting with '' and single-index-block name 
   queries by skipping the column index (CASSANDRA-1338)
 * streaming refactor (CASSANDRA-1189)
 * faster comparison for UUID types (CASSANDRA-1043)
 * secondary index support (CASSANDRA-749 and subtasks)
 * make compaction buckets deterministic (CASSANDRA-1265)


0.6.6
 * Allow using DynamicEndpointSnitch with RackAwareStrategy (CASSANDRA-1429)
 * remove the remaining vestiges of the unfinished DatacenterShardStrategy 
   (replaced by NetworkTopologyStrategy in 0.7)
   

0.6.5
 * fix key ordering in range query results with RandomPartitioner
   and ConsistencyLevel > ONE (CASSANDRA-1145)
 * fix for range query starting with the wrong token range (CASSANDRA-1042)
 * page within a single row during hinted handoff (CASSANDRA-1327)
 * fix compilation on non-sun JDKs (CASSANDRA-1061)
 * remove String.trim() call on row keys in batch mutations (CASSANDRA-1235)
 * Log summary of dropped messages instead of spamming log (CASSANDRA-1284)
 * add dynamic endpoint snitch (CASSANDRA-981)
 * fix streaming for keyspaces with hyphens in their name (CASSANDRA-1377)
 * fix errors in hard-coded bloom filter optKPerBucket by computing it
   algorithmically (CASSANDRA-1220
 * remove message deserialization stage, and uncap read/write stages
   so slow reads/writes don't block gossip processing (CASSANDRA-1358)
 * add jmx port configuration to Debian package (CASSANDRA-1202)
 * use mlockall via JNA, if present, to prevent Linux from swapping
   out parts of the JVM (CASSANDRA-1214)


0.6.4
 * avoid queuing multiple hint deliveries for the same endpoint
   (CASSANDRA-1229)
 * better performance for and stricter checking of UTF8 column names
   (CASSANDRA-1232)
 * extend option to lower compaction priority to hinted handoff
   as well (CASSANDRA-1260)
 * log errors in gossip instead of re-throwing (CASSANDRA-1289)
 * avoid aborting commitlog replay prematurely if a flushed-but-
   not-removed commitlog segment is encountered (CASSANDRA-1297)
 * fix duplicate rows being read during mapreduce (CASSANDRA-1142)
 * failure detection wasn't closing command sockets (CASSANDRA-1221)
 * cassandra-cli.bat works on windows (CASSANDRA-1236)
 * pre-emptively drop requests that cannot be processed within RPCTimeout
   (CASSANDRA-685)
 * add ack to Binary write verb and update CassandraBulkLoader
   to wait for acks for each row (CASSANDRA-1093)
 * added describe_partitioner Thrift method (CASSANDRA-1047)
 * Hadoop jobs no longer require the Cassandra storage-conf.xml
   (CASSANDRA-1280, CASSANDRA-1047)
 * log thread pool stats when GC is excessive (CASSANDRA-1275)
 * remove gossip message size limit (CASSANDRA-1138)
 * parallelize local and remote reads during multiget, and respect snitch 
   when determining whether to do local read for CL.ONE (CASSANDRA-1317)
 * fix read repair to use requested consistency level on digest mismatch,
   rather than assuming QUORUM (CASSANDRA-1316)
 * process digest mismatch re-reads in parallel (CASSANDRA-1323)
 * switch hints CF comparator to BytesType (CASSANDRA-1274)


0.6.3
 * retry to make streaming connections up to 8 times. (CASSANDRA-1019)
 * reject describe_ring() calls on invalid keyspaces (CASSANDRA-1111)
 * fix cache size calculation for size of 100% (CASSANDRA-1129)
 * fix cache capacity only being recalculated once (CASSANDRA-1129)
 * remove hourly scan of all hints on the off chance that the gossiper
   missed a status change; instead, expose deliverHintsToEndpoint to JMX
   so it can be done manually, if necessary (CASSANDRA-1141)
 * don't reject reads at CL.ALL (CASSANDRA-1152)
 * reject deletions to supercolumns in CFs containing only standard
   columns (CASSANDRA-1139)
 * avoid preserving login information after client disconnects
   (CASSANDRA-1057)
 * prefer sun jdk to openjdk in debian init script (CASSANDRA-1174)
 * detect partioner config changes between restarts and fail fast 
   (CASSANDRA-1146)
 * use generation time to resolve node token reassignment disagreements
   (CASSANDRA-1118)
 * restructure the startup ordering of Gossiper and MessageService to avoid
   timing anomalies (CASSANDRA-1160)
 * detect incomplete commit log hearders (CASSANDRA-1119)
 * force anti-entropy service to stream files on the stream stage to avoid
   sending streams out of order (CASSANDRA-1169)
 * remove inactive stream managers after AES streams files (CASSANDRA-1169)
 * allow removing entire row through batch_mutate Deletion (CASSANDRA-1027)
 * add JMX metrics for row-level bloom filter false positives (CASSANDRA-1212)
 * added a redhat init script to contrib (CASSANDRA-1201)
 * use midpoint when bootstrapping a new machine into range with not
   much data yet instead of random token (CASSANDRA-1112)
 * kill server on OOM in executor stage as well as Thrift (CASSANDRA-1226)
 * remove opportunistic repairs, when two machines with overlapping replica
   responsibilities happen to finish major compactions of the same CF near
   the same time.  repairs are now fully manual (CASSANDRA-1190)
 * add ability to lower compaction priority (default is no change from 0.6.2)
   (CASSANDRA-1181)


0.6.2
 * fix contrib/word_count build. (CASSANDRA-992)
 * split CommitLogExecutorService into BatchCommitLogExecutorService and 
   PeriodicCommitLogExecutorService (CASSANDRA-1014)
 * add latency histograms to CFSMBean (CASSANDRA-1024)
 * make resolving timestamp ties deterministic by using value bytes
   as a tiebreaker (CASSANDRA-1039)
 * Add option to turn off Hinted Handoff (CASSANDRA-894)
 * fix windows startup (CASSANDRA-948)
 * make concurrent_reads, concurrent_writes configurable at runtime via JMX
   (CASSANDRA-1060)
 * disable GCInspector on non-Sun JVMs (CASSANDRA-1061)
 * fix tombstone handling in sstable rows with no other data (CASSANDRA-1063)
 * fix size of row in spanned index entries (CASSANDRA-1056)
 * install json2sstable, sstable2json, and sstablekeys to Debian package
 * StreamingService.StreamDestinations wouldn't empty itself after streaming
   finished (CASSANDRA-1076)
 * added Collections.shuffle(splits) before returning the splits in 
   ColumnFamilyInputFormat (CASSANDRA-1096)
 * do not recalculate cache capacity post-compaction if it's been manually 
   modified (CASSANDRA-1079)
 * better defaults for flush sorter + writer executor queue sizes
   (CASSANDRA-1100)
 * windows scripts for SSTableImport/Export (CASSANDRA-1051)
 * windows script for nodetool (CASSANDRA-1113)
 * expose PhiConvictThreshold (CASSANDRA-1053)
 * make repair of RF==1 a no-op (CASSANDRA-1090)
 * improve default JVM GC options (CASSANDRA-1014)
 * fix SlicePredicate serialization inside Hadoop jobs (CASSANDRA-1049)
 * close Thrift sockets in Hadoop ColumnFamilyRecordReader (CASSANDRA-1081)


0.6.1
 * fix NPE in sstable2json when no excluded keys are given (CASSANDRA-934)
 * keep the replica set constant throughout the read repair process
   (CASSANDRA-937)
 * allow querying getAllRanges with empty token list (CASSANDRA-933)
 * fix command line arguments inversion in clustertool (CASSANDRA-942)
 * fix race condition that could trigger a false-positive assertion
   during post-flush discard of old commitlog segments (CASSANDRA-936)
 * fix neighbor calculation for anti-entropy repair (CASSANDRA-924)
 * perform repair even for small entropy differences (CASSANDRA-924)
 * Use hostnames in CFInputFormat to allow Hadoop's naive string-based
   locality comparisons to work (CASSANDRA-955)
 * cache read-only BufferedRandomAccessFile length to avoid
   3 system calls per invocation (CASSANDRA-950)
 * nodes with IPv6 (and no IPv4) addresses could not join cluster
   (CASSANDRA-969)
 * Retrieve the correct number of undeleted columns, if any, from
   a supercolumn in a row that had been deleted previously (CASSANDRA-920)
 * fix index scans that cross the 2GB mmap boundaries for both mmap
   and standard i/o modes (CASSANDRA-866)
 * expose drain via nodetool (CASSANDRA-978)


0.6.0-RC1
 * JMX drain to flush memtables and run through commit log (CASSANDRA-880)
 * Bootstrapping can skip ranges under the right conditions (CASSANDRA-902)
 * fix merging row versions in range_slice for CL > ONE (CASSANDRA-884)
 * default write ConsistencyLeven chaned from ZERO to ONE
 * fix for index entries spanning mmap buffer boundaries (CASSANDRA-857)
 * use lexical comparison if time part of TimeUUIDs are the same 
   (CASSANDRA-907)
 * bound read, mutation, and response stages to fix possible OOM
   during log replay (CASSANDRA-885)
 * Use microseconds-since-epoch (UTC) in cli, instead of milliseconds
 * Treat batch_mutate Deletion with null supercolumn as "apply this predicate 
   to top level supercolumns" (CASSANDRA-834)
 * Streaming destination nodes do not update their JMX status (CASSANDRA-916)
 * Fix internal RPC timeout calculation (CASSANDRA-911)
 * Added Pig loadfunc to contrib/pig (CASSANDRA-910)


0.6.0-beta3
 * fix compaction bucketing bug (CASSANDRA-814)
 * update windows batch file (CASSANDRA-824)
 * deprecate KeysCachedFraction configuration directive in favor
   of KeysCached; move to unified-per-CF key cache (CASSANDRA-801)
 * add invalidateRowCache to ColumnFamilyStoreMBean (CASSANDRA-761)
 * send Handoff hints to natural locations to reduce load on
   remaining nodes in a failure scenario (CASSANDRA-822)
 * Add RowWarningThresholdInMB configuration option to warn before very 
   large rows get big enough to threaten node stability, and -x option to
   be able to remove them with sstable2json if the warning is unheeded
   until it's too late (CASSANDRA-843)
 * Add logging of GC activity (CASSANDRA-813)
 * fix ConcurrentModificationException in commitlog discard (CASSANDRA-853)
 * Fix hardcoded row count in Hadoop RecordReader (CASSANDRA-837)
 * Add a jmx status to the streaming service and change several DEBUG
   messages to INFO (CASSANDRA-845)
 * fix classpath in cassandra-cli.bat for Windows (CASSANDRA-858)
 * allow re-specifying host, port to cassandra-cli if invalid ones
   are first tried (CASSANDRA-867)
 * fix race condition handling rpc timeout in the coordinator
   (CASSANDRA-864)
 * Remove CalloutLocation and StagingFileDirectory from storage-conf files 
   since those settings are no longer used (CASSANDRA-878)
 * Parse a long from RowWarningThresholdInMB instead of an int (CASSANDRA-882)
 * Remove obsolete ControlPort code from DatabaseDescriptor (CASSANDRA-886)
 * move skipBytes side effect out of assert (CASSANDRA-899)
 * add "double getLoad" to StorageServiceMBean (CASSANDRA-898)
 * track row stats per CF at compaction time (CASSANDRA-870)
 * disallow CommitLogDirectory matching a DataFileDirectory (CASSANDRA-888)
 * default key cache size is 200k entries, changed from 10% (CASSANDRA-863)
 * add -Dcassandra-foreground=yes to cassandra.bat
 * exit if cluster name is changed unexpectedly (CASSANDRA-769)


0.6.0-beta1/beta2
 * add batch_mutate thrift command, deprecating batch_insert (CASSANDRA-336)
 * remove get_key_range Thrift API, deprecated in 0.5 (CASSANDRA-710)
 * add optional login() Thrift call for authentication (CASSANDRA-547)
 * support fat clients using gossiper and StorageProxy to perform
   replication in-process [jvm-only] (CASSANDRA-535)
 * support mmapped I/O for reads, on by default on 64bit JVMs 
   (CASSANDRA-408, CASSANDRA-669)
 * improve insert concurrency, particularly during Hinted Handoff
   (CASSANDRA-658)
 * faster network code (CASSANDRA-675)
 * stress.py moved to contrib (CASSANDRA-635)
 * row caching [must be explicitly enabled per-CF in config] (CASSANDRA-678)
 * present a useful measure of compaction progress in JMX (CASSANDRA-599)
 * add bin/sstablekeys (CASSNADRA-679)
 * add ConsistencyLevel.ANY (CASSANDRA-687)
 * make removetoken remove nodes from gossip entirely (CASSANDRA-644)
 * add ability to set cache sizes at runtime (CASSANDRA-708)
 * report latency and cache hit rate statistics with lifetime totals
   instead of average over the last minute (CASSANDRA-702)
 * support get_range_slice for RandomPartitioner (CASSANDRA-745)
 * per-keyspace replication factory and replication strategy (CASSANDRA-620)
 * track latency in microseconds (CASSANDRA-733)
 * add describe_ Thrift methods, deprecating get_string_property and 
   get_string_list_property
 * jmx interface for tracking operation mode and streams in general.
   (CASSANDRA-709)
 * keep memtables in sorted order to improve range query performance
   (CASSANDRA-799)
 * use while loop instead of recursion when trimming sstables compaction list 
   to avoid blowing stack in pathological cases (CASSANDRA-804)
 * basic Hadoop map/reduce support (CASSANDRA-342)


0.5.1
 * ensure all files for an sstable are streamed to the same directory.
   (CASSANDRA-716)
 * more accurate load estimate for bootstrapping (CASSANDRA-762)
 * tolerate dead or unavailable bootstrap target on write (CASSANDRA-731)
 * allow larger numbers of keys (> 140M) in a sstable bloom filter
   (CASSANDRA-790)
 * include jvm argument improvements from CASSANDRA-504 in debian package
 * change streaming chunk size to 32MB to accomodate Windows XP limitations
   (was 64MB) (CASSANDRA-795)
 * fix get_range_slice returning results in the wrong order (CASSANDRA-781)
 

0.5.0 final
 * avoid attempting to delete temporary bootstrap files twice (CASSANDRA-681)
 * fix bogus NaN in nodeprobe cfstats output (CASSANDRA-646)
 * provide a policy for dealing with single thread executors w/ a full queue
   (CASSANDRA-694)
 * optimize inner read in MessagingService, vastly improving multiple-node
   performance (CASSANDRA-675)
 * wait for table flush before streaming data back to a bootstrapping node.
   (CASSANDRA-696)
 * keep track of bootstrapping sources by table so that bootstrapping doesn't 
   give the indication of finishing early (CASSANDRA-673)


0.5.0 RC3
 * commit the correct version of the patch for CASSANDRA-663


0.5.0 RC2 (unreleased)
 * fix bugs in converting get_range_slice results to Thrift 
   (CASSANDRA-647, CASSANDRA-649)
 * expose java.util.concurrent.TimeoutException in StorageProxy methods
   (CASSANDRA-600)
 * TcpConnectionManager was holding on to disconnected connections, 
   giving the false indication they were being used. (CASSANDRA-651)
 * Remove duplicated write. (CASSANDRA-662)
 * Abort bootstrap if IP is already in the token ring (CASSANDRA-663)
 * increase default commitlog sync period, and wait for last sync to 
   finish before submitting another (CASSANDRA-668)


0.5.0 RC1
 * Fix potential NPE in get_range_slice (CASSANDRA-623)
 * add CRC32 to commitlog entries (CASSANDRA-605)
 * fix data streaming on windows (CASSANDRA-630)
 * GC compacted sstables after cleanup and compaction (CASSANDRA-621)
 * Speed up anti-entropy validation (CASSANDRA-629)
 * Fix anti-entropy assertion error (CASSANDRA-639)
 * Fix pending range conflicts when bootstapping or moving
   multiple nodes at once (CASSANDRA-603)
 * Handle obsolete gossip related to node movement in the case where
   one or more nodes is down when the movement occurs (CASSANDRA-572)
 * Include dead nodes in gossip to avoid a variety of problems
   and fix HH to removed nodes (CASSANDRA-634)
 * return an InvalidRequestException for mal-formed SlicePredicates
   (CASSANDRA-643)
 * fix bug determining closest neighbor for use in multiple datacenters
   (CASSANDRA-648)
 * Vast improvements in anticompaction speed (CASSANDRA-607)
 * Speed up log replay and writes by avoiding redundant serializations
   (CASSANDRA-652)


0.5.0 beta 2
 * Bootstrap improvements (several tickets)
 * add nodeprobe repair anti-entropy feature (CASSANDRA-193, CASSANDRA-520)
 * fix possibility of partition when many nodes restart at once
   in clusters with multiple seeds (CASSANDRA-150)
 * fix NPE in get_range_slice when no data is found (CASSANDRA-578)
 * fix potential NPE in hinted handoff (CASSANDRA-585)
 * fix cleanup of local "system" keyspace (CASSANDRA-576)
 * improve computation of cluster load balance (CASSANDRA-554)
 * added super column read/write, column count, and column/row delete to
   cassandra-cli (CASSANDRA-567, CASSANDRA-594)
 * fix returning live subcolumns of deleted supercolumns (CASSANDRA-583)
 * respect JAVA_HOME in bin/ scripts (several tickets)
 * add StorageService.initClient for fat clients on the JVM (CASSANDRA-535)
   (see contrib/client_only for an example of use)
 * make consistency_level functional in get_range_slice (CASSANDRA-568)
 * optimize key deserialization for RandomPartitioner (CASSANDRA-581)
 * avoid GCing tombstones except on major compaction (CASSANDRA-604)
 * increase failure conviction threshold, resulting in less nodes
   incorrectly (and temporarily) marked as down (CASSANDRA-610)
 * respect memtable thresholds during log replay (CASSANDRA-609)
 * support ConsistencyLevel.ALL on read (CASSANDRA-584)
 * add nodeprobe removetoken command (CASSANDRA-564)


0.5.0 beta
 * Allow multiple simultaneous flushes, improving flush throughput 
   on multicore systems (CASSANDRA-401)
 * Split up locks to improve write and read throughput on multicore systems
   (CASSANDRA-444, CASSANDRA-414)
 * More efficient use of memory during compaction (CASSANDRA-436)
 * autobootstrap option: when enabled, all non-seed nodes will attempt
   to bootstrap when started, until bootstrap successfully
   completes. -b option is removed.  (CASSANDRA-438)
 * Unless a token is manually specified in the configuration xml,
   a bootstraping node will use a token that gives it half the
   keys from the most-heavily-loaded node in the cluster,
   instead of generating a random token. 
   (CASSANDRA-385, CASSANDRA-517)
 * Miscellaneous bootstrap fixes (several tickets)
 * Ability to change a node's token even after it has data on it
   (CASSANDRA-541)
 * Ability to decommission a live node from the ring (CASSANDRA-435)
 * Semi-automatic loadbalancing via nodeprobe (CASSANDRA-192)
 * Add ability to set compaction thresholds at runtime via
   JMX / nodeprobe.  (CASSANDRA-465)
 * Add "comment" field to ColumnFamily definition. (CASSANDRA-481)
 * Additional JMX metrics (CASSANDRA-482)
 * JSON based export and import tools (several tickets)
 * Hinted Handoff fixes (several tickets)
 * Add key cache to improve read performance (CASSANDRA-423)
 * Simplified construction of custom ReplicationStrategy classes
   (CASSANDRA-497)
 * Graphical application (Swing) for ring integrity verification and 
   visualization was added to contrib (CASSANDRA-252)
 * Add DCQUORUM, DCQUORUMSYNC consistency levels and corresponding
   ReplicationStrategy / EndpointSnitch classes.  Experimental.
   (CASSANDRA-492)
 * Web client interface added to contrib (CASSANDRA-457)
 * More-efficient flush for Random, CollatedOPP partitioners 
   for normal writes (CASSANDRA-446) and bulk load (CASSANDRA-420)
 * Add MemtableFlushAfterMinutes, a global replacement for the old 
   per-CF FlushPeriodInMinutes setting (CASSANDRA-463)
 * optimizations to slice reading (CASSANDRA-350) and supercolumn
   queries (CASSANDRA-510)
 * force binding to given listenaddress for nodes with multiple
   interfaces (CASSANDRA-546)
 * stress.py benchmarking tool improvements (several tickets)
 * optimized replica placement code (CASSANDRA-525)
 * faster log replay on restart (CASSANDRA-539, CASSANDRA-540)
 * optimized local-node writes (CASSANDRA-558)
 * added get_range_slice, deprecating get_key_range (CASSANDRA-344)
 * expose TimedOutException to thrift (CASSANDRA-563)
 

0.4.2
 * Add validation disallowing null keys (CASSANDRA-486)
 * Fix race conditions in TCPConnectionManager (CASSANDRA-487)
 * Fix using non-utf8-aware comparison as a sanity check.
   (CASSANDRA-493)
 * Improve default garbage collector options (CASSANDRA-504)
 * Add "nodeprobe flush" (CASSANDRA-505)
 * remove NotFoundException from get_slice throws list (CASSANDRA-518)
 * fix get (not get_slice) of entire supercolumn (CASSANDRA-508)
 * fix null token during bootstrap (CASSANDRA-501)


0.4.1
 * Fix FlushPeriod columnfamily configuration regression
   (CASSANDRA-455)
 * Fix long column name support (CASSANDRA-460)
 * Fix for serializing a row that only contains tombstones
   (CASSANDRA-458)
 * Fix for discarding unneeded commitlog segments (CASSANDRA-459)
 * Add SnapshotBeforeCompaction configuration option (CASSANDRA-426)
 * Fix compaction abort under insufficient disk space (CASSANDRA-473)
 * Fix reading subcolumn slice from tombstoned CF (CASSANDRA-484)
 * Fix race condition in RVH causing occasional NPE (CASSANDRA-478)


0.4.0
 * fix get_key_range problems when a node is down (CASSANDRA-440)
   and add UnavailableException to more Thrift methods
 * Add example EndPointSnitch contrib code (several tickets)


0.4.0 RC2
 * fix SSTable generation clash during compaction (CASSANDRA-418)
 * reject method calls with null parameters (CASSANDRA-308)
 * properly order ranges in nodeprobe output (CASSANDRA-421)
 * fix logging of certain errors on executor threads (CASSANDRA-425)


0.4.0 RC1
 * Bootstrap feature is live; use -b on startup (several tickets)
 * Added multiget api (CASSANDRA-70)
 * fix Deadlock with SelectorManager.doProcess and TcpConnection.write
   (CASSANDRA-392)
 * remove key cache b/c of concurrency bugs in third-party
   CLHM library (CASSANDRA-405)
 * update non-major compaction logic to use two threshold values
   (CASSANDRA-407)
 * add periodic / batch commitlog sync modes (several tickets)
 * inline BatchMutation into batch_insert params (CASSANDRA-403)
 * allow setting the logging level at runtime via mbean (CASSANDRA-402)
 * change default comparator to BytesType (CASSANDRA-400)
 * add forwards-compatible ConsistencyLevel parameter to get_key_range
   (CASSANDRA-322)
 * r/m special case of blocking for local destination when writing with 
   ConsistencyLevel.ZERO (CASSANDRA-399)
 * Fixes to make BinaryMemtable [bulk load interface] useful (CASSANDRA-337);
   see contrib/bmt_example for an example of using it.
 * More JMX properties added (several tickets)
 * Thrift changes (several tickets)
    - Merged _super get methods with the normal ones; return values
      are now of ColumnOrSuperColumn.
    - Similarly, merged batch_insert_super into batch_insert.



0.4.0 beta
 * On-disk data format has changed to allow billions of keys/rows per
   node instead of only millions
 * Multi-keyspace support
 * Scan all sstables for all queries to avoid situations where
   different types of operation on the same ColumnFamily could
   disagree on what data was present
 * Snapshot support via JMX
 * Thrift API has changed a _lot_:
    - removed time-sorted CFs; instead, user-defined comparators
      may be defined on the column names, which are now byte arrays.
      Default comparators are provided for UTF8, Bytes, Ascii, Long (i64),
      and UUID types.
    - removed colon-delimited strings in thrift api in favor of explicit
      structs such as ColumnPath, ColumnParent, etc.  Also normalized
      thrift struct and argument naming.
    - Added columnFamily argument to get_key_range.
    - Change signature of get_slice to accept starting and ending
      columns as well as an offset.  (This allows use of indexes.)
      Added "ascending" flag to allow reasonably-efficient reverse
      scans as well.  Removed get_slice_by_range as redundant.
    - get_key_range operates on one CF at a time
    - changed `block` boolean on insert methods to ConsistencyLevel enum,
      with options of NONE, ONE, QUORUM, and ALL.
    - added similar consistency_level parameter to read methods
    - column-name-set slice with no names given now returns zero columns
      instead of all of them.  ("all" can run your server out of memory.
      use a range-based slice with a high max column count instead.)
 * Removed the web interface. Node information can now be obtained by 
   using the newly introduced nodeprobe utility.
 * More JMX stats
 * Remove magic values from internals (e.g. special key to indicate
   when to flush memtables)
 * Rename configuration "table" to "keyspace"
 * Moved to crash-only design; no more shutdown (just kill the process)
 * Lots of bug fixes

Full list of issues resolved in 0.4 is at https://issues.apache.org/jira/secure/IssueNavigator.jspa?reset=true&&pid=12310865&fixfor=12313862&resolution=1&sorter/field=issuekey&sorter/order=DESC


0.3.0 RC3
 * Fix potential deadlock under load in TCPConnection.
   (CASSANDRA-220)


0.3.0 RC2
 * Fix possible data loss when server is stopped after replaying
   log but before new inserts force memtable flush.
   (CASSANDRA-204)
 * Added BUGS file


0.3.0 RC1
 * Range queries on keys, including user-defined key collation
 * Remove support
 * Workarounds for a weird bug in JDK select/register that seems
   particularly common on VM environments. Cassandra should deploy
   fine on EC2 now
 * Much improved infrastructure: the beginnings of a decent test suite
   ("ant test" for unit tests; "nosetests" for system tests), code
   coverage reporting, etc.
 * Expanded node status reporting via JMX
 * Improved error reporting/logging on both server and client
 * Reduced memory footprint in default configuration
 * Combined blocking and non-blocking versions of insert APIs
 * Added FlushPeriodInMinutes configuration parameter to force
   flushing of infrequently-updated ColumnFamilies<|MERGE_RESOLUTION|>--- conflicted
+++ resolved
@@ -1,4 +1,3 @@
-<<<<<<< HEAD
 3.0.17
  * Always close RT markers returned by ReadCommand#executeLocally() (CASSANDRA-14515)
  * Reverse order queries with range tombstones can cause data loss (CASSANDRA-14513)
@@ -30,10 +29,7 @@
  * Fully utilise specified compaction threads (CASSANDRA-14210)
  * Pre-create deletion log records to finish compactions quicker (CASSANDRA-12763)
 Merged from 2.2:
-=======
-2.2.13
  * Fix bug that prevented compaction of SSTables after full repairs (CASSANDRA-14423)
->>>>>>> f8912ce9
  * Incorrect counting of pending messages in OutboundTcpConnection (CASSANDRA-11551)
  * Fix compaction failure caused by reading un-flushed data (CASSANDRA-12743)
  * Use Bounds instead of Range for sstables in anticompaction (CASSANDRA-14411)
