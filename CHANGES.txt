<<<<<<< HEAD
1.2-rc1
 * save truncation position in system table (CASSANDRA-4906)
 * Move CompressionMetadata off-heap (CASSANDRA-4937)
 * allow CLI to GET cql3 columnfamily data (CASSANDRA-4924)
 * Fix rare race condition in getExpireTimeForEndpoint (CASSANDRA-4402)
 * acquire references to overlapping sstables during compaction so bloom filter
   doesn't get free'd prematurely (CASSANDRA-4934)
 * Don't share slice query filter in CQL3 SelectStatement (CASSANDRA-4928)
 * Separate tracing from Log4J (CASSANDRA-4861)
 * Exclude gcable tombstones from merkle-tree computation (CASSANDRA-4905)
 * Better printing of AbstractBounds for tracing (CASSANDRA-4931)
Merged from 1.1:
=======
1.1.7
 * reset getRangeSlice filter after finishing a row for get_paged_slice
   (CASSANDRA-4919)
>>>>>>> a2ca30e7
 * expunge row cache post-truncate (CASSANDRA-4940)


1.2-beta2
 * fp rate of 1.0 disables BF entirely; LCS defaults to 1.0 (CASSANDRA-4876)
 * off-heap bloom filters for row keys (CASSANDRA_4865)
 * add extension point for sstable components (CASSANDRA-4049)
 * improve tracing output (CASSANDRA-4852, 4862)
 * make TRACE verb droppable (CASSANDRA-4672)
 * fix BulkLoader recognition of CQL3 columnfamilies (CASSANDRA-4755)
 * Sort commitlog segments for replay by id instead of mtime (CASSANDRA-4793)
 * Make hint delivery asynchronous (CASSANDRA-4761)
 * Pluggable Thrift transport factories for CLI and cqlsh (CASSANDRA-4609, 4610)
 * cassandra-cli: allow Double value type to be inserted to a column (CASSANDRA-4661)
 * Add ability to use custom TServerFactory implementations (CASSANDRA-4608)
 * optimize batchlog flushing to skip successful batches (CASSANDRA-4667)
 * include metadata for system keyspace itself in schema tables (CASSANDRA-4416)
 * add check to PropertyFileSnitch to verify presence of location for
   local node (CASSANDRA-4728)
 * add PBSPredictor consistency modeler (CASSANDRA-4261)
 * remove vestiges of Thrift unframed mode (CASSANDRA-4729)
 * optimize single-row PK lookups (CASSANDRA-4710)
 * adjust blockFor calculation to account for pending ranges due to node 
   movement (CASSANDRA-833)
 * Change CQL version to 3.0.0 and stop accepting 3.0.0-beta1 (CASSANDRA-4649)
 * (CQL3) Make prepared statement global instead of per connection 
   (CASSANDRA-4449)
 * Fix scrubbing of CQL3 created tables (CASSANDRA-4685)
 * (CQL3) Fix validation when using counter and regular columns in the same 
   table (CASSANDRA-4706)
 * Fix bug starting Cassandra with simple authentication (CASSANDRA-4648)
 * Add support for batchlog in CQL3 (CASSANDRA-4545, 4738)
 * Add support for multiple column family outputs in CFOF (CASSANDRA-4208)
 * Support repairing only the local DC nodes (CASSANDRA-4747)
 * Use rpc_address for binary protocol and change default port (CASSANRA-4751)
 * Fix use of collections in prepared statements (CASSANDRA-4739)
 * Store more information into peers table (CASSANDRA-4351, 4814)
 * Configurable bucket size for size tiered compaction (CASSANDRA-4704)
 * Run leveled compaction in parallel (CASSANDRA-4310)
 * Fix potential NPE during CFS reload (CASSANDRA-4786)
 * Composite indexes may miss results (CASSANDRA-4796)
 * Move consistency level to the protocol level (CASSANDRA-4734, 4824)
 * Fix Subcolumn slice ends not respected (CASSANDRA-4826)
 * Fix Assertion error in cql3 select (CASSANDRA-4783)
 * Fix list prepend logic (CQL3) (CASSANDRA-4835)
 * Add booleans as literals in CQL3 (CASSANDRA-4776)
 * Allow renaming PK columns in CQL3 (CASSANDRA-4822)
 * Fix binary protocol NEW_NODE event (CASSANDRA-4679)
 * Fix potential infinite loop in tombstone compaction (CASSANDRA-4781)
 * Remove system tables accounting from schema (CASSANDRA-4850)
 * Force provided columns in clustering key order in 'CLUSTERING ORDER BY' (CASSANDRA-4881)
 * Fix composite index bug (CASSANDRA-4884)
 * Fix short read protection for CQL3 (CASSANDRA-4882)
 * Add tracing support to the binary protocol (CASSANDRA-4699)
 * Don't allow prepared marker inside collections (CASSANDRA-4890)
 * Re-allow order by on non-selected columns (CASSANDRA-4645)
 * Bug when composite index is created in a table having collections (CASSANDRA-4909)
 * log index scan subject in CompositesSearcher (CASSANDRA-4904)
Merged from 1.1:
 * add get[Row|Key]CacheEntries to CacheServiceMBean (CASSANDRA-4859)
 * fix get_paged_slice to wrap to next row correctly (CASSANDRA-4816)
 * fix indexing empty column values (CASSANDRA-4832)
 * allow JdbcDate to compose null Date objects (CASSANDRA-4830)
 * fix possible stackoverflow when compacting 1000s of sstables
   (CASSANDRA-4765)
 * fix wrong leveled compaction progress calculation (CASSANDRA-4807)
 * add a close() method to CRAR to prevent leaking file descriptors (CASSANDRA-4820)
 * fix potential infinite loop in get_count (CASSANDRA-4833)
 * fix compositeType.{get/from}String methods (CASSANDRA-4842)
 * (CQL) fix CREATE COLUMNFAMILY permissions check (CASSANDRA-4864)
 * Fix DynamicCompositeType same type comparison (CASSANDRA-4711)
 * Fix duplicate SSTable reference when stream session failed (CASSANDRA-3306)


1.2-beta1
 * add atomic_batch_mutate (CASSANDRA-4542, -4635)
 * increase default max_hint_window_in_ms to 3h (CASSANDRA-4632)
 * include message initiation time to replicas so they can more
   accurately drop timed-out requests (CASSANDRA-2858)
 * fix clientutil.jar dependencies (CASSANDRA-4566)
 * optimize WriteResponse (CASSANDRA-4548)
 * new metrics (CASSANDRA-4009)
 * redesign KEYS indexes to avoid read-before-write (CASSANDRA-2897)
 * debug tracing (CASSANDRA-1123)
 * parallelize row cache loading (CASSANDRA-4282)
 * Make compaction, flush JBOD-aware (CASSANDRA-4292)
 * run local range scans on the read stage (CASSANDRA-3687)
 * clean up ioexceptions (CASSANDRA-2116)
 * add disk_failure_policy (CASSANDRA-2118)
 * Introduce new json format with row level deletion (CASSANDRA-4054)
 * remove redundant "name" column from schema_keyspaces (CASSANDRA-4433)
 * improve "nodetool ring" handling of multi-dc clusters (CASSANDRA-3047)
 * update NTS calculateNaturalEndpoints to be O(N log N) (CASSANDRA-3881)
 * add UseCondCardMark XX jvm settings on jdk 1.7 (CASSANDRA-4366)
 * split up rpc timeout by operation type (CASSANDRA-2819)
 * rewrite key cache save/load to use only sequential i/o (CASSANDRA-3762)
 * update MS protocol with a version handshake + broadcast address id
   (CASSANDRA-4311)
 * multithreaded hint replay (CASSANDRA-4189)
 * add inter-node message compression (CASSANDRA-3127)
 * remove COPP (CASSANDRA-2479)
 * Track tombstone expiration and compact when tombstone content is
   higher than a configurable threshold, default 20% (CASSANDRA-3442, 4234)
 * update MurmurHash to version 3 (CASSANDRA-2975)
 * (CLI) track elapsed time for `delete' operation (CASSANDRA-4060)
 * (CLI) jline version is bumped to 1.0 to properly  support
   'delete' key function (CASSANDRA-4132)
 * Save IndexSummary into new SSTable 'Summary' component (CASSANDRA-2392, 4289)
 * Add support for range tombstones (CASSANDRA-3708)
 * Improve MessagingService efficiency (CASSANDRA-3617)
 * Avoid ID conflicts from concurrent schema changes (CASSANDRA-3794)
 * Set thrift HSHA server thread limit to unlimited by default (CASSANDRA-4277)
 * Avoids double serialization of CF id in RowMutation messages
   (CASSANDRA-4293)
 * stream compressed sstables directly with java nio (CASSANDRA-4297)
 * Support multiple ranges in SliceQueryFilter (CASSANDRA-3885)
 * Add column metadata to system column families (CASSANDRA-4018)
 * (cql3) Always use composite types by default (CASSANDRA-4329)
 * (cql3) Add support for set, map and list (CASSANDRA-3647)
 * Validate date type correctly (CASSANDRA-4441)
 * (cql3) Allow definitions with only a PK (CASSANDRA-4361)
 * (cql3) Add support for row key composites (CASSANDRA-4179)
 * improve DynamicEndpointSnitch by using reservoir sampling (CASSANDRA-4038)
 * (cql3) Add support for 2ndary indexes (CASSANDRA-3680)
 * (cql3) fix defining more than one PK to be invalid (CASSANDRA-4477)
 * remove schema agreement checking from all external APIs (Thrift, CQL and CQL3) (CASSANDRA-4487)
 * add Murmur3Partitioner and make it default for new installations (CASSANDRA-3772, 4621)
 * (cql3) update pseudo-map syntax to use map syntax (CASSANDRA-4497)
 * Finer grained exceptions hierarchy and provides error code with exceptions (CASSANDRA-3979)
 * Adds events push to binary protocol (CASSANDRA-4480)
 * Rewrite nodetool help (CASSANDRA-2293)
 * Make CQL3 the default for CQL (CASSANDRA-4640)
 * update stress tool to be able to use CQL3 (CASSANDRA-4406)
 * Accept all thrift update on CQL3 cf but don't expose their metadata (CASSANDRA-4377)
 * Replace Throttle with Guava's RateLimiter for HintedHandOff (CASSANDRA-4541)
 * fix counter add/get using CQL2 and CQL3 in stress tool (CASSANDRA-4633)
 * Add sstable count per level to cfstats (CASSANDRA-4537)
 * (cql3) Add ALTER KEYSPACE statement (CASSANDRA-4611)
 * (cql3) Allow defining default consistency levels (CASSANDRA-4448)
 * (cql3) Fix queries using LIMIT missing results (CASSANDRA-4579)
 * fix cross-version gossip messaging (CASSANDRA-4576)

1.1.6
 * Wait for writes on synchronous read digest mismatch (CASSANDRA-4792)
 * fix commitlog replay for nanotime-infected sstables (CASSANDRA-4782)
 * preflight check ttl for maximum of 20 years (CASSANDRA-4771)
 * (Pig) fix widerow input with single column rows (CASSANDRA-4789)
 * Fix HH to compact with correct gcBefore, which avoids wiping out
   undelivered hints (CASSANDRA-4772)
 * LCS will merge up to 32 L0 sstables as intended (CASSANDRA-4778)
 * NTS will default unconfigured DC replicas to zero (CASSANDRA-4675)
 * use default consistency level in counter validation if none is
   explicitly provide (CASSANDRA-4700)
 * Improve IAuthority interface by introducing fine-grained
   access permissions and grant/revoke commands (CASSANDRA-4490, 4644)
 * fix assumption error in CLI when updating/describing keyspace 
   (CASSANDRA-4322)
 * Adds offline sstablescrub to debian packaging (CASSANDRA-4642)
 * Automatic fixing of overlapping leveled sstables (CASSANDRA-4644)
 * fix error when using ORDER BY with extended selections (CASSANDRA-4689)
 * (CQL3) Fix validation for IN queries for non-PK cols (CASSANDRA-4709)
 * fix re-created keyspace disappering after 1.1.5 upgrade 
   (CASSANDRA-4698, 4752)
 * (CLI) display elapsed time in 2 fraction digits (CASSANDRA-3460)
 * add authentication support to sstableloader (CASSANDRA-4712)
 * Fix CQL3 'is reversed' logic (CASSANDRA-4716, 4759)
 * (CQL3) Don't return ReversedType in result set metadata (CASSANDRA-4717)
 * Backport adding AlterKeyspace statement (CASSANDRA-4611)
 * (CQL3) Correcty accept upper-case data types (CASSANDRA-4770)
 * Add binary protocol events for schema changes (CASSANDRA-4684)
Merged from 1.0:
 * Switch from NBHM to CHM in MessagingService's callback map, which
   prevents OOM in long-running instances (CASSANDRA-4708)


1.1.5
 * add SecondaryIndex.reload API (CASSANDRA-4581)
 * use millis + atomicint for commitlog segment creation instead of
   nanotime, which has issues under some hypervisors (CASSANDRA-4601)
 * fix FD leak in slice queries (CASSANDRA-4571)
 * avoid recursion in leveled compaction (CASSANDRA-4587)
 * increase stack size under Java7 to 180K
 * Log(info) schema changes (CASSANDRA-4547)
 * Change nodetool setcachecapcity to manipulate global caches (CASSANDRA-4563)
 * (cql3) fix setting compaction strategy (CASSANDRA-4597)
 * fix broken system.schema_* timestamps on system startup (CASSANDRA-4561)
 * fix wrong skip of cache saving (CASSANDRA-4533)
 * Avoid NPE when lost+found is in data dir (CASSANDRA-4572)
 * Respect five-minute flush moratorium after initial CL replay (CASSANDRA-4474)
 * Adds ntp as recommended in debian packaging (CASSANDRA-4606)
 * Configurable transport in CF Record{Reader|Writer} (CASSANDRA-4558)
 * (cql3) fix potential NPE with both equal and unequal restriction (CASSANDRA-4532)
 * (cql3) improves ORDER BY validation (CASSANDRA-4624)
 * Fix potential deadlock during counter writes (CASSANDRA-4578)
 * Fix cql error with ORDER BY when using IN (CASSANDRA-4612)
Merged from 1.0:
 * increase Xss to 160k to accomodate latest 1.6 JVMs (CASSANDRA-4602)
 * fix toString of hint destination tokens (CASSANDRA-4568)
 * Fix multiple values for CurrentLocal NodeID (CASSANDRA-4626)


1.1.4
 * fix offline scrub to catch >= out of order rows (CASSANDRA-4411)
 * fix cassandra-env.sh on RHEL and other non-dash-based systems 
   (CASSANDRA-4494)
Merged from 1.0:
 * (Hadoop) fix setting key length for old-style mapred api (CASSANDRA-4534)
 * (Hadoop) fix iterating through a resultset consisting entirely
   of tombstoned rows (CASSANDRA-4466)
 * Fix multiple values for CurrentLocal NodeID (CASSANDRA-4626)


1.1.3
 * munmap commitlog segments before rename (CASSANDRA-4337)
 * (JMX) rename getRangeKeySample to sampleKeyRange to avoid returning
   multi-MB results as an attribute (CASSANDRA-4452)
 * flush based on data size, not throughput; overwritten columns no 
   longer artificially inflate liveRatio (CASSANDRA-4399)
 * update default commitlog segment size to 32MB and total commitlog
   size to 32/1024 MB for 32/64 bit JVMs, respectively (CASSANDRA-4422)
 * avoid using global partitioner to estimate ranges in index sstables
   (CASSANDRA-4403)
 * restore pre-CASSANDRA-3862 approach to removing expired tombstones
   from row cache during compaction (CASSANDRA-4364)
 * (stress) support for CQL prepared statements (CASSANDRA-3633)
 * Correctly catch exception when Snappy cannot be loaded (CASSANDRA-4400)
 * (cql3) Support ORDER BY when IN condition is given in WHERE clause (CASSANDRA-4327)
 * (cql3) delete "component_index" column on DROP TABLE call (CASSANDRA-4420)
 * change nanoTime() to currentTimeInMillis() in schema related code (CASSANDRA-4432)
 * add a token generation tool (CASSANDRA-3709)
 * Fix LCS bug with sstable containing only 1 row (CASSANDRA-4411)
 * fix "Can't Modify Index Name" problem on CF update (CASSANDRA-4439)
 * Fix assertion error in getOverlappingSSTables during repair (CASSANDRA-4456)
 * fix nodetool's setcompactionthreshold command (CASSANDRA-4455)
 * Ensure compacted files are never used, to avoid counter overcount (CASSANDRA-4436)
Merged from 1.0:
 * Push the validation of secondary index values to the SecondaryIndexManager (CASSANDRA-4240)
 * (Hadoop) fix iterating through a resultset consisting entirely
   of tombstoned rows (CASSANDRA-4466)
 * allow dropping columns shadowed by not-yet-expired supercolumn or row
   tombstones in PrecompactedRow (CASSANDRA-4396)


1.1.2
 * Fix cleanup not deleting index entries (CASSANDRA-4379)
 * Use correct partitioner when saving + loading caches (CASSANDRA-4331)
 * Check schema before trying to export sstable (CASSANDRA-2760)
 * Raise a meaningful exception instead of NPE when PFS encounters
   an unconfigured node + no default (CASSANDRA-4349)
 * fix bug in sstable blacklisting with LCS (CASSANDRA-4343)
 * LCS no longer promotes tiny sstables out of L0 (CASSANDRA-4341)
 * skip tombstones during hint replay (CASSANDRA-4320)
 * fix NPE in compactionstats (CASSANDRA-4318)
 * enforce 1m min keycache for auto (CASSANDRA-4306)
 * Have DeletedColumn.isMFD always return true (CASSANDRA-4307)
 * (cql3) exeption message for ORDER BY constraints said primary filter can be
    an IN clause, which is misleading (CASSANDRA-4319)
 * (cql3) Reject (not yet supported) creation of 2ndardy indexes on tables with
   composite primary keys (CASSANDRA-4328)
 * Set JVM stack size to 160k for java 7 (CASSANDRA-4275)
 * cqlsh: add COPY command to load data from CSV flat files (CASSANDRA-4012)
 * CFMetaData.fromThrift to throw ConfigurationException upon error (CASSANDRA-4353)
 * Use CF comparator to sort indexed columns in SecondaryIndexManager
   (CASSANDRA-4365)
 * add strategy_options to the KSMetaData.toString() output (CASSANDRA-4248)
 * (cql3) fix range queries containing unqueried results (CASSANDRA-4372)
 * (cql3) allow updating column_alias types (CASSANDRA-4041)
 * (cql3) Fix deletion bug (CASSANDRA-4193)
 * Fix computation of overlapping sstable for leveled compaction (CASSANDRA-4321)
 * Improve scrub and allow to run it offline (CASSANDRA-4321)
 * Fix assertionError in StorageService.bulkLoad (CASSANDRA-4368)
 * (cqlsh) add option to authenticate to a keyspace at startup (CASSANDRA-4108)
 * (cqlsh) fix ASSUME functionality (CASSANDRA-4352)
 * Fix ColumnFamilyRecordReader to not return progress > 100% (CASSANDRA-3942)
Merged from 1.0:
 * Set gc_grace on index CF to 0 (CASSANDRA-4314)


1.1.1
 * allow larger cache capacities than 2GB (CASSANDRA-4150)
 * add getsstables command to nodetool (CASSANDRA-4199)
 * apply parent CF compaction settings to secondary index CFs (CASSANDRA-4280)
 * preserve commitlog size cap when recycling segments at startup
   (CASSANDRA-4201)
 * (Hadoop) fix split generation regression (CASSANDRA-4259)
 * ignore min/max compactions settings in LCS, while preserving
   behavior that min=max=0 disables autocompaction (CASSANDRA-4233)
 * log number of rows read from saved cache (CASSANDRA-4249)
 * calculate exact size required for cleanup operations (CASSANDRA-1404)
 * avoid blocking additional writes during flush when the commitlog
   gets behind temporarily (CASSANDRA-1991)
 * enable caching on index CFs based on data CF cache setting (CASSANDRA-4197)
 * warn on invalid replication strategy creation options (CASSANDRA-4046)
 * remove [Freeable]Memory finalizers (CASSANDRA-4222)
 * include tombstone size in ColumnFamily.size, which can prevent OOM
   during sudden mass delete operations by yielding a nonzero liveRatio
   (CASSANDRA-3741)
 * Open 1 sstableScanner per level for leveled compaction (CASSANDRA-4142)
 * Optimize reads when row deletion timestamps allow us to restrict
   the set of sstables we check (CASSANDRA-4116)
 * add support for commitlog archiving and point-in-time recovery
   (CASSANDRA-3690)
 * avoid generating redundant compaction tasks during streaming
   (CASSANDRA-4174)
 * add -cf option to nodetool snapshot, and takeColumnFamilySnapshot to
   StorageService mbean (CASSANDRA-556)
 * optimize cleanup to drop entire sstables where possible (CASSANDRA-4079)
 * optimize truncate when autosnapshot is disabled (CASSANDRA-4153)
 * update caches to use byte[] keys to reduce memory overhead (CASSANDRA-3966)
 * add column limit to cli (CASSANDRA-3012, 4098)
 * clean up and optimize DataOutputBuffer, used by CQL compression and
   CompositeType (CASSANDRA-4072)
 * optimize commitlog checksumming (CASSANDRA-3610)
 * identify and blacklist corrupted SSTables from future compactions 
   (CASSANDRA-2261)
 * Move CfDef and KsDef validation out of thrift (CASSANDRA-4037)
 * Expose API to repair a user provided range (CASSANDRA-3912)
 * Add way to force the cassandra-cli to refresh its schema (CASSANDRA-4052)
 * Avoid having replicate on write tasks stacking up at CL.ONE (CASSANDRA-2889)
 * (cql3) Backwards compatibility for composite comparators in non-cql3-aware
   clients (CASSANDRA-4093)
 * (cql3) Fix order by for reversed queries (CASSANDRA-4160)
 * (cql3) Add ReversedType support (CASSANDRA-4004)
 * (cql3) Add timeuuid type (CASSANDRA-4194)
 * (cql3) Minor fixes (CASSANDRA-4185)
 * (cql3) Fix prepared statement in BATCH (CASSANDRA-4202)
 * (cql3) Reduce the list of reserved keywords (CASSANDRA-4186)
 * (cql3) Move max/min compaction thresholds to compaction strategy options
   (CASSANDRA-4187)
 * Fix exception during move when localhost is the only source (CASSANDRA-4200)
 * (cql3) Allow paging through non-ordered partitioner results (CASSANDRA-3771)
 * (cql3) Fix drop index (CASSANDRA-4192)
 * (cql3) Don't return range ghosts anymore (CASSANDRA-3982)
 * fix re-creating Keyspaces/ColumnFamilies with the same name as dropped
   ones (CASSANDRA-4219)
 * fix SecondaryIndex LeveledManifest save upon snapshot (CASSANDRA-4230)
 * fix missing arrayOffset in FBUtilities.hash (CASSANDRA-4250)
 * (cql3) Add name of parameters in CqlResultSet (CASSANDRA-4242)
 * (cql3) Correctly validate order by queries (CASSANDRA-4246)
 * rename stress to cassandra-stress for saner packaging (CASSANDRA-4256)
 * Fix exception on colum metadata with non-string comparator (CASSANDRA-4269)
 * Check for unknown/invalid compression options (CASSANDRA-4266)
 * (cql3) Adds simple access to column timestamp and ttl (CASSANDRA-4217)
 * (cql3) Fix range queries with secondary indexes (CASSANDRA-4257)
 * Better error messages from improper input in cli (CASSANDRA-3865)
 * Try to stop all compaction upon Keyspace or ColumnFamily drop (CASSANDRA-4221)
 * (cql3) Allow keyspace properties to contain hyphens (CASSANDRA-4278)
 * (cql3) Correctly validate keyspace access in create table (CASSANDRA-4296)
 * Avoid deadlock in migration stage (CASSANDRA-3882)
 * Take supercolumn names and deletion info into account in memtable throughput
   (CASSANDRA-4264)
 * Add back backward compatibility for old style replication factor (CASSANDRA-4294)
 * Preserve compatibility with pre-1.1 index queries (CASSANDRA-4262)
Merged from 1.0:
 * Fix super columns bug where cache is not updated (CASSANDRA-4190)
 * fix maxTimestamp to include row tombstones (CASSANDRA-4116)
 * (CLI) properly handle quotes in create/update keyspace commands (CASSANDRA-4129)
 * Avoids possible deadlock during bootstrap (CASSANDRA-4159)
 * fix stress tool that hangs forever on timeout or error (CASSANDRA-4128)
 * stress tool to return appropriate exit code on failure (CASSANDRA-4188)
 * fix compaction NPE when out of disk space and assertions disabled
   (CASSANDRA-3985)
 * synchronize LCS getEstimatedTasks to avoid CME (CASSANDRA-4255)
 * ensure unique streaming session id's (CASSANDRA-4223)
 * kick off background compaction when min/max thresholds change 
   (CASSANDRA-4279)
 * improve ability of STCS.getBuckets to deal with 100s of 1000s of
   sstables, such as when convertinb back from LCS (CASSANDRA-4287)
 * Oversize integer in CQL throws NumberFormatException (CASSANDRA-4291)
 * fix 1.0.x node join to mixed version cluster, other nodes >= 1.1 (CASSANDRA-4195)
 * Fix LCS splitting sstable base on uncompressed size (CASSANDRA-4419)
 * Push the validation of secondary index values to the SecondaryIndexManager (CASSANDRA-4240)
 * Don't purge columns during upgradesstables (CASSANDRA-4462)
 * Make cqlsh work with piping (CASSANDRA-4113)
 * Validate arguments for nodetool decommission (CASSANDRA-4061)
 * Report thrift status in nodetool info (CASSANDRA-4010)


1.1.0-final
 * average a reduced liveRatio estimate with the previous one (CASSANDRA-4065)
 * Allow KS and CF names up to 48 characters (CASSANDRA-4157)
 * fix stress build (CASSANDRA-4140)
 * add time remaining estimate to nodetool compactionstats (CASSANDRA-4167)
 * (cql) fix NPE in cql3 ALTER TABLE (CASSANDRA-4163)
 * (cql) Add support for CL.TWO and CL.THREE in CQL (CASSANDRA-4156)
 * (cql) Fix type in CQL3 ALTER TABLE preventing update (CASSANDRA-4170)
 * (cql) Throw invalid exception from CQL3 on obsolete options (CASSANDRA-4171)
 * (cqlsh) fix recognizing uppercase SELECT keyword (CASSANDRA-4161)
 * Pig: wide row support (CASSANDRA-3909)
Merged from 1.0:
 * avoid streaming empty files with bulk loader if sstablewriter errors out
   (CASSANDRA-3946)


1.1-rc1
 * Include stress tool in binary builds (CASSANDRA-4103)
 * (Hadoop) fix wide row iteration when last row read was deleted
   (CASSANDRA-4154)
 * fix read_repair_chance to really default to 0.1 in the cli (CASSANDRA-4114)
 * Adds caching and bloomFilterFpChange to CQL options (CASSANDRA-4042)
 * Adds posibility to autoconfigure size of the KeyCache (CASSANDRA-4087)
 * fix KEYS index from skipping results (CASSANDRA-3996)
 * Remove sliced_buffer_size_in_kb dead option (CASSANDRA-4076)
 * make loadNewSStable preserve sstable version (CASSANDRA-4077)
 * Respect 1.0 cache settings as much as possible when upgrading 
   (CASSANDRA-4088)
 * relax path length requirement for sstable files when upgrading on 
   non-Windows platforms (CASSANDRA-4110)
 * fix terminination of the stress.java when errors were encountered
   (CASSANDRA-4128)
 * Move CfDef and KsDef validation out of thrift (CASSANDRA-4037)
 * Fix get_paged_slice (CASSANDRA-4136)
 * CQL3: Support slice with exclusive start and stop (CASSANDRA-3785)
Merged from 1.0:
 * support PropertyFileSnitch in bulk loader (CASSANDRA-4145)
 * add auto_snapshot option allowing disabling snapshot before drop/truncate
   (CASSANDRA-3710)
 * allow short snitch names (CASSANDRA-4130)


1.1-beta2
 * rename loaded sstables to avoid conflicts with local snapshots
   (CASSANDRA-3967)
 * start hint replay as soon as FD notifies that the target is back up
   (CASSANDRA-3958)
 * avoid unproductive deserializing of cached rows during compaction
   (CASSANDRA-3921)
 * fix concurrency issues with CQL keyspace creation (CASSANDRA-3903)
 * Show Effective Owership via Nodetool ring <keyspace> (CASSANDRA-3412)
 * Update ORDER BY syntax for CQL3 (CASSANDRA-3925)
 * Fix BulkRecordWriter to not throw NPE if reducer gets no map data from Hadoop (CASSANDRA-3944)
 * Fix bug with counters in super columns (CASSANDRA-3821)
 * Remove deprecated merge_shard_chance (CASSANDRA-3940)
 * add a convenient way to reset a node's schema (CASSANDRA-2963)
 * fix for intermittent SchemaDisagreementException (CASSANDRA-3884)
 * CLI `list <CF>` to limit number of columns and their order (CASSANDRA-3012)
 * ignore deprecated KsDef/CfDef/ColumnDef fields in native schema (CASSANDRA-3963)
 * CLI to report when unsupported column_metadata pair was given (CASSANDRA-3959)
 * reincarnate removed and deprecated KsDef/CfDef attributes (CASSANDRA-3953)
 * Fix race between writes and read for cache (CASSANDRA-3862)
 * perform static initialization of StorageProxy on start-up (CASSANDRA-3797)
 * support trickling fsync() on writes (CASSANDRA-3950)
 * expose counters for unavailable/timeout exceptions given to thrift clients (CASSANDRA-3671)
 * avoid quadratic startup time in LeveledManifest (CASSANDRA-3952)
 * Add type information to new schema_ columnfamilies and remove thrift
   serialization for schema (CASSANDRA-3792)
 * add missing column validator options to the CLI help (CASSANDRA-3926)
 * skip reading saved key cache if CF's caching strategy is NONE or ROWS_ONLY (CASSANDRA-3954)
 * Unify migration code (CASSANDRA-4017)
Merged from 1.0:
 * cqlsh: guess correct version of Python for Arch Linux (CASSANDRA-4090)
 * (CLI) properly handle quotes in create/update keyspace commands (CASSANDRA-4129)
 * Avoids possible deadlock during bootstrap (CASSANDRA-4159)
 * fix stress tool that hangs forever on timeout or error (CASSANDRA-4128)
 * Fix super columns bug where cache is not updated (CASSANDRA-4190)
 * stress tool to return appropriate exit code on failure (CASSANDRA-4188)


1.0.9
 * improve index sampling performance (CASSANDRA-4023)
 * always compact away deleted hints immediately after handoff (CASSANDRA-3955)
 * delete hints from dropped ColumnFamilies on handoff instead of
   erroring out (CASSANDRA-3975)
 * add CompositeType ref to the CLI doc for create/update column family (CASSANDRA-3980)
 * Pig: support Counter ColumnFamilies (CASSANDRA-3973)
 * Pig: Composite column support (CASSANDRA-3684)
 * Avoid NPE during repair when a keyspace has no CFs (CASSANDRA-3988)
 * Fix division-by-zero error on get_slice (CASSANDRA-4000)
 * don't change manifest level for cleanup, scrub, and upgradesstables
   operations under LeveledCompactionStrategy (CASSANDRA-3989, 4112)
 * fix race leading to super columns assertion failure (CASSANDRA-3957)
 * fix NPE on invalid CQL delete command (CASSANDRA-3755)
 * allow custom types in CLI's assume command (CASSANDRA-4081)
 * fix totalBytes count for parallel compactions (CASSANDRA-3758)
 * fix intermittent NPE in get_slice (CASSANDRA-4095)
 * remove unnecessary asserts in native code interfaces (CASSANDRA-4096)
 * Validate blank keys in CQL to avoid assertion errors (CASSANDRA-3612)
 * cqlsh: fix bad decoding of some column names (CASSANDRA-4003)
 * cqlsh: fix incorrect padding with unicode chars (CASSANDRA-4033)
 * Fix EC2 snitch incorrectly reporting region (CASSANDRA-4026)
 * Shut down thrift during decommission (CASSANDRA-4086)
 * Expose nodetool cfhistograms for 2ndary indexes (CASSANDRA-4063)
Merged from 0.8:
 * Fix ConcurrentModificationException in gossiper (CASSANDRA-4019)


1.1-beta1
 * (cqlsh)
   + add SOURCE and CAPTURE commands, and --file option (CASSANDRA-3479)
   + add ALTER COLUMNFAMILY WITH (CASSANDRA-3523)
   + bundle Python dependencies with Cassandra (CASSANDRA-3507)
   + added to Debian package (CASSANDRA-3458)
   + display byte data instead of erroring out on decode failure 
     (CASSANDRA-3874)
 * add nodetool rebuild_index (CASSANDRA-3583)
 * add nodetool rangekeysample (CASSANDRA-2917)
 * Fix streaming too much data during move operations (CASSANDRA-3639)
 * Nodetool and CLI connect to localhost by default (CASSANDRA-3568)
 * Reduce memory used by primary index sample (CASSANDRA-3743)
 * (Hadoop) separate input/output configurations (CASSANDRA-3197, 3765)
 * avoid returning internal Cassandra classes over JMX (CASSANDRA-2805)
 * add row-level isolation via SnapTree (CASSANDRA-2893)
 * Optimize key count estimation when opening sstable on startup
   (CASSANDRA-2988)
 * multi-dc replication optimization supporting CL > ONE (CASSANDRA-3577)
 * add command to stop compactions (CASSANDRA-1740, 3566, 3582)
 * multithreaded streaming (CASSANDRA-3494)
 * removed in-tree redhat spec (CASSANDRA-3567)
 * "defragment" rows for name-based queries under STCS, again (CASSANDRA-2503)
 * Recycle commitlog segments for improved performance 
   (CASSANDRA-3411, 3543, 3557, 3615)
 * update size-tiered compaction to prioritize small tiers (CASSANDRA-2407)
 * add message expiration logic to OutboundTcpConnection (CASSANDRA-3005)
 * off-heap cache to use sun.misc.Unsafe instead of JNA (CASSANDRA-3271)
 * EACH_QUORUM is only supported for writes (CASSANDRA-3272)
 * replace compactionlock use in schema migration by checking CFS.isValid
   (CASSANDRA-3116)
 * recognize that "SELECT first ... *" isn't really "SELECT *" (CASSANDRA-3445)
 * Use faster bytes comparison (CASSANDRA-3434)
 * Bulk loader is no longer a fat client, (HADOOP) bulk load output format
   (CASSANDRA-3045)
 * (Hadoop) add support for KeyRange.filter
 * remove assumption that keys and token are in bijection
   (CASSANDRA-1034, 3574, 3604)
 * always remove endpoints from delevery queue in HH (CASSANDRA-3546)
 * fix race between cf flush and its 2ndary indexes flush (CASSANDRA-3547)
 * fix potential race in AES when a repair fails (CASSANDRA-3548)
 * Remove columns shadowed by a deleted container even when we cannot purge
   (CASSANDRA-3538)
 * Improve memtable slice iteration performance (CASSANDRA-3545)
 * more efficient allocation of small bloom filters (CASSANDRA-3618)
 * Use separate writer thread in SSTableSimpleUnsortedWriter (CASSANDRA-3619)
 * fsync the directory after new sstable or commitlog segment are created (CASSANDRA-3250)
 * fix minor issues reported by FindBugs (CASSANDRA-3658)
 * global key/row caches (CASSANDRA-3143, 3849)
 * optimize memtable iteration during range scan (CASSANDRA-3638)
 * introduce 'crc_check_chance' in CompressionParameters to support
   a checksum percentage checking chance similarly to read-repair (CASSANDRA-3611)
 * a way to deactivate global key/row cache on per-CF basis (CASSANDRA-3667)
 * fix LeveledCompactionStrategy broken because of generation pre-allocation
   in LeveledManifest (CASSANDRA-3691)
 * finer-grained control over data directories (CASSANDRA-2749)
 * Fix ClassCastException during hinted handoff (CASSANDRA-3694)
 * Upgrade Thrift to 0.7 (CASSANDRA-3213)
 * Make stress.java insert operation to use microseconds (CASSANDRA-3725)
 * Allows (internally) doing a range query with a limit of columns instead of
   rows (CASSANDRA-3742)
 * Allow rangeSlice queries to be start/end inclusive/exclusive (CASSANDRA-3749)
 * Fix BulkLoader to support new SSTable layout and add stream
   throttling to prevent an NPE when there is no yaml config (CASSANDRA-3752)
 * Allow concurrent schema migrations (CASSANDRA-1391, 3832)
 * Add SnapshotCommand to trigger snapshot on remote node (CASSANDRA-3721)
 * Make CFMetaData conversions to/from thrift/native schema inverses
   (CASSANDRA_3559)
 * Add initial code for CQL 3.0-beta (CASSANDRA-3781, 3753)
 * Add wide row support for ColumnFamilyInputFormat (CASSANDRA-3264)
 * Allow extending CompositeType comparator (CASSANDRA-3657)
 * Avoids over-paging during get_count (CASSANDRA-3798)
 * Add new command to rebuild a node without (repair) merkle tree calculations
   (CASSANDRA-3483, 3922)
 * respect not only row cache capacity but caching mode when
   trying to read data (CASSANDRA-3812)
 * fix system tests (CASSANDRA-3827)
 * CQL support for altering row key type in ALTER TABLE (CASSANDRA-3781)
 * turn compression on by default (CASSANDRA-3871)
 * make hexToBytes refuse invalid input (CASSANDRA-2851)
 * Make secondary indexes CF inherit compression and compaction from their
   parent CF (CASSANDRA-3877)
 * Finish cleanup up tombstone purge code (CASSANDRA-3872)
 * Avoid NPE on aboarted stream-out sessions (CASSANDRA-3904)
 * BulkRecordWriter throws NPE for counter columns (CASSANDRA-3906)
 * Support compression using BulkWriter (CASSANDRA-3907)


1.0.8
 * fix race between cleanup and flush on secondary index CFSes (CASSANDRA-3712)
 * avoid including non-queried nodes in rangeslice read repair
   (CASSANDRA-3843)
 * Only snapshot CF being compacted for snapshot_before_compaction 
   (CASSANDRA-3803)
 * Log active compactions in StatusLogger (CASSANDRA-3703)
 * Compute more accurate compaction score per level (CASSANDRA-3790)
 * Return InvalidRequest when using a keyspace that doesn't exist
   (CASSANDRA-3764)
 * disallow user modification of System keyspace (CASSANDRA-3738)
 * allow using sstable2json on secondary index data (CASSANDRA-3738)
 * (cqlsh) add DESCRIBE COLUMNFAMILIES (CASSANDRA-3586)
 * (cqlsh) format blobs correctly and use colors to improve output
   readability (CASSANDRA-3726)
 * synchronize BiMap of bootstrapping tokens (CASSANDRA-3417)
 * show index options in CLI (CASSANDRA-3809)
 * add optional socket timeout for streaming (CASSANDRA-3838)
 * fix truncate not to leave behind non-CFS backed secondary indexes
   (CASSANDRA-3844)
 * make CLI `show schema` to use output stream directly instead
   of StringBuilder (CASSANDRA-3842)
 * remove the wait on hint future during write (CASSANDRA-3870)
 * (cqlsh) ignore missing CfDef opts (CASSANDRA-3933)
 * (cqlsh) look for cqlshlib relative to realpath (CASSANDRA-3767)
 * Fix short read protection (CASSANDRA-3934)
 * Make sure infered and actual schema match (CASSANDRA-3371)
 * Fix NPE during HH delivery (CASSANDRA-3677)
 * Don't put boostrapping node in 'hibernate' status (CASSANDRA-3737)
 * Fix double quotes in windows bat files (CASSANDRA-3744)
 * Fix bad validator lookup (CASSANDRA-3789)
 * Fix soft reset in EC2MultiRegionSnitch (CASSANDRA-3835)
 * Don't leave zombie connections with THSHA thrift server (CASSANDRA-3867)
 * (cqlsh) fix deserialization of data (CASSANDRA-3874)
 * Fix removetoken force causing an inconsistent state (CASSANDRA-3876)
 * Fix ahndling of some types with Pig (CASSANDRA-3886)
 * Don't allow to drop the system keyspace (CASSANDRA-3759)
 * Make Pig deletes disabled by default and configurable (CASSANDRA-3628)
Merged from 0.8:
 * (Pig) fix CassandraStorage to use correct comparator in Super ColumnFamily
   case (CASSANDRA-3251)
 * fix thread safety issues in commitlog replay, primarily affecting
   systems with many (100s) of CF definitions (CASSANDRA-3751)
 * Fix relevant tomstone ignored with super columns (CASSANDRA-3875)


1.0.7
 * fix regression in HH page size calculation (CASSANDRA-3624)
 * retry failed stream on IOException (CASSANDRA-3686)
 * allow configuring bloom_filter_fp_chance (CASSANDRA-3497)
 * attempt hint delivery every ten minutes, or when failure detector
   notifies us that a node is back up, whichever comes first.  hint
   handoff throttle delay default changed to 1ms, from 50 (CASSANDRA-3554)
 * add nodetool setstreamthroughput (CASSANDRA-3571)
 * fix assertion when dropping a columnfamily with no sstables (CASSANDRA-3614)
 * more efficient allocation of small bloom filters (CASSANDRA-3618)
 * CLibrary.createHardLinkWithExec() to check for errors (CASSANDRA-3101)
 * Avoid creating empty and non cleaned writer during compaction (CASSANDRA-3616)
 * stop thrift service in shutdown hook so we can quiesce MessagingService
   (CASSANDRA-3335)
 * (CQL) compaction_strategy_options and compression_parameters for
   CREATE COLUMNFAMILY statement (CASSANDRA-3374)
 * Reset min/max compaction threshold when creating size tiered compaction
   strategy (CASSANDRA-3666)
 * Don't ignore IOException during compaction (CASSANDRA-3655)
 * Fix assertion error for CF with gc_grace=0 (CASSANDRA-3579)
 * Shutdown ParallelCompaction reducer executor after use (CASSANDRA-3711)
 * Avoid < 0 value for pending tasks in leveled compaction (CASSANDRA-3693)
 * (Hadoop) Support TimeUUID in Pig CassandraStorage (CASSANDRA-3327)
 * Check schema is ready before continuing boostrapping (CASSANDRA-3629)
 * Catch overflows during parsing of chunk_length_kb (CASSANDRA-3644)
 * Improve stream protocol mismatch errors (CASSANDRA-3652)
 * Avoid multiple thread doing HH to the same target (CASSANDRA-3681)
 * Add JMX property for rp_timeout_in_ms (CASSANDRA-2940)
 * Allow DynamicCompositeType to compare component of different types
   (CASSANDRA-3625)
 * Flush non-cfs backed secondary indexes (CASSANDRA-3659)
 * Secondary Indexes should report memory consumption (CASSANDRA-3155)
 * fix for SelectStatement start/end key are not set correctly
   when a key alias is involved (CASSANDRA-3700)
 * fix CLI `show schema` command insert of an extra comma in
   column_metadata (CASSANDRA-3714)
Merged from 0.8:
 * avoid logging (harmless) exception when GC takes < 1ms (CASSANDRA-3656)
 * prevent new nodes from thinking down nodes are up forever (CASSANDRA-3626)
 * use correct list of replicas for LOCAL_QUORUM reads when read repair
   is disabled (CASSANDRA-3696)
 * block on flush before compacting hints (may prevent OOM) (CASSANDRA-3733)


1.0.6
 * (CQL) fix cqlsh support for replicate_on_write (CASSANDRA-3596)
 * fix adding to leveled manifest after streaming (CASSANDRA-3536)
 * filter out unavailable cipher suites when using encryption (CASSANDRA-3178)
 * (HADOOP) add old-style api support for CFIF and CFRR (CASSANDRA-2799)
 * Support TimeUUIDType column names in Stress.java tool (CASSANDRA-3541)
 * (CQL) INSERT/UPDATE/DELETE/TRUNCATE commands should allow CF names to
   be qualified by keyspace (CASSANDRA-3419)
 * always remove endpoints from delevery queue in HH (CASSANDRA-3546)
 * fix race between cf flush and its 2ndary indexes flush (CASSANDRA-3547)
 * fix potential race in AES when a repair fails (CASSANDRA-3548)
 * fix default value validation usage in CLI SET command (CASSANDRA-3553)
 * Optimize componentsFor method for compaction and startup time
   (CASSANDRA-3532)
 * (CQL) Proper ColumnFamily metadata validation on CREATE COLUMNFAMILY 
   (CASSANDRA-3565)
 * fix compression "chunk_length_kb" option to set correct kb value for 
   thrift/avro (CASSANDRA-3558)
 * fix missing response during range slice repair (CASSANDRA-3551)
 * 'describe ring' moved from CLI to nodetool and available through JMX (CASSANDRA-3220)
 * add back partitioner to sstable metadata (CASSANDRA-3540)
 * fix NPE in get_count for counters (CASSANDRA-3601)
Merged from 0.8:
 * remove invalid assertion that table was opened before dropping it
   (CASSANDRA-3580)
 * range and index scans now only send requests to enough replicas to
   satisfy requested CL + RR (CASSANDRA-3598)
 * use cannonical host for local node in nodetool info (CASSANDRA-3556)
 * remove nonlocal DC write optimization since it only worked with
   CL.ONE or CL.LOCAL_QUORUM (CASSANDRA-3577, 3585)
 * detect misuses of CounterColumnType (CASSANDRA-3422)
 * turn off string interning in json2sstable, take 2 (CASSANDRA-2189)
 * validate compression parameters on add/update of the ColumnFamily 
   (CASSANDRA-3573)
 * Check for 0.0.0.0 is incorrect in CFIF (CASSANDRA-3584)
 * Increase vm.max_map_count in debian packaging (CASSANDRA-3563)
 * gossiper will never add itself to saved endpoints (CASSANDRA-3485)


1.0.5
 * revert CASSANDRA-3407 (see CASSANDRA-3540)
 * fix assertion error while forwarding writes to local nodes (CASSANDRA-3539)


1.0.4
 * fix self-hinting of timed out read repair updates and make hinted handoff
   less prone to OOMing a coordinator (CASSANDRA-3440)
 * expose bloom filter sizes via JMX (CASSANDRA-3495)
 * enforce RP tokens 0..2**127 (CASSANDRA-3501)
 * canonicalize paths exposed through JMX (CASSANDRA-3504)
 * fix "liveSize" stat when sstables are removed (CASSANDRA-3496)
 * add bloom filter FP rates to nodetool cfstats (CASSANDRA-3347)
 * record partitioner in sstable metadata component (CASSANDRA-3407)
 * add new upgradesstables nodetool command (CASSANDRA-3406)
 * skip --debug requirement to see common exceptions in CLI (CASSANDRA-3508)
 * fix incorrect query results due to invalid max timestamp (CASSANDRA-3510)
 * make sstableloader recognize compressed sstables (CASSANDRA-3521)
 * avoids race in OutboundTcpConnection in multi-DC setups (CASSANDRA-3530)
 * use SETLOCAL in cassandra.bat (CASANDRA-3506)
 * fix ConcurrentModificationException in Table.all() (CASSANDRA-3529)
Merged from 0.8:
 * fix concurrence issue in the FailureDetector (CASSANDRA-3519)
 * fix array out of bounds error in counter shard removal (CASSANDRA-3514)
 * avoid dropping tombstones when they might still be needed to shadow
   data in a different sstable (CASSANDRA-2786)


1.0.3
 * revert name-based query defragmentation aka CASSANDRA-2503 (CASSANDRA-3491)
 * fix invalidate-related test failures (CASSANDRA-3437)
 * add next-gen cqlsh to bin/ (CASSANDRA-3188, 3131, 3493)
 * (CQL) fix handling of rows with no columns (CASSANDRA-3424, 3473)
 * fix querying supercolumns by name returning only a subset of
   subcolumns or old subcolumn versions (CASSANDRA-3446)
 * automatically compute sha1 sum for uncompressed data files (CASSANDRA-3456)
 * fix reading metadata/statistics component for version < h (CASSANDRA-3474)
 * add sstable forward-compatibility (CASSANDRA-3478)
 * report compression ratio in CFSMBean (CASSANDRA-3393)
 * fix incorrect size exception during streaming of counters (CASSANDRA-3481)
 * (CQL) fix for counter decrement syntax (CASSANDRA-3418)
 * Fix race introduced by CASSANDRA-2503 (CASSANDRA-3482)
 * Fix incomplete deletion of delivered hints (CASSANDRA-3466)
 * Avoid rescheduling compactions when no compaction was executed 
   (CASSANDRA-3484)
 * fix handling of the chunk_length_kb compression options (CASSANDRA-3492)
Merged from 0.8:
 * fix updating CF row_cache_provider (CASSANDRA-3414)
 * CFMetaData.convertToThrift method to set RowCacheProvider (CASSANDRA-3405)
 * acquire compactionlock during truncate (CASSANDRA-3399)
 * fix displaying cfdef entries for super columnfamilies (CASSANDRA-3415)
 * Make counter shard merging thread safe (CASSANDRA-3178)
 * Revert CASSANDRA-2855
 * Fix bug preventing the use of efficient cross-DC writes (CASSANDRA-3472)
 * `describe ring` command for CLI (CASSANDRA-3220)
 * (Hadoop) skip empty rows when entire row is requested, redux (CASSANDRA-2855)


1.0.2
 * "defragment" rows for name-based queries under STCS (CASSANDRA-2503)
 * Add timing information to cassandra-cli GET/SET/LIST queries (CASSANDRA-3326)
 * Only create one CompressionMetadata object per sstable (CASSANDRA-3427)
 * cleanup usage of StorageService.setMode() (CASANDRA-3388)
 * Avoid large array allocation for compressed chunk offsets (CASSANDRA-3432)
 * fix DecimalType bytebuffer marshalling (CASSANDRA-3421)
 * fix bug that caused first column in per row indexes to be ignored 
   (CASSANDRA-3441)
 * add JMX call to clean (failed) repair sessions (CASSANDRA-3316)
 * fix sstableloader reference acquisition bug (CASSANDRA-3438)
 * fix estimated row size regression (CASSANDRA-3451)
 * make sure we don't return more columns than asked (CASSANDRA-3303, 3395)
Merged from 0.8:
 * acquire compactionlock during truncate (CASSANDRA-3399)
 * fix displaying cfdef entries for super columnfamilies (CASSANDRA-3415)


1.0.1
 * acquire references during index build to prevent delete problems
   on Windows (CASSANDRA-3314)
 * describe_ring should include datacenter/topology information (CASSANDRA-2882)
 * Thrift sockets are not properly buffered (CASSANDRA-3261)
 * performance improvement for bytebufferutil compare function (CASSANDRA-3286)
 * add system.versions ColumnFamily (CASSANDRA-3140)
 * reduce network copies (CASSANDRA-3333, 3373)
 * limit nodetool to 32MB of heap (CASSANDRA-3124)
 * (CQL) update parser to accept "timestamp" instead of "date" (CASSANDRA-3149)
 * Fix CLI `show schema` to include "compression_options" (CASSANDRA-3368)
 * Snapshot to include manifest under LeveledCompactionStrategy (CASSANDRA-3359)
 * (CQL) SELECT query should allow CF name to be qualified by keyspace (CASSANDRA-3130)
 * (CQL) Fix internal application error specifying 'using consistency ...'
   in lower case (CASSANDRA-3366)
 * fix Deflate compression when compression actually makes the data bigger
   (CASSANDRA-3370)
 * optimize UUIDGen to avoid lock contention on InetAddress.getLocalHost 
   (CASSANDRA-3387)
 * tolerate index being dropped mid-mutation (CASSANDRA-3334, 3313)
 * CompactionManager is now responsible for checking for new candidates
   post-task execution, enabling more consistent leveled compaction 
   (CASSANDRA-3391)
 * Cache HSHA threads (CASSANDRA-3372)
 * use CF/KS names as snapshot prefix for drop + truncate operations
   (CASSANDRA-2997)
 * Break bloom filters up to avoid heap fragmentation (CASSANDRA-2466)
 * fix cassandra hanging on jsvc stop (CASSANDRA-3302)
 * Avoid leveled compaction getting blocked on errors (CASSANDRA-3408)
 * Make reloading the compaction strategy safe (CASSANDRA-3409)
 * ignore 0.8 hints even if compaction begins before we try to purge
   them (CASSANDRA-3385)
 * remove procrun (bin\daemon) from Cassandra source tree and 
   artifacts (CASSANDRA-3331)
 * make cassandra compile under JDK7 (CASSANDRA-3275)
 * remove dependency of clientutil.jar to FBUtilities (CASSANDRA-3299)
 * avoid truncation errors by using long math on long values (CASSANDRA-3364)
 * avoid clock drift on some Windows machine (CASSANDRA-3375)
 * display cache provider in cli 'describe keyspace' command (CASSANDRA-3384)
 * fix incomplete topology information in describe_ring (CASSANDRA-3403)
 * expire dead gossip states based on time (CASSANDRA-2961)
 * improve CompactionTask extensibility (CASSANDRA-3330)
 * Allow one leveled compaction task to kick off another (CASSANDRA-3363)
 * allow encryption only between datacenters (CASSANDRA-2802)
Merged from 0.8:
 * fix truncate allowing data to be replayed post-restart (CASSANDRA-3297)
 * make iwriter final in IndexWriter to avoid NPE (CASSANDRA-2863)
 * (CQL) update grammar to require key clause in DELETE statement
   (CASSANDRA-3349)
 * (CQL) allow numeric keyspace names in USE statement (CASSANDRA-3350)
 * (Hadoop) skip empty rows when slicing the entire row (CASSANDRA-2855)
 * Fix handling of tombstone by SSTableExport/Import (CASSANDRA-3357)
 * fix ColumnIndexer to use long offsets (CASSANDRA-3358)
 * Improved CLI exceptions (CASSANDRA-3312)
 * Fix handling of tombstone by SSTableExport/Import (CASSANDRA-3357)
 * Only count compaction as active (for throttling) when they have
   successfully acquired the compaction lock (CASSANDRA-3344)
 * Display CLI version string on startup (CASSANDRA-3196)
 * (Hadoop) make CFIF try rpc_address or fallback to listen_address
   (CASSANDRA-3214)
 * (Hadoop) accept comma delimited lists of initial thrift connections
   (CASSANDRA-3185)
 * ColumnFamily min_compaction_threshold should be >= 2 (CASSANDRA-3342)
 * (Pig) add 0.8+ types and key validation type in schema (CASSANDRA-3280)
 * Fix completely removing column metadata using CLI (CASSANDRA-3126)
 * CLI `describe cluster;` output should be on separate lines for separate versions
   (CASSANDRA-3170)
 * fix changing durable_writes keyspace option during CF creation
   (CASSANDRA-3292)
 * avoid locking on update when no indexes are involved (CASSANDRA-3386)
 * fix assertionError during repair with ordered partitioners (CASSANDRA-3369)
 * correctly serialize key_validation_class for avro (CASSANDRA-3391)
 * don't expire counter tombstone after streaming (CASSANDRA-3394)
 * prevent nodes that failed to join from hanging around forever 
   (CASSANDRA-3351)
 * remove incorrect optimization from slice read path (CASSANDRA-3390)
 * Fix race in AntiEntropyService (CASSANDRA-3400)


1.0.0-final
 * close scrubbed sstable fd before deleting it (CASSANDRA-3318)
 * fix bug preventing obsolete commitlog segments from being removed
   (CASSANDRA-3269)
 * tolerate whitespace in seed CDL (CASSANDRA-3263)
 * Change default heap thresholds to max(min(1/2 ram, 1G), min(1/4 ram, 8GB))
   (CASSANDRA-3295)
 * Fix broken CompressedRandomAccessReaderTest (CASSANDRA-3298)
 * (CQL) fix type information returned for wildcard queries (CASSANDRA-3311)
 * add estimated tasks to LeveledCompactionStrategy (CASSANDRA-3322)
 * avoid including compaction cache-warming in keycache stats (CASSANDRA-3325)
 * run compaction and hinted handoff threads at MIN_PRIORITY (CASSANDRA-3308)
 * default hsha thrift server to cpu core count in rpc pool (CASSANDRA-3329)
 * add bin\daemon to binary tarball for Windows service (CASSANDRA-3331)
 * Fix places where uncompressed size of sstables was use in place of the
   compressed one (CASSANDRA-3338)
 * Fix hsha thrift server (CASSANDRA-3346)
 * Make sure repair only stream needed sstables (CASSANDRA-3345)


1.0.0-rc2
 * Log a meaningful warning when a node receives a message for a repair session
   that doesn't exist anymore (CASSANDRA-3256)
 * test for NUMA policy support as well as numactl presence (CASSANDRA-3245)
 * Fix FD leak when internode encryption is enabled (CASSANDRA-3257)
 * Remove incorrect assertion in mergeIterator (CASSANDRA-3260)
 * FBUtilities.hexToBytes(String) to throw NumberFormatException when string
   contains non-hex characters (CASSANDRA-3231)
 * Keep SimpleSnitch proximity ordering unchanged from what the Strategy
   generates, as intended (CASSANDRA-3262)
 * remove Scrub from compactionstats when finished (CASSANDRA-3255)
 * fix counter entry in jdbc TypesMap (CASSANDRA-3268)
 * fix full queue scenario for ParallelCompactionIterator (CASSANDRA-3270)
 * fix bootstrap process (CASSANDRA-3285)
 * don't try delivering hints if when there isn't any (CASSANDRA-3176)
 * CLI documentation change for ColumnFamily `compression_options` (CASSANDRA-3282)
 * ignore any CF ids sent by client for adding CF/KS (CASSANDRA-3288)
 * remove obsolete hints on first startup (CASSANDRA-3291)
 * use correct ISortedColumns for time-optimized reads (CASSANDRA-3289)
 * Evict gossip state immediately when a token is taken over by a new IP 
   (CASSANDRA-3259)


1.0.0-rc1
 * Update CQL to generate microsecond timestamps by default (CASSANDRA-3227)
 * Fix counting CFMetadata towards Memtable liveRatio (CASSANDRA-3023)
 * Kill server on wrapped OOME such as from FileChannel.map (CASSANDRA-3201)
 * remove unnecessary copy when adding to row cache (CASSANDRA-3223)
 * Log message when a full repair operation completes (CASSANDRA-3207)
 * Fix streamOutSession keeping sstables references forever if the remote end
   dies (CASSANDRA-3216)
 * Remove dynamic_snitch boolean from example configuration (defaulting to 
   true) and set default badness threshold to 0.1 (CASSANDRA-3229)
 * Base choice of random or "balanced" token on bootstrap on whether
   schema definitions were found (CASSANDRA-3219)
 * Fixes for LeveledCompactionStrategy score computation, prioritization,
   scheduling, and performance (CASSANDRA-3224, 3234)
 * parallelize sstable open at server startup (CASSANDRA-2988)
 * fix handling of exceptions writing to OutboundTcpConnection (CASSANDRA-3235)
 * Allow using quotes in "USE <keyspace>;" CLI command (CASSANDRA-3208)
 * Don't allow any cache loading exceptions to halt startup (CASSANDRA-3218)
 * Fix sstableloader --ignores option (CASSANDRA-3247)
 * File descriptor limit increased in packaging (CASSANDRA-3206)
 * Fix deadlock in commit log during flush (CASSANDRA-3253) 


1.0.0-beta1
 * removed binarymemtable (CASSANDRA-2692)
 * add commitlog_total_space_in_mb to prevent fragmented logs (CASSANDRA-2427)
 * removed commitlog_rotation_threshold_in_mb configuration (CASSANDRA-2771)
 * make AbstractBounds.normalize de-overlapp overlapping ranges (CASSANDRA-2641)
 * replace CollatingIterator, ReducingIterator with MergeIterator 
   (CASSANDRA-2062)
 * Fixed the ability to set compaction strategy in cli using create column 
   family command (CASSANDRA-2778)
 * clean up tmp files after failed compaction (CASSANDRA-2468)
 * restrict repair streaming to specific columnfamilies (CASSANDRA-2280)
 * don't bother persisting columns shadowed by a row tombstone (CASSANDRA-2589)
 * reset CF and SC deletion times after gc_grace (CASSANDRA-2317)
 * optimize away seek when compacting wide rows (CASSANDRA-2879)
 * single-pass streaming (CASSANDRA-2677, 2906, 2916, 3003)
 * use reference counting for deleting sstables instead of relying on GC
   (CASSANDRA-2521, 3179)
 * store hints as serialized mutations instead of pointers to data row
   (CASSANDRA-2045)
 * store hints in the coordinator node instead of in the closest replica 
   (CASSANDRA-2914)
 * add row_cache_keys_to_save CF option (CASSANDRA-1966)
 * check column family validity in nodetool repair (CASSANDRA-2933)
 * use lazy initialization instead of class initialization in NodeId
   (CASSANDRA-2953)
 * add paging to get_count (CASSANDRA-2894)
 * fix "short reads" in [multi]get (CASSANDRA-2643, 3157, 3192)
 * add optional compression for sstables (CASSANDRA-47, 2994, 3001, 3128)
 * add scheduler JMX metrics (CASSANDRA-2962)
 * add block level checksum for compressed data (CASSANDRA-1717)
 * make column family backed column map pluggable and introduce unsynchronized
   ArrayList backed one to speedup reads (CASSANDRA-2843, 3165, 3205)
 * refactoring of the secondary index api (CASSANDRA-2982)
 * make CL > ONE reads wait for digest reconciliation before returning
   (CASSANDRA-2494)
 * fix missing logging for some exceptions (CASSANDRA-2061)
 * refactor and optimize ColumnFamilyStore.files(...) and Descriptor.fromFilename(String)
   and few other places responsible for work with SSTable files (CASSANDRA-3040)
 * Stop reading from sstables once we know we have the most recent columns,
   for query-by-name requests (CASSANDRA-2498)
 * Add query-by-column mode to stress.java (CASSANDRA-3064)
 * Add "install" command to cassandra.bat (CASSANDRA-292)
 * clean up KSMetadata, CFMetadata from unnecessary
   Thrift<->Avro conversion methods (CASSANDRA-3032)
 * Add timeouts to client request schedulers (CASSANDRA-3079, 3096)
 * Cli to use hashes rather than array of hashes for strategy options (CASSANDRA-3081)
 * LeveledCompactionStrategy (CASSANDRA-1608, 3085, 3110, 3087, 3145, 3154, 3182)
 * Improvements of the CLI `describe` command (CASSANDRA-2630)
 * reduce window where dropped CF sstables may not be deleted (CASSANDRA-2942)
 * Expose gossip/FD info to JMX (CASSANDRA-2806)
 * Fix streaming over SSL when compressed SSTable involved (CASSANDRA-3051)
 * Add support for pluggable secondary index implementations (CASSANDRA-3078)
 * remove compaction_thread_priority setting (CASSANDRA-3104)
 * generate hints for replicas that timeout, not just replicas that are known
   to be down before starting (CASSANDRA-2034)
 * Add throttling for internode streaming (CASSANDRA-3080)
 * make the repair of a range repair all replica (CASSANDRA-2610, 3194)
 * expose the ability to repair the first range (as returned by the
   partitioner) of a node (CASSANDRA-2606)
 * Streams Compression (CASSANDRA-3015)
 * add ability to use multiple threads during a single compaction
   (CASSANDRA-2901)
 * make AbstractBounds.normalize support overlapping ranges (CASSANDRA-2641)
 * fix of the CQL count() behavior (CASSANDRA-3068)
 * use TreeMap backed column families for the SSTable simple writers
   (CASSANDRA-3148)
 * fix inconsistency of the CLI syntax when {} should be used instead of [{}]
   (CASSANDRA-3119)
 * rename CQL type names to match expected SQL behavior (CASSANDRA-3149, 3031)
 * Arena-based allocation for memtables (CASSANDRA-2252, 3162, 3163, 3168)
 * Default RR chance to 0.1 (CASSANDRA-3169)
 * Add RowLevel support to secondary index API (CASSANDRA-3147)
 * Make SerializingCacheProvider the default if JNA is available (CASSANDRA-3183)
 * Fix backwards compatibilty for CQL memtable properties (CASSANDRA-3190)
 * Add five-minute delay before starting compactions on a restarted server
   (CASSANDRA-3181)
 * Reduce copies done for intra-host messages (CASSANDRA-1788, 3144)
 * support of compaction strategy option for stress.java (CASSANDRA-3204)
 * make memtable throughput and column count thresholds no-ops (CASSANDRA-2449)
 * Return schema information along with the resultSet in CQL (CASSANDRA-2734)
 * Add new DecimalType (CASSANDRA-2883)
 * Fix assertion error in RowRepairResolver (CASSANDRA-3156)
 * Reduce unnecessary high buffer sizes (CASSANDRA-3171)
 * Pluggable compaction strategy (CASSANDRA-1610)
 * Add new broadcast_address config option (CASSANDRA-2491)


0.8.7
 * Kill server on wrapped OOME such as from FileChannel.map (CASSANDRA-3201)
 * Allow using quotes in "USE <keyspace>;" CLI command (CASSANDRA-3208)
 * Log message when a full repair operation completes (CASSANDRA-3207)
 * Don't allow any cache loading exceptions to halt startup (CASSANDRA-3218)
 * Fix sstableloader --ignores option (CASSANDRA-3247)
 * File descriptor limit increased in packaging (CASSANDRA-3206)
 * Log a meaningfull warning when a node receive a message for a repair session
   that doesn't exist anymore (CASSANDRA-3256)
 * Fix FD leak when internode encryption is enabled (CASSANDRA-3257)
 * FBUtilities.hexToBytes(String) to throw NumberFormatException when string
   contains non-hex characters (CASSANDRA-3231)
 * Keep SimpleSnitch proximity ordering unchanged from what the Strategy
   generates, as intended (CASSANDRA-3262)
 * remove Scrub from compactionstats when finished (CASSANDRA-3255)
 * Fix tool .bat files when CASSANDRA_HOME contains spaces (CASSANDRA-3258)
 * Force flush of status table when removing/updating token (CASSANDRA-3243)
 * Evict gossip state immediately when a token is taken over by a new IP (CASSANDRA-3259)
 * Fix bug where the failure detector can take too long to mark a host
   down (CASSANDRA-3273)
 * (Hadoop) allow wrapping ranges in queries (CASSANDRA-3137)
 * (Hadoop) check all interfaces for a match with split location
   before falling back to random replica (CASSANDRA-3211)
 * (Hadoop) Make Pig storage handle implements LoadMetadata (CASSANDRA-2777)
 * (Hadoop) Fix exception during PIG 'dump' (CASSANDRA-2810)
 * Fix stress COUNTER_GET option (CASSANDRA-3301)
 * Fix missing fields in CLI `show schema` output (CASSANDRA-3304)
 * Nodetool no longer leaks threads and closes JMX connections (CASSANDRA-3309)
 * fix truncate allowing data to be replayed post-restart (CASSANDRA-3297)
 * Move SimpleAuthority and SimpleAuthenticator to examples (CASSANDRA-2922)
 * Fix handling of tombstone by SSTableExport/Import (CASSANDRA-3357)
 * Fix transposition in cfHistograms (CASSANDRA-3222)
 * Allow using number as DC name when creating keyspace in CQL (CASSANDRA-3239)
 * Force flush of system table after updating/removing a token (CASSANDRA-3243)


0.8.6
 * revert CASSANDRA-2388
 * change TokenRange.endpoints back to listen/broadcast address to match
   pre-1777 behavior, and add TokenRange.rpc_endpoints instead (CASSANDRA-3187)
 * avoid trying to watch cassandra-topology.properties when loaded from jar
   (CASSANDRA-3138)
 * prevent users from creating keyspaces with LocalStrategy replication
   (CASSANDRA-3139)
 * fix CLI `show schema;` to output correct keyspace definition statement
   (CASSANDRA-3129)
 * CustomTThreadPoolServer to log TTransportException at DEBUG level
   (CASSANDRA-3142)
 * allow topology sort to work with non-unique rack names between 
   datacenters (CASSANDRA-3152)
 * Improve caching of same-version Messages on digest and repair paths
   (CASSANDRA-3158)
 * Randomize choice of first replica for counter increment (CASSANDRA-2890)
 * Fix using read_repair_chance instead of merge_shard_change (CASSANDRA-3202)
 * Avoid streaming data to nodes that already have it, on move as well as
   decommission (CASSANDRA-3041)
 * Fix divide by zero error in GCInspector (CASSANDRA-3164)
 * allow quoting of the ColumnFamily name in CLI `create column family`
   statement (CASSANDRA-3195)
 * Fix rolling upgrade from 0.7 to 0.8 problem (CASANDRA-3166)
 * Accomodate missing encryption_options in IncomingTcpConnection.stream
   (CASSANDRA-3212)


0.8.5
 * fix NPE when encryption_options is unspecified (CASSANDRA-3007)
 * include column name in validation failure exceptions (CASSANDRA-2849)
 * make sure truncate clears out the commitlog so replay won't re-
   populate with truncated data (CASSANDRA-2950)
 * fix NPE when debug logging is enabled and dropped CF is present
   in a commitlog segment (CASSANDRA-3021)
 * fix cassandra.bat when CASSANDRA_HOME contains spaces (CASSANDRA-2952)
 * fix to SSTableSimpleUnsortedWriter bufferSize calculation (CASSANDRA-3027)
 * make cleanup and normal compaction able to skip empty rows
   (rows containing nothing but expired tombstones) (CASSANDRA-3039)
 * work around native memory leak in com.sun.management.GarbageCollectorMXBean
   (CASSANDRA-2868)
 * validate that column names in column_metadata are not equal to key_alias
   on create/update of the ColumnFamily and CQL 'ALTER' statement (CASSANDRA-3036)
 * return an InvalidRequestException if an indexed column is assigned
   a value larger than 64KB (CASSANDRA-3057)
 * fix of numeric-only and string column names handling in CLI "drop index" 
   (CASSANDRA-3054)
 * prune index scan resultset back to original request for lazy
   resultset expansion case (CASSANDRA-2964)
 * (Hadoop) fail jobs when Cassandra node has failed but TaskTracker
   has not (CASSANDRA-2388)
 * fix dynamic snitch ignoring nodes when read_repair_chance is zero
   (CASSANDRA-2662)
 * avoid retaining references to dropped CFS objects in 
   CompactionManager.estimatedCompactions (CASSANDRA-2708)
 * expose rpc timeouts per host in MessagingServiceMBean (CASSANDRA-2941)
 * avoid including cwd in classpath for deb and rpm packages (CASSANDRA-2881)
 * remove gossip state when a new IP takes over a token (CASSANDRA-3071)
 * allow sstable2json to work on index sstable files (CASSANDRA-3059)
 * always hint counters (CASSANDRA-3099)
 * fix log4j initialization in EmbeddedCassandraService (CASSANDRA-2857)
 * remove gossip state when a new IP takes over a token (CASSANDRA-3071)
 * work around native memory leak in com.sun.management.GarbageCollectorMXBean
    (CASSANDRA-2868)
 * fix UnavailableException with writes at CL.EACH_QUORM (CASSANDRA-3084)
 * fix parsing of the Keyspace and ColumnFamily names in numeric
   and string representations in CLI (CASSANDRA-3075)
 * fix corner cases in Range.differenceToFetch (CASSANDRA-3084)
 * fix ip address String representation in the ring cache (CASSANDRA-3044)
 * fix ring cache compatibility when mixing pre-0.8.4 nodes with post-
   in the same cluster (CASSANDRA-3023)
 * make repair report failure when a node participating dies (instead of
   hanging forever) (CASSANDRA-2433)
 * fix handling of the empty byte buffer by ReversedType (CASSANDRA-3111)
 * Add validation that Keyspace names are case-insensitively unique (CASSANDRA-3066)
 * catch invalid key_validation_class before instantiating UpdateColumnFamily (CASSANDRA-3102)
 * make Range and Bounds objects client-safe (CASSANDRA-3108)
 * optionally skip log4j configuration (CASSANDRA-3061)
 * bundle sstableloader with the debian package (CASSANDRA-3113)
 * don't try to build secondary indexes when there is none (CASSANDRA-3123)
 * improve SSTableSimpleUnsortedWriter speed for large rows (CASSANDRA-3122)
 * handle keyspace arguments correctly in nodetool snapshot (CASSANDRA-3038)
 * Fix SSTableImportTest on windows (CASSANDRA-3043)
 * expose compactionThroughputMbPerSec through JMX (CASSANDRA-3117)
 * log keyspace and CF of large rows being compacted


0.8.4
 * change TokenRing.endpoints to be a list of rpc addresses instead of 
   listen/broadcast addresses (CASSANDRA-1777)
 * include files-to-be-streamed in StreamInSession.getSources (CASSANDRA-2972)
 * use JAVA env var in cassandra-env.sh (CASSANDRA-2785, 2992)
 * avoid doing read for no-op replicate-on-write at CL=1 (CASSANDRA-2892)
 * refuse counter write for CL.ANY (CASSANDRA-2990)
 * switch back to only logging recent dropped messages (CASSANDRA-3004)
 * always deserialize RowMutation for counters (CASSANDRA-3006)
 * ignore saved replication_factor strategy_option for NTS (CASSANDRA-3011)
 * make sure pre-truncate CL segments are discarded (CASSANDRA-2950)


0.8.3
 * add ability to drop local reads/writes that are going to timeout
   (CASSANDRA-2943)
 * revamp token removal process, keep gossip states for 3 days (CASSANDRA-2496)
 * don't accept extra args for 0-arg nodetool commands (CASSANDRA-2740)
 * log unavailableexception details at debug level (CASSANDRA-2856)
 * expose data_dir though jmx (CASSANDRA-2770)
 * don't include tmp files as sstable when create cfs (CASSANDRA-2929)
 * log Java classpath on startup (CASSANDRA-2895)
 * keep gossipped version in sync with actual on migration coordinator 
   (CASSANDRA-2946)
 * use lazy initialization instead of class initialization in NodeId
   (CASSANDRA-2953)
 * check column family validity in nodetool repair (CASSANDRA-2933)
 * speedup bytes to hex conversions dramatically (CASSANDRA-2850)
 * Flush memtables on shutdown when durable writes are disabled 
   (CASSANDRA-2958)
 * improved POSIX compatibility of start scripts (CASsANDRA-2965)
 * add counter support to Hadoop InputFormat (CASSANDRA-2981)
 * fix bug where dirty commitlog segments were removed (and avoid keeping 
   segments with no post-flush activity permanently dirty) (CASSANDRA-2829)
 * fix throwing exception with batch mutation of counter super columns
   (CASSANDRA-2949)
 * ignore system tables during repair (CASSANDRA-2979)
 * throw exception when NTS is given replication_factor as an option
   (CASSANDRA-2960)
 * fix assertion error during compaction of counter CFs (CASSANDRA-2968)
 * avoid trying to create index names, when no index exists (CASSANDRA-2867)
 * don't sample the system table when choosing a bootstrap token
   (CASSANDRA-2825)
 * gossiper notifies of local state changes (CASSANDRA-2948)
 * add asynchronous and half-sync/half-async (hsha) thrift servers 
   (CASSANDRA-1405)
 * fix potential use of free'd native memory in SerializingCache 
   (CASSANDRA-2951)
 * prune index scan resultset back to original request for lazy
   resultset expansion case (CASSANDRA-2964)
 * (Hadoop) fail jobs when Cassandra node has failed but TaskTracker
    has not (CASSANDRA-2388)


0.8.2
 * CQL: 
   - include only one row per unique key for IN queries (CASSANDRA-2717)
   - respect client timestamp on full row deletions (CASSANDRA-2912)
 * improve thread-safety in StreamOutSession (CASSANDRA-2792)
 * allow deleting a row and updating indexed columns in it in the
   same mutation (CASSANDRA-2773)
 * Expose number of threads blocked on submitting memtable to flush
   in JMX (CASSANDRA-2817)
 * add ability to return "endpoints" to nodetool (CASSANDRA-2776)
 * Add support for multiple (comma-delimited) coordinator addresses
   to ColumnFamilyInputFormat (CASSANDRA-2807)
 * fix potential NPE while scheduling read repair for range slice
   (CASSANDRA-2823)
 * Fix race in SystemTable.getCurrentLocalNodeId (CASSANDRA-2824)
 * Correctly set default for replicate_on_write (CASSANDRA-2835)
 * improve nodetool compactionstats formatting (CASSANDRA-2844)
 * fix index-building status display (CASSANDRA-2853)
 * fix CLI perpetuating obsolete KsDef.replication_factor (CASSANDRA-2846)
 * improve cli treatment of multiline comments (CASSANDRA-2852)
 * handle row tombstones correctly in EchoedRow (CASSANDRA-2786)
 * add MessagingService.get[Recently]DroppedMessages and
   StorageService.getExceptionCount (CASSANDRA-2804)
 * fix possibility of spurious UnavailableException for LOCAL_QUORUM
   reads with dynamic snitch + read repair disabled (CASSANDRA-2870)
 * add ant-optional as dependence for the debian package (CASSANDRA-2164)
 * add option to specify limit for get_slice in the CLI (CASSANDRA-2646)
 * decrease HH page size (CASSANDRA-2832)
 * reset cli keyspace after dropping the current one (CASSANDRA-2763)
 * add KeyRange option to Hadoop inputformat (CASSANDRA-1125)
 * fix protocol versioning (CASSANDRA-2818, 2860)
 * support spaces in path to log4j configuration (CASSANDRA-2383)
 * avoid including inferred types in CF update (CASSANDRA-2809)
 * fix JMX bulkload call (CASSANDRA-2908)
 * fix updating KS with durable_writes=false (CASSANDRA-2907)
 * add simplified facade to SSTableWriter for bulk loading use
   (CASSANDRA-2911)
 * fix re-using index CF sstable names after drop/recreate (CASSANDRA-2872)
 * prepend CF to default index names (CASSANDRA-2903)
 * fix hint replay (CASSANDRA-2928)
 * Properly synchronize repair's merkle tree computation (CASSANDRA-2816)


0.8.1
 * CQL:
   - support for insert, delete in BATCH (CASSANDRA-2537)
   - support for IN to SELECT, UPDATE (CASSANDRA-2553)
   - timestamp support for INSERT, UPDATE, and BATCH (CASSANDRA-2555)
   - TTL support (CASSANDRA-2476)
   - counter support (CASSANDRA-2473)
   - ALTER COLUMNFAMILY (CASSANDRA-1709)
   - DROP INDEX (CASSANDRA-2617)
   - add SCHEMA/TABLE as aliases for KS/CF (CASSANDRA-2743)
   - server handles wait-for-schema-agreement (CASSANDRA-2756)
   - key alias support (CASSANDRA-2480)
 * add support for comparator parameters and a generic ReverseType
   (CASSANDRA-2355)
 * add CompositeType and DynamicCompositeType (CASSANDRA-2231)
 * optimize batches containing multiple updates to the same row
   (CASSANDRA-2583)
 * adjust hinted handoff page size to avoid OOM with large columns 
   (CASSANDRA-2652)
 * mark BRAF buffer invalid post-flush so we don't re-flush partial
   buffers again, especially on CL writes (CASSANDRA-2660)
 * add DROP INDEX support to CLI (CASSANDRA-2616)
 * don't perform HH to client-mode [storageproxy] nodes (CASSANDRA-2668)
 * Improve forceDeserialize/getCompactedRow encapsulation (CASSANDRA-2659)
 * Don't write CounterUpdateColumn to disk in tests (CASSANDRA-2650)
 * Add sstable bulk loading utility (CASSANDRA-1278)
 * avoid replaying hints to dropped columnfamilies (CASSANDRA-2685)
 * add placeholders for missing rows in range query pseudo-RR (CASSANDRA-2680)
 * remove no-op HHOM.renameHints (CASSANDRA-2693)
 * clone super columns to avoid modifying them during flush (CASSANDRA-2675)
 * allow writes to bypass the commitlog for certain keyspaces (CASSANDRA-2683)
 * avoid NPE when bypassing commitlog during memtable flush (CASSANDRA-2781)
 * Added support for making bootstrap retry if nodes flap (CASSANDRA-2644)
 * Added statusthrift to nodetool to report if thrift server is running (CASSANDRA-2722)
 * Fixed rows being cached if they do not exist (CASSANDRA-2723)
 * Support passing tableName and cfName to RowCacheProviders (CASSANDRA-2702)
 * close scrub file handles (CASSANDRA-2669)
 * throttle migration replay (CASSANDRA-2714)
 * optimize column serializer creation (CASSANDRA-2716)
 * Added support for making bootstrap retry if nodes flap (CASSANDRA-2644)
 * Added statusthrift to nodetool to report if thrift server is running
   (CASSANDRA-2722)
 * Fixed rows being cached if they do not exist (CASSANDRA-2723)
 * fix truncate/compaction race (CASSANDRA-2673)
 * workaround large resultsets causing large allocation retention
   by nio sockets (CASSANDRA-2654)
 * fix nodetool ring use with Ec2Snitch (CASSANDRA-2733)
 * fix removing columns and subcolumns that are supressed by a row or
   supercolumn tombstone during replica resolution (CASSANDRA-2590)
 * support sstable2json against snapshot sstables (CASSANDRA-2386)
 * remove active-pull schema requests (CASSANDRA-2715)
 * avoid marking entire list of sstables as actively being compacted
   in multithreaded compaction (CASSANDRA-2765)
 * seek back after deserializing a row to update cache with (CASSANDRA-2752)
 * avoid skipping rows in scrub for counter column family (CASSANDRA-2759)
 * fix ConcurrentModificationException in repair when dealing with 0.7 node
   (CASSANDRA-2767)
 * use threadsafe collections for StreamInSession (CASSANDRA-2766)
 * avoid infinite loop when creating merkle tree (CASSANDRA-2758)
 * avoids unmarking compacting sstable prematurely in cleanup (CASSANDRA-2769)
 * fix NPE when the commit log is bypassed (CASSANDRA-2718)
 * don't throw an exception in SS.isRPCServerRunning (CASSANDRA-2721)
 * make stress.jar executable (CASSANDRA-2744)
 * add daemon mode to java stress (CASSANDRA-2267)
 * expose the DC and rack of a node through JMX and nodetool ring (CASSANDRA-2531)
 * fix cache mbean getSize (CASSANDRA-2781)
 * Add Date, Float, Double, and Boolean types (CASSANDRA-2530)
 * Add startup flag to renew counter node id (CASSANDRA-2788)
 * add jamm agent to cassandra.bat (CASSANDRA-2787)
 * fix repair hanging if a neighbor has nothing to send (CASSANDRA-2797)
 * purge tombstone even if row is in only one sstable (CASSANDRA-2801)
 * Fix wrong purge of deleted cf during compaction (CASSANDRA-2786)
 * fix race that could result in Hadoop writer failing to throw an
   exception encountered after close() (CASSANDRA-2755)
 * fix scan wrongly throwing assertion error (CASSANDRA-2653)
 * Always use even distribution for merkle tree with RandomPartitionner
   (CASSANDRA-2841)
 * fix describeOwnership for OPP (CASSANDRA-2800)
 * ensure that string tokens do not contain commas (CASSANDRA-2762)


0.8.0-final
 * fix CQL grammar warning and cqlsh regression from CASSANDRA-2622
 * add ant generate-cql-html target (CASSANDRA-2526)
 * update CQL consistency levels (CASSANDRA-2566)
 * debian packaging fixes (CASSANDRA-2481, 2647)
 * fix UUIDType, IntegerType for direct buffers (CASSANDRA-2682, 2684)
 * switch to native Thrift for Hadoop map/reduce (CASSANDRA-2667)
 * fix StackOverflowError when building from eclipse (CASSANDRA-2687)
 * only provide replication_factor to strategy_options "help" for
   SimpleStrategy, OldNetworkTopologyStrategy (CASSANDRA-2678, 2713)
 * fix exception adding validators to non-string columns (CASSANDRA-2696)
 * avoid instantiating DatabaseDescriptor in JDBC (CASSANDRA-2694)
 * fix potential stack overflow during compaction (CASSANDRA-2626)
 * clone super columns to avoid modifying them during flush (CASSANDRA-2675)
 * reset underlying iterator in EchoedRow constructor (CASSANDRA-2653)


0.8.0-rc1
 * faster flushes and compaction from fixing excessively pessimistic 
   rebuffering in BRAF (CASSANDRA-2581)
 * fix returning null column values in the python cql driver (CASSANDRA-2593)
 * fix merkle tree splitting exiting early (CASSANDRA-2605)
 * snapshot_before_compaction directory name fix (CASSANDRA-2598)
 * Disable compaction throttling during bootstrap (CASSANDRA-2612) 
 * fix CQL treatment of > and < operators in range slices (CASSANDRA-2592)
 * fix potential double-application of counter updates on commitlog replay
   by moving replay position from header to sstable metadata (CASSANDRA-2419)
 * JDBC CQL driver exposes getColumn for access to timestamp
 * JDBC ResultSetMetadata properties added to AbstractType
 * r/m clustertool (CASSANDRA-2607)
 * add support for presenting row key as a column in CQL result sets 
   (CASSANDRA-2622)
 * Don't allow {LOCAL|EACH}_QUORUM unless strategy is NTS (CASSANDRA-2627)
 * validate keyspace strategy_options during CQL create (CASSANDRA-2624)
 * fix empty Result with secondary index when limit=1 (CASSANDRA-2628)
 * Fix regression where bootstrapping a node with no schema fails
   (CASSANDRA-2625)
 * Allow removing LocationInfo sstables (CASSANDRA-2632)
 * avoid attempting to replay mutations from dropped keyspaces (CASSANDRA-2631)
 * avoid using cached position of a key when GT is requested (CASSANDRA-2633)
 * fix counting bloom filter true positives (CASSANDRA-2637)
 * initialize local ep state prior to gossip startup if needed (CASSANDRA-2638)
 * fix counter increment lost after restart (CASSANDRA-2642)
 * add quote-escaping via backslash to CLI (CASSANDRA-2623)
 * fix pig example script (CASSANDRA-2487)
 * fix dynamic snitch race in adding latencies (CASSANDRA-2618)
 * Start/stop cassandra after more important services such as mdadm in
   debian packaging (CASSANDRA-2481)


0.8.0-beta2
 * fix NPE compacting index CFs (CASSANDRA-2528)
 * Remove checking all column families on startup for compaction candidates 
   (CASSANDRA-2444)
 * validate CQL create keyspace options (CASSANDRA-2525)
 * fix nodetool setcompactionthroughput (CASSANDRA-2550)
 * move	gossip heartbeat back to its own thread (CASSANDRA-2554)
 * validate cql TRUNCATE columnfamily before truncating (CASSANDRA-2570)
 * fix batch_mutate for mixed standard-counter mutations (CASSANDRA-2457)
 * disallow making schema changes to system keyspace (CASSANDRA-2563)
 * fix sending mutation messages multiple times (CASSANDRA-2557)
 * fix incorrect use of NBHM.size in ReadCallback that could cause
   reads to time out even when responses were received (CASSAMDRA-2552)
 * trigger read repair correctly for LOCAL_QUORUM reads (CASSANDRA-2556)
 * Allow configuring the number of compaction thread (CASSANDRA-2558)
 * forceUserDefinedCompaction will attempt to compact what it is given
   even if the pessimistic estimate is that there is not enough disk space;
   automatic compactions will only compact 2 or more sstables (CASSANDRA-2575)
 * refuse to apply migrations with older timestamps than the current 
   schema (CASSANDRA-2536)
 * remove unframed Thrift transport option
 * include indexes in snapshots (CASSANDRA-2596)
 * improve ignoring of obsolete mutations in index maintenance (CASSANDRA-2401)
 * recognize attempt to drop just the index while leaving the column
   definition alone (CASSANDRA-2619)
  

0.8.0-beta1
 * remove Avro RPC support (CASSANDRA-926)
 * support for columns that act as incr/decr counters 
   (CASSANDRA-1072, 1937, 1944, 1936, 2101, 2093, 2288, 2105, 2384, 2236, 2342,
   2454)
 * CQL (CASSANDRA-1703, 1704, 1705, 1706, 1707, 1708, 1710, 1711, 1940, 
   2124, 2302, 2277, 2493)
 * avoid double RowMutation serialization on write path (CASSANDRA-1800)
 * make NetworkTopologyStrategy the default (CASSANDRA-1960)
 * configurable internode encryption (CASSANDRA-1567, 2152)
 * human readable column names in sstable2json output (CASSANDRA-1933)
 * change default JMX port to 7199 (CASSANDRA-2027)
 * backwards compatible internal messaging (CASSANDRA-1015)
 * atomic switch of memtables and sstables (CASSANDRA-2284)
 * add pluggable SeedProvider (CASSANDRA-1669)
 * Fix clustertool to not throw exception when calling get_endpoints (CASSANDRA-2437)
 * upgrade to thrift 0.6 (CASSANDRA-2412) 
 * repair works on a token range instead of full ring (CASSANDRA-2324)
 * purge tombstones from row cache (CASSANDRA-2305)
 * push replication_factor into strategy_options (CASSANDRA-1263)
 * give snapshots the same name on each node (CASSANDRA-1791)
 * remove "nodetool loadbalance" (CASSANDRA-2448)
 * multithreaded compaction (CASSANDRA-2191)
 * compaction throttling (CASSANDRA-2156)
 * add key type information and alias (CASSANDRA-2311, 2396)
 * cli no longer divides read_repair_chance by 100 (CASSANDRA-2458)
 * made CompactionInfo.getTaskType return an enum (CASSANDRA-2482)
 * add a server-wide cap on measured memtable memory usage and aggressively
   flush to keep under that threshold (CASSANDRA-2006)
 * add unified UUIDType (CASSANDRA-2233)
 * add off-heap row cache support (CASSANDRA-1969)


0.7.5
 * improvements/fixes to PIG driver (CASSANDRA-1618, CASSANDRA-2387,
   CASSANDRA-2465, CASSANDRA-2484)
 * validate index names (CASSANDRA-1761)
 * reduce contention on Table.flusherLock (CASSANDRA-1954)
 * try harder to detect failures during streaming, cleaning up temporary
   files more reliably (CASSANDRA-2088)
 * shut down server for OOM on a Thrift thread (CASSANDRA-2269)
 * fix tombstone handling in repair and sstable2json (CASSANDRA-2279)
 * preserve version when streaming data from old sstables (CASSANDRA-2283)
 * don't start repair if a neighboring node is marked as dead (CASSANDRA-2290)
 * purge tombstones from row cache (CASSANDRA-2305)
 * Avoid seeking when sstable2json exports the entire file (CASSANDRA-2318)
 * clear Built flag in system table when dropping an index (CASSANDRA-2320)
 * don't allow arbitrary argument for stress.java (CASSANDRA-2323)
 * validate values for index predicates in get_indexed_slice (CASSANDRA-2328)
 * queue secondary indexes for flush before the parent (CASSANDRA-2330)
 * allow job configuration to set the CL used in Hadoop jobs (CASSANDRA-2331)
 * add memtable_flush_queue_size defaulting to 4 (CASSANDRA-2333)
 * Allow overriding of initial_token, storage_port and rpc_port from system
   properties (CASSANDRA-2343)
 * fix comparator used for non-indexed secondary expressions in index scan
   (CASSANDRA-2347)
 * ensure size calculation and write phase of large-row compaction use
   the same threshold for TTL expiration (CASSANDRA-2349)
 * fix race when iterating CFs during add/drop (CASSANDRA-2350)
 * add ConsistencyLevel command to CLI (CASSANDRA-2354)
 * allow negative numbers in the cli (CASSANDRA-2358)
 * hard code serialVersionUID for tokens class (CASSANDRA-2361)
 * fix potential infinite loop in ByteBufferUtil.inputStream (CASSANDRA-2365)
 * fix encoding bugs in HintedHandoffManager, SystemTable when default
   charset is not UTF8 (CASSANDRA-2367)
 * avoids having removed node reappearing in Gossip (CASSANDRA-2371)
 * fix incorrect truncation of long to int when reading columns via block
   index (CASSANDRA-2376)
 * fix NPE during stream session (CASSANDRA-2377)
 * fix race condition that could leave orphaned data files when dropping CF or
   KS (CASSANDRA-2381)
 * fsync statistics component on write (CASSANDRA-2382)
 * fix duplicate results from CFS.scan (CASSANDRA-2406)
 * add IntegerType to CLI help (CASSANDRA-2414)
 * avoid caching token-only decoratedkeys (CASSANDRA-2416)
 * convert mmap assertion to if/throw so scrub can catch it (CASSANDRA-2417)
 * don't overwrite gc log (CASSANDR-2418)
 * invalidate row cache for streamed row to avoid inconsitencies
   (CASSANDRA-2420)
 * avoid copies in range/index scans (CASSANDRA-2425)
 * make sure we don't wipe data during cleanup if the node has not join
   the ring (CASSANDRA-2428)
 * Try harder to close files after compaction (CASSANDRA-2431)
 * re-set bootstrapped flag after move finishes (CASSANDRA-2435)
 * display validation_class in CLI 'describe keyspace' (CASSANDRA-2442)
 * make cleanup compactions cleanup the row cache (CASSANDRA-2451)
 * add column fields validation to scrub (CASSANDRA-2460)
 * use 64KB flush buffer instead of in_memory_compaction_limit (CASSANDRA-2463)
 * fix backslash substitutions in CLI (CASSANDRA-2492)
 * disable cache saving for system CFS (CASSANDRA-2502)
 * fixes for verifying destination availability under hinted conditions
   so UE can be thrown intead of timing out (CASSANDRA-2514)
 * fix update of validation class in column metadata (CASSANDRA-2512)
 * support LOCAL_QUORUM, EACH_QUORUM CLs outside of NTS (CASSANDRA-2516)
 * preserve version when streaming data from old sstables (CASSANDRA-2283)
 * fix backslash substitutions in CLI (CASSANDRA-2492)
 * count a row deletion as one operation towards memtable threshold 
   (CASSANDRA-2519)
 * support LOCAL_QUORUM, EACH_QUORUM CLs outside of NTS (CASSANDRA-2516)


0.7.4
 * add nodetool join command (CASSANDRA-2160)
 * fix secondary indexes on pre-existing or streamed data (CASSANDRA-2244)
 * initialize endpoint in gossiper earlier (CASSANDRA-2228)
 * add ability to write to Cassandra from Pig (CASSANDRA-1828)
 * add rpc_[min|max]_threads (CASSANDRA-2176)
 * add CL.TWO, CL.THREE (CASSANDRA-2013)
 * avoid exporting an un-requested row in sstable2json, when exporting 
   a key that does not exist (CASSANDRA-2168)
 * add incremental_backups option (CASSANDRA-1872)
 * add configurable row limit to Pig loadfunc (CASSANDRA-2276)
 * validate column values in batches as well as single-Column inserts
   (CASSANDRA-2259)
 * move sample schema from cassandra.yaml to schema-sample.txt,
   a cli scripts (CASSANDRA-2007)
 * avoid writing empty rows when scrubbing tombstoned rows (CASSANDRA-2296)
 * fix assertion error in range and index scans for CL < ALL
   (CASSANDRA-2282)
 * fix commitlog replay when flush position refers to data that didn't
   get synced before server died (CASSANDRA-2285)
 * fix fd leak in sstable2json with non-mmap'd i/o (CASSANDRA-2304)
 * reduce memory use during streaming of multiple sstables (CASSANDRA-2301)
 * purge tombstoned rows from cache after GCGraceSeconds (CASSANDRA-2305)
 * allow zero replicas in a NTS datacenter (CASSANDRA-1924)
 * make range queries respect snitch for local replicas (CASSANDRA-2286)
 * fix HH delivery when column index is larger than 2GB (CASSANDRA-2297)
 * make 2ary indexes use parent CF flush thresholds during initial build
   (CASSANDRA-2294)
 * update memtable_throughput to be a long (CASSANDRA-2158)


0.7.3
 * Keep endpoint state until aVeryLongTime (CASSANDRA-2115)
 * lower-latency read repair (CASSANDRA-2069)
 * add hinted_handoff_throttle_delay_in_ms option (CASSANDRA-2161)
 * fixes for cache save/load (CASSANDRA-2172, -2174)
 * Handle whole-row deletions in CFOutputFormat (CASSANDRA-2014)
 * Make memtable_flush_writers flush in parallel (CASSANDRA-2178)
 * Add compaction_preheat_key_cache option (CASSANDRA-2175)
 * refactor stress.py to have only one copy of the format string 
   used for creating row keys (CASSANDRA-2108)
 * validate index names for \w+ (CASSANDRA-2196)
 * Fix Cassandra cli to respect timeout if schema does not settle 
   (CASSANDRA-2187)
 * fix for compaction and cleanup writing old-format data into new-version 
   sstable (CASSANDRA-2211, -2216)
 * add nodetool scrub (CASSANDRA-2217, -2240)
 * fix sstable2json large-row pagination (CASSANDRA-2188)
 * fix EOFing on requests for the last bytes in a file (CASSANDRA-2213)
 * fix BufferedRandomAccessFile bugs (CASSANDRA-2218, -2241)
 * check for memtable flush_after_mins exceeded every 10s (CASSANDRA-2183)
 * fix cache saving on Windows (CASSANDRA-2207)
 * add validateSchemaAgreement call + synchronization to schema
   modification operations (CASSANDRA-2222)
 * fix for reversed slice queries on large rows (CASSANDRA-2212)
 * fat clients were writing local data (CASSANDRA-2223)
 * set DEFAULT_MEMTABLE_LIFETIME_IN_MINS to 24h
 * improve detection and cleanup of partially-written sstables 
   (CASSANDRA-2206)
 * fix supercolumn de/serialization when subcolumn comparator is different
   from supercolumn's (CASSANDRA-2104)
 * fix starting up on Windows when CASSANDRA_HOME contains whitespace
   (CASSANDRA-2237)
 * add [get|set][row|key]cacheSavePeriod to JMX (CASSANDRA-2100)
 * fix Hadoop ColumnFamilyOutputFormat dropping of mutations
   when batch fills up (CASSANDRA-2255)
 * move file deletions off of scheduledtasks executor (CASSANDRA-2253)


0.7.2
 * copy DecoratedKey.key when inserting into caches to avoid retaining
   a reference to the underlying buffer (CASSANDRA-2102)
 * format subcolumn names with subcomparator (CASSANDRA-2136)
 * fix column bloom filter deserialization (CASSANDRA-2165)


0.7.1
 * refactor MessageDigest creation code. (CASSANDRA-2107)
 * buffer network stack to avoid inefficient small TCP messages while avoiding
   the nagle/delayed ack problem (CASSANDRA-1896)
 * check log4j configuration for changes every 10s (CASSANDRA-1525, 1907)
 * more-efficient cross-DC replication (CASSANDRA-1530, -2051, -2138)
 * avoid polluting page cache with commitlog or sstable writes
   and seq scan operations (CASSANDRA-1470)
 * add RMI authentication options to nodetool (CASSANDRA-1921)
 * make snitches configurable at runtime (CASSANDRA-1374)
 * retry hadoop split requests on connection failure (CASSANDRA-1927)
 * implement describeOwnership for BOP, COPP (CASSANDRA-1928)
 * make read repair behave as expected for ConsistencyLevel > ONE
   (CASSANDRA-982, 2038)
 * distributed test harness (CASSANDRA-1859, 1964)
 * reduce flush lock contention (CASSANDRA-1930)
 * optimize supercolumn deserialization (CASSANDRA-1891)
 * fix CFMetaData.apply to only compare objects of the same class 
   (CASSANDRA-1962)
 * allow specifying specific SSTables to compact from JMX (CASSANDRA-1963)
 * fix race condition in MessagingService.targets (CASSANDRA-1959, 2094, 2081)
 * refuse to open sstables from a future version (CASSANDRA-1935)
 * zero-copy reads (CASSANDRA-1714)
 * fix copy bounds for word Text in wordcount demo (CASSANDRA-1993)
 * fixes for contrib/javautils (CASSANDRA-1979)
 * check more frequently for memtable expiration (CASSANDRA-2000)
 * fix writing SSTable column count statistics (CASSANDRA-1976)
 * fix streaming of multiple CFs during bootstrap (CASSANDRA-1992)
 * explicitly set JVM GC new generation size with -Xmn (CASSANDRA-1968)
 * add short options for CLI flags (CASSANDRA-1565)
 * make keyspace argument to "describe keyspace" in CLI optional
   when authenticated to keyspace already (CASSANDRA-2029)
 * added option to specify -Dcassandra.join_ring=false on startup
   to allow "warm spare" nodes or performing JMX maintenance before
   joining the ring (CASSANDRA-526)
 * log migrations at INFO (CASSANDRA-2028)
 * add CLI verbose option in file mode (CASSANDRA-2030)
 * add single-line "--" comments to CLI (CASSANDRA-2032)
 * message serialization tests (CASSANDRA-1923)
 * switch from ivy to maven-ant-tasks (CASSANDRA-2017)
 * CLI attempts to block for new schema to propagate (CASSANDRA-2044)
 * fix potential overflow in nodetool cfstats (CASSANDRA-2057)
 * add JVM shutdownhook to sync commitlog (CASSANDRA-1919)
 * allow nodes to be up without being part of  normal traffic (CASSANDRA-1951)
 * fix CLI "show keyspaces" with null options on NTS (CASSANDRA-2049)
 * fix possible ByteBuffer race conditions (CASSANDRA-2066)
 * reduce garbage generated by MessagingService to prevent load spikes
   (CASSANDRA-2058)
 * fix math in RandomPartitioner.describeOwnership (CASSANDRA-2071)
 * fix deletion of sstable non-data components (CASSANDRA-2059)
 * avoid blocking gossip while deleting handoff hints (CASSANDRA-2073)
 * ignore messages from newer versions, keep track of nodes in gossip 
   regardless of version (CASSANDRA-1970)
 * cache writing moved to CompactionManager to reduce i/o contention and
   updated to use non-cache-polluting writes (CASSANDRA-2053)
 * page through large rows when exporting to JSON (CASSANDRA-2041)
 * add flush_largest_memtables_at and reduce_cache_sizes_at options
   (CASSANDRA-2142)
 * add cli 'describe cluster' command (CASSANDRA-2127)
 * add cli support for setting username/password at 'connect' command 
   (CASSANDRA-2111)
 * add -D option to Stress.java to allow reading hosts from a file 
   (CASSANDRA-2149)
 * bound hints CF throughput between 32M and 256M (CASSANDRA-2148)
 * continue starting when invalid saved cache entries are encountered
   (CASSANDRA-2076)
 * add max_hint_window_in_ms option (CASSANDRA-1459)


0.7.0-final
 * fix offsets to ByteBuffer.get (CASSANDRA-1939)


0.7.0-rc4
 * fix cli crash after backgrounding (CASSANDRA-1875)
 * count timeouts in storageproxy latencies, and include latency 
   histograms in StorageProxyMBean (CASSANDRA-1893)
 * fix CLI get recognition of supercolumns (CASSANDRA-1899)
 * enable keepalive on intra-cluster sockets (CASSANDRA-1766)
 * count timeouts towards dynamicsnitch latencies (CASSANDRA-1905)
 * Expose index-building status in JMX + cli schema description
   (CASSANDRA-1871)
 * allow [LOCAL|EACH]_QUORUM to be used with non-NetworkTopology 
   replication Strategies
 * increased amount of index locks for faster commitlog replay
 * collect secondary index tombstones immediately (CASSANDRA-1914)
 * revert commitlog changes from #1780 (CASSANDRA-1917)
 * change RandomPartitioner min token to -1 to avoid collision w/
   tokens on actual nodes (CASSANDRA-1901)
 * examine the right nibble when validating TimeUUID (CASSANDRA-1910)
 * include secondary indexes in cleanup (CASSANDRA-1916)
 * CFS.scrubDataDirectories should also cleanup invalid secondary indexes
   (CASSANDRA-1904)
 * ability to disable/enable gossip on nodes to force them down
   (CASSANDRA-1108)


0.7.0-rc3
 * expose getNaturalEndpoints in StorageServiceMBean taking byte[]
   key; RMI cannot serialize ByteBuffer (CASSANDRA-1833)
 * infer org.apache.cassandra.locator for replication strategy classes
   when not otherwise specified
 * validation that generates less garbage (CASSANDRA-1814)
 * add TTL support to CLI (CASSANDRA-1838)
 * cli defaults to bytestype for subcomparator when creating
   column families (CASSANDRA-1835)
 * unregister index MBeans when index is dropped (CASSANDRA-1843)
 * make ByteBufferUtil.clone thread-safe (CASSANDRA-1847)
 * change exception for read requests during bootstrap from 
   InvalidRequest to Unavailable (CASSANDRA-1862)
 * respect row-level tombstones post-flush in range scans
   (CASSANDRA-1837)
 * ReadResponseResolver check digests against each other (CASSANDRA-1830)
 * return InvalidRequest when remove of subcolumn without supercolumn
   is requested (CASSANDRA-1866)
 * flush before repair (CASSANDRA-1748)
 * SSTableExport validates key order (CASSANDRA-1884)
 * large row support for SSTableExport (CASSANDRA-1867)
 * Re-cache hot keys post-compaction without hitting disk (CASSANDRA-1878)
 * manage read repair in coordinator instead of data source, to
   provide latency information to dynamic snitch (CASSANDRA-1873)


0.7.0-rc2
 * fix live-column-count of slice ranges including tombstoned supercolumn 
   with live subcolumn (CASSANDRA-1591)
 * rename o.a.c.internal.AntientropyStage -> AntiEntropyStage,
   o.a.c.request.Request_responseStage -> RequestResponseStage,
   o.a.c.internal.Internal_responseStage -> InternalResponseStage
 * add AbstractType.fromString (CASSANDRA-1767)
 * require index_type to be present when specifying index_name
   on ColumnDef (CASSANDRA-1759)
 * fix add/remove index bugs in CFMetadata (CASSANDRA-1768)
 * rebuild Strategy during system_update_keyspace (CASSANDRA-1762)
 * cli updates prompt to ... in continuation lines (CASSANDRA-1770)
 * support multiple Mutations per key in hadoop ColumnFamilyOutputFormat
   (CASSANDRA-1774)
 * improvements to Debian init script (CASSANDRA-1772)
 * use local classloader to check for version.properties (CASSANDRA-1778)
 * Validate that column names in column_metadata are valid for the
   defined comparator, and decode properly in cli (CASSANDRA-1773)
 * use cross-platform newlines in cli (CASSANDRA-1786)
 * add ExpiringColumn support to sstable import/export (CASSANDRA-1754)
 * add flush for each append to periodic commitlog mode; added
   periodic_without_flush option to disable this (CASSANDRA-1780)
 * close file handle used for post-flush truncate (CASSANDRA-1790)
 * various code cleanup (CASSANDRA-1793, -1794, -1795)
 * fix range queries against wrapped range (CASSANDRA-1781)
 * fix consistencylevel calculations for NetworkTopologyStrategy
   (CASSANDRA-1804)
 * cli support index type enum names (CASSANDRA-1810)
 * improved validation of column_metadata (CASSANDRA-1813)
 * reads at ConsistencyLevel > 1 throw UnavailableException
   immediately if insufficient live nodes exist (CASSANDRA-1803)
 * copy bytebuffers for local writes to avoid retaining the entire
   Thrift frame (CASSANDRA-1801)
 * fix NPE adding index to column w/o prior metadata (CASSANDRA-1764)
 * reduce fat client timeout (CASSANDRA-1730)
 * fix botched merge of CASSANDRA-1316


0.7.0-rc1
 * fix compaction and flush races with schema updates (CASSANDRA-1715)
 * add clustertool, config-converter, sstablekeys, and schematool 
   Windows .bat files (CASSANDRA-1723)
 * reject range queries received during bootstrap (CASSANDRA-1739)
 * fix wrapping-range queries on non-minimum token (CASSANDRA-1700)
 * add nodetool cfhistogram (CASSANDRA-1698)
 * limit repaired ranges to what the nodes have in common (CASSANDRA-1674)
 * index scan treats missing columns as not matching secondary
   expressions (CASSANDRA-1745)
 * Fix misuse of DataOutputBuffer.getData in AntiEntropyService
   (CASSANDRA-1729)
 * detect and warn when obsolete version of JNA is present (CASSANDRA-1760)
 * reduce fat client timeout (CASSANDRA-1730)
 * cleanup smallest CFs first to increase free temp space for larger ones
   (CASSANDRA-1811)
 * Update windows .bat files to work outside of main Cassandra
   directory (CASSANDRA-1713)
 * fix read repair regression from 0.6.7 (CASSANDRA-1727)
 * more-efficient read repair (CASSANDRA-1719)
 * fix hinted handoff replay (CASSANDRA-1656)
 * log type of dropped messages (CASSANDRA-1677)
 * upgrade to SLF4J 1.6.1
 * fix ByteBuffer bug in ExpiringColumn.updateDigest (CASSANDRA-1679)
 * fix IntegerType.getString (CASSANDRA-1681)
 * make -Djava.net.preferIPv4Stack=true the default (CASSANDRA-628)
 * add INTERNAL_RESPONSE verb to differentiate from responses related
   to client requests (CASSANDRA-1685)
 * log tpstats when dropping messages (CASSANDRA-1660)
 * include unreachable nodes in describeSchemaVersions (CASSANDRA-1678)
 * Avoid dropping messages off the client request path (CASSANDRA-1676)
 * fix jna errno reporting (CASSANDRA-1694)
 * add friendlier error for UnknownHostException on startup (CASSANDRA-1697)
 * include jna dependency in RPM package (CASSANDRA-1690)
 * add --skip-keys option to stress.py (CASSANDRA-1696)
 * improve cli handling of non-string keys and column names 
   (CASSANDRA-1701, -1693)
 * r/m extra subcomparator line in cli keyspaces output (CASSANDRA-1712)
 * add read repair chance to cli "show keyspaces"
 * upgrade to ConcurrentLinkedHashMap 1.1 (CASSANDRA-975)
 * fix index scan routing (CASSANDRA-1722)
 * fix tombstoning of supercolumns in range queries (CASSANDRA-1734)
 * clear endpoint cache after updating keyspace metadata (CASSANDRA-1741)
 * fix wrapping-range queries on non-minimum token (CASSANDRA-1700)
 * truncate includes secondary indexes (CASSANDRA-1747)
 * retain reference to PendingFile sstables (CASSANDRA-1749)
 * fix sstableimport regression (CASSANDRA-1753)
 * fix for bootstrap when no non-system tables are defined (CASSANDRA-1732)
 * handle replica unavailability in index scan (CASSANDRA-1755)
 * fix service initialization order deadlock (CASSANDRA-1756)
 * multi-line cli commands (CASSANDRA-1742)
 * fix race between snapshot and compaction (CASSANDRA-1736)
 * add listEndpointsPendingHints, deleteHintsForEndpoint JMX methods 
   (CASSANDRA-1551)


0.7.0-beta3
 * add strategy options to describe_keyspace output (CASSANDRA-1560)
 * log warning when using randomly generated token (CASSANDRA-1552)
 * re-organize JMX into .db, .net, .internal, .request (CASSANDRA-1217)
 * allow nodes to change IPs between restarts (CASSANDRA-1518)
 * remember ring state between restarts by default (CASSANDRA-1518)
 * flush index built flag so we can read it before log replay (CASSANDRA-1541)
 * lock row cache updates to prevent race condition (CASSANDRA-1293)
 * remove assertion causing rare (and harmless) error messages in
   commitlog (CASSANDRA-1330)
 * fix moving nodes with no keyspaces defined (CASSANDRA-1574)
 * fix unbootstrap when no data is present in a transfer range (CASSANDRA-1573)
 * take advantage of AVRO-495 to simplify our avro IDL (CASSANDRA-1436)
 * extend authorization hierarchy to column family (CASSANDRA-1554)
 * deletion support in secondary indexes (CASSANDRA-1571)
 * meaningful error message for invalid replication strategy class 
   (CASSANDRA-1566)
 * allow keyspace creation with RF > N (CASSANDRA-1428)
 * improve cli error handling (CASSANDRA-1580)
 * add cache save/load ability (CASSANDRA-1417, 1606, 1647)
 * add StorageService.getDrainProgress (CASSANDRA-1588)
 * Disallow bootstrap to an in-use token (CASSANDRA-1561)
 * Allow dynamic secondary index creation and destruction (CASSANDRA-1532)
 * log auto-guessed memtable thresholds (CASSANDRA-1595)
 * add ColumnDef support to cli (CASSANDRA-1583)
 * reduce index sample time by 75% (CASSANDRA-1572)
 * add cli support for column, strategy metadata (CASSANDRA-1578, 1612)
 * add cli support for schema modification (CASSANDRA-1584)
 * delete temp files on failed compactions (CASSANDRA-1596)
 * avoid blocking for dead nodes during removetoken (CASSANDRA-1605)
 * remove ConsistencyLevel.ZERO (CASSANDRA-1607)
 * expose in-progress compaction type in jmx (CASSANDRA-1586)
 * removed IClock & related classes from internals (CASSANDRA-1502)
 * fix removing tokens from SystemTable on decommission and removetoken
   (CASSANDRA-1609)
 * include CF metadata in cli 'show keyspaces' (CASSANDRA-1613)
 * switch from Properties to HashMap in PropertyFileSnitch to
   avoid synchronization bottleneck (CASSANDRA-1481)
 * PropertyFileSnitch configuration file renamed to 
   cassandra-topology.properties
 * add cli support for get_range_slices (CASSANDRA-1088, CASSANDRA-1619)
 * Make memtable flush thresholds per-CF instead of global 
   (CASSANDRA-1007, 1637)
 * add cli support for binary data without CfDef hints (CASSANDRA-1603)
 * fix building SSTable statistics post-stream (CASSANDRA-1620)
 * fix potential infinite loop in 2ary index queries (CASSANDRA-1623)
 * allow creating NTS keyspaces with no replicas configured (CASSANDRA-1626)
 * add jmx histogram of sstables accessed per read (CASSANDRA-1624)
 * remove system_rename_column_family and system_rename_keyspace from the
   client API until races can be fixed (CASSANDRA-1630, CASSANDRA-1585)
 * add cli sanity tests (CASSANDRA-1582)
 * update GC settings in cassandra.bat (CASSANDRA-1636)
 * cli support for index queries (CASSANDRA-1635)
 * cli support for updating schema memtable settings (CASSANDRA-1634)
 * cli --file option (CASSANDRA-1616)
 * reduce automatically chosen memtable sizes by 50% (CASSANDRA-1641)
 * move endpoint cache from snitch to strategy (CASSANDRA-1643)
 * fix commitlog recovery deleting the newly-created segment as well as
   the old ones (CASSANDRA-1644)
 * upgrade to Thrift 0.5 (CASSANDRA-1367)
 * renamed CL.DCQUORUM to LOCAL_QUORUM and DCQUORUMSYNC to EACH_QUORUM
 * cli truncate support (CASSANDRA-1653)
 * update GC settings in cassandra.bat (CASSANDRA-1636)
 * avoid logging when a node's ip/token is gossipped back to it (CASSANDRA-1666)


0.7-beta2
 * always use UTF-8 for hint keys (CASSANDRA-1439)
 * remove cassandra.yaml dependency from Hadoop and Pig (CASSADRA-1322)
 * expose CfDef metadata in describe_keyspaces (CASSANDRA-1363)
 * restore use of mmap_index_only option (CASSANDRA-1241)
 * dropping a keyspace with no column families generated an error 
   (CASSANDRA-1378)
 * rename RackAwareStrategy to OldNetworkTopologyStrategy, RackUnawareStrategy 
   to SimpleStrategy, DatacenterShardStrategy to NetworkTopologyStrategy,
   AbstractRackAwareSnitch to AbstractNetworkTopologySnitch (CASSANDRA-1392)
 * merge StorageProxy.mutate, mutateBlocking (CASSANDRA-1396)
 * faster UUIDType, LongType comparisons (CASSANDRA-1386, 1393)
 * fix setting read_repair_chance from CLI addColumnFamily (CASSANDRA-1399)
 * fix updates to indexed columns (CASSANDRA-1373)
 * fix race condition leaving to FileNotFoundException (CASSANDRA-1382)
 * fix sharded lock hash on index write path (CASSANDRA-1402)
 * add support for GT/E, LT/E in subordinate index clauses (CASSANDRA-1401)
 * cfId counter got out of sync when CFs were added (CASSANDRA-1403)
 * less chatty schema updates (CASSANDRA-1389)
 * rename column family mbeans. 'type' will now include either 
   'IndexColumnFamilies' or 'ColumnFamilies' depending on the CFS type.
   (CASSANDRA-1385)
 * disallow invalid keyspace and column family names. This includes name that
   matches a '^\w+' regex. (CASSANDRA-1377)
 * use JNA, if present, to take snapshots (CASSANDRA-1371)
 * truncate hints if starting 0.7 for the first time (CASSANDRA-1414)
 * fix FD leak in single-row slicepredicate queries (CASSANDRA-1416)
 * allow index expressions against columns that are not part of the 
   SlicePredicate (CASSANDRA-1410)
 * config-converter properly handles snitches and framed support 
   (CASSANDRA-1420)
 * remove keyspace argument from multiget_count (CASSANDRA-1422)
 * allow specifying cassandra.yaml location as (local or remote) URL
   (CASSANDRA-1126)
 * fix using DynamicEndpointSnitch with NetworkTopologyStrategy
   (CASSANDRA-1429)
 * Add CfDef.default_validation_class (CASSANDRA-891)
 * fix EstimatedHistogram.max (CASSANDRA-1413)
 * quorum read optimization (CASSANDRA-1622)
 * handle zero-length (or missing) rows during HH paging (CASSANDRA-1432)
 * include secondary indexes during schema migrations (CASSANDRA-1406)
 * fix commitlog header race during schema change (CASSANDRA-1435)
 * fix ColumnFamilyStoreMBeanIterator to use new type name (CASSANDRA-1433)
 * correct filename generated by xml->yaml converter (CASSANDRA-1419)
 * add CMSInitiatingOccupancyFraction=75 and UseCMSInitiatingOccupancyOnly
   to default JVM options
 * decrease jvm heap for cassandra-cli (CASSANDRA-1446)
 * ability to modify keyspaces and column family definitions on a live cluster
   (CASSANDRA-1285)
 * support for Hadoop Streaming [non-jvm map/reduce via stdin/out]
   (CASSANDRA-1368)
 * Move persistent sstable stats from the system table to an sstable component
   (CASSANDRA-1430)
 * remove failed bootstrap attempt from pending ranges when gossip times
   it out after 1h (CASSANDRA-1463)
 * eager-create tcp connections to other cluster members (CASSANDRA-1465)
 * enumerate stages and derive stage from message type instead of 
   transmitting separately (CASSANDRA-1465)
 * apply reversed flag during collation from different data sources
   (CASSANDRA-1450)
 * make failure to remove commitlog segment non-fatal (CASSANDRA-1348)
 * correct ordering of drain operations so CL.recover is no longer 
   necessary (CASSANDRA-1408)
 * removed keyspace from describe_splits method (CASSANDRA-1425)
 * rename check_schema_agreement to describe_schema_versions
   (CASSANDRA-1478)
 * fix QUORUM calculation for RF > 3 (CASSANDRA-1487)
 * remove tombstones during non-major compactions when bloom filter
   verifies that row does not exist in other sstables (CASSANDRA-1074)
 * nodes that coordinated a loadbalance in the past could not be seen by
   newly added nodes (CASSANDRA-1467)
 * exposed endpoint states (gossip details) via jmx (CASSANDRA-1467)
 * ensure that compacted sstables are not included when new readers are
   instantiated (CASSANDRA-1477)
 * by default, calculate heap size and memtable thresholds at runtime (CASSANDRA-1469)
 * fix races dealing with adding/dropping keyspaces and column families in
   rapid succession (CASSANDRA-1477)
 * clean up of Streaming system (CASSANDRA-1503, 1504, 1506)
 * add options to configure Thrift socket keepalive and buffer sizes (CASSANDRA-1426)
 * make contrib CassandraServiceDataCleaner recursive (CASSANDRA-1509)
 * min, max compaction threshold are configurable and persistent 
   per-ColumnFamily (CASSANDRA-1468)
 * fix replaying the last mutation in a commitlog unnecessarily 
   (CASSANDRA-1512)
 * invoke getDefaultUncaughtExceptionHandler from DTPE with the original
   exception rather than the ExecutionException wrapper (CASSANDRA-1226)
 * remove Clock from the Thrift (and Avro) API (CASSANDRA-1501)
 * Close intra-node sockets when connection is broken (CASSANDRA-1528)
 * RPM packaging spec file (CASSANDRA-786)
 * weighted request scheduler (CASSANDRA-1485)
 * treat expired columns as deleted (CASSANDRA-1539)
 * make IndexInterval configurable (CASSANDRA-1488)
 * add describe_snitch to Thrift API (CASSANDRA-1490)
 * MD5 authenticator compares plain text submitted password with MD5'd
   saved property, instead of vice versa (CASSANDRA-1447)
 * JMX MessagingService pending and completed counts (CASSANDRA-1533)
 * fix race condition processing repair responses (CASSANDRA-1511)
 * make repair blocking (CASSANDRA-1511)
 * create EndpointSnitchInfo and MBean to expose rack and DC (CASSANDRA-1491)
 * added option to contrib/word_count to output results back to Cassandra
   (CASSANDRA-1342)
 * rewrite Hadoop ColumnFamilyRecordWriter to pool connections, retry to
   multiple Cassandra nodes, and smooth impact on the Cassandra cluster
   by using smaller batch sizes (CASSANDRA-1434)
 * fix setting gc_grace_seconds via CLI (CASSANDRA-1549)
 * support TTL'd index values (CASSANDRA-1536)
 * make removetoken work like decommission (CASSANDRA-1216)
 * make cli comparator-aware and improve quote rules (CASSANDRA-1523,-1524)
 * make nodetool compact and cleanup blocking (CASSANDRA-1449)
 * add memtable, cache information to GCInspector logs (CASSANDRA-1558)
 * enable/disable HintedHandoff via JMX (CASSANDRA-1550)
 * Ignore stray files in the commit log directory (CASSANDRA-1547)
 * Disallow bootstrap to an in-use token (CASSANDRA-1561)


0.7-beta1
 * sstable versioning (CASSANDRA-389)
 * switched to slf4j logging (CASSANDRA-625)
 * add (optional) expiration time for column (CASSANDRA-699)
 * access levels for authentication/authorization (CASSANDRA-900)
 * add ReadRepairChance to CF definition (CASSANDRA-930)
 * fix heisenbug in system tests, especially common on OS X (CASSANDRA-944)
 * convert to byte[] keys internally and all public APIs (CASSANDRA-767)
 * ability to alter schema definitions on a live cluster (CASSANDRA-44)
 * renamed configuration file to cassandra.xml, and log4j.properties to
   log4j-server.properties, which must now be loaded from
   the classpath (which is how our scripts in bin/ have always done it)
   (CASSANDRA-971)
 * change get_count to require a SlicePredicate. create multi_get_count
   (CASSANDRA-744)
 * re-organized endpointsnitch implementations and added SimpleSnitch
   (CASSANDRA-994)
 * Added preload_row_cache option (CASSANDRA-946)
 * add CRC to commitlog header (CASSANDRA-999)
 * removed deprecated batch_insert and get_range_slice methods (CASSANDRA-1065)
 * add truncate thrift method (CASSANDRA-531)
 * http mini-interface using mx4j (CASSANDRA-1068)
 * optimize away copy of sliced row on memtable read path (CASSANDRA-1046)
 * replace constant-size 2GB mmaped segments and special casing for index 
   entries spanning segment boundaries, with SegmentedFile that computes 
   segments that always contain entire entries/rows (CASSANDRA-1117)
 * avoid reading large rows into memory during compaction (CASSANDRA-16)
 * added hadoop OutputFormat (CASSANDRA-1101)
 * efficient Streaming (no more anticompaction) (CASSANDRA-579)
 * split commitlog header into separate file and add size checksum to
   mutations (CASSANDRA-1179)
 * avoid allocating a new byte[] for each mutation on replay (CASSANDRA-1219)
 * revise HH schema to be per-endpoint (CASSANDRA-1142)
 * add joining/leaving status to nodetool ring (CASSANDRA-1115)
 * allow multiple repair sessions per node (CASSANDRA-1190)
 * optimize away MessagingService for local range queries (CASSANDRA-1261)
 * make framed transport the default so malformed requests can't OOM the 
   server (CASSANDRA-475)
 * significantly faster reads from row cache (CASSANDRA-1267)
 * take advantage of row cache during range queries (CASSANDRA-1302)
 * make GCGraceSeconds a per-ColumnFamily value (CASSANDRA-1276)
 * keep persistent row size and column count statistics (CASSANDRA-1155)
 * add IntegerType (CASSANDRA-1282)
 * page within a single row during hinted handoff (CASSANDRA-1327)
 * push DatacenterShardStrategy configuration into keyspace definition,
   eliminating datacenter.properties. (CASSANDRA-1066)
 * optimize forward slices starting with '' and single-index-block name 
   queries by skipping the column index (CASSANDRA-1338)
 * streaming refactor (CASSANDRA-1189)
 * faster comparison for UUID types (CASSANDRA-1043)
 * secondary index support (CASSANDRA-749 and subtasks)
 * make compaction buckets deterministic (CASSANDRA-1265)


0.6.6
 * Allow using DynamicEndpointSnitch with RackAwareStrategy (CASSANDRA-1429)
 * remove the remaining vestiges of the unfinished DatacenterShardStrategy 
   (replaced by NetworkTopologyStrategy in 0.7)
   

0.6.5
 * fix key ordering in range query results with RandomPartitioner
   and ConsistencyLevel > ONE (CASSANDRA-1145)
 * fix for range query starting with the wrong token range (CASSANDRA-1042)
 * page within a single row during hinted handoff (CASSANDRA-1327)
 * fix compilation on non-sun JDKs (CASSANDRA-1061)
 * remove String.trim() call on row keys in batch mutations (CASSANDRA-1235)
 * Log summary of dropped messages instead of spamming log (CASSANDRA-1284)
 * add dynamic endpoint snitch (CASSANDRA-981)
 * fix streaming for keyspaces with hyphens in their name (CASSANDRA-1377)
 * fix errors in hard-coded bloom filter optKPerBucket by computing it
   algorithmically (CASSANDRA-1220
 * remove message deserialization stage, and uncap read/write stages
   so slow reads/writes don't block gossip processing (CASSANDRA-1358)
 * add jmx port configuration to Debian package (CASSANDRA-1202)
 * use mlockall via JNA, if present, to prevent Linux from swapping
   out parts of the JVM (CASSANDRA-1214)


0.6.4
 * avoid queuing multiple hint deliveries for the same endpoint
   (CASSANDRA-1229)
 * better performance for and stricter checking of UTF8 column names
   (CASSANDRA-1232)
 * extend option to lower compaction priority to hinted handoff
   as well (CASSANDRA-1260)
 * log errors in gossip instead of re-throwing (CASSANDRA-1289)
 * avoid aborting commitlog replay prematurely if a flushed-but-
   not-removed commitlog segment is encountered (CASSANDRA-1297)
 * fix duplicate rows being read during mapreduce (CASSANDRA-1142)
 * failure detection wasn't closing command sockets (CASSANDRA-1221)
 * cassandra-cli.bat works on windows (CASSANDRA-1236)
 * pre-emptively drop requests that cannot be processed within RPCTimeout
   (CASSANDRA-685)
 * add ack to Binary write verb and update CassandraBulkLoader
   to wait for acks for each row (CASSANDRA-1093)
 * added describe_partitioner Thrift method (CASSANDRA-1047)
 * Hadoop jobs no longer require the Cassandra storage-conf.xml
   (CASSANDRA-1280, CASSANDRA-1047)
 * log thread pool stats when GC is excessive (CASSANDRA-1275)
 * remove gossip message size limit (CASSANDRA-1138)
 * parallelize local and remote reads during multiget, and respect snitch 
   when determining whether to do local read for CL.ONE (CASSANDRA-1317)
 * fix read repair to use requested consistency level on digest mismatch,
   rather than assuming QUORUM (CASSANDRA-1316)
 * process digest mismatch re-reads in parallel (CASSANDRA-1323)
 * switch hints CF comparator to BytesType (CASSANDRA-1274)


0.6.3
 * retry to make streaming connections up to 8 times. (CASSANDRA-1019)
 * reject describe_ring() calls on invalid keyspaces (CASSANDRA-1111)
 * fix cache size calculation for size of 100% (CASSANDRA-1129)
 * fix cache capacity only being recalculated once (CASSANDRA-1129)
 * remove hourly scan of all hints on the off chance that the gossiper
   missed a status change; instead, expose deliverHintsToEndpoint to JMX
   so it can be done manually, if necessary (CASSANDRA-1141)
 * don't reject reads at CL.ALL (CASSANDRA-1152)
 * reject deletions to supercolumns in CFs containing only standard
   columns (CASSANDRA-1139)
 * avoid preserving login information after client disconnects
   (CASSANDRA-1057)
 * prefer sun jdk to openjdk in debian init script (CASSANDRA-1174)
 * detect partioner config changes between restarts and fail fast 
   (CASSANDRA-1146)
 * use generation time to resolve node token reassignment disagreements
   (CASSANDRA-1118)
 * restructure the startup ordering of Gossiper and MessageService to avoid
   timing anomalies (CASSANDRA-1160)
 * detect incomplete commit log hearders (CASSANDRA-1119)
 * force anti-entropy service to stream files on the stream stage to avoid
   sending streams out of order (CASSANDRA-1169)
 * remove inactive stream managers after AES streams files (CASSANDRA-1169)
 * allow removing entire row through batch_mutate Deletion (CASSANDRA-1027)
 * add JMX metrics for row-level bloom filter false positives (CASSANDRA-1212)
 * added a redhat init script to contrib (CASSANDRA-1201)
 * use midpoint when bootstrapping a new machine into range with not
   much data yet instead of random token (CASSANDRA-1112)
 * kill server on OOM in executor stage as well as Thrift (CASSANDRA-1226)
 * remove opportunistic repairs, when two machines with overlapping replica
   responsibilities happen to finish major compactions of the same CF near
   the same time.  repairs are now fully manual (CASSANDRA-1190)
 * add ability to lower compaction priority (default is no change from 0.6.2)
   (CASSANDRA-1181)


0.6.2
 * fix contrib/word_count build. (CASSANDRA-992)
 * split CommitLogExecutorService into BatchCommitLogExecutorService and 
   PeriodicCommitLogExecutorService (CASSANDRA-1014)
 * add latency histograms to CFSMBean (CASSANDRA-1024)
 * make resolving timestamp ties deterministic by using value bytes
   as a tiebreaker (CASSANDRA-1039)
 * Add option to turn off Hinted Handoff (CASSANDRA-894)
 * fix windows startup (CASSANDRA-948)
 * make concurrent_reads, concurrent_writes configurable at runtime via JMX
   (CASSANDRA-1060)
 * disable GCInspector on non-Sun JVMs (CASSANDRA-1061)
 * fix tombstone handling in sstable rows with no other data (CASSANDRA-1063)
 * fix size of row in spanned index entries (CASSANDRA-1056)
 * install json2sstable, sstable2json, and sstablekeys to Debian package
 * StreamingService.StreamDestinations wouldn't empty itself after streaming
   finished (CASSANDRA-1076)
 * added Collections.shuffle(splits) before returning the splits in 
   ColumnFamilyInputFormat (CASSANDRA-1096)
 * do not recalculate cache capacity post-compaction if it's been manually 
   modified (CASSANDRA-1079)
 * better defaults for flush sorter + writer executor queue sizes
   (CASSANDRA-1100)
 * windows scripts for SSTableImport/Export (CASSANDRA-1051)
 * windows script for nodetool (CASSANDRA-1113)
 * expose PhiConvictThreshold (CASSANDRA-1053)
 * make repair of RF==1 a no-op (CASSANDRA-1090)
 * improve default JVM GC options (CASSANDRA-1014)
 * fix SlicePredicate serialization inside Hadoop jobs (CASSANDRA-1049)
 * close Thrift sockets in Hadoop ColumnFamilyRecordReader (CASSANDRA-1081)


0.6.1
 * fix NPE in sstable2json when no excluded keys are given (CASSANDRA-934)
 * keep the replica set constant throughout the read repair process
   (CASSANDRA-937)
 * allow querying getAllRanges with empty token list (CASSANDRA-933)
 * fix command line arguments inversion in clustertool (CASSANDRA-942)
 * fix race condition that could trigger a false-positive assertion
   during post-flush discard of old commitlog segments (CASSANDRA-936)
 * fix neighbor calculation for anti-entropy repair (CASSANDRA-924)
 * perform repair even for small entropy differences (CASSANDRA-924)
 * Use hostnames in CFInputFormat to allow Hadoop's naive string-based
   locality comparisons to work (CASSANDRA-955)
 * cache read-only BufferedRandomAccessFile length to avoid
   3 system calls per invocation (CASSANDRA-950)
 * nodes with IPv6 (and no IPv4) addresses could not join cluster
   (CASSANDRA-969)
 * Retrieve the correct number of undeleted columns, if any, from
   a supercolumn in a row that had been deleted previously (CASSANDRA-920)
 * fix index scans that cross the 2GB mmap boundaries for both mmap
   and standard i/o modes (CASSANDRA-866)
 * expose drain via nodetool (CASSANDRA-978)


0.6.0-RC1
 * JMX drain to flush memtables and run through commit log (CASSANDRA-880)
 * Bootstrapping can skip ranges under the right conditions (CASSANDRA-902)
 * fix merging row versions in range_slice for CL > ONE (CASSANDRA-884)
 * default write ConsistencyLeven chaned from ZERO to ONE
 * fix for index entries spanning mmap buffer boundaries (CASSANDRA-857)
 * use lexical comparison if time part of TimeUUIDs are the same 
   (CASSANDRA-907)
 * bound read, mutation, and response stages to fix possible OOM
   during log replay (CASSANDRA-885)
 * Use microseconds-since-epoch (UTC) in cli, instead of milliseconds
 * Treat batch_mutate Deletion with null supercolumn as "apply this predicate 
   to top level supercolumns" (CASSANDRA-834)
 * Streaming destination nodes do not update their JMX status (CASSANDRA-916)
 * Fix internal RPC timeout calculation (CASSANDRA-911)
 * Added Pig loadfunc to contrib/pig (CASSANDRA-910)


0.6.0-beta3
 * fix compaction bucketing bug (CASSANDRA-814)
 * update windows batch file (CASSANDRA-824)
 * deprecate KeysCachedFraction configuration directive in favor
   of KeysCached; move to unified-per-CF key cache (CASSANDRA-801)
 * add invalidateRowCache to ColumnFamilyStoreMBean (CASSANDRA-761)
 * send Handoff hints to natural locations to reduce load on
   remaining nodes in a failure scenario (CASSANDRA-822)
 * Add RowWarningThresholdInMB configuration option to warn before very 
   large rows get big enough to threaten node stability, and -x option to
   be able to remove them with sstable2json if the warning is unheeded
   until it's too late (CASSANDRA-843)
 * Add logging of GC activity (CASSANDRA-813)
 * fix ConcurrentModificationException in commitlog discard (CASSANDRA-853)
 * Fix hardcoded row count in Hadoop RecordReader (CASSANDRA-837)
 * Add a jmx status to the streaming service and change several DEBUG
   messages to INFO (CASSANDRA-845)
 * fix classpath in cassandra-cli.bat for Windows (CASSANDRA-858)
 * allow re-specifying host, port to cassandra-cli if invalid ones
   are first tried (CASSANDRA-867)
 * fix race condition handling rpc timeout in the coordinator
   (CASSANDRA-864)
 * Remove CalloutLocation and StagingFileDirectory from storage-conf files 
   since those settings are no longer used (CASSANDRA-878)
 * Parse a long from RowWarningThresholdInMB instead of an int (CASSANDRA-882)
 * Remove obsolete ControlPort code from DatabaseDescriptor (CASSANDRA-886)
 * move skipBytes side effect out of assert (CASSANDRA-899)
 * add "double getLoad" to StorageServiceMBean (CASSANDRA-898)
 * track row stats per CF at compaction time (CASSANDRA-870)
 * disallow CommitLogDirectory matching a DataFileDirectory (CASSANDRA-888)
 * default key cache size is 200k entries, changed from 10% (CASSANDRA-863)
 * add -Dcassandra-foreground=yes to cassandra.bat
 * exit if cluster name is changed unexpectedly (CASSANDRA-769)


0.6.0-beta1/beta2
 * add batch_mutate thrift command, deprecating batch_insert (CASSANDRA-336)
 * remove get_key_range Thrift API, deprecated in 0.5 (CASSANDRA-710)
 * add optional login() Thrift call for authentication (CASSANDRA-547)
 * support fat clients using gossiper and StorageProxy to perform
   replication in-process [jvm-only] (CASSANDRA-535)
 * support mmapped I/O for reads, on by default on 64bit JVMs 
   (CASSANDRA-408, CASSANDRA-669)
 * improve insert concurrency, particularly during Hinted Handoff
   (CASSANDRA-658)
 * faster network code (CASSANDRA-675)
 * stress.py moved to contrib (CASSANDRA-635)
 * row caching [must be explicitly enabled per-CF in config] (CASSANDRA-678)
 * present a useful measure of compaction progress in JMX (CASSANDRA-599)
 * add bin/sstablekeys (CASSNADRA-679)
 * add ConsistencyLevel.ANY (CASSANDRA-687)
 * make removetoken remove nodes from gossip entirely (CASSANDRA-644)
 * add ability to set cache sizes at runtime (CASSANDRA-708)
 * report latency and cache hit rate statistics with lifetime totals
   instead of average over the last minute (CASSANDRA-702)
 * support get_range_slice for RandomPartitioner (CASSANDRA-745)
 * per-keyspace replication factory and replication strategy (CASSANDRA-620)
 * track latency in microseconds (CASSANDRA-733)
 * add describe_ Thrift methods, deprecating get_string_property and 
   get_string_list_property
 * jmx interface for tracking operation mode and streams in general.
   (CASSANDRA-709)
 * keep memtables in sorted order to improve range query performance
   (CASSANDRA-799)
 * use while loop instead of recursion when trimming sstables compaction list 
   to avoid blowing stack in pathological cases (CASSANDRA-804)
 * basic Hadoop map/reduce support (CASSANDRA-342)


0.5.1
 * ensure all files for an sstable are streamed to the same directory.
   (CASSANDRA-716)
 * more accurate load estimate for bootstrapping (CASSANDRA-762)
 * tolerate dead or unavailable bootstrap target on write (CASSANDRA-731)
 * allow larger numbers of keys (> 140M) in a sstable bloom filter
   (CASSANDRA-790)
 * include jvm argument improvements from CASSANDRA-504 in debian package
 * change streaming chunk size to 32MB to accomodate Windows XP limitations
   (was 64MB) (CASSANDRA-795)
 * fix get_range_slice returning results in the wrong order (CASSANDRA-781)
 

0.5.0 final
 * avoid attempting to delete temporary bootstrap files twice (CASSANDRA-681)
 * fix bogus NaN in nodeprobe cfstats output (CASSANDRA-646)
 * provide a policy for dealing with single thread executors w/ a full queue
   (CASSANDRA-694)
 * optimize inner read in MessagingService, vastly improving multiple-node
   performance (CASSANDRA-675)
 * wait for table flush before streaming data back to a bootstrapping node.
   (CASSANDRA-696)
 * keep track of bootstrapping sources by table so that bootstrapping doesn't 
   give the indication of finishing early (CASSANDRA-673)


0.5.0 RC3
 * commit the correct version of the patch for CASSANDRA-663


0.5.0 RC2 (unreleased)
 * fix bugs in converting get_range_slice results to Thrift 
   (CASSANDRA-647, CASSANDRA-649)
 * expose java.util.concurrent.TimeoutException in StorageProxy methods
   (CASSANDRA-600)
 * TcpConnectionManager was holding on to disconnected connections, 
   giving the false indication they were being used. (CASSANDRA-651)
 * Remove duplicated write. (CASSANDRA-662)
 * Abort bootstrap if IP is already in the token ring (CASSANDRA-663)
 * increase default commitlog sync period, and wait for last sync to 
   finish before submitting another (CASSANDRA-668)


0.5.0 RC1
 * Fix potential NPE in get_range_slice (CASSANDRA-623)
 * add CRC32 to commitlog entries (CASSANDRA-605)
 * fix data streaming on windows (CASSANDRA-630)
 * GC compacted sstables after cleanup and compaction (CASSANDRA-621)
 * Speed up anti-entropy validation (CASSANDRA-629)
 * Fix anti-entropy assertion error (CASSANDRA-639)
 * Fix pending range conflicts when bootstapping or moving
   multiple nodes at once (CASSANDRA-603)
 * Handle obsolete gossip related to node movement in the case where
   one or more nodes is down when the movement occurs (CASSANDRA-572)
 * Include dead nodes in gossip to avoid a variety of problems
   and fix HH to removed nodes (CASSANDRA-634)
 * return an InvalidRequestException for mal-formed SlicePredicates
   (CASSANDRA-643)
 * fix bug determining closest neighbor for use in multiple datacenters
   (CASSANDRA-648)
 * Vast improvements in anticompaction speed (CASSANDRA-607)
 * Speed up log replay and writes by avoiding redundant serializations
   (CASSANDRA-652)


0.5.0 beta 2
 * Bootstrap improvements (several tickets)
 * add nodeprobe repair anti-entropy feature (CASSANDRA-193, CASSANDRA-520)
 * fix possibility of partition when many nodes restart at once
   in clusters with multiple seeds (CASSANDRA-150)
 * fix NPE in get_range_slice when no data is found (CASSANDRA-578)
 * fix potential NPE in hinted handoff (CASSANDRA-585)
 * fix cleanup of local "system" keyspace (CASSANDRA-576)
 * improve computation of cluster load balance (CASSANDRA-554)
 * added super column read/write, column count, and column/row delete to
   cassandra-cli (CASSANDRA-567, CASSANDRA-594)
 * fix returning live subcolumns of deleted supercolumns (CASSANDRA-583)
 * respect JAVA_HOME in bin/ scripts (several tickets)
 * add StorageService.initClient for fat clients on the JVM (CASSANDRA-535)
   (see contrib/client_only for an example of use)
 * make consistency_level functional in get_range_slice (CASSANDRA-568)
 * optimize key deserialization for RandomPartitioner (CASSANDRA-581)
 * avoid GCing tombstones except on major compaction (CASSANDRA-604)
 * increase failure conviction threshold, resulting in less nodes
   incorrectly (and temporarily) marked as down (CASSANDRA-610)
 * respect memtable thresholds during log replay (CASSANDRA-609)
 * support ConsistencyLevel.ALL on read (CASSANDRA-584)
 * add nodeprobe removetoken command (CASSANDRA-564)


0.5.0 beta
 * Allow multiple simultaneous flushes, improving flush throughput 
   on multicore systems (CASSANDRA-401)
 * Split up locks to improve write and read throughput on multicore systems
   (CASSANDRA-444, CASSANDRA-414)
 * More efficient use of memory during compaction (CASSANDRA-436)
 * autobootstrap option: when enabled, all non-seed nodes will attempt
   to bootstrap when started, until bootstrap successfully
   completes. -b option is removed.  (CASSANDRA-438)
 * Unless a token is manually specified in the configuration xml,
   a bootstraping node will use a token that gives it half the
   keys from the most-heavily-loaded node in the cluster,
   instead of generating a random token. 
   (CASSANDRA-385, CASSANDRA-517)
 * Miscellaneous bootstrap fixes (several tickets)
 * Ability to change a node's token even after it has data on it
   (CASSANDRA-541)
 * Ability to decommission a live node from the ring (CASSANDRA-435)
 * Semi-automatic loadbalancing via nodeprobe (CASSANDRA-192)
 * Add ability to set compaction thresholds at runtime via
   JMX / nodeprobe.  (CASSANDRA-465)
 * Add "comment" field to ColumnFamily definition. (CASSANDRA-481)
 * Additional JMX metrics (CASSANDRA-482)
 * JSON based export and import tools (several tickets)
 * Hinted Handoff fixes (several tickets)
 * Add key cache to improve read performance (CASSANDRA-423)
 * Simplified construction of custom ReplicationStrategy classes
   (CASSANDRA-497)
 * Graphical application (Swing) for ring integrity verification and 
   visualization was added to contrib (CASSANDRA-252)
 * Add DCQUORUM, DCQUORUMSYNC consistency levels and corresponding
   ReplicationStrategy / EndpointSnitch classes.  Experimental.
   (CASSANDRA-492)
 * Web client interface added to contrib (CASSANDRA-457)
 * More-efficient flush for Random, CollatedOPP partitioners 
   for normal writes (CASSANDRA-446) and bulk load (CASSANDRA-420)
 * Add MemtableFlushAfterMinutes, a global replacement for the old 
   per-CF FlushPeriodInMinutes setting (CASSANDRA-463)
 * optimizations to slice reading (CASSANDRA-350) and supercolumn
   queries (CASSANDRA-510)
 * force binding to given listenaddress for nodes with multiple
   interfaces (CASSANDRA-546)
 * stress.py benchmarking tool improvements (several tickets)
 * optimized replica placement code (CASSANDRA-525)
 * faster log replay on restart (CASSANDRA-539, CASSANDRA-540)
 * optimized local-node writes (CASSANDRA-558)
 * added get_range_slice, deprecating get_key_range (CASSANDRA-344)
 * expose TimedOutException to thrift (CASSANDRA-563)
 

0.4.2
 * Add validation disallowing null keys (CASSANDRA-486)
 * Fix race conditions in TCPConnectionManager (CASSANDRA-487)
 * Fix using non-utf8-aware comparison as a sanity check.
   (CASSANDRA-493)
 * Improve default garbage collector options (CASSANDRA-504)
 * Add "nodeprobe flush" (CASSANDRA-505)
 * remove NotFoundException from get_slice throws list (CASSANDRA-518)
 * fix get (not get_slice) of entire supercolumn (CASSANDRA-508)
 * fix null token during bootstrap (CASSANDRA-501)


0.4.1
 * Fix FlushPeriod columnfamily configuration regression
   (CASSANDRA-455)
 * Fix long column name support (CASSANDRA-460)
 * Fix for serializing a row that only contains tombstones
   (CASSANDRA-458)
 * Fix for discarding unneeded commitlog segments (CASSANDRA-459)
 * Add SnapshotBeforeCompaction configuration option (CASSANDRA-426)
 * Fix compaction abort under insufficient disk space (CASSANDRA-473)
 * Fix reading subcolumn slice from tombstoned CF (CASSANDRA-484)
 * Fix race condition in RVH causing occasional NPE (CASSANDRA-478)


0.4.0
 * fix get_key_range problems when a node is down (CASSANDRA-440)
   and add UnavailableException to more Thrift methods
 * Add example EndPointSnitch contrib code (several tickets)


0.4.0 RC2
 * fix SSTable generation clash during compaction (CASSANDRA-418)
 * reject method calls with null parameters (CASSANDRA-308)
 * properly order ranges in nodeprobe output (CASSANDRA-421)
 * fix logging of certain errors on executor threads (CASSANDRA-425)


0.4.0 RC1
 * Bootstrap feature is live; use -b on startup (several tickets)
 * Added multiget api (CASSANDRA-70)
 * fix Deadlock with SelectorManager.doProcess and TcpConnection.write
   (CASSANDRA-392)
 * remove key cache b/c of concurrency bugs in third-party
   CLHM library (CASSANDRA-405)
 * update non-major compaction logic to use two threshold values
   (CASSANDRA-407)
 * add periodic / batch commitlog sync modes (several tickets)
 * inline BatchMutation into batch_insert params (CASSANDRA-403)
 * allow setting the logging level at runtime via mbean (CASSANDRA-402)
 * change default comparator to BytesType (CASSANDRA-400)
 * add forwards-compatible ConsistencyLevel parameter to get_key_range
   (CASSANDRA-322)
 * r/m special case of blocking for local destination when writing with 
   ConsistencyLevel.ZERO (CASSANDRA-399)
 * Fixes to make BinaryMemtable [bulk load interface] useful (CASSANDRA-337);
   see contrib/bmt_example for an example of using it.
 * More JMX properties added (several tickets)
 * Thrift changes (several tickets)
    - Merged _super get methods with the normal ones; return values
      are now of ColumnOrSuperColumn.
    - Similarly, merged batch_insert_super into batch_insert.



0.4.0 beta
 * On-disk data format has changed to allow billions of keys/rows per
   node instead of only millions
 * Multi-keyspace support
 * Scan all sstables for all queries to avoid situations where
   different types of operation on the same ColumnFamily could
   disagree on what data was present
 * Snapshot support via JMX
 * Thrift API has changed a _lot_:
    - removed time-sorted CFs; instead, user-defined comparators
      may be defined on the column names, which are now byte arrays.
      Default comparators are provided for UTF8, Bytes, Ascii, Long (i64),
      and UUID types.
    - removed colon-delimited strings in thrift api in favor of explicit
      structs such as ColumnPath, ColumnParent, etc.  Also normalized
      thrift struct and argument naming.
    - Added columnFamily argument to get_key_range.
    - Change signature of get_slice to accept starting and ending
      columns as well as an offset.  (This allows use of indexes.)
      Added "ascending" flag to allow reasonably-efficient reverse
      scans as well.  Removed get_slice_by_range as redundant.
    - get_key_range operates on one CF at a time
    - changed `block` boolean on insert methods to ConsistencyLevel enum,
      with options of NONE, ONE, QUORUM, and ALL.
    - added similar consistency_level parameter to read methods
    - column-name-set slice with no names given now returns zero columns
      instead of all of them.  ("all" can run your server out of memory.
      use a range-based slice with a high max column count instead.)
 * Removed the web interface. Node information can now be obtained by 
   using the newly introduced nodeprobe utility.
 * More JMX stats
 * Remove magic values from internals (e.g. special key to indicate
   when to flush memtables)
 * Rename configuration "table" to "keyspace"
 * Moved to crash-only design; no more shutdown (just kill the process)
 * Lots of bug fixes

Full list of issues resolved in 0.4 is at https://issues.apache.org/jira/secure/IssueNavigator.jspa?reset=true&&pid=12310865&fixfor=12313862&resolution=1&sorter/field=issuekey&sorter/order=DESC


0.3.0 RC3
 * Fix potential deadlock under load in TCPConnection.
   (CASSANDRA-220)


0.3.0 RC2
 * Fix possible data loss when server is stopped after replaying
   log but before new inserts force memtable flush.
   (CASSANDRA-204)
 * Added BUGS file


0.3.0 RC1
 * Range queries on keys, including user-defined key collation
 * Remove support
 * Workarounds for a weird bug in JDK select/register that seems
   particularly common on VM environments. Cassandra should deploy
   fine on EC2 now
 * Much improved infrastructure: the beginnings of a decent test suite
   ("ant test" for unit tests; "nosetests" for system tests), code
   coverage reporting, etc.
 * Expanded node status reporting via JMX
 * Improved error reporting/logging on both server and client
 * Reduced memory footprint in default configuration
 * Combined blocking and non-blocking versions of insert APIs
 * Added FlushPeriodInMinutes configuration parameter to force
   flushing of infrequently-updated ColumnFamilies<|MERGE_RESOLUTION|>--- conflicted
+++ resolved
@@ -1,4 +1,3 @@
-<<<<<<< HEAD
 1.2-rc1
  * save truncation position in system table (CASSANDRA-4906)
  * Move CompressionMetadata off-heap (CASSANDRA-4937)
@@ -11,11 +10,8 @@
  * Exclude gcable tombstones from merkle-tree computation (CASSANDRA-4905)
  * Better printing of AbstractBounds for tracing (CASSANDRA-4931)
 Merged from 1.1:
-=======
-1.1.7
  * reset getRangeSlice filter after finishing a row for get_paged_slice
    (CASSANDRA-4919)
->>>>>>> a2ca30e7
  * expunge row cache post-truncate (CASSANDRA-4940)
 
 
