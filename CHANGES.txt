<<<<<<< HEAD
DSE backports
 * Decommissioned nodes will not rejoin the cluster (CASSANDRA-8801)
=======
DSE backports 
 * Fix authentication problem when invoking cqlsh copy from a SOURCE command (CASSANDRA-12642)
>>>>>>> 6a49fece
 * Only set broadcast_rpc_address on Ec2MultiRegionSnitch if it's not set (CASSANDRA-11356)
 * Log endpoint and port associated with streaming operation (CASSANDRA-8777)
 * cqlsh: fix tab completion for case-sensitive identifiers (CASSANDRA-11664)
 * Don't write shadowed range tombstone (CASSANDRA-12030)
 * Reduce contention getting instances of CompositeType (CASSANDRA-10433)


2.1.16
 * Avoid infinitely looping result set when paging SELECT queries with
   an IN clause with duplicate keys by treating the IN values as a set instead
   of a list (CASSANDRA-12420)
 * Add system property to set the max number of native transport requests in queue (CASSANDRA-11363)
 * Include column family parameter when -st and -et are provided (CASSANDRA-11866)
 * Fix queries with empty ByteBuffer values in clustering column restrictions (CASSANDRA-12127) 
 * Disable passing control to post-flush after flush failure to prevent data loss (CASSANDRA-11828)
 * Allow STCS-in-L0 compactions to reduce scope with LCS (CASSANDRA-12040)
 * cannot use cql since upgrading python to 2.7.11+ (CASSANDRA-11850)
 * Fix filtering on clustering columns when 2i is used (CASSANDRA-11907)
 * Improve digest calculation in the presence of overlapping tombstones (CASSANDRA-11349)


2.1.15
 * Account for partition deletions in tombstone histogram (CASSANDRA-12112)
 * Avoid stalling paxos when the paxos state expires (CASSANDRA-12043)
 * Remove finished incoming streaming connections from MessagingService (CASSANDRA-11854)
 * Don't try to get sstables for non-repairing column families (CASSANDRA-12077)
 * Prevent select statements with clustering key > 64k (CASSANDRA-11882)
 * Avoid marking too many sstables as repaired (CASSANDRA-11696)
 * Fix clock skew corrupting other nodes with paxos (CASSANDRA-11991)
 * Remove distinction between non-existing static columns and existing but null in LWTs (CASSANDRA-9842)
 * Support mlockall on IBM POWER arch (CASSANDRA-11576)
 * Cache local ranges when calculating repair neighbors (CASSANDRA-11933)
 * Allow LWT operation on static column with only partition keys (CASSANDRA-10532)
 * Create interval tree over canonical sstables to avoid missing sstables during streaming (CASSANDRA-11886)
 * cqlsh COPY FROM: shutdown parent cluster after forking, to avoid corrupting SSL connections (CASSANDRA-11749)
 * Updated cqlsh Python driver to fix DESCRIBE problem for legacy tables (CASSANDRA-11055)
 * cqlsh: apply current keyspace to source command (CASSANDRA-11152)
 * Backport CASSANDRA-11578 (CASSANDRA-11750)
 * Clear out parent repair session if repair coordinator dies (CASSANDRA-11824)
 * Set default streaming_socket_timeout_in_ms to 24 hours (CASSANDRA-11840)
 * Do not consider local node a valid source during replace (CASSANDRA-11848)
 * Avoid holding SSTableReaders for duration of incremental repair (CASSANDRA-11739)
 * Add message dropped tasks to nodetool netstats (CASSANDRA-11855)
 * Don't compute expensive MaxPurgeableTimestamp until we've verified there's an 
   expired tombstone (CASSANDRA-11834)
 * Fix paging on DISTINCT queries repeats result when first row in partition changes 
   (CASSANDRA-11679)
 * Add option to disable use of severity in DynamicEndpointSnitch (CASSANDRA-11737)
 * cqlsh COPY FROM fails for null values with non-prepared statements (CASSANDRA-11631)
 * Make cython optional in pylib/setup.py (CASSANDRA-11630)
 * Change order of directory searching for cassandra.in.sh to favor local one 
   (CASSANDRA-11628)
 * cqlsh COPY FROM fails with []{} chars in UDT/tuple fields/values (CASSANDRA-11633)
 * clqsh: COPY FROM throws TypeError with Cython extensions enabled (CASSANDRA-11574)
 * cqlsh: COPY FROM ignores NULL values in conversion (CASSANDRA-11549)
 * Validate levels when building LeveledScanner to avoid overlaps with orphaned 
   sstables (CASSANDRA-9935)


2.1.14
 * Start L0 STCS-compactions even if there is a L0 -> L1 compaction
   going (CASSANDRA-10979)
 * (cqlsh) Fix potential COPY deadlock when parent process is terminating child
   processes (CASSANDRA-11505)
 * Replace sstables on DataTracker before marking them as non-compacting during anti-compaction (CASSANDRA-11548)
 * Checking if an unlogged batch is local is inefficient (CASSANDRA-11529)
 * Fix paging for COMPACT tables without clustering columns (CASSANDRA-11467)
 * Fix out-of-space error treatment in memtable flushing (CASSANDRA-11448)
 * Backport CASSANDRA-10859 (CASSANDRA-11415)
 * COPY FROM fails when importing blob (CASSANDRA-11375)
 * Backport CASSANDRA-10679 (CASSANDRA-9598)
 * Don't do defragmentation if reading from repaired sstables (CASSANDRA-10342)
 * Fix streaming_socket_timeout_in_ms not enforced (CASSANDRA-11286)
 * Avoid dropping message too quickly due to missing unit conversion (CASSANDRA-11302)
 * COPY FROM on large datasets: fix progress report and debug performance (CASSANDRA-11053)
 * InvalidateKeys should have a weak ref to key cache (CASSANDRA-11176)
 * Don't remove FailureDetector history on removeEndpoint (CASSANDRA-10371)
 * Only notify if repair status changed (CASSANDRA-11172)
 * Add partition key to TombstoneOverwhelmingException error message (CASSANDRA-10888)
 * Use logback setting for 'cassandra -v' command (CASSANDRA-10767)
 * Fix sstableloader to unthrottle streaming by default (CASSANDRA-9714)
 * Fix incorrect warning in 'nodetool status' (CASSANDRA-10176)
 * Properly release sstable ref when doing offline scrub (CASSANDRA-10697)
 * Improve nodetool status performance for large cluster (CASSANDRA-7238)
 * Make it clear what DTCS timestamp_resolution is used for (CASSANDRA-11041)
 * Gossiper#isEnabled is not thread safe (CASSANDRA-11116)
 * Avoid major compaction mixing repaired and unrepaired sstables in DTCS (CASSANDRA-11113)
 * test_bulk_round_trip_blogposts is failing occasionally (CASSANDRA-10938)
 * Add a -j parameter to scrub/cleanup/upgradesstables to state how
   many threads to use (CASSANDRA-11179)


2.1.13
 * Fix isJoined return true only after becoming cluster member (CASANDRA-11007)
 * Fix bad gossip generation seen in long-running clusters (CASSANDRA-10969)
 * Avoid NPE when incremental repair fails (CASSANDRA-10909)
 * Unmark sstables compacting once they are done in cleanup/scrub/upgradesstables (CASSANDRA-10829)
 * Revert CASSANDRA-10012 and add more logging (CASSANDRA-10961)
 * Allow simultaneous bootstrapping with strict consistency when no vnodes are used (CASSANDRA-11005)
 * Log a message when major compaction does not result in a single file (CASSANDRA-10847)
 * (cqlsh) fix cqlsh_copy_tests when vnodes are disabled (CASSANDRA-10997)
 * (cqlsh) fix formatting bytearray values (CASSANDRA-10839)
 * (cqlsh) Add request timeout option to cqlsh (CASSANDRA-10686)
 * Avoid AssertionError while submitting hint with LWT (CASSANDRA-10477)
 * If CompactionMetadata is not in stats file, use index summary instead (CASSANDRA-10676)
 * Retry sending gossip syn multiple times during shadow round (CASSANDRA-8072)
 * Fix pending range calculation during moves (CASSANDRA-10887)
 * Sane default (200Mbps) for inter-DC streaming througput (CASSANDRA-8708)
 * Match cassandra-loader options in COPY FROM (CASSANDRA-9303)
 * Fix binding to any address in CqlBulkRecordWriter (CASSANDRA-9309)
 * Fix the way we replace sstables after anticompaction (CASSANDRA-10831)
 * cqlsh fails to decode utf-8 characters for text typed columns (CASSANDRA-10875)
 * Log error when stream session fails (CASSANDRA-9294)
 * Fix bugs in commit log archiving startup behavior (CASSANDRA-10593)
 * (cqlsh) further optimise COPY FROM (CASSANDRA-9302)
 * Allow CREATE TABLE WITH ID (CASSANDRA-9179)
 * Make Stress compiles within eclipse (CASSANDRA-10807)
 * Cassandra Daemon should print JVM arguments (CASSANDRA-10764)
 * Allow cancellation of index summary redistribution (CASSANDRA-8805)
 * sstableloader will fail if there are collections in the schema tables (CASSANDRA-10700)
 * Disable reloading of GossipingPropertyFileSnitch (CASSANDRA-9474)
 * Fix Stress profile parsing on Windows (CASSANDRA-10808)


2.1.12
 * Fix incremental repair hang when replica is down (CASSANDRA-10288)
 * Avoid writing range tombstones after END_OF_ROW marker (CASSANDRA-10791)
 * Optimize the way we check if a token is repaired in anticompaction (CASSANDRA-10768)
 * Add proper error handling to stream receiver (CASSANDRA-10774)
 * Warn or fail when changing cluster topology live (CASSANDRA-10243)
 * Status command in debian/ubuntu init script doesn't work (CASSANDRA-10213)
 * Some DROP ... IF EXISTS incorrectly result in exceptions on non-existing KS (CASSANDRA-10658)
 * DeletionTime.compareTo wrong in rare cases (CASSANDRA-10749)
 * Force encoding when computing statement ids (CASSANDRA-10755)
 * Properly reject counters as map keys (CASSANDRA-10760)
 * Fix the sstable-needs-cleanup check (CASSANDRA-10740)
 * (cqlsh) Print column names before COPY operation (CASSANDRA-8935)
 * Add Native-Transport-Requests back to tpstats (CASSANDRA-10044)
 * Make paging logic consistent between searcher impls (CASSANDRA-10683)
 * Fix CompressedInputStream for proper cleanup (CASSANDRA-10012)
 * (cqlsh) Support counters in COPY commands (CASSANDRA-9043)
 * Try next replica if not possible to connect to primary replica on
   ColumnFamilyRecordReader (CASSANDRA-2388)
 * Limit window size in DTCS (CASSANDRA-10280)
 * sstableloader does not use MAX_HEAP_SIZE env parameter (CASSANDRA-10188)
 * (cqlsh) Improve COPY TO performance and error handling (CASSANDRA-9304)
 * Don't remove level info when running upgradesstables (CASSANDRA-10692)
 * Create compression chunk for sending file only (CASSANDRA-10680)
 * Make buffered read size configurable (CASSANDRA-10249)
 * Forbid compact clustering column type changes in ALTER TABLE (CASSANDRA-8879)
 * Reject incremental repair with subrange repair (CASSANDRA-10422)
 * Add a nodetool command to refresh size_estimates (CASSANDRA-9579)
 * Shutdown compaction in drain to prevent leak (CASSANDRA-10079)
 * Invalidate cache after stream receive task is completed (CASSANDRA-10341)
 * Reject counter writes in CQLSSTableWriter (CASSANDRA-10258)
 * Remove superfluous COUNTER_MUTATION stage mapping (CASSANDRA-10605)
 * Improve json2sstable error reporting on nonexistent columns (CASSANDRA-10401)
 * (cqlsh) fix COPY using wrong variable name for time_format (CASSANDRA-10633)
 * Do not run SizeEstimatesRecorder if a node is not a member of the ring (CASSANDRA-9912)
 * Improve handling of dead nodes in gossip (CASSANDRA-10298)
 * Fix logback-tools.xml incorrectly configured for outputing to System.err
   (CASSANDRA-9937)
 * Fix streaming to catch exception so retry not fail (CASSANDRA-10557)
 * Add validation method to PerRowSecondaryIndex (CASSANDRA-10092)
 * Support encrypted and plain traffic on the same port (CASSANDRA-10559)
 * Do STCS in DTCS windows (CASSANDRA-10276)
 * Don't try to get ancestors from half-renamed sstables (CASSANDRA-10501)
 * Avoid repetition of JVM_OPTS in debian package (CASSANDRA-10251)
 * Fix potential NPE from handling result of SIM.highestSelectivityIndex (CASSANDRA-10550)
 * Fix paging issues with partitions containing only static columns data
   (CASSANDRA-10381)
 * Fix conditions on static columns (CASSANDRA-10264)
 * AssertionError: attempted to delete non-existing file CommitLog (CASSANDRA-10377)
 * Merge range tombstones during compaction (CASSANDRA-7953)
 * (cqlsh) Distinguish negative and positive infinity in output (CASSANDRA-10523)
 * (cqlsh) allow custom time_format for COPY TO (CASSANDRA-8970)
 * Don't allow startup if the node's rack has changed (CASSANDRA-10242)
 * Fix sorting for queries with an IN condition on partition key columns (CASSANDRA-10363)


2.1.11
 * Fix mmap file segment seeking to EOF (CASSANDRA-10478)
 * Allow LOCAL_JMX to be easily overridden (CASSANDRA-10275)
 * Mark nodes as dead even if they've already left (CASSANDRA-10205)
 * Update internal python driver used by cqlsh (CASSANDRA-10161, CASSANDRA-10507)


2.1.10
 * Bulk Loader API could not tolerate even node failure (CASSANDRA-10347)
 * Avoid misleading pushed notifications when multiple nodes
   share an rpc_address (CASSANDRA-10052)
 * Fix dropping undroppable when message queue is full (CASSANDRA-10113)
 * Fix potential ClassCastException during paging (CASSANDRA-10352)
 * Prevent ALTER TYPE from creating circular references (CASSANDRA-10339)
 * Fix cache handling of 2i and base tables (CASSANDRA-10155, 10359)
 * Fix NPE in nodetool compactionhistory (CASSANDRA-9758)
 * (Pig) support BulkOutputFormat as a URL parameter (CASSANDRA-7410)
 * BATCH statement is broken in cqlsh (CASSANDRA-10272)
 * Added configurable warning threshold for GC duration (CASSANDRA-8907)
 * (cqlsh) Make cqlsh PEP8 compliant (CASSANDRA-10066)
 * (cqlsh) Fix error when starting cqlsh with --debug (CASSANDRA-10282)
 * Scrub, Cleanup and Upgrade do not unmark compacting until all operations
   have completed, regardless of the occurence of exceptions (CASSANDRA-10274)
 * Fix handling of streaming EOF (CASSANDRA-10206)
 * Only check KeyCache when it is enabled
 * Change streaming_socket_timeout_in_ms default to 1 hour (CASSANDRA-8611)
 * (cqlsh) update list of CQL keywords (CASSANDRA-9232)
Merged from 2.0:
 * Fix rare race where older gossip states can be shadowed (CASSANDRA-10366)
 * Fix consolidating racks violating the RF contract (CASSANDRA-10238)
 * Disallow decommission when node is in drained state (CASSANDRA-8741)


2.1.9
 * Avoid race condition during read repair (CASSANDRA-9460)
 * (cqlsh) default load-from-file encoding to utf-8 (CASSANDRA-9898)
 * Avoid returning Permission.NONE when failing to query users table (CASSANDRA-10168)
 * (cqlsh) Allow encoding to be set through command line (CASSANDRA-10004)
 * Add new JMX methods to change local compaction strategy (CASSANDRA-9965)
 * Write hints for paxos commits (CASSANDRA-7342)
 * (cqlsh) Fix timestamps before 1970 on Windows, always
   use UTC for timestamp display (CASSANDRA-10000)
 * (cqlsh) Avoid overwriting new config file with old config
   when both exist (CASSANDRA-9777)
 * Release snapshot selfRef when doing snapshot repair (CASSANDRA-9998)
 * Cannot replace token does not exist - DN node removed as Fat Client (CASSANDRA-9871)
 * Fix handling of enable/disable autocompaction (CASSANDRA-9899)
 * Commit log segment recycling is disabled by default (CASSANDRA-9896)
 * Add consistency level to tracing ouput (CASSANDRA-9827)
 * Fix MarshalException when upgrading superColumn family (CASSANDRA-9582)
 * Fix broken logging for "empty" flushes in Memtable (CASSANDRA-9837)
 * Handle corrupt files on startup (CASSANDRA-9686)
 * Fix clientutil jar and tests (CASSANDRA-9760)
 * (cqlsh) Allow the SSL protocol version to be specified through the
   config file or environment variables (CASSANDRA-9544)
 * Remove repair snapshot leftover on startup (CASSANDRA-7357)
 * Use random nodes for batch log when only 2 racks (CASSANDRA-8735)
 * Ensure atomicity inside thrift and stream session (CASSANDRA-7757)
 * Fix nodetool info error when the node is not joined (CASSANDRA-9031)
Merged from 2.0:
 * Make getFullyExpiredSSTables less expensive (CASSANDRA-9882)
 * Add tool to find why expired sstables are not getting dropped (CASSANDRA-10015)
 * Remove erroneous pending HH tasks from tpstats/jmx (CASSANDRA-9129)
 * Don't cast expected bf size to an int (CASSANDRA-9959)
 * Log when messages are dropped due to cross_node_timeout (CASSANDRA-9793)
 * checkForEndpointCollision fails for legitimate collisions (CASSANDRA-9765)
 * Complete CASSANDRA-8448 fix (CASSANDRA-9519)
 * Don't include auth credentials in debug log (CASSANDRA-9682)
 * Can't transition from write survey to normal mode (CASSANDRA-9740)
 * Scrub (recover) sstables even when -Index.db is missing, (CASSANDRA-9591)
 * Fix growing pending background compaction (CASSANDRA-9662)
 * Don't track hotness when opening from snapshot for validation (CASSANDRA-9382)


2.1.8
 * (cqlsh) Fix bad check for CQL compatibility when DESCRIBE'ing
   COMPACT STORAGE tables with no clustering columns
 * Warn when an extra-large partition is compacted (CASSANDRA-9643)
 * Eliminate strong self-reference chains in sstable ref tidiers (CASSANDRA-9656)
 * Ensure StreamSession uses canonical sstable reader instances (CASSANDRA-9700) 
 * Ensure memtable book keeping is not corrupted in the event we shrink usage (CASSANDRA-9681)
 * Update internal python driver for cqlsh (CASSANDRA-9064)
 * Fix IndexOutOfBoundsException when inserting tuple with too many
   elements using the string literal notation (CASSANDRA-9559)
 * Allow JMX over SSL directly from nodetool (CASSANDRA-9090)
 * Fix incorrect result for IN queries where column not found (CASSANDRA-9540)
 * Enable describe on indices (CASSANDRA-7814)
 * ColumnFamilyStore.selectAndReference may block during compaction (CASSANDRA-9637)
Merged from 2.0:
 * Avoid NPE in AuthSuccess#decode (CASSANDRA-9727)
 * Add listen_address to system.local (CASSANDRA-9603)
 * Bug fixes to resultset metadata construction (CASSANDRA-9636)
 * Fix setting 'durable_writes' in ALTER KEYSPACE (CASSANDRA-9560)
 * Avoid ballot clash in Paxos (CASSANDRA-9649)
 * Improve trace messages for RR (CASSANDRA-9479)
 * Fix suboptimal secondary index selection when restricted
   clustering column is also indexed (CASSANDRA-9631)
 * (cqlsh) Add min_threshold to DTCS option autocomplete (CASSANDRA-9385)
 * Fix error message when attempting to create an index on a column
   in a COMPACT STORAGE table with clustering columns (CASSANDRA-9527)
 * 'WITH WITH' in alter keyspace statements causes NPE (CASSANDRA-9565)


2.1.7
 * Fix bug in cardinality check when compacting (CASSANDRA-9580)
 * Fix memory leak in Ref due to ConcurrentLinkedQueue.remove() behaviour (CASSANDRA-9549)
Merged from 2.0:
 * Expose some internals of SelectStatement for inspection (CASSANDRA-9532)
 * ArrivalWindow should use primitives (CASSANDRA-9496)
 * Periodically submit background compaction tasks (CASSANDRA-9592)
 * Set HAS_MORE_PAGES flag to false when PagingState is null (CASSANDRA-9571)
 * Make rebuild only run one at a time (CASSANDRA-9119)


2.1.6
 * (cqlsh) Fix using COPY through SOURCE or -f (CASSANDRA-9083)
 * Fix occasional lack of `system` keyspace in schema tables (CASSANDRA-8487)
 * Use ProtocolError code instead of ServerError code for native protocol
   error responses to unsupported protocol versions (CASSANDRA-9451)
 * Default commitlog_sync_batch_window_in_ms changed to 2ms (CASSANDRA-9504)
 * Fix empty partition assertion in unsorted sstable writing tools (CASSANDRA-9071)
 * Ensure truncate without snapshot cannot produce corrupt responses (CASSANDRA-9388) 
 * Consistent error message when a table mixes counter and non-counter
   columns (CASSANDRA-9492)
 * Avoid getting unreadable keys during anticompaction (CASSANDRA-9508)
 * (cqlsh) Better float precision by default (CASSANDRA-9224)
 * Improve estimated row count (CASSANDRA-9107)
 * Optimize range tombstone memory footprint (CASSANDRA-8603)
 * Use configured gcgs in anticompaction (CASSANDRA-9397)
 * Warn on misuse of unlogged batches (CASSANDRA-9282)
 * Failure detector detects and ignores local pauses (CASSANDRA-9183)
 * Add utility class to support for rate limiting a given log statement (CASSANDRA-9029)
 * Add missing consistency levels to cassandra-stess (CASSANDRA-9361)
 * Fix commitlog getCompletedTasks to not increment (CASSANDRA-9339)
 * Fix for harmless exceptions logged as ERROR (CASSANDRA-8564)
 * Delete processed sstables in sstablesplit/sstableupgrade (CASSANDRA-8606)
 * Improve sstable exclusion from partition tombstones (CASSANDRA-9298)
 * Validate the indexed column rather than the cell's contents for 2i (CASSANDRA-9057)
 * Add support for top-k custom 2i queries (CASSANDRA-8717)
 * Fix error when dropping table during compaction (CASSANDRA-9251)
 * cassandra-stress supports validation operations over user profiles (CASSANDRA-8773)
 * Add support for rate limiting log messages (CASSANDRA-9029)
 * Log the partition key with tombstone warnings (CASSANDRA-8561)
 * Reduce runWithCompactionsDisabled poll interval to 1ms (CASSANDRA-9271)
 * Fix PITR commitlog replay (CASSANDRA-9195)
 * GCInspector logs very different times (CASSANDRA-9124)
 * Fix deleting from an empty list (CASSANDRA-9198)
 * Update tuple and collection types that use a user-defined type when that UDT
   is modified (CASSANDRA-9148, CASSANDRA-9192)
 * Use higher timeout for prepair and snapshot in repair (CASSANDRA-9261)
 * Fix anticompaction blocking ANTI_ENTROPY stage (CASSANDRA-9151)
 * Repair waits for anticompaction to finish (CASSANDRA-9097)
 * Fix streaming not holding ref when stream error (CASSANDRA-9295)
 * Fix canonical view returning early opened SSTables (CASSANDRA-9396)
Merged from 2.0:
 * Don't accumulate more range than necessary in RangeTombstone.Tracker (CASSANDRA-9486)
 * Add broadcast and rpc addresses to system.local (CASSANDRA-9436)
 * Always mark sstable suspect when corrupted (CASSANDRA-9478)
 * Add database users and permissions to CQL3 documentation (CASSANDRA-7558)
 * Allow JVM_OPTS to be passed to standalone tools (CASSANDRA-5969)
 * Fix bad condition in RangeTombstoneList (CASSANDRA-9485)
 * Fix potential StackOverflow when setting CrcCheckChance over JMX (CASSANDRA-9488)
 * Fix null static columns in pages after the first, paged reversed
   queries (CASSANDRA-8502)
 * Fix counting cache serialization in request metrics (CASSANDRA-9466)
 * (cqlsh) Add LOGIN command to switch users (CASSANDRA-7212)
 * Clone SliceQueryFilter in AbstractReadCommand implementations (CASSANDRA-8940)
 * Push correct protocol notification for DROP INDEX (CASSANDRA-9310)
 * token-generator - generated tokens too long (CASSANDRA-9300)
 * Add option not to validate atoms during scrub (CASSANDRA-9406)
 * Fix counting of tombstones for TombstoneOverwhelmingException (CASSANDRA-9299)
 * Fix ReconnectableSnitch reconnecting to peers during upgrade (CASSANDRA-6702)
 * Include keyspace and table name in error log for collections over the size
   limit (CASSANDRA-9286)
 * Avoid potential overlap in LCS with single-partition sstables (CASSANDRA-9322)
 * Log warning message when a table is queried before the schema has fully
   propagated (CASSANDRA-9136)
 * Overload SecondaryIndex#indexes to accept the column definition (CASSANDRA-9314)
 * (cqlsh) Add SERIAL and LOCAL_SERIAL consistency levels (CASSANDRA-8051)
 * Fix index selection during rebuild with certain table layouts (CASSANDRA-9281)
 * Fix partition-level-delete-only workload accounting (CASSANDRA-9194)
 * Allow scrub to handle corrupted compressed chunks (CASSANDRA-9140)
 * Fix assertion error when resetlocalschema is run during repair (CASSANDRA-9249)
 * Disable single sstable tombstone compactions for DTCS by default (CASSANDRA-9234)
 * IncomingTcpConnection thread is not named (CASSANDRA-9262)
 * Close incoming connections when MessagingService is stopped (CASSANDRA-9238)
 * Fix streaming hang when retrying (CASSANDRA-9132)


2.1.5
 * Re-add deprecated cold_reads_to_omit param for backwards compat (CASSANDRA-9203)
 * Make anticompaction visible in compactionstats (CASSANDRA-9098)
 * Improve nodetool getendpoints documentation about the partition
   key parameter (CASSANDRA-6458)
 * Don't check other keyspaces for schema changes when an user-defined
   type is altered (CASSANDRA-9187)
 * Allow takeColumnFamilySnapshot to take a list of tables (CASSANDRA-8348)
 * Limit major sstable operations to their canonical representation (CASSANDRA-8669)
 * cqlsh: Add tests for INSERT and UPDATE tab completion (CASSANDRA-9125)
 * cqlsh: quote column names when needed in COPY FROM inserts (CASSANDRA-9080)
 * Add generate-idea-files target to build.xml (CASSANDRA-9123)
 * Do not load read meter for offline operations (CASSANDRA-9082)
 * cqlsh: Make CompositeType data readable (CASSANDRA-8919)
 * cqlsh: Fix display of triggers (CASSANDRA-9081)
 * Fix NullPointerException when deleting or setting an element by index on
   a null list collection (CASSANDRA-9077)
 * Buffer bloom filter serialization (CASSANDRA-9066)
 * Fix anti-compaction target bloom filter size (CASSANDRA-9060)
 * Make FROZEN and TUPLE unreserved keywords in CQL (CASSANDRA-9047)
 * Prevent AssertionError from SizeEstimatesRecorder (CASSANDRA-9034)
 * Avoid overwriting index summaries for sstables with an older format that
   does not support downsampling; rebuild summaries on startup when this
   is detected (CASSANDRA-8993)
 * Fix potential data loss in CompressedSequentialWriter (CASSANDRA-8949)
 * Make PasswordAuthenticator number of hashing rounds configurable (CASSANDRA-8085)
 * Fix AssertionError when binding nested collections in DELETE (CASSANDRA-8900)
 * Check for overlap with non-early sstables in LCS (CASSANDRA-8739)
 * Only calculate max purgable timestamp if we have to (CASSANDRA-8914)
 * (cqlsh) Greatly improve performance of COPY FROM (CASSANDRA-8225)
 * IndexSummary effectiveIndexInterval is now a guideline, not a rule (CASSANDRA-8993)
 * Use correct bounds for page cache eviction of compressed files (CASSANDRA-8746)
 * SSTableScanner enforces its bounds (CASSANDRA-8946)
 * Cleanup cell equality (CASSANDRA-8947)
 * Introduce intra-cluster message coalescing (CASSANDRA-8692)
 * DatabaseDescriptor throws NPE when rpc_interface is used (CASSANDRA-8839)
 * Don't check if an sstable is live for offline compactions (CASSANDRA-8841)
 * Don't set clientMode in SSTableLoader (CASSANDRA-8238)
 * Fix SSTableRewriter with disabled early open (CASSANDRA-8535)
 * Allow invalidating permissions and cache time (CASSANDRA-8722)
 * Log warning when queries that will require ALLOW FILTERING in Cassandra 3.0
   are executed (CASSANDRA-8418)
 * Fix cassandra-stress so it respects the CL passed in user mode (CASSANDRA-8948)
 * Fix rare NPE in ColumnDefinition#hasIndexOption() (CASSANDRA-8786)
 * cassandra-stress reports per-operation statistics, plus misc (CASSANDRA-8769)
 * Use long for key count in cfstats (CASSANDRA-8913)
 * Make SSTableRewriter.abort() more robust to failure (CASSANDRA-8832)
 * Remove cold_reads_to_omit from STCS (CASSANDRA-8860)
 * Make EstimatedHistogram#percentile() use ceil instead of floor (CASSANDRA-8883)
 * Fix top partitions reporting wrong cardinality (CASSANDRA-8834)
 * Fix rare NPE in KeyCacheSerializer (CASSANDRA-8067)
 * Pick sstables for validation as late as possible inc repairs (CASSANDRA-8366)
 * Fix commitlog getPendingTasks to not increment (CASSANDRA-8862)
 * Fix parallelism adjustment in range and secondary index queries
   when the first fetch does not satisfy the limit (CASSANDRA-8856)
 * Check if the filtered sstables is non-empty in STCS (CASSANDRA-8843)
 * Upgrade java-driver used for cassandra-stress (CASSANDRA-8842)
 * Fix CommitLog.forceRecycleAllSegments() memory access error (CASSANDRA-8812)
 * Improve assertions in Memory (CASSANDRA-8792)
 * Fix SSTableRewriter cleanup (CASSANDRA-8802)
 * Introduce SafeMemory for CompressionMetadata.Writer (CASSANDRA-8758)
 * 'nodetool info' prints exception against older node (CASSANDRA-8796)
 * Ensure SSTableReader.last corresponds exactly with the file end (CASSANDRA-8750)
 * Make SSTableWriter.openEarly more robust and obvious (CASSANDRA-8747)
 * Enforce SSTableReader.first/last (CASSANDRA-8744)
 * Cleanup SegmentedFile API (CASSANDRA-8749)
 * Avoid overlap with early compaction replacement (CASSANDRA-8683)
 * Safer Resource Management++ (CASSANDRA-8707)
 * Write partition size estimates into a system table (CASSANDRA-7688)
 * cqlsh: Fix keys() and full() collection indexes in DESCRIBE output
   (CASSANDRA-8154)
 * Show progress of streaming in nodetool netstats (CASSANDRA-8886)
 * IndexSummaryBuilder utilises offheap memory, and shares data between
   each IndexSummary opened from it (CASSANDRA-8757)
 * markCompacting only succeeds if the exact SSTableReader instances being 
   marked are in the live set (CASSANDRA-8689)
 * cassandra-stress support for varint (CASSANDRA-8882)
 * Fix Adler32 digest for compressed sstables (CASSANDRA-8778)
 * Add nodetool statushandoff/statusbackup (CASSANDRA-8912)
 * Use stdout for progress and stats in sstableloader (CASSANDRA-8982)
 * Correctly identify 2i datadir from older versions (CASSANDRA-9116)
Merged from 2.0:
 * Ignore gossip SYNs after shutdown (CASSANDRA-9238)
 * Avoid overflow when calculating max sstable size in LCS (CASSANDRA-9235)
 * Make sstable blacklisting work with compression (CASSANDRA-9138)
 * Do not attempt to rebuild indexes if no index accepts any column (CASSANDRA-9196)
 * Don't initiate snitch reconnection for dead states (CASSANDRA-7292)
 * Fix ArrayIndexOutOfBoundsException in CQLSSTableWriter (CASSANDRA-8978)
 * Add shutdown gossip state to prevent timeouts during rolling restarts (CASSANDRA-8336)
 * Fix running with java.net.preferIPv6Addresses=true (CASSANDRA-9137)
 * Fix failed bootstrap/replace attempts being persisted in system.peers (CASSANDRA-9180)
 * Flush system.IndexInfo after marking index built (CASSANDRA-9128)
 * Fix updates to min/max_compaction_threshold through cassandra-cli
   (CASSANDRA-8102)
 * Don't include tmp files when doing offline relevel (CASSANDRA-9088)
 * Use the proper CAS WriteType when finishing a previous round during Paxos
   preparation (CASSANDRA-8672)
 * Avoid race in cancelling compactions (CASSANDRA-9070)
 * More aggressive check for expired sstables in DTCS (CASSANDRA-8359)
 * Fix ignored index_interval change in ALTER TABLE statements (CASSANDRA-7976)
 * Do more aggressive compaction in old time windows in DTCS (CASSANDRA-8360)
 * java.lang.AssertionError when reading saved cache (CASSANDRA-8740)
 * "disk full" when running cleanup (CASSANDRA-9036)
 * Lower logging level from ERROR to DEBUG when a scheduled schema pull
   cannot be completed due to a node being down (CASSANDRA-9032)
 * Fix MOVED_NODE client event (CASSANDRA-8516)
 * Allow overriding MAX_OUTSTANDING_REPLAY_COUNT (CASSANDRA-7533)
 * Fix malformed JMX ObjectName containing IPv6 addresses (CASSANDRA-9027)
 * (cqlsh) Allow increasing CSV field size limit through
   cqlshrc config option (CASSANDRA-8934)
 * Stop logging range tombstones when exceeding the threshold
   (CASSANDRA-8559)
 * Fix NullPointerException when nodetool getendpoints is run
   against invalid keyspaces or tables (CASSANDRA-8950)
 * Allow specifying the tmp dir (CASSANDRA-7712)
 * Improve compaction estimated tasks estimation (CASSANDRA-8904)
 * Fix duplicate up/down messages sent to native clients (CASSANDRA-7816)
 * Expose commit log archive status via JMX (CASSANDRA-8734)
 * Provide better exceptions for invalid replication strategy parameters
   (CASSANDRA-8909)
 * Fix regression in mixed single and multi-column relation support for
   SELECT statements (CASSANDRA-8613)
 * Add ability to limit number of native connections (CASSANDRA-8086)
 * Fix CQLSSTableWriter throwing exception and spawning threads
   (CASSANDRA-8808)
 * Fix MT mismatch between empty and GC-able data (CASSANDRA-8979)
 * Fix incorrect validation when snapshotting single table (CASSANDRA-8056)
 * Add offline tool to relevel sstables (CASSANDRA-8301)
 * Preserve stream ID for more protocol errors (CASSANDRA-8848)
 * Fix combining token() function with multi-column relations on
   clustering columns (CASSANDRA-8797)
 * Make CFS.markReferenced() resistant to bad refcounting (CASSANDRA-8829)
 * Fix StreamTransferTask abort/complete bad refcounting (CASSANDRA-8815)
 * Fix AssertionError when querying a DESC clustering ordered
   table with ASC ordering and paging (CASSANDRA-8767)
 * AssertionError: "Memory was freed" when running cleanup (CASSANDRA-8716)
 * Make it possible to set max_sstable_age to fractional days (CASSANDRA-8406)
 * Fix some multi-column relations with indexes on some clustering
   columns (CASSANDRA-8275)
 * Fix memory leak in SSTableSimple*Writer and SSTableReader.validate()
   (CASSANDRA-8748)
 * Throw OOM if allocating memory fails to return a valid pointer (CASSANDRA-8726)
 * Fix SSTableSimpleUnsortedWriter ConcurrentModificationException (CASSANDRA-8619)
 * 'nodetool info' prints exception against older node (CASSANDRA-8796)
 * Ensure SSTableSimpleUnsortedWriter.close() terminates if
   disk writer has crashed (CASSANDRA-8807)


2.1.4
 * Bind JMX to localhost unless explicitly configured otherwise (CASSANDRA-9085)


2.1.3
 * Fix HSHA/offheap_objects corruption (CASSANDRA-8719)
 * Upgrade libthrift to 0.9.2 (CASSANDRA-8685)
 * Don't use the shared ref in sstableloader (CASSANDRA-8704)
 * Purge internal prepared statements if related tables or
   keyspaces are dropped (CASSANDRA-8693)
 * (cqlsh) Handle unicode BOM at start of files (CASSANDRA-8638)
 * Stop compactions before exiting offline tools (CASSANDRA-8623)
 * Update tools/stress/README.txt to match current behaviour (CASSANDRA-7933)
 * Fix schema from Thrift conversion with empty metadata (CASSANDRA-8695)
 * Safer Resource Management (CASSANDRA-7705)
 * Make sure we compact highly overlapping cold sstables with
   STCS (CASSANDRA-8635)
 * rpc_interface and listen_interface generate NPE on startup when specified
   interface doesn't exist (CASSANDRA-8677)
 * Fix ArrayIndexOutOfBoundsException in nodetool cfhistograms (CASSANDRA-8514)
 * Switch from yammer metrics for nodetool cf/proxy histograms (CASSANDRA-8662)
 * Make sure we don't add tmplink files to the compaction
   strategy (CASSANDRA-8580)
 * (cqlsh) Handle maps with blob keys (CASSANDRA-8372)
 * (cqlsh) Handle DynamicCompositeType schemas correctly (CASSANDRA-8563)
 * Duplicate rows returned when in clause has repeated values (CASSANDRA-6706)
 * Add tooling to detect hot partitions (CASSANDRA-7974)
 * Fix cassandra-stress user-mode truncation of partition generation (CASSANDRA-8608)
 * Only stream from unrepaired sstables during inc repair (CASSANDRA-8267)
 * Don't allow starting multiple inc repairs on the same sstables (CASSANDRA-8316)
 * Invalidate prepared BATCH statements when related tables
   or keyspaces are dropped (CASSANDRA-8652)
 * Fix missing results in secondary index queries on collections
   with ALLOW FILTERING (CASSANDRA-8421)
 * Expose EstimatedHistogram metrics for range slices (CASSANDRA-8627)
 * (cqlsh) Escape clqshrc passwords properly (CASSANDRA-8618)
 * Fix NPE when passing wrong argument in ALTER TABLE statement (CASSANDRA-8355)
 * Pig: Refactor and deprecate CqlStorage (CASSANDRA-8599)
 * Don't reuse the same cleanup strategy for all sstables (CASSANDRA-8537)
 * Fix case-sensitivity of index name on CREATE and DROP INDEX
   statements (CASSANDRA-8365)
 * Better detection/logging for corruption in compressed sstables (CASSANDRA-8192)
 * Use the correct repairedAt value when closing writer (CASSANDRA-8570)
 * (cqlsh) Handle a schema mismatch being detected on startup (CASSANDRA-8512)
 * Properly calculate expected write size during compaction (CASSANDRA-8532)
 * Invalidate affected prepared statements when a table's columns
   are altered (CASSANDRA-7910)
 * Stress - user defined writes should populate sequentally (CASSANDRA-8524)
 * Fix regression in SSTableRewriter causing some rows to become unreadable 
   during compaction (CASSANDRA-8429)
 * Run major compactions for repaired/unrepaired in parallel (CASSANDRA-8510)
 * (cqlsh) Fix compression options in DESCRIBE TABLE output when compression
   is disabled (CASSANDRA-8288)
 * (cqlsh) Fix DESCRIBE output after keyspaces are altered (CASSANDRA-7623)
 * Make sure we set lastCompactedKey correctly (CASSANDRA-8463)
 * (cqlsh) Fix output of CONSISTENCY command (CASSANDRA-8507)
 * (cqlsh) Fixed the handling of LIST statements (CASSANDRA-8370)
 * Make sstablescrub check leveled manifest again (CASSANDRA-8432)
 * Check first/last keys in sstable when giving out positions (CASSANDRA-8458)
 * Disable mmap on Windows (CASSANDRA-6993)
 * Add missing ConsistencyLevels to cassandra-stress (CASSANDRA-8253)
 * Add auth support to cassandra-stress (CASSANDRA-7985)
 * Fix ArrayIndexOutOfBoundsException when generating error message
   for some CQL syntax errors (CASSANDRA-8455)
 * Scale memtable slab allocation logarithmically (CASSANDRA-7882)
 * cassandra-stress simultaneous inserts over same seed (CASSANDRA-7964)
 * Reduce cassandra-stress sampling memory requirements (CASSANDRA-7926)
 * Ensure memtable flush cannot expire commit log entries from its future (CASSANDRA-8383)
 * Make read "defrag" async to reclaim memtables (CASSANDRA-8459)
 * Remove tmplink files for offline compactions (CASSANDRA-8321)
 * Reduce maxHintsInProgress (CASSANDRA-8415)
 * BTree updates may call provided update function twice (CASSANDRA-8018)
 * Release sstable references after anticompaction (CASSANDRA-8386)
 * Handle abort() in SSTableRewriter properly (CASSANDRA-8320)
 * Fix high size calculations for prepared statements (CASSANDRA-8231)
 * Centralize shared executors (CASSANDRA-8055)
 * Fix filtering for CONTAINS (KEY) relations on frozen collection
   clustering columns when the query is restricted to a single
   partition (CASSANDRA-8203)
 * Do more aggressive entire-sstable TTL expiry checks (CASSANDRA-8243)
 * Add more log info if readMeter is null (CASSANDRA-8238)
 * add check of the system wall clock time at startup (CASSANDRA-8305)
 * Support for frozen collections (CASSANDRA-7859)
 * Fix overflow on histogram computation (CASSANDRA-8028)
 * Have paxos reuse the timestamp generation of normal queries (CASSANDRA-7801)
 * Fix incremental repair not remove parent session on remote (CASSANDRA-8291)
 * Improve JBOD disk utilization (CASSANDRA-7386)
 * Log failed host when preparing incremental repair (CASSANDRA-8228)
 * Force config client mode in CQLSSTableWriter (CASSANDRA-8281)
 * Fix sstableupgrade throws exception (CASSANDRA-8688)
 * Fix hang when repairing empty keyspace (CASSANDRA-8694)
Merged from 2.0:
 * Fix IllegalArgumentException in dynamic snitch (CASSANDRA-8448)
 * Add support for UPDATE ... IF EXISTS (CASSANDRA-8610)
 * Fix reversal of list prepends (CASSANDRA-8733)
 * Prevent non-zero default_time_to_live on tables with counters
   (CASSANDRA-8678)
 * Fix SSTableSimpleUnsortedWriter ConcurrentModificationException
   (CASSANDRA-8619)
 * Round up time deltas lower than 1ms in BulkLoader (CASSANDRA-8645)
 * Add batch remove iterator to ABSC (CASSANDRA-8414, 8666)
 * Fix isClientMode check in Keyspace (CASSANDRA-8687)
 * Use more efficient slice size for querying internal secondary
   index tables (CASSANDRA-8550)
 * Fix potentially returning deleted rows with range tombstone (CASSANDRA-8558)
 * Check for available disk space before starting a compaction (CASSANDRA-8562)
 * Fix DISTINCT queries with LIMITs or paging when some partitions
   contain only tombstones (CASSANDRA-8490)
 * Introduce background cache refreshing to permissions cache
   (CASSANDRA-8194)
 * Fix race condition in StreamTransferTask that could lead to
   infinite loops and premature sstable deletion (CASSANDRA-7704)
 * Add an extra version check to MigrationTask (CASSANDRA-8462)
 * Ensure SSTableWriter cleans up properly after failure (CASSANDRA-8499)
 * Increase bf true positive count on key cache hit (CASSANDRA-8525)
 * Move MeteredFlusher to its own thread (CASSANDRA-8485)
 * Fix non-distinct results in DISTNCT queries on static columns when
   paging is enabled (CASSANDRA-8087)
 * Move all hints related tasks to hints internal executor (CASSANDRA-8285)
 * Fix paging for multi-partition IN queries (CASSANDRA-8408)
 * Fix MOVED_NODE topology event never being emitted when a node
   moves its token (CASSANDRA-8373)
 * Fix validation of indexes in COMPACT tables (CASSANDRA-8156)
 * Avoid StackOverflowError when a large list of IN values
   is used for a clustering column (CASSANDRA-8410)
 * Fix NPE when writetime() or ttl() calls are wrapped by
   another function call (CASSANDRA-8451)
 * Fix NPE after dropping a keyspace (CASSANDRA-8332)
 * Fix error message on read repair timeouts (CASSANDRA-7947)
 * Default DTCS base_time_seconds changed to 60 (CASSANDRA-8417)
 * Refuse Paxos operation with more than one pending endpoint (CASSANDRA-8346, 8640)
 * Throw correct exception when trying to bind a keyspace or table
   name (CASSANDRA-6952)
 * Make HHOM.compact synchronized (CASSANDRA-8416)
 * cancel latency-sampling task when CF is dropped (CASSANDRA-8401)
 * don't block SocketThread for MessagingService (CASSANDRA-8188)
 * Increase quarantine delay on replacement (CASSANDRA-8260)
 * Expose off-heap memory usage stats (CASSANDRA-7897)
 * Ignore Paxos commits for truncated tables (CASSANDRA-7538)
 * Validate size of indexed column values (CASSANDRA-8280)
 * Make LCS split compaction results over all data directories (CASSANDRA-8329)
 * Fix some failing queries that use multi-column relations
   on COMPACT STORAGE tables (CASSANDRA-8264)
 * Fix InvalidRequestException with ORDER BY (CASSANDRA-8286)
 * Disable SSLv3 for POODLE (CASSANDRA-8265)
 * Fix millisecond timestamps in Tracing (CASSANDRA-8297)
 * Include keyspace name in error message when there are insufficient
   live nodes to stream from (CASSANDRA-8221)
 * Avoid overlap in L1 when L0 contains many nonoverlapping
   sstables (CASSANDRA-8211)
 * Improve PropertyFileSnitch logging (CASSANDRA-8183)
 * Add DC-aware sequential repair (CASSANDRA-8193)
 * Use live sstables in snapshot repair if possible (CASSANDRA-8312)
 * Fix hints serialized size calculation (CASSANDRA-8587)


2.1.2
 * (cqlsh) parse_for_table_meta errors out on queries with undefined
   grammars (CASSANDRA-8262)
 * (cqlsh) Fix SELECT ... TOKEN() function broken in C* 2.1.1 (CASSANDRA-8258)
 * Fix Cassandra crash when running on JDK8 update 40 (CASSANDRA-8209)
 * Optimize partitioner tokens (CASSANDRA-8230)
 * Improve compaction of repaired/unrepaired sstables (CASSANDRA-8004)
 * Make cache serializers pluggable (CASSANDRA-8096)
 * Fix issues with CONTAINS (KEY) queries on secondary indexes
   (CASSANDRA-8147)
 * Fix read-rate tracking of sstables for some queries (CASSANDRA-8239)
 * Fix default timestamp in QueryOptions (CASSANDRA-8246)
 * Set socket timeout when reading remote version (CASSANDRA-8188)
 * Refactor how we track live size (CASSANDRA-7852)
 * Make sure unfinished compaction files are removed (CASSANDRA-8124)
 * Fix shutdown when run as Windows service (CASSANDRA-8136)
 * Fix DESCRIBE TABLE with custom indexes (CASSANDRA-8031)
 * Fix race in RecoveryManagerTest (CASSANDRA-8176)
 * Avoid IllegalArgumentException while sorting sstables in
   IndexSummaryManager (CASSANDRA-8182)
 * Shutdown JVM on file descriptor exhaustion (CASSANDRA-7579)
 * Add 'die' policy for commit log and disk failure (CASSANDRA-7927)
 * Fix installing as service on Windows (CASSANDRA-8115)
 * Fix CREATE TABLE for CQL2 (CASSANDRA-8144)
 * Avoid boxing in ColumnStats min/max trackers (CASSANDRA-8109)
Merged from 2.0:
 * Correctly handle non-text column names in cql3 (CASSANDRA-8178)
 * Fix deletion for indexes on primary key columns (CASSANDRA-8206)
 * Add 'nodetool statusgossip' (CASSANDRA-8125)
 * Improve client notification that nodes are ready for requests (CASSANDRA-7510)
 * Handle negative timestamp in writetime method (CASSANDRA-8139)
 * Pig: Remove errant LIMIT clause in CqlNativeStorage (CASSANDRA-8166)
 * Throw ConfigurationException when hsha is used with the default
   rpc_max_threads setting of 'unlimited' (CASSANDRA-8116)
 * Allow concurrent writing of the same table in the same JVM using
   CQLSSTableWriter (CASSANDRA-7463)
 * Fix totalDiskSpaceUsed calculation (CASSANDRA-8205)


2.1.1
 * Fix spin loop in AtomicSortedColumns (CASSANDRA-7546)
 * Dont notify when replacing tmplink files (CASSANDRA-8157)
 * Fix validation with multiple CONTAINS clause (CASSANDRA-8131)
 * Fix validation of collections in TriggerExecutor (CASSANDRA-8146)
 * Fix IllegalArgumentException when a list of IN values containing tuples
   is passed as a single arg to a prepared statement with the v1 or v2
   protocol (CASSANDRA-8062)
 * Fix ClassCastException in DISTINCT query on static columns with
   query paging (CASSANDRA-8108)
 * Fix NPE on null nested UDT inside a set (CASSANDRA-8105)
 * Fix exception when querying secondary index on set items or map keys
   when some clustering columns are specified (CASSANDRA-8073)
 * Send proper error response when there is an error during native
   protocol message decode (CASSANDRA-8118)
 * Gossip should ignore generation numbers too far in the future (CASSANDRA-8113)
 * Fix NPE when creating a table with frozen sets, lists (CASSANDRA-8104)
 * Fix high memory use due to tracking reads on incrementally opened sstable
   readers (CASSANDRA-8066)
 * Fix EXECUTE request with skipMetadata=false returning no metadata
   (CASSANDRA-8054)
 * Allow concurrent use of CQLBulkOutputFormat (CASSANDRA-7776)
 * Shutdown JVM on OOM (CASSANDRA-7507)
 * Upgrade netty version and enable epoll event loop (CASSANDRA-7761)
 * Don't duplicate sstables smaller than split size when using
   the sstablesplitter tool (CASSANDRA-7616)
 * Avoid re-parsing already prepared statements (CASSANDRA-7923)
 * Fix some Thrift slice deletions and updates of COMPACT STORAGE
   tables with some clustering columns omitted (CASSANDRA-7990)
 * Fix filtering for CONTAINS on sets (CASSANDRA-8033)
 * Properly track added size (CASSANDRA-7239)
 * Allow compilation in java 8 (CASSANDRA-7208)
 * Fix Assertion error on RangeTombstoneList diff (CASSANDRA-8013)
 * Release references to overlapping sstables during compaction (CASSANDRA-7819)
 * Send notification when opening compaction results early (CASSANDRA-8034)
 * Make native server start block until properly bound (CASSANDRA-7885)
 * (cqlsh) Fix IPv6 support (CASSANDRA-7988)
 * Ignore fat clients when checking for endpoint collision (CASSANDRA-7939)
 * Make sstablerepairedset take a list of files (CASSANDRA-7995)
 * (cqlsh) Tab completeion for indexes on map keys (CASSANDRA-7972)
 * (cqlsh) Fix UDT field selection in select clause (CASSANDRA-7891)
 * Fix resource leak in event of corrupt sstable
 * (cqlsh) Add command line option for cqlshrc file path (CASSANDRA-7131)
 * Provide visibility into prepared statements churn (CASSANDRA-7921, CASSANDRA-7930)
 * Invalidate prepared statements when their keyspace or table is
   dropped (CASSANDRA-7566)
 * cassandra-stress: fix support for NetworkTopologyStrategy (CASSANDRA-7945)
 * Fix saving caches when a table is dropped (CASSANDRA-7784)
 * Add better error checking of new stress profile (CASSANDRA-7716)
 * Use ThreadLocalRandom and remove FBUtilities.threadLocalRandom (CASSANDRA-7934)
 * Prevent operator mistakes due to simultaneous bootstrap (CASSANDRA-7069)
 * cassandra-stress supports whitelist mode for node config (CASSANDRA-7658)
 * GCInspector more closely tracks GC; cassandra-stress and nodetool report it (CASSANDRA-7916)
 * nodetool won't output bogus ownership info without a keyspace (CASSANDRA-7173)
 * Add human readable option to nodetool commands (CASSANDRA-5433)
 * Don't try to set repairedAt on old sstables (CASSANDRA-7913)
 * Add metrics for tracking PreparedStatement use (CASSANDRA-7719)
 * (cqlsh) tab-completion for triggers (CASSANDRA-7824)
 * (cqlsh) Support for query paging (CASSANDRA-7514)
 * (cqlsh) Show progress of COPY operations (CASSANDRA-7789)
 * Add syntax to remove multiple elements from a map (CASSANDRA-6599)
 * Support non-equals conditions in lightweight transactions (CASSANDRA-6839)
 * Add IF [NOT] EXISTS to create/drop triggers (CASSANDRA-7606)
 * (cqlsh) Display the current logged-in user (CASSANDRA-7785)
 * (cqlsh) Don't ignore CTRL-C during COPY FROM execution (CASSANDRA-7815)
 * (cqlsh) Order UDTs according to cross-type dependencies in DESCRIBE
   output (CASSANDRA-7659)
 * (cqlsh) Fix handling of CAS statement results (CASSANDRA-7671)
 * (cqlsh) COPY TO/FROM improvements (CASSANDRA-7405)
 * Support list index operations with conditions (CASSANDRA-7499)
 * Add max live/tombstoned cells to nodetool cfstats output (CASSANDRA-7731)
 * Validate IPv6 wildcard addresses properly (CASSANDRA-7680)
 * (cqlsh) Error when tracing query (CASSANDRA-7613)
 * Avoid IOOBE when building SyntaxError message snippet (CASSANDRA-7569)
 * SSTableExport uses correct validator to create string representation of partition
   keys (CASSANDRA-7498)
 * Avoid NPEs when receiving type changes for an unknown keyspace (CASSANDRA-7689)
 * Add support for custom 2i validation (CASSANDRA-7575)
 * Pig support for hadoop CqlInputFormat (CASSANDRA-6454)
 * Add listen_interface and rpc_interface options (CASSANDRA-7417)
 * Improve schema merge performance (CASSANDRA-7444)
 * Adjust MT depth based on # of partition validating (CASSANDRA-5263)
 * Optimise NativeCell comparisons (CASSANDRA-6755)
 * Configurable client timeout for cqlsh (CASSANDRA-7516)
 * Include snippet of CQL query near syntax error in messages (CASSANDRA-7111)
 * Make repair -pr work with -local (CASSANDRA-7450)
 * Fix error in sstableloader with -cph > 1 (CASSANDRA-8007)
 * Fix snapshot repair error on indexed tables (CASSANDRA-8020)
 * Do not exit nodetool repair when receiving JMX NOTIF_LOST (CASSANDRA-7909)
 * Stream to private IP when available (CASSANDRA-8084)
Merged from 2.0:
 * Reject conditions on DELETE unless full PK is given (CASSANDRA-6430)
 * Properly reject the token function DELETE (CASSANDRA-7747)
 * Force batchlog replay before decommissioning a node (CASSANDRA-7446)
 * Fix hint replay with many accumulated expired hints (CASSANDRA-6998)
 * Fix duplicate results in DISTINCT queries on static columns with query
   paging (CASSANDRA-8108)
 * Add DateTieredCompactionStrategy (CASSANDRA-6602)
 * Properly validate ascii and utf8 string literals in CQL queries (CASSANDRA-8101)
 * (cqlsh) Fix autocompletion for alter keyspace (CASSANDRA-8021)
 * Create backup directories for commitlog archiving during startup (CASSANDRA-8111)
 * Reduce totalBlockFor() for LOCAL_* consistency levels (CASSANDRA-8058)
 * Fix merging schemas with re-dropped keyspaces (CASSANDRA-7256)
 * Fix counters in supercolumns during live upgrades from 1.2 (CASSANDRA-7188)
 * Notify DT subscribers when a column family is truncated (CASSANDRA-8088)
 * Add sanity check of $JAVA on startup (CASSANDRA-7676)
 * Schedule fat client schema pull on join (CASSANDRA-7993)
 * Don't reset nodes' versions when closing IncomingTcpConnections
   (CASSANDRA-7734)
 * Record the real messaging version in all cases in OutboundTcpConnection
   (CASSANDRA-8057)
 * SSL does not work in cassandra-cli (CASSANDRA-7899)
 * Fix potential exception when using ReversedType in DynamicCompositeType
   (CASSANDRA-7898)
 * Better validation of collection values (CASSANDRA-7833)
 * Track min/max timestamps correctly (CASSANDRA-7969)
 * Fix possible overflow while sorting CL segments for replay (CASSANDRA-7992)
 * Increase nodetool Xmx (CASSANDRA-7956)
 * Archive any commitlog segments present at startup (CASSANDRA-6904)
 * CrcCheckChance should adjust based on live CFMetadata not 
   sstable metadata (CASSANDRA-7978)
 * token() should only accept columns in the partitioning
   key order (CASSANDRA-6075)
 * Add method to invalidate permission cache via JMX (CASSANDRA-7977)
 * Allow propagating multiple gossip states atomically (CASSANDRA-6125)
 * Log exceptions related to unclean native protocol client disconnects
   at DEBUG or INFO (CASSANDRA-7849)
 * Allow permissions cache to be set via JMX (CASSANDRA-7698)
 * Include schema_triggers CF in readable system resources (CASSANDRA-7967)
 * Fix RowIndexEntry to report correct serializedSize (CASSANDRA-7948)
 * Make CQLSSTableWriter sync within partitions (CASSANDRA-7360)
 * Potentially use non-local replicas in CqlConfigHelper (CASSANDRA-7906)
 * Explicitly disallow mixing multi-column and single-column
   relations on clustering columns (CASSANDRA-7711)
 * Better error message when condition is set on PK column (CASSANDRA-7804)
 * Don't send schema change responses and events for no-op DDL
   statements (CASSANDRA-7600)
 * (Hadoop) fix cluster initialisation for a split fetching (CASSANDRA-7774)
 * Throw InvalidRequestException when queries contain relations on entire
   collection columns (CASSANDRA-7506)
 * (cqlsh) enable CTRL-R history search with libedit (CASSANDRA-7577)
 * (Hadoop) allow ACFRW to limit nodes to local DC (CASSANDRA-7252)
 * (cqlsh) cqlsh should automatically disable tracing when selecting
   from system_traces (CASSANDRA-7641)
 * (Hadoop) Add CqlOutputFormat (CASSANDRA-6927)
 * Don't depend on cassandra config for nodetool ring (CASSANDRA-7508)
 * (cqlsh) Fix failing cqlsh formatting tests (CASSANDRA-7703)
 * Fix IncompatibleClassChangeError from hadoop2 (CASSANDRA-7229)
 * Add 'nodetool sethintedhandoffthrottlekb' (CASSANDRA-7635)
 * (cqlsh) Add tab-completion for CREATE/DROP USER IF [NOT] EXISTS (CASSANDRA-7611)
 * Catch errors when the JVM pulls the rug out from GCInspector (CASSANDRA-5345)
 * cqlsh fails when version number parts are not int (CASSANDRA-7524)
 * Fix NPE when table dropped during streaming (CASSANDRA-7946)
 * Fix wrong progress when streaming uncompressed (CASSANDRA-7878)
 * Fix possible infinite loop in creating repair range (CASSANDRA-7983)
 * Fix unit in nodetool for streaming throughput (CASSANDRA-7375)
Merged from 1.2:
 * Don't index tombstones (CASSANDRA-7828)
 * Improve PasswordAuthenticator default super user setup (CASSANDRA-7788)


2.1.0
 * (cqlsh) Removed "ALTER TYPE <name> RENAME TO <name>" from tab-completion
   (CASSANDRA-7895)
 * Fixed IllegalStateException in anticompaction (CASSANDRA-7892)
 * cqlsh: DESCRIBE support for frozen UDTs, tuples (CASSANDRA-7863)
 * Avoid exposing internal classes over JMX (CASSANDRA-7879)
 * Add null check for keys when freezing collection (CASSANDRA-7869)
 * Improve stress workload realism (CASSANDRA-7519)
Merged from 2.0:
 * Configure system.paxos with LeveledCompactionStrategy (CASSANDRA-7753)
 * Fix ALTER clustering column type from DateType to TimestampType when
   using DESC clustering order (CASSANRDA-7797)
 * Throw EOFException if we run out of chunks in compressed datafile
   (CASSANDRA-7664)
 * Fix PRSI handling of CQL3 row markers for row cleanup (CASSANDRA-7787)
 * Fix dropping collection when it's the last regular column (CASSANDRA-7744)
 * Make StreamReceiveTask thread safe and gc friendly (CASSANDRA-7795)
 * Validate empty cell names from counter updates (CASSANDRA-7798)
Merged from 1.2:
 * Don't allow compacted sstables to be marked as compacting (CASSANDRA-7145)
 * Track expired tombstones (CASSANDRA-7810)


2.1.0-rc7
 * Add frozen keyword and require UDT to be frozen (CASSANDRA-7857)
 * Track added sstable size correctly (CASSANDRA-7239)
 * (cqlsh) Fix case insensitivity (CASSANDRA-7834)
 * Fix failure to stream ranges when moving (CASSANDRA-7836)
 * Correctly remove tmplink files (CASSANDRA-7803)
 * (cqlsh) Fix column name formatting for functions, CAS operations,
   and UDT field selections (CASSANDRA-7806)
 * (cqlsh) Fix COPY FROM handling of null/empty primary key
   values (CASSANDRA-7792)
 * Fix ordering of static cells (CASSANDRA-7763)
Merged from 2.0:
 * Forbid re-adding dropped counter columns (CASSANDRA-7831)
 * Fix CFMetaData#isThriftCompatible() for PK-only tables (CASSANDRA-7832)
 * Always reject inequality on the partition key without token()
   (CASSANDRA-7722)
 * Always send Paxos commit to all replicas (CASSANDRA-7479)
 * Make disruptor_thrift_server invocation pool configurable (CASSANDRA-7594)
 * Make repair no-op when RF=1 (CASSANDRA-7864)


2.1.0-rc6
 * Fix OOM issue from netty caching over time (CASSANDRA-7743)
 * json2sstable couldn't import JSON for CQL table (CASSANDRA-7477)
 * Invalidate all caches on table drop (CASSANDRA-7561)
 * Skip strict endpoint selection for ranges if RF == nodes (CASSANRA-7765)
 * Fix Thrift range filtering without 2ary index lookups (CASSANDRA-7741)
 * Add tracing entries about concurrent range requests (CASSANDRA-7599)
 * (cqlsh) Fix DESCRIBE for NTS keyspaces (CASSANDRA-7729)
 * Remove netty buffer ref-counting (CASSANDRA-7735)
 * Pass mutated cf to index updater for use by PRSI (CASSANDRA-7742)
 * Include stress yaml example in release and deb (CASSANDRA-7717)
 * workaround for netty issue causing corrupted data off the wire (CASSANDRA-7695)
 * cqlsh DESC CLUSTER fails retrieving ring information (CASSANDRA-7687)
 * Fix binding null values inside UDT (CASSANDRA-7685)
 * Fix UDT field selection with empty fields (CASSANDRA-7670)
 * Bogus deserialization of static cells from sstable (CASSANDRA-7684)
 * Fix NPE on compaction leftover cleanup for dropped table (CASSANDRA-7770)
Merged from 2.0:
 * (cqlsh) Wait up to 10 sec for a tracing session (CASSANDRA-7222)
 * Fix NPE in FileCacheService.sizeInBytes (CASSANDRA-7756)
 * Remove duplicates from StorageService.getJoiningNodes (CASSANDRA-7478)
 * Clone token map outside of hot gossip loops (CASSANDRA-7758)
 * Fix MS expiring map timeout for Paxos messages (CASSANDRA-7752)
 * Do not flush on truncate if durable_writes is false (CASSANDRA-7750)
 * Give CRR a default input_cql Statement (CASSANDRA-7226)
 * Better error message when adding a collection with the same name
   than a previously dropped one (CASSANDRA-6276)
 * Fix validation when adding static columns (CASSANDRA-7730)
 * (Thrift) fix range deletion of supercolumns (CASSANDRA-7733)
 * Fix potential AssertionError in RangeTombstoneList (CASSANDRA-7700)
 * Validate arguments of blobAs* functions (CASSANDRA-7707)
 * Fix potential AssertionError with 2ndary indexes (CASSANDRA-6612)
 * Avoid logging CompactionInterrupted at ERROR (CASSANDRA-7694)
 * Minor leak in sstable2jon (CASSANDRA-7709)
 * Add cassandra.auto_bootstrap system property (CASSANDRA-7650)
 * Update java driver (for hadoop) (CASSANDRA-7618)
 * Remove CqlPagingRecordReader/CqlPagingInputFormat (CASSANDRA-7570)
 * Support connecting to ipv6 jmx with nodetool (CASSANDRA-7669)


2.1.0-rc5
 * Reject counters inside user types (CASSANDRA-7672)
 * Switch to notification-based GCInspector (CASSANDRA-7638)
 * (cqlsh) Handle nulls in UDTs and tuples correctly (CASSANDRA-7656)
 * Don't use strict consistency when replacing (CASSANDRA-7568)
 * Fix min/max cell name collection on 2.0 SSTables with range
   tombstones (CASSANDRA-7593)
 * Tolerate min/max cell names of different lengths (CASSANDRA-7651)
 * Filter cached results correctly (CASSANDRA-7636)
 * Fix tracing on the new SEPExecutor (CASSANDRA-7644)
 * Remove shuffle and taketoken (CASSANDRA-7601)
 * Clean up Windows batch scripts (CASSANDRA-7619)
 * Fix native protocol drop user type notification (CASSANDRA-7571)
 * Give read access to system.schema_usertypes to all authenticated users
   (CASSANDRA-7578)
 * (cqlsh) Fix cqlsh display when zero rows are returned (CASSANDRA-7580)
 * Get java version correctly when JAVA_TOOL_OPTIONS is set (CASSANDRA-7572)
 * Fix NPE when dropping index from non-existent keyspace, AssertionError when
   dropping non-existent index with IF EXISTS (CASSANDRA-7590)
 * Fix sstablelevelresetter hang (CASSANDRA-7614)
 * (cqlsh) Fix deserialization of blobs (CASSANDRA-7603)
 * Use "keyspace updated" schema change message for UDT changes in v1 and
   v2 protocols (CASSANDRA-7617)
 * Fix tracing of range slices and secondary index lookups that are local
   to the coordinator (CASSANDRA-7599)
 * Set -Dcassandra.storagedir for all tool shell scripts (CASSANDRA-7587)
 * Don't swap max/min col names when mutating sstable metadata (CASSANDRA-7596)
 * (cqlsh) Correctly handle paged result sets (CASSANDRA-7625)
 * (cqlsh) Improve waiting for a trace to complete (CASSANDRA-7626)
 * Fix tracing of concurrent range slices and 2ary index queries (CASSANDRA-7626)
 * Fix scrub against collection type (CASSANDRA-7665)
Merged from 2.0:
 * Set gc_grace_seconds to seven days for system schema tables (CASSANDRA-7668)
 * SimpleSeedProvider no longer caches seeds forever (CASSANDRA-7663)
 * Always flush on truncate (CASSANDRA-7511)
 * Fix ReversedType(DateType) mapping to native protocol (CASSANDRA-7576)
 * Always merge ranges owned by a single node (CASSANDRA-6930)
 * Track max/min timestamps for range tombstones (CASSANDRA-7647)
 * Fix NPE when listing saved caches dir (CASSANDRA-7632)


2.1.0-rc4
 * Fix word count hadoop example (CASSANDRA-7200)
 * Updated memtable_cleanup_threshold and memtable_flush_writers defaults 
   (CASSANDRA-7551)
 * (Windows) fix startup when WMI memory query fails (CASSANDRA-7505)
 * Anti-compaction proceeds if any part of the repair failed (CASANDRA-7521)
 * Add missing table name to DROP INDEX responses and notifications (CASSANDRA-7539)
 * Bump CQL version to 3.2.0 and update CQL documentation (CASSANDRA-7527)
 * Fix configuration error message when running nodetool ring (CASSANDRA-7508)
 * Support conditional updates, tuple type, and the v3 protocol in cqlsh (CASSANDRA-7509)
 * Handle queries on multiple secondary index types (CASSANDRA-7525)
 * Fix cqlsh authentication with v3 native protocol (CASSANDRA-7564)
 * Fix NPE when unknown prepared statement ID is used (CASSANDRA-7454)
Merged from 2.0:
 * (Windows) force range-based repair to non-sequential mode (CASSANDRA-7541)
 * Fix range merging when DES scores are zero (CASSANDRA-7535)
 * Warn when SSL certificates have expired (CASSANDRA-7528)
 * Fix error when doing reversed queries with static columns (CASSANDRA-7490)
Merged from 1.2:
 * Set correct stream ID on responses when non-Exception Throwables
   are thrown while handling native protocol messages (CASSANDRA-7470)


2.1.0-rc3
 * Consider expiry when reconciling otherwise equal cells (CASSANDRA-7403)
 * Introduce CQL support for stress tool (CASSANDRA-6146)
 * Fix ClassCastException processing expired messages (CASSANDRA-7496)
 * Fix prepared marker for collections inside UDT (CASSANDRA-7472)
 * Remove left-over populate_io_cache_on_flush and replicate_on_write
   uses (CASSANDRA-7493)
 * (Windows) handle spaces in path names (CASSANDRA-7451)
 * Ensure writes have completed after dropping a table, before recycling
   commit log segments (CASSANDRA-7437)
 * Remove left-over rows_per_partition_to_cache (CASSANDRA-7493)
 * Fix error when CONTAINS is used with a bind marker (CASSANDRA-7502)
 * Properly reject unknown UDT field (CASSANDRA-7484)
Merged from 2.0:
 * Fix CC#collectTimeOrderedData() tombstone optimisations (CASSANDRA-7394)
 * Support DISTINCT for static columns and fix behaviour when DISTINC is
   not use (CASSANDRA-7305).
 * Workaround JVM NPE on JMX bind failure (CASSANDRA-7254)
 * Fix race in FileCacheService RemovalListener (CASSANDRA-7278)
 * Fix inconsistent use of consistencyForCommit that allowed LOCAL_QUORUM
   operations to incorrect become full QUORUM (CASSANDRA-7345)
 * Properly handle unrecognized opcodes and flags (CASSANDRA-7440)
 * (Hadoop) close CqlRecordWriter clients when finished (CASSANDRA-7459)
 * Commit disk failure policy (CASSANDRA-7429)
 * Make sure high level sstables get compacted (CASSANDRA-7414)
 * Fix AssertionError when using empty clustering columns and static columns
   (CASSANDRA-7455)
 * Add option to disable STCS in L0 (CASSANDRA-6621)
 * Upgrade to snappy-java 1.0.5.2 (CASSANDRA-7476)


2.1.0-rc2
 * Fix heap size calculation for CompoundSparseCellName and 
   CompoundSparseCellName.WithCollection (CASSANDRA-7421)
 * Allow counter mutations in UNLOGGED batches (CASSANDRA-7351)
 * Modify reconcile logic to always pick a tombstone over a counter cell
   (CASSANDRA-7346)
 * Avoid incremental compaction on Windows (CASSANDRA-7365)
 * Fix exception when querying a composite-keyed table with a collection index
   (CASSANDRA-7372)
 * Use node's host id in place of counter ids (CASSANDRA-7366)
 * Fix error when doing reversed queries with static columns (CASSANDRA-7490)
 * Backport CASSANDRA-6747 (CASSANDRA-7560)
 * Track max/min timestamps for range tombstones (CASSANDRA-7647)
 * Fix NPE when listing saved caches dir (CASSANDRA-7632)
 * Fix sstableloader unable to connect encrypted node (CASSANDRA-7585)
Merged from 1.2:
 * Clone token map outside of hot gossip loops (CASSANDRA-7758)
 * Add stop method to EmbeddedCassandraService (CASSANDRA-7595)
 * Support connecting to ipv6 jmx with nodetool (CASSANDRA-7669)
 * Set gc_grace_seconds to seven days for system schema tables (CASSANDRA-7668)
 * SimpleSeedProvider no longer caches seeds forever (CASSANDRA-7663)
 * Set correct stream ID on responses when non-Exception Throwables
   are thrown while handling native protocol messages (CASSANDRA-7470)
 * Fix row size miscalculation in LazilyCompactedRow (CASSANDRA-7543)
 * Fix race in background compaction check (CASSANDRA-7745)
 * Don't clear out range tombstones during compaction (CASSANDRA-7808)


2.1.0-rc1
 * Revert flush directory (CASSANDRA-6357)
 * More efficient executor service for fast operations (CASSANDRA-4718)
 * Move less common tools into a new cassandra-tools package (CASSANDRA-7160)
 * Support more concurrent requests in native protocol (CASSANDRA-7231)
 * Add tab-completion to debian nodetool packaging (CASSANDRA-6421)
 * Change concurrent_compactors defaults (CASSANDRA-7139)
 * Add PowerShell Windows launch scripts (CASSANDRA-7001)
 * Make commitlog archive+restore more robust (CASSANDRA-6974)
 * Fix marking commitlogsegments clean (CASSANDRA-6959)
 * Add snapshot "manifest" describing files included (CASSANDRA-6326)
 * Parallel streaming for sstableloader (CASSANDRA-3668)
 * Fix bugs in supercolumns handling (CASSANDRA-7138)
 * Fix ClassClassException on composite dense tables (CASSANDRA-7112)
 * Cleanup and optimize collation and slice iterators (CASSANDRA-7107)
 * Upgrade NBHM lib (CASSANDRA-7128)
 * Optimize netty server (CASSANDRA-6861)
 * Fix repair hang when given CF does not exist (CASSANDRA-7189)
 * Allow c* to be shutdown in an embedded mode (CASSANDRA-5635)
 * Add server side batching to native transport (CASSANDRA-5663)
 * Make batchlog replay asynchronous (CASSANDRA-6134)
 * remove unused classes (CASSANDRA-7197)
 * Limit user types to the keyspace they are defined in (CASSANDRA-6643)
 * Add validate method to CollectionType (CASSANDRA-7208)
 * New serialization format for UDT values (CASSANDRA-7209, CASSANDRA-7261)
 * Fix nodetool netstats (CASSANDRA-7270)
 * Fix potential ClassCastException in HintedHandoffManager (CASSANDRA-7284)
 * Use prepared statements internally (CASSANDRA-6975)
 * Fix broken paging state with prepared statement (CASSANDRA-7120)
 * Fix IllegalArgumentException in CqlStorage (CASSANDRA-7287)
 * Allow nulls/non-existant fields in UDT (CASSANDRA-7206)
 * Add Thrift MultiSliceRequest (CASSANDRA-6757, CASSANDRA-7027)
 * Handle overlapping MultiSlices (CASSANDRA-7279)
 * Fix DataOutputTest on Windows (CASSANDRA-7265)
 * Embedded sets in user defined data-types are not updating (CASSANDRA-7267)
 * Add tuple type to CQL/native protocol (CASSANDRA-7248)
 * Fix CqlPagingRecordReader on tables with few rows (CASSANDRA-7322)
Merged from 2.0:
 * Copy compaction options to make sure they are reloaded (CASSANDRA-7290)
 * Add option to do more aggressive tombstone compactions (CASSANDRA-6563)
 * Don't try to compact already-compacting files in HHOM (CASSANDRA-7288)
 * Always reallocate buffers in HSHA (CASSANDRA-6285)
 * (Hadoop) support authentication in CqlRecordReader (CASSANDRA-7221)
 * (Hadoop) Close java driver Cluster in CQLRR.close (CASSANDRA-7228)
 * Warn when 'USING TIMESTAMP' is used on a CAS BATCH (CASSANDRA-7067)
 * return all cpu values from BackgroundActivityMonitor.readAndCompute (CASSANDRA-7183)
 * Correctly delete scheduled range xfers (CASSANDRA-7143)
 * return all cpu values from BackgroundActivityMonitor.readAndCompute (CASSANDRA-7183)  
 * reduce garbage creation in calculatePendingRanges (CASSANDRA-7191)
 * fix c* launch issues on Russian os's due to output of linux 'free' cmd (CASSANDRA-6162)
 * Fix disabling autocompaction (CASSANDRA-7187)
 * Fix potential NumberFormatException when deserializing IntegerType (CASSANDRA-7088)
 * cqlsh can't tab-complete disabling compaction (CASSANDRA-7185)
 * cqlsh: Accept and execute CQL statement(s) from command-line parameter (CASSANDRA-7172)
 * Fix IllegalStateException in CqlPagingRecordReader (CASSANDRA-7198)
 * Fix the InvertedIndex trigger example (CASSANDRA-7211)
 * Add --resolve-ip option to 'nodetool ring' (CASSANDRA-7210)
 * reduce garbage on codec flag deserialization (CASSANDRA-7244) 
 * Fix duplicated error messages on directory creation error at startup (CASSANDRA-5818)
 * Proper null handle for IF with map element access (CASSANDRA-7155)
 * Improve compaction visibility (CASSANDRA-7242)
 * Correctly delete scheduled range xfers (CASSANDRA-7143)
 * Make batchlog replica selection rack-aware (CASSANDRA-6551)
 * Fix CFMetaData#getColumnDefinitionFromColumnName() (CASSANDRA-7074)
 * Fix writetime/ttl functions for static columns (CASSANDRA-7081)
 * Suggest CTRL-C or semicolon after three blank lines in cqlsh (CASSANDRA-7142)
 * Fix 2ndary index queries with DESC clustering order (CASSANDRA-6950)
 * Invalid key cache entries on DROP (CASSANDRA-6525)
 * Fix flapping RecoveryManagerTest (CASSANDRA-7084)
 * Add missing iso8601 patterns for date strings (CASSANDRA-6973)
 * Support selecting multiple rows in a partition using IN (CASSANDRA-6875)
 * Add authentication support to shuffle (CASSANDRA-6484)
 * Swap local and global default read repair chances (CASSANDRA-7320)
 * Add conditional CREATE/DROP USER support (CASSANDRA-7264)
 * Cqlsh counts non-empty lines for "Blank lines" warning (CASSANDRA-7325)
Merged from 1.2:
 * Add Cloudstack snitch (CASSANDRA-7147)
 * Update system.peers correctly when relocating tokens (CASSANDRA-7126)
 * Add Google Compute Engine snitch (CASSANDRA-7132)
 * remove duplicate query for local tokens (CASSANDRA-7182)
 * exit CQLSH with error status code if script fails (CASSANDRA-6344)
 * Fix bug with some IN queries missig results (CASSANDRA-7105)
 * Fix availability validation for LOCAL_ONE CL (CASSANDRA-7319)
 * Hint streaming can cause decommission to fail (CASSANDRA-7219)


2.1.0-beta2
 * Increase default CL space to 8GB (CASSANDRA-7031)
 * Add range tombstones to read repair digests (CASSANDRA-6863)
 * Fix BTree.clear for large updates (CASSANDRA-6943)
 * Fail write instead of logging a warning when unable to append to CL
   (CASSANDRA-6764)
 * Eliminate possibility of CL segment appearing twice in active list 
   (CASSANDRA-6557)
 * Apply DONTNEED fadvise to commitlog segments (CASSANDRA-6759)
 * Switch CRC component to Adler and include it for compressed sstables 
   (CASSANDRA-4165)
 * Allow cassandra-stress to set compaction strategy options (CASSANDRA-6451)
 * Add broadcast_rpc_address option to cassandra.yaml (CASSANDRA-5899)
 * Auto reload GossipingPropertyFileSnitch config (CASSANDRA-5897)
 * Fix overflow of memtable_total_space_in_mb (CASSANDRA-6573)
 * Fix ABTC NPE and apply update function correctly (CASSANDRA-6692)
 * Allow nodetool to use a file or prompt for password (CASSANDRA-6660)
 * Fix AIOOBE when concurrently accessing ABSC (CASSANDRA-6742)
 * Fix assertion error in ALTER TYPE RENAME (CASSANDRA-6705)
 * Scrub should not always clear out repaired status (CASSANDRA-5351)
 * Improve handling of range tombstone for wide partitions (CASSANDRA-6446)
 * Fix ClassCastException for compact table with composites (CASSANDRA-6738)
 * Fix potentially repairing with wrong nodes (CASSANDRA-6808)
 * Change caching option syntax (CASSANDRA-6745)
 * Fix stress to do proper counter reads (CASSANDRA-6835)
 * Fix help message for stress counter_write (CASSANDRA-6824)
 * Fix stress smart Thrift client to pick servers correctly (CASSANDRA-6848)
 * Add logging levels (minimal, normal or verbose) to stress tool (CASSANDRA-6849)
 * Fix race condition in Batch CLE (CASSANDRA-6860)
 * Improve cleanup/scrub/upgradesstables failure handling (CASSANDRA-6774)
 * ByteBuffer write() methods for serializing sstables (CASSANDRA-6781)
 * Proper compare function for CollectionType (CASSANDRA-6783)
 * Update native server to Netty 4 (CASSANDRA-6236)
 * Fix off-by-one error in stress (CASSANDRA-6883)
 * Make OpOrder AutoCloseable (CASSANDRA-6901)
 * Remove sync repair JMX interface (CASSANDRA-6900)
 * Add multiple memory allocation options for memtables (CASSANDRA-6689, 6694)
 * Remove adjusted op rate from stress output (CASSANDRA-6921)
 * Add optimized CF.hasColumns() implementations (CASSANDRA-6941)
 * Serialize batchlog mutations with the version of the target node
   (CASSANDRA-6931)
 * Optimize CounterColumn#reconcile() (CASSANDRA-6953)
 * Properly remove 1.2 sstable support in 2.1 (CASSANDRA-6869)
 * Lock counter cells, not partitions (CASSANDRA-6880)
 * Track presence of legacy counter shards in sstables (CASSANDRA-6888)
 * Ensure safe resource cleanup when replacing sstables (CASSANDRA-6912)
 * Add failure handler to async callback (CASSANDRA-6747)
 * Fix AE when closing SSTable without releasing reference (CASSANDRA-7000)
 * Clean up IndexInfo on keyspace/table drops (CASSANDRA-6924)
 * Only snapshot relative SSTables when sequential repair (CASSANDRA-7024)
 * Require nodetool rebuild_index to specify index names (CASSANDRA-7038)
 * fix cassandra stress errors on reads with native protocol (CASSANDRA-7033)
 * Use OpOrder to guard sstable references for reads (CASSANDRA-6919)
 * Preemptive opening of compaction result (CASSANDRA-6916)
 * Multi-threaded scrub/cleanup/upgradesstables (CASSANDRA-5547)
 * Optimize cellname comparison (CASSANDRA-6934)
 * Native protocol v3 (CASSANDRA-6855)
 * Optimize Cell liveness checks and clean up Cell (CASSANDRA-7119)
 * Support consistent range movements (CASSANDRA-2434)
 * Display min timestamp in sstablemetadata viewer (CASSANDRA-6767)
Merged from 2.0:
 * Avoid race-prone second "scrub" of system keyspace (CASSANDRA-6797)
 * Pool CqlRecordWriter clients by inetaddress rather than Range
   (CASSANDRA-6665)
 * Fix compaction_history timestamps (CASSANDRA-6784)
 * Compare scores of full replica ordering in DES (CASSANDRA-6683)
 * fix CME in SessionInfo updateProgress affecting netstats (CASSANDRA-6577)
 * Allow repairing between specific replicas (CASSANDRA-6440)
 * Allow per-dc enabling of hints (CASSANDRA-6157)
 * Add compatibility for Hadoop 0.2.x (CASSANDRA-5201)
 * Fix EstimatedHistogram races (CASSANDRA-6682)
 * Failure detector correctly converts initial value to nanos (CASSANDRA-6658)
 * Add nodetool taketoken to relocate vnodes (CASSANDRA-4445)
 * Expose bulk loading progress over JMX (CASSANDRA-4757)
 * Correctly handle null with IF conditions and TTL (CASSANDRA-6623)
 * Account for range/row tombstones in tombstone drop
   time histogram (CASSANDRA-6522)
 * Stop CommitLogSegment.close() from calling sync() (CASSANDRA-6652)
 * Make commitlog failure handling configurable (CASSANDRA-6364)
 * Avoid overlaps in LCS (CASSANDRA-6688)
 * Improve support for paginating over composites (CASSANDRA-4851)
 * Fix count(*) queries in a mixed cluster (CASSANDRA-6707)
 * Improve repair tasks(snapshot, differencing) concurrency (CASSANDRA-6566)
 * Fix replaying pre-2.0 commit logs (CASSANDRA-6714)
 * Add static columns to CQL3 (CASSANDRA-6561)
 * Optimize single partition batch statements (CASSANDRA-6737)
 * Disallow post-query re-ordering when paging (CASSANDRA-6722)
 * Fix potential paging bug with deleted columns (CASSANDRA-6748)
 * Fix NPE on BulkLoader caused by losing StreamEvent (CASSANDRA-6636)
 * Fix truncating compression metadata (CASSANDRA-6791)
 * Add CMSClassUnloadingEnabled JVM option (CASSANDRA-6541)
 * Catch memtable flush exceptions during shutdown (CASSANDRA-6735)
 * Fix upgradesstables NPE for non-CF-based indexes (CASSANDRA-6645)
 * Fix UPDATE updating PRIMARY KEY columns implicitly (CASSANDRA-6782)
 * Fix IllegalArgumentException when updating from 1.2 with SuperColumns
   (CASSANDRA-6733)
 * FBUtilities.singleton() should use the CF comparator (CASSANDRA-6778)
 * Fix CQLSStableWriter.addRow(Map<String, Object>) (CASSANDRA-6526)
 * Fix HSHA server introducing corrupt data (CASSANDRA-6285)
 * Fix CAS conditions for COMPACT STORAGE tables (CASSANDRA-6813)
 * Starting threads in OutboundTcpConnectionPool constructor causes race conditions (CASSANDRA-7177)
 * Allow overriding cassandra-rackdc.properties file (CASSANDRA-7072)
 * Set JMX RMI port to 7199 (CASSANDRA-7087)
 * Use LOCAL_QUORUM for data reads at LOCAL_SERIAL (CASSANDRA-6939)
 * Log a warning for large batches (CASSANDRA-6487)
 * Put nodes in hibernate when join_ring is false (CASSANDRA-6961)
 * Avoid early loading of non-system keyspaces before compaction-leftovers 
   cleanup at startup (CASSANDRA-6913)
 * Restrict Windows to parallel repairs (CASSANDRA-6907)
 * (Hadoop) Allow manually specifying start/end tokens in CFIF (CASSANDRA-6436)
 * Fix NPE in MeteredFlusher (CASSANDRA-6820)
 * Fix race processing range scan responses (CASSANDRA-6820)
 * Allow deleting snapshots from dropped keyspaces (CASSANDRA-6821)
 * Add uuid() function (CASSANDRA-6473)
 * Omit tombstones from schema digests (CASSANDRA-6862)
 * Include correct consistencyLevel in LWT timeout (CASSANDRA-6884)
 * Lower chances for losing new SSTables during nodetool refresh and
   ColumnFamilyStore.loadNewSSTables (CASSANDRA-6514)
 * Add support for DELETE ... IF EXISTS to CQL3 (CASSANDRA-5708)
 * Update hadoop_cql3_word_count example (CASSANDRA-6793)
 * Fix handling of RejectedExecution in sync Thrift server (CASSANDRA-6788)
 * Log more information when exceeding tombstone_warn_threshold (CASSANDRA-6865)
 * Fix truncate to not abort due to unreachable fat clients (CASSANDRA-6864)
 * Fix schema concurrency exceptions (CASSANDRA-6841)
 * Fix leaking validator FH in StreamWriter (CASSANDRA-6832)
 * Fix saving triggers to schema (CASSANDRA-6789)
 * Fix trigger mutations when base mutation list is immutable (CASSANDRA-6790)
 * Fix accounting in FileCacheService to allow re-using RAR (CASSANDRA-6838)
 * Fix static counter columns (CASSANDRA-6827)
 * Restore expiring->deleted (cell) compaction optimization (CASSANDRA-6844)
 * Fix CompactionManager.needsCleanup (CASSANDRA-6845)
 * Correctly compare BooleanType values other than 0 and 1 (CASSANDRA-6779)
 * Read message id as string from earlier versions (CASSANDRA-6840)
 * Properly use the Paxos consistency for (non-protocol) batch (CASSANDRA-6837)
 * Add paranoid disk failure option (CASSANDRA-6646)
 * Improve PerRowSecondaryIndex performance (CASSANDRA-6876)
 * Extend triggers to support CAS updates (CASSANDRA-6882)
 * Static columns with IF NOT EXISTS don't always work as expected (CASSANDRA-6873)
 * Fix paging with SELECT DISTINCT (CASSANDRA-6857)
 * Fix UnsupportedOperationException on CAS timeout (CASSANDRA-6923)
 * Improve MeteredFlusher handling of MF-unaffected column families
   (CASSANDRA-6867)
 * Add CqlRecordReader using native pagination (CASSANDRA-6311)
 * Add QueryHandler interface (CASSANDRA-6659)
 * Track liveRatio per-memtable, not per-CF (CASSANDRA-6945)
 * Make sure upgradesstables keeps sstable level (CASSANDRA-6958)
 * Fix LIMIT with static columns (CASSANDRA-6956)
 * Fix clash with CQL column name in thrift validation (CASSANDRA-6892)
 * Fix error with super columns in mixed 1.2-2.0 clusters (CASSANDRA-6966)
 * Fix bad skip of sstables on slice query with composite start/finish (CASSANDRA-6825)
 * Fix unintended update with conditional statement (CASSANDRA-6893)
 * Fix map element access in IF (CASSANDRA-6914)
 * Avoid costly range calculations for range queries on system keyspaces
   (CASSANDRA-6906)
 * Fix SSTable not released if stream session fails (CASSANDRA-6818)
 * Avoid build failure due to ANTLR timeout (CASSANDRA-6991)
 * Queries on compact tables can return more rows that requested (CASSANDRA-7052)
 * USING TIMESTAMP for batches does not work (CASSANDRA-7053)
 * Fix performance regression from CASSANDRA-5614 (CASSANDRA-6949)
 * Ensure that batchlog and hint timeouts do not produce hints (CASSANDRA-7058)
 * Merge groupable mutations in TriggerExecutor#execute() (CASSANDRA-7047)
 * Plug holes in resource release when wiring up StreamSession (CASSANDRA-7073)
 * Re-add parameter columns to tracing session (CASSANDRA-6942)
 * Preserves CQL metadata when updating table from thrift (CASSANDRA-6831)
Merged from 1.2:
 * Fix nodetool display with vnodes (CASSANDRA-7082)
 * Add UNLOGGED, COUNTER options to BATCH documentation (CASSANDRA-6816)
 * add extra SSL cipher suites (CASSANDRA-6613)
 * fix nodetool getsstables for blob PK (CASSANDRA-6803)
 * Fix BatchlogManager#deleteBatch() use of millisecond timestamps
   (CASSANDRA-6822)
 * Continue assassinating even if the endpoint vanishes (CASSANDRA-6787)
 * Schedule schema pulls on change (CASSANDRA-6971)
 * Non-droppable verbs shouldn't be dropped from OTC (CASSANDRA-6980)
 * Shutdown batchlog executor in SS#drain() (CASSANDRA-7025)
 * Fix batchlog to account for CF truncation records (CASSANDRA-6999)
 * Fix CQLSH parsing of functions and BLOB literals (CASSANDRA-7018)
 * Properly load trustore in the native protocol (CASSANDRA-6847)
 * Always clean up references in SerializingCache (CASSANDRA-6994)
 * Don't shut MessagingService down when replacing a node (CASSANDRA-6476)
 * fix npe when doing -Dcassandra.fd_initial_value_ms (CASSANDRA-6751)


2.1.0-beta1
 * Add flush directory distinct from compaction directories (CASSANDRA-6357)
 * Require JNA by default (CASSANDRA-6575)
 * add listsnapshots command to nodetool (CASSANDRA-5742)
 * Introduce AtomicBTreeColumns (CASSANDRA-6271, 6692)
 * Multithreaded commitlog (CASSANDRA-3578)
 * allocate fixed index summary memory pool and resample cold index summaries 
   to use less memory (CASSANDRA-5519)
 * Removed multithreaded compaction (CASSANDRA-6142)
 * Parallelize fetching rows for low-cardinality indexes (CASSANDRA-1337)
 * change logging from log4j to logback (CASSANDRA-5883)
 * switch to LZ4 compression for internode communication (CASSANDRA-5887)
 * Stop using Thrift-generated Index* classes internally (CASSANDRA-5971)
 * Remove 1.2 network compatibility code (CASSANDRA-5960)
 * Remove leveled json manifest migration code (CASSANDRA-5996)
 * Remove CFDefinition (CASSANDRA-6253)
 * Use AtomicIntegerFieldUpdater in RefCountedMemory (CASSANDRA-6278)
 * User-defined types for CQL3 (CASSANDRA-5590)
 * Use of o.a.c.metrics in nodetool (CASSANDRA-5871, 6406)
 * Batch read from OTC's queue and cleanup (CASSANDRA-1632)
 * Secondary index support for collections (CASSANDRA-4511, 6383)
 * SSTable metadata(Stats.db) format change (CASSANDRA-6356)
 * Push composites support in the storage engine
   (CASSANDRA-5417, CASSANDRA-6520)
 * Add snapshot space used to cfstats (CASSANDRA-6231)
 * Add cardinality estimator for key count estimation (CASSANDRA-5906)
 * CF id is changed to be non-deterministic. Data dir/key cache are created
   uniquely for CF id (CASSANDRA-5202)
 * New counters implementation (CASSANDRA-6504)
 * Replace UnsortedColumns, EmptyColumns, TreeMapBackedSortedColumns with new
   ArrayBackedSortedColumns (CASSANDRA-6630, CASSANDRA-6662, CASSANDRA-6690)
 * Add option to use row cache with a given amount of rows (CASSANDRA-5357)
 * Avoid repairing already repaired data (CASSANDRA-5351)
 * Reject counter updates with USING TTL/TIMESTAMP (CASSANDRA-6649)
 * Replace index_interval with min/max_index_interval (CASSANDRA-6379)
 * Lift limitation that order by columns must be selected for IN queries (CASSANDRA-4911)


2.0.5
 * Reduce garbage generated by bloom filter lookups (CASSANDRA-6609)
 * Add ks.cf names to tombstone logging (CASSANDRA-6597)
 * Use LOCAL_QUORUM for LWT operations at LOCAL_SERIAL (CASSANDRA-6495)
 * Wait for gossip to settle before accepting client connections (CASSANDRA-4288)
 * Delete unfinished compaction incrementally (CASSANDRA-6086)
 * Allow specifying custom secondary index options in CQL3 (CASSANDRA-6480)
 * Improve replica pinning for cache efficiency in DES (CASSANDRA-6485)
 * Fix LOCAL_SERIAL from thrift (CASSANDRA-6584)
 * Don't special case received counts in CAS timeout exceptions (CASSANDRA-6595)
 * Add support for 2.1 global counter shards (CASSANDRA-6505)
 * Fix NPE when streaming connection is not yet established (CASSANDRA-6210)
 * Avoid rare duplicate read repair triggering (CASSANDRA-6606)
 * Fix paging discardFirst (CASSANDRA-6555)
 * Fix ArrayIndexOutOfBoundsException in 2ndary index query (CASSANDRA-6470)
 * Release sstables upon rebuilding 2i (CASSANDRA-6635)
 * Add AbstractCompactionStrategy.startup() method (CASSANDRA-6637)
 * SSTableScanner may skip rows during cleanup (CASSANDRA-6638)
 * sstables from stalled repair sessions can resurrect deleted data (CASSANDRA-6503)
 * Switch stress to use ITransportFactory (CASSANDRA-6641)
 * Fix IllegalArgumentException during prepare (CASSANDRA-6592)
 * Fix possible loss of 2ndary index entries during compaction (CASSANDRA-6517)
 * Fix direct Memory on architectures that do not support unaligned long access
   (CASSANDRA-6628)
 * Let scrub optionally skip broken counter partitions (CASSANDRA-5930)
Merged from 1.2:
 * fsync compression metadata (CASSANDRA-6531)
 * Validate CF existence on execution for prepared statement (CASSANDRA-6535)
 * Add ability to throttle batchlog replay (CASSANDRA-6550)
 * Fix executing LOCAL_QUORUM with SimpleStrategy (CASSANDRA-6545)
 * Avoid StackOverflow when using large IN queries (CASSANDRA-6567)
 * Nodetool upgradesstables includes secondary indexes (CASSANDRA-6598)
 * Paginate batchlog replay (CASSANDRA-6569)
 * skip blocking on streaming during drain (CASSANDRA-6603)
 * Improve error message when schema doesn't match loaded sstable (CASSANDRA-6262)
 * Add properties to adjust FD initial value and max interval (CASSANDRA-4375)
 * Fix preparing with batch and delete from collection (CASSANDRA-6607)
 * Fix ABSC reverse iterator's remove() method (CASSANDRA-6629)
 * Handle host ID conflicts properly (CASSANDRA-6615)
 * Move handling of migration event source to solve bootstrap race. (CASSANDRA-6648)
 * Make sure compaction throughput value doesn't overflow with int math (CASSANDRA-6647)


2.0.4
 * Allow removing snapshots of no-longer-existing CFs (CASSANDRA-6418)
 * add StorageService.stopDaemon() (CASSANDRA-4268)
 * add IRE for invalid CF supplied to get_count (CASSANDRA-5701)
 * add client encryption support to sstableloader (CASSANDRA-6378)
 * Fix accept() loop for SSL sockets post-shutdown (CASSANDRA-6468)
 * Fix size-tiered compaction in LCS L0 (CASSANDRA-6496)
 * Fix assertion failure in filterColdSSTables (CASSANDRA-6483)
 * Fix row tombstones in larger-than-memory compactions (CASSANDRA-6008)
 * Fix cleanup ClassCastException (CASSANDRA-6462)
 * Reduce gossip memory use by interning VersionedValue strings (CASSANDRA-6410)
 * Allow specifying datacenters to participate in a repair (CASSANDRA-6218)
 * Fix divide-by-zero in PCI (CASSANDRA-6403)
 * Fix setting last compacted key in the wrong level for LCS (CASSANDRA-6284)
 * Add millisecond precision formats to the timestamp parser (CASSANDRA-6395)
 * Expose a total memtable size metric for a CF (CASSANDRA-6391)
 * cqlsh: handle symlinks properly (CASSANDRA-6425)
 * Fix potential infinite loop when paging query with IN (CASSANDRA-6464)
 * Fix assertion error in AbstractQueryPager.discardFirst (CASSANDRA-6447)
 * Fix streaming older SSTable yields unnecessary tombstones (CASSANDRA-6527)
Merged from 1.2:
 * Improved error message on bad properties in DDL queries (CASSANDRA-6453)
 * Randomize batchlog candidates selection (CASSANDRA-6481)
 * Fix thundering herd on endpoint cache invalidation (CASSANDRA-6345, 6485)
 * Improve batchlog write performance with vnodes (CASSANDRA-6488)
 * cqlsh: quote single quotes in strings inside collections (CASSANDRA-6172)
 * Improve gossip performance for typical messages (CASSANDRA-6409)
 * Throw IRE if a prepared statement has more markers than supported 
   (CASSANDRA-5598)
 * Expose Thread metrics for the native protocol server (CASSANDRA-6234)
 * Change snapshot response message verb to INTERNAL to avoid dropping it 
   (CASSANDRA-6415)
 * Warn when collection read has > 65K elements (CASSANDRA-5428)
 * Fix cache persistence when both row and key cache are enabled 
   (CASSANDRA-6413)
 * (Hadoop) add describe_local_ring (CASSANDRA-6268)
 * Fix handling of concurrent directory creation failure (CASSANDRA-6459)
 * Allow executing CREATE statements multiple times (CASSANDRA-6471)
 * Don't send confusing info with timeouts (CASSANDRA-6491)
 * Don't resubmit counter mutation runnables internally (CASSANDRA-6427)
 * Don't drop local mutations without a hint (CASSANDRA-6510)
 * Don't allow null max_hint_window_in_ms (CASSANDRA-6419)
 * Validate SliceRange start and finish lengths (CASSANDRA-6521)


2.0.3
 * Fix FD leak on slice read path (CASSANDRA-6275)
 * Cancel read meter task when closing SSTR (CASSANDRA-6358)
 * free off-heap IndexSummary during bulk (CASSANDRA-6359)
 * Recover from IOException in accept() thread (CASSANDRA-6349)
 * Improve Gossip tolerance of abnormally slow tasks (CASSANDRA-6338)
 * Fix trying to hint timed out counter writes (CASSANDRA-6322)
 * Allow restoring specific columnfamilies from archived CL (CASSANDRA-4809)
 * Avoid flushing compaction_history after each operation (CASSANDRA-6287)
 * Fix repair assertion error when tombstones expire (CASSANDRA-6277)
 * Skip loading corrupt key cache (CASSANDRA-6260)
 * Fixes for compacting larger-than-memory rows (CASSANDRA-6274)
 * Compact hottest sstables first and optionally omit coldest from
   compaction entirely (CASSANDRA-6109)
 * Fix modifying column_metadata from thrift (CASSANDRA-6182)
 * cqlsh: fix LIST USERS output (CASSANDRA-6242)
 * Add IRequestSink interface (CASSANDRA-6248)
 * Update memtable size while flushing (CASSANDRA-6249)
 * Provide hooks around CQL2/CQL3 statement execution (CASSANDRA-6252)
 * Require Permission.SELECT for CAS updates (CASSANDRA-6247)
 * New CQL-aware SSTableWriter (CASSANDRA-5894)
 * Reject CAS operation when the protocol v1 is used (CASSANDRA-6270)
 * Correctly throw error when frame too large (CASSANDRA-5981)
 * Fix serialization bug in PagedRange with 2ndary indexes (CASSANDRA-6299)
 * Fix CQL3 table validation in Thrift (CASSANDRA-6140)
 * Fix bug missing results with IN clauses (CASSANDRA-6327)
 * Fix paging with reversed slices (CASSANDRA-6343)
 * Set minTimestamp correctly to be able to drop expired sstables (CASSANDRA-6337)
 * Support NaN and Infinity as float literals (CASSANDRA-6003)
 * Remove RF from nodetool ring output (CASSANDRA-6289)
 * Fix attempting to flush empty rows (CASSANDRA-6374)
 * Fix potential out of bounds exception when paging (CASSANDRA-6333)
Merged from 1.2:
 * Optimize FD phi calculation (CASSANDRA-6386)
 * Improve initial FD phi estimate when starting up (CASSANDRA-6385)
 * Don't list CQL3 table in CLI describe even if named explicitely 
   (CASSANDRA-5750)
 * Invalidate row cache when dropping CF (CASSANDRA-6351)
 * add non-jamm path for cached statements (CASSANDRA-6293)
 * add windows bat files for shell commands (CASSANDRA-6145)
 * Require logging in for Thrift CQL2/3 statement preparation (CASSANDRA-6254)
 * restrict max_num_tokens to 1536 (CASSANDRA-6267)
 * Nodetool gets default JMX port from cassandra-env.sh (CASSANDRA-6273)
 * make calculatePendingRanges asynchronous (CASSANDRA-6244)
 * Remove blocking flushes in gossip thread (CASSANDRA-6297)
 * Fix potential socket leak in connectionpool creation (CASSANDRA-6308)
 * Allow LOCAL_ONE/LOCAL_QUORUM to work with SimpleStrategy (CASSANDRA-6238)
 * cqlsh: handle 'null' as session duration (CASSANDRA-6317)
 * Fix json2sstable handling of range tombstones (CASSANDRA-6316)
 * Fix missing one row in reverse query (CASSANDRA-6330)
 * Fix reading expired row value from row cache (CASSANDRA-6325)
 * Fix AssertionError when doing set element deletion (CASSANDRA-6341)
 * Make CL code for the native protocol match the one in C* 2.0
   (CASSANDRA-6347)
 * Disallow altering CQL3 table from thrift (CASSANDRA-6370)
 * Fix size computation of prepared statement (CASSANDRA-6369)


2.0.2
 * Update FailureDetector to use nanontime (CASSANDRA-4925)
 * Fix FileCacheService regressions (CASSANDRA-6149)
 * Never return WriteTimeout for CL.ANY (CASSANDRA-6132)
 * Fix race conditions in bulk loader (CASSANDRA-6129)
 * Add configurable metrics reporting (CASSANDRA-4430)
 * drop queries exceeding a configurable number of tombstones (CASSANDRA-6117)
 * Track and persist sstable read activity (CASSANDRA-5515)
 * Fixes for speculative retry (CASSANDRA-5932, CASSANDRA-6194)
 * Improve memory usage of metadata min/max column names (CASSANDRA-6077)
 * Fix thrift validation refusing row markers on CQL3 tables (CASSANDRA-6081)
 * Fix insertion of collections with CAS (CASSANDRA-6069)
 * Correctly send metadata on SELECT COUNT (CASSANDRA-6080)
 * Track clients' remote addresses in ClientState (CASSANDRA-6070)
 * Create snapshot dir if it does not exist when migrating
   leveled manifest (CASSANDRA-6093)
 * make sequential nodetool repair the default (CASSANDRA-5950)
 * Add more hooks for compaction strategy implementations (CASSANDRA-6111)
 * Fix potential NPE on composite 2ndary indexes (CASSANDRA-6098)
 * Delete can potentially be skipped in batch (CASSANDRA-6115)
 * Allow alter keyspace on system_traces (CASSANDRA-6016)
 * Disallow empty column names in cql (CASSANDRA-6136)
 * Use Java7 file-handling APIs and fix file moving on Windows (CASSANDRA-5383)
 * Save compaction history to system keyspace (CASSANDRA-5078)
 * Fix NPE if StorageService.getOperationMode() is executed before full startup (CASSANDRA-6166)
 * CQL3: support pre-epoch longs for TimestampType (CASSANDRA-6212)
 * Add reloadtriggers command to nodetool (CASSANDRA-4949)
 * cqlsh: ignore empty 'value alias' in DESCRIBE (CASSANDRA-6139)
 * Fix sstable loader (CASSANDRA-6205)
 * Reject bootstrapping if the node already exists in gossip (CASSANDRA-5571)
 * Fix NPE while loading paxos state (CASSANDRA-6211)
 * cqlsh: add SHOW SESSION <tracing-session> command (CASSANDRA-6228)
Merged from 1.2:
 * (Hadoop) Require CFRR batchSize to be at least 2 (CASSANDRA-6114)
 * Add a warning for small LCS sstable size (CASSANDRA-6191)
 * Add ability to list specific KS/CF combinations in nodetool cfstats (CASSANDRA-4191)
 * Mark CF clean if a mutation raced the drop and got it marked dirty (CASSANDRA-5946)
 * Add a LOCAL_ONE consistency level (CASSANDRA-6202)
 * Limit CQL prepared statement cache by size instead of count (CASSANDRA-6107)
 * Tracing should log write failure rather than raw exceptions (CASSANDRA-6133)
 * lock access to TM.endpointToHostIdMap (CASSANDRA-6103)
 * Allow estimated memtable size to exceed slab allocator size (CASSANDRA-6078)
 * Start MeteredFlusher earlier to prevent OOM during CL replay (CASSANDRA-6087)
 * Avoid sending Truncate command to fat clients (CASSANDRA-6088)
 * Allow where clause conditions to be in parenthesis (CASSANDRA-6037)
 * Do not open non-ssl storage port if encryption option is all (CASSANDRA-3916)
 * Move batchlog replay to its own executor (CASSANDRA-6079)
 * Add tombstone debug threshold and histogram (CASSANDRA-6042, 6057)
 * Enable tcp keepalive on incoming connections (CASSANDRA-4053)
 * Fix fat client schema pull NPE (CASSANDRA-6089)
 * Fix memtable flushing for indexed tables (CASSANDRA-6112)
 * Fix skipping columns with multiple slices (CASSANDRA-6119)
 * Expose connected thrift + native client counts (CASSANDRA-5084)
 * Optimize auth setup (CASSANDRA-6122)
 * Trace index selection (CASSANDRA-6001)
 * Update sstablesPerReadHistogram to use biased sampling (CASSANDRA-6164)
 * Log UnknownColumnfamilyException when closing socket (CASSANDRA-5725)
 * Properly error out on CREATE INDEX for counters table (CASSANDRA-6160)
 * Handle JMX notification failure for repair (CASSANDRA-6097)
 * (Hadoop) Fetch no more than 128 splits in parallel (CASSANDRA-6169)
 * stress: add username/password authentication support (CASSANDRA-6068)
 * Fix indexed queries with row cache enabled on parent table (CASSANDRA-5732)
 * Fix compaction race during columnfamily drop (CASSANDRA-5957)
 * Fix validation of empty column names for compact tables (CASSANDRA-6152)
 * Skip replaying mutations that pass CRC but fail to deserialize (CASSANDRA-6183)
 * Rework token replacement to use replace_address (CASSANDRA-5916)
 * Fix altering column types (CASSANDRA-6185)
 * cqlsh: fix CREATE/ALTER WITH completion (CASSANDRA-6196)
 * add windows bat files for shell commands (CASSANDRA-6145)
 * Fix potential stack overflow during range tombstones insertion (CASSANDRA-6181)
 * (Hadoop) Make LOCAL_ONE the default consistency level (CASSANDRA-6214)


2.0.1
 * Fix bug that could allow reading deleted data temporarily (CASSANDRA-6025)
 * Improve memory use defaults (CASSANDRA-6059)
 * Make ThriftServer more easlly extensible (CASSANDRA-6058)
 * Remove Hadoop dependency from ITransportFactory (CASSANDRA-6062)
 * add file_cache_size_in_mb setting (CASSANDRA-5661)
 * Improve error message when yaml contains invalid properties (CASSANDRA-5958)
 * Improve leveled compaction's ability to find non-overlapping L0 compactions
   to work on concurrently (CASSANDRA-5921)
 * Notify indexer of columns shadowed by range tombstones (CASSANDRA-5614)
 * Log Merkle tree stats (CASSANDRA-2698)
 * Switch from crc32 to adler32 for compressed sstable checksums (CASSANDRA-5862)
 * Improve offheap memcpy performance (CASSANDRA-5884)
 * Use a range aware scanner for cleanup (CASSANDRA-2524)
 * Cleanup doesn't need to inspect sstables that contain only local data
   (CASSANDRA-5722)
 * Add ability for CQL3 to list partition keys (CASSANDRA-4536)
 * Improve native protocol serialization (CASSANDRA-5664)
 * Upgrade Thrift to 0.9.1 (CASSANDRA-5923)
 * Require superuser status for adding triggers (CASSANDRA-5963)
 * Make standalone scrubber handle old and new style leveled manifest
   (CASSANDRA-6005)
 * Fix paxos bugs (CASSANDRA-6012, 6013, 6023)
 * Fix paged ranges with multiple replicas (CASSANDRA-6004)
 * Fix potential AssertionError during tracing (CASSANDRA-6041)
 * Fix NPE in sstablesplit (CASSANDRA-6027)
 * Migrate pre-2.0 key/value/column aliases to system.schema_columns
   (CASSANDRA-6009)
 * Paging filter empty rows too agressively (CASSANDRA-6040)
 * Support variadic parameters for IN clauses (CASSANDRA-4210)
 * cqlsh: return the result of CAS writes (CASSANDRA-5796)
 * Fix validation of IN clauses with 2ndary indexes (CASSANDRA-6050)
 * Support named bind variables in CQL (CASSANDRA-6033)
Merged from 1.2:
 * Allow cache-keys-to-save to be set at runtime (CASSANDRA-5980)
 * Avoid second-guessing out-of-space state (CASSANDRA-5605)
 * Tuning knobs for dealing with large blobs and many CFs (CASSANDRA-5982)
 * (Hadoop) Fix CQLRW for thrift tables (CASSANDRA-6002)
 * Fix possible divide-by-zero in HHOM (CASSANDRA-5990)
 * Allow local batchlog writes for CL.ANY (CASSANDRA-5967)
 * Upgrade metrics-core to version 2.2.0 (CASSANDRA-5947)
 * Fix CqlRecordWriter with composite keys (CASSANDRA-5949)
 * Add snitch, schema version, cluster, partitioner to JMX (CASSANDRA-5881)
 * Allow disabling SlabAllocator (CASSANDRA-5935)
 * Make user-defined compaction JMX blocking (CASSANDRA-4952)
 * Fix streaming does not transfer wrapped range (CASSANDRA-5948)
 * Fix loading index summary containing empty key (CASSANDRA-5965)
 * Correctly handle limits in CompositesSearcher (CASSANDRA-5975)
 * Pig: handle CQL collections (CASSANDRA-5867)
 * Pass the updated cf to the PRSI index() method (CASSANDRA-5999)
 * Allow empty CQL3 batches (as no-op) (CASSANDRA-5994)
 * Support null in CQL3 functions (CASSANDRA-5910)
 * Replace the deprecated MapMaker with CacheLoader (CASSANDRA-6007)
 * Add SSTableDeletingNotification to DataTracker (CASSANDRA-6010)
 * Fix snapshots in use get deleted during snapshot repair (CASSANDRA-6011)
 * Move hints and exception count to o.a.c.metrics (CASSANDRA-6017)
 * Fix memory leak in snapshot repair (CASSANDRA-6047)
 * Fix sstable2sjon for CQL3 tables (CASSANDRA-5852)


2.0.0
 * Fix thrift validation when inserting into CQL3 tables (CASSANDRA-5138)
 * Fix periodic memtable flushing behavior with clean memtables (CASSANDRA-5931)
 * Fix dateOf() function for pre-2.0 timestamp columns (CASSANDRA-5928)
 * Fix SSTable unintentionally loads BF when opened for batch (CASSANDRA-5938)
 * Add stream session progress to JMX (CASSANDRA-4757)
 * Fix NPE during CAS operation (CASSANDRA-5925)
Merged from 1.2:
 * Fix getBloomFilterDiskSpaceUsed for AlwaysPresentFilter (CASSANDRA-5900)
 * Don't announce schema version until we've loaded the changes locally
   (CASSANDRA-5904)
 * Fix to support off heap bloom filters size greater than 2 GB (CASSANDRA-5903)
 * Properly handle parsing huge map and set literals (CASSANDRA-5893)


2.0.0-rc2
 * enable vnodes by default (CASSANDRA-5869)
 * fix CAS contention timeout (CASSANDRA-5830)
 * fix HsHa to respect max frame size (CASSANDRA-4573)
 * Fix (some) 2i on composite components omissions (CASSANDRA-5851)
 * cqlsh: add DESCRIBE FULL SCHEMA variant (CASSANDRA-5880)
Merged from 1.2:
 * Correctly validate sparse composite cells in scrub (CASSANDRA-5855)
 * Add KeyCacheHitRate metric to CF metrics (CASSANDRA-5868)
 * cqlsh: add support for multiline comments (CASSANDRA-5798)
 * Handle CQL3 SELECT duplicate IN restrictions on clustering columns
   (CASSANDRA-5856)


2.0.0-rc1
 * improve DecimalSerializer performance (CASSANDRA-5837)
 * fix potential spurious wakeup in AsyncOneResponse (CASSANDRA-5690)
 * fix schema-related trigger issues (CASSANDRA-5774)
 * Better validation when accessing CQL3 table from thrift (CASSANDRA-5138)
 * Fix assertion error during repair (CASSANDRA-5801)
 * Fix range tombstone bug (CASSANDRA-5805)
 * DC-local CAS (CASSANDRA-5797)
 * Add a native_protocol_version column to the system.local table (CASSANRDA-5819)
 * Use index_interval from cassandra.yaml when upgraded (CASSANDRA-5822)
 * Fix buffer underflow on socket close (CASSANDRA-5792)
Merged from 1.2:
 * Fix reading DeletionTime from 1.1-format sstables (CASSANDRA-5814)
 * cqlsh: add collections support to COPY (CASSANDRA-5698)
 * retry important messages for any IOException (CASSANDRA-5804)
 * Allow empty IN relations in SELECT/UPDATE/DELETE statements (CASSANDRA-5626)
 * cqlsh: fix crashing on Windows due to libedit detection (CASSANDRA-5812)
 * fix bulk-loading compressed sstables (CASSANDRA-5820)
 * (Hadoop) fix quoting in CqlPagingRecordReader and CqlRecordWriter 
   (CASSANDRA-5824)
 * update default LCS sstable size to 160MB (CASSANDRA-5727)
 * Allow compacting 2Is via nodetool (CASSANDRA-5670)
 * Hex-encode non-String keys in OPP (CASSANDRA-5793)
 * nodetool history logging (CASSANDRA-5823)
 * (Hadoop) fix support for Thrift tables in CqlPagingRecordReader 
   (CASSANDRA-5752)
 * add "all time blocked" to StatusLogger output (CASSANDRA-5825)
 * Future-proof inter-major-version schema migrations (CASSANDRA-5845)
 * (Hadoop) add CqlPagingRecordReader support for ReversedType in Thrift table
   (CASSANDRA-5718)
 * Add -no-snapshot option to scrub (CASSANDRA-5891)
 * Fix to support off heap bloom filters size greater than 2 GB (CASSANDRA-5903)
 * Properly handle parsing huge map and set literals (CASSANDRA-5893)
 * Fix LCS L0 compaction may overlap in L1 (CASSANDRA-5907)
 * New sstablesplit tool to split large sstables offline (CASSANDRA-4766)
 * Fix potential deadlock in native protocol server (CASSANDRA-5926)
 * Disallow incompatible type change in CQL3 (CASSANDRA-5882)
Merged from 1.1:
 * Correctly validate sparse composite cells in scrub (CASSANDRA-5855)


2.0.0-beta2
 * Replace countPendingHints with Hints Created metric (CASSANDRA-5746)
 * Allow nodetool with no args, and with help to run without a server (CASSANDRA-5734)
 * Cleanup AbstractType/TypeSerializer classes (CASSANDRA-5744)
 * Remove unimplemented cli option schema-mwt (CASSANDRA-5754)
 * Support range tombstones in thrift (CASSANDRA-5435)
 * Normalize table-manipulating CQL3 statements' class names (CASSANDRA-5759)
 * cqlsh: add missing table options to DESCRIBE output (CASSANDRA-5749)
 * Fix assertion error during repair (CASSANDRA-5757)
 * Fix bulkloader (CASSANDRA-5542)
 * Add LZ4 compression to the native protocol (CASSANDRA-5765)
 * Fix bugs in the native protocol v2 (CASSANDRA-5770)
 * CAS on 'primary key only' table (CASSANDRA-5715)
 * Support streaming SSTables of old versions (CASSANDRA-5772)
 * Always respect protocol version in native protocol (CASSANDRA-5778)
 * Fix ConcurrentModificationException during streaming (CASSANDRA-5782)
 * Update deletion timestamp in Commit#updatesWithPaxosTime (CASSANDRA-5787)
 * Thrift cas() method crashes if input columns are not sorted (CASSANDRA-5786)
 * Order columns names correctly when querying for CAS (CASSANDRA-5788)
 * Fix streaming retry (CASSANDRA-5775)
Merged from 1.2:
 * if no seeds can be a reached a node won't start in a ring by itself (CASSANDRA-5768)
 * add cassandra.unsafesystem property (CASSANDRA-5704)
 * (Hadoop) quote identifiers in CqlPagingRecordReader (CASSANDRA-5763)
 * Add replace_node functionality for vnodes (CASSANDRA-5337)
 * Add timeout events to query traces (CASSANDRA-5520)
 * Fix serialization of the LEFT gossip value (CASSANDRA-5696)
 * Pig: support for cql3 tables (CASSANDRA-5234)
 * Fix skipping range tombstones with reverse queries (CASSANDRA-5712)
 * Expire entries out of ThriftSessionManager (CASSANDRA-5719)
 * Don't keep ancestor information in memory (CASSANDRA-5342)
 * Expose native protocol server status in nodetool info (CASSANDRA-5735)
 * Fix pathetic performance of range tombstones (CASSANDRA-5677)
 * Fix querying with an empty (impossible) range (CASSANDRA-5573)
 * cqlsh: handle CUSTOM 2i in DESCRIBE output (CASSANDRA-5760)
 * Fix minor bug in Range.intersects(Bound) (CASSANDRA-5771)
 * cqlsh: handle disabled compression in DESCRIBE output (CASSANDRA-5766)
 * Ensure all UP events are notified on the native protocol (CASSANDRA-5769)
 * Fix formatting of sstable2json with multiple -k arguments (CASSANDRA-5781)
 * Don't rely on row marker for queries in general to hide lost markers
   after TTL expires (CASSANDRA-5762)
 * Sort nodetool help output (CASSANDRA-5776)
 * Fix column expiring during 2 phases compaction (CASSANDRA-5799)
 * now() is being rejected in INSERTs when inside collections (CASSANDRA-5795)


2.0.0-beta1
 * Add support for indexing clustered columns (CASSANDRA-5125)
 * Removed on-heap row cache (CASSANDRA-5348)
 * use nanotime consistently for node-local timeouts (CASSANDRA-5581)
 * Avoid unnecessary second pass on name-based queries (CASSANDRA-5577)
 * Experimental triggers (CASSANDRA-1311)
 * JEMalloc support for off-heap allocation (CASSANDRA-3997)
 * Single-pass compaction (CASSANDRA-4180)
 * Removed token range bisection (CASSANDRA-5518)
 * Removed compatibility with pre-1.2.5 sstables and network messages
   (CASSANDRA-5511)
 * removed PBSPredictor (CASSANDRA-5455)
 * CAS support (CASSANDRA-5062, 5441, 5442, 5443, 5619, 5667)
 * Leveled compaction performs size-tiered compactions in L0 
   (CASSANDRA-5371, 5439)
 * Add yaml network topology snitch for mixed ec2/other envs (CASSANDRA-5339)
 * Log when a node is down longer than the hint window (CASSANDRA-4554)
 * Optimize tombstone creation for ExpiringColumns (CASSANDRA-4917)
 * Improve LeveledScanner work estimation (CASSANDRA-5250, 5407)
 * Replace compaction lock with runWithCompactionsDisabled (CASSANDRA-3430)
 * Change Message IDs to ints (CASSANDRA-5307)
 * Move sstable level information into the Stats component, removing the
   need for a separate Manifest file (CASSANDRA-4872)
 * avoid serializing to byte[] on commitlog append (CASSANDRA-5199)
 * make index_interval configurable per columnfamily (CASSANDRA-3961, CASSANDRA-5650)
 * add default_time_to_live (CASSANDRA-3974)
 * add memtable_flush_period_in_ms (CASSANDRA-4237)
 * replace supercolumns internally by composites (CASSANDRA-3237, 5123)
 * upgrade thrift to 0.9.0 (CASSANDRA-3719)
 * drop unnecessary keyspace parameter from user-defined compaction API 
   (CASSANDRA-5139)
 * more robust solution to incomplete compactions + counters (CASSANDRA-5151)
 * Change order of directory searching for c*.in.sh (CASSANDRA-3983)
 * Add tool to reset SSTable compaction level for LCS (CASSANDRA-5271)
 * Allow custom configuration loader (CASSANDRA-5045)
 * Remove memory emergency pressure valve logic (CASSANDRA-3534)
 * Reduce request latency with eager retry (CASSANDRA-4705)
 * cqlsh: Remove ASSUME command (CASSANDRA-5331)
 * Rebuild BF when loading sstables if bloom_filter_fp_chance
   has changed since compaction (CASSANDRA-5015)
 * remove row-level bloom filters (CASSANDRA-4885)
 * Change Kernel Page Cache skipping into row preheating (disabled by default)
   (CASSANDRA-4937)
 * Improve repair by deciding on a gcBefore before sending
   out TreeRequests (CASSANDRA-4932)
 * Add an official way to disable compactions (CASSANDRA-5074)
 * Reenable ALTER TABLE DROP with new semantics (CASSANDRA-3919)
 * Add binary protocol versioning (CASSANDRA-5436)
 * Swap THshaServer for TThreadedSelectorServer (CASSANDRA-5530)
 * Add alias support to SELECT statement (CASSANDRA-5075)
 * Don't create empty RowMutations in CommitLogReplayer (CASSANDRA-5541)
 * Use range tombstones when dropping cfs/columns from schema (CASSANDRA-5579)
 * cqlsh: drop CQL2/CQL3-beta support (CASSANDRA-5585)
 * Track max/min column names in sstables to be able to optimize slice
   queries (CASSANDRA-5514, CASSANDRA-5595, CASSANDRA-5600)
 * Binary protocol: allow batching already prepared statements (CASSANDRA-4693)
 * Allow preparing timestamp, ttl and limit in CQL3 queries (CASSANDRA-4450)
 * Support native link w/o JNA in Java7 (CASSANDRA-3734)
 * Use SASL authentication in binary protocol v2 (CASSANDRA-5545)
 * Replace Thrift HsHa with LMAX Disruptor based implementation (CASSANDRA-5582)
 * cqlsh: Add row count to SELECT output (CASSANDRA-5636)
 * Include a timestamp with all read commands to determine column expiration
   (CASSANDRA-5149)
 * Streaming 2.0 (CASSANDRA-5286, 5699)
 * Conditional create/drop ks/table/index statements in CQL3 (CASSANDRA-2737)
 * more pre-table creation property validation (CASSANDRA-5693)
 * Redesign repair messages (CASSANDRA-5426)
 * Fix ALTER RENAME post-5125 (CASSANDRA-5702)
 * Disallow renaming a 2ndary indexed column (CASSANDRA-5705)
 * Rename Table to Keyspace (CASSANDRA-5613)
 * Ensure changing column_index_size_in_kb on different nodes don't corrupt the
   sstable (CASSANDRA-5454)
 * Move resultset type information into prepare, not execute (CASSANDRA-5649)
 * Auto paging in binary protocol (CASSANDRA-4415, 5714)
 * Don't tie client side use of AbstractType to JDBC (CASSANDRA-4495)
 * Adds new TimestampType to replace DateType (CASSANDRA-5723, CASSANDRA-5729)
Merged from 1.2:
 * make starting native protocol server idempotent (CASSANDRA-5728)
 * Fix loading key cache when a saved entry is no longer valid (CASSANDRA-5706)
 * Fix serialization of the LEFT gossip value (CASSANDRA-5696)
 * cqlsh: Don't show 'null' in place of empty values (CASSANDRA-5675)
 * Race condition in detecting version on a mixed 1.1/1.2 cluster
   (CASSANDRA-5692)
 * Fix skipping range tombstones with reverse queries (CASSANDRA-5712)
 * Expire entries out of ThriftSessionManager (CASSANRDA-5719)
 * Don't keep ancestor information in memory (CASSANDRA-5342)
 * cqlsh: fix handling of semicolons inside BATCH queries (CASSANDRA-5697)


1.2.6
 * Fix tracing when operation completes before all responses arrive 
   (CASSANDRA-5668)
 * Fix cross-DC mutation forwarding (CASSANDRA-5632)
 * Reduce SSTableLoader memory usage (CASSANDRA-5555)
 * Scale hinted_handoff_throttle_in_kb to cluster size (CASSANDRA-5272)
 * (Hadoop) Add CQL3 input/output formats (CASSANDRA-4421, 5622)
 * (Hadoop) Fix InputKeyRange in CFIF (CASSANDRA-5536)
 * Fix dealing with ridiculously large max sstable sizes in LCS (CASSANDRA-5589)
 * Ignore pre-truncate hints (CASSANDRA-4655)
 * Move System.exit on OOM into a separate thread (CASSANDRA-5273)
 * Write row markers when serializing schema (CASSANDRA-5572)
 * Check only SSTables for the requested range when streaming (CASSANDRA-5569)
 * Improve batchlog replay behavior and hint ttl handling (CASSANDRA-5314)
 * Exclude localTimestamp from validation for tombstones (CASSANDRA-5398)
 * cqlsh: add custom prompt support (CASSANDRA-5539)
 * Reuse prepared statements in hot auth queries (CASSANDRA-5594)
 * cqlsh: add vertical output option (see EXPAND) (CASSANDRA-5597)
 * Add a rate limit option to stress (CASSANDRA-5004)
 * have BulkLoader ignore snapshots directories (CASSANDRA-5587) 
 * fix SnitchProperties logging context (CASSANDRA-5602)
 * Expose whether jna is enabled and memory is locked via JMX (CASSANDRA-5508)
 * cqlsh: fix COPY FROM with ReversedType (CASSANDRA-5610)
 * Allow creating CUSTOM indexes on collections (CASSANDRA-5615)
 * Evaluate now() function at execution time (CASSANDRA-5616)
 * Expose detailed read repair metrics (CASSANDRA-5618)
 * Correct blob literal + ReversedType parsing (CASSANDRA-5629)
 * Allow GPFS to prefer the internal IP like EC2MRS (CASSANDRA-5630)
 * fix help text for -tspw cassandra-cli (CASSANDRA-5643)
 * don't throw away initial causes exceptions for internode encryption issues 
   (CASSANDRA-5644)
 * Fix message spelling errors for cql select statements (CASSANDRA-5647)
 * Suppress custom exceptions thru jmx (CASSANDRA-5652)
 * Update CREATE CUSTOM INDEX syntax (CASSANDRA-5639)
 * Fix PermissionDetails.equals() method (CASSANDRA-5655)
 * Never allow partition key ranges in CQL3 without token() (CASSANDRA-5666)
 * Gossiper incorrectly drops AppState for an upgrading node (CASSANDRA-5660)
 * Connection thrashing during multi-region ec2 during upgrade, due to 
   messaging version (CASSANDRA-5669)
 * Avoid over reconnecting in EC2MRS (CASSANDRA-5678)
 * Fix ReadResponseSerializer.serializedSize() for digest reads (CASSANDRA-5476)
 * allow sstable2json on 2i CFs (CASSANDRA-5694)
Merged from 1.1:
 * Remove buggy thrift max message length option (CASSANDRA-5529)
 * Fix NPE in Pig's widerow mode (CASSANDRA-5488)
 * Add split size parameter to Pig and disable split combination (CASSANDRA-5544)


1.2.5
 * make BytesToken.toString only return hex bytes (CASSANDRA-5566)
 * Ensure that submitBackground enqueues at least one task (CASSANDRA-5554)
 * fix 2i updates with identical values and timestamps (CASSANDRA-5540)
 * fix compaction throttling bursty-ness (CASSANDRA-4316)
 * reduce memory consumption of IndexSummary (CASSANDRA-5506)
 * remove per-row column name bloom filters (CASSANDRA-5492)
 * Include fatal errors in trace events (CASSANDRA-5447)
 * Ensure that PerRowSecondaryIndex is notified of row-level deletes
   (CASSANDRA-5445)
 * Allow empty blob literals in CQL3 (CASSANDRA-5452)
 * Fix streaming RangeTombstones at column index boundary (CASSANDRA-5418)
 * Fix preparing statements when current keyspace is not set (CASSANDRA-5468)
 * Fix SemanticVersion.isSupportedBy minor/patch handling (CASSANDRA-5496)
 * Don't provide oldCfId for post-1.1 system cfs (CASSANDRA-5490)
 * Fix primary range ignores replication strategy (CASSANDRA-5424)
 * Fix shutdown of binary protocol server (CASSANDRA-5507)
 * Fix repair -snapshot not working (CASSANDRA-5512)
 * Set isRunning flag later in binary protocol server (CASSANDRA-5467)
 * Fix use of CQL3 functions with descending clustering order (CASSANDRA-5472)
 * Disallow renaming columns one at a time for thrift table in CQL3
   (CASSANDRA-5531)
 * cqlsh: add CLUSTERING ORDER BY support to DESCRIBE (CASSANDRA-5528)
 * Add custom secondary index support to CQL3 (CASSANDRA-5484)
 * Fix repair hanging silently on unexpected error (CASSANDRA-5229)
 * Fix Ec2Snitch regression introduced by CASSANDRA-5171 (CASSANDRA-5432)
 * Add nodetool enablebackup/disablebackup (CASSANDRA-5556)
 * cqlsh: fix DESCRIBE after case insensitive USE (CASSANDRA-5567)
Merged from 1.1
 * Add retry mechanism to OTC for non-droppable_verbs (CASSANDRA-5393)
 * Use allocator information to improve memtable memory usage estimate
   (CASSANDRA-5497)
 * Fix trying to load deleted row into row cache on startup (CASSANDRA-4463)
 * fsync leveled manifest to avoid corruption (CASSANDRA-5535)
 * Fix Bound intersection computation (CASSANDRA-5551)
 * sstablescrub now respects max memory size in cassandra.in.sh (CASSANDRA-5562)


1.2.4
 * Ensure that PerRowSecondaryIndex updates see the most recent values
   (CASSANDRA-5397)
 * avoid duplicate index entries ind PrecompactedRow and 
   ParallelCompactionIterable (CASSANDRA-5395)
 * remove the index entry on oldColumn when new column is a tombstone 
   (CASSANDRA-5395)
 * Change default stream throughput from 400 to 200 mbps (CASSANDRA-5036)
 * Gossiper logs DOWN for symmetry with UP (CASSANDRA-5187)
 * Fix mixing prepared statements between keyspaces (CASSANDRA-5352)
 * Fix consistency level during bootstrap - strike 3 (CASSANDRA-5354)
 * Fix transposed arguments in AlreadyExistsException (CASSANDRA-5362)
 * Improve asynchronous hint delivery (CASSANDRA-5179)
 * Fix Guava dependency version (12.0 -> 13.0.1) for Maven (CASSANDRA-5364)
 * Validate that provided CQL3 collection value are < 64K (CASSANDRA-5355)
 * Make upgradeSSTable skip current version sstables by default (CASSANDRA-5366)
 * Optimize min/max timestamp collection (CASSANDRA-5373)
 * Invalid streamId in cql binary protocol when using invalid CL 
   (CASSANDRA-5164)
 * Fix validation for IN where clauses with collections (CASSANDRA-5376)
 * Copy resultSet on count query to avoid ConcurrentModificationException 
   (CASSANDRA-5382)
 * Correctly typecheck in CQL3 even with ReversedType (CASSANDRA-5386)
 * Fix streaming compressed files when using encryption (CASSANDRA-5391)
 * cassandra-all 1.2.0 pom missing netty dependency (CASSANDRA-5392)
 * Fix writetime/ttl functions on null values (CASSANDRA-5341)
 * Fix NPE during cql3 select with token() (CASSANDRA-5404)
 * IndexHelper.skipBloomFilters won't skip non-SHA filters (CASSANDRA-5385)
 * cqlsh: Print maps ordered by key, sort sets (CASSANDRA-5413)
 * Add null syntax support in CQL3 for inserts (CASSANDRA-3783)
 * Allow unauthenticated set_keyspace() calls (CASSANDRA-5423)
 * Fix potential incremental backups race (CASSANDRA-5410)
 * Fix prepared BATCH statements with batch-level timestamps (CASSANDRA-5415)
 * Allow overriding superuser setup delay (CASSANDRA-5430)
 * cassandra-shuffle with JMX usernames and passwords (CASSANDRA-5431)
Merged from 1.1:
 * cli: Quote ks and cf names in schema output when needed (CASSANDRA-5052)
 * Fix bad default for min/max timestamp in SSTableMetadata (CASSANDRA-5372)
 * Fix cf name extraction from manifest in Directories.migrateFile() 
   (CASSANDRA-5242)
 * Support pluggable internode authentication (CASSANDRA-5401)


1.2.3
 * add check for sstable overlap within a level on startup (CASSANDRA-5327)
 * replace ipv6 colons in jmx object names (CASSANDRA-5298, 5328)
 * Avoid allocating SSTableBoundedScanner during repair when the range does 
   not intersect the sstable (CASSANDRA-5249)
 * Don't lowercase property map keys (this breaks NTS) (CASSANDRA-5292)
 * Fix composite comparator with super columns (CASSANDRA-5287)
 * Fix insufficient validation of UPDATE queries against counter cfs
   (CASSANDRA-5300)
 * Fix PropertyFileSnitch default DC/Rack behavior (CASSANDRA-5285)
 * Handle null values when executing prepared statement (CASSANDRA-5081)
 * Add netty to pom dependencies (CASSANDRA-5181)
 * Include type arguments in Thrift CQLPreparedResult (CASSANDRA-5311)
 * Fix compaction not removing columns when bf_fp_ratio is 1 (CASSANDRA-5182)
 * cli: Warn about missing CQL3 tables in schema descriptions (CASSANDRA-5309)
 * Re-enable unknown option in replication/compaction strategies option for
   backward compatibility (CASSANDRA-4795)
 * Add binary protocol support to stress (CASSANDRA-4993)
 * cqlsh: Fix COPY FROM value quoting and null handling (CASSANDRA-5305)
 * Fix repair -pr for vnodes (CASSANDRA-5329)
 * Relax CL for auth queries for non-default users (CASSANDRA-5310)
 * Fix AssertionError during repair (CASSANDRA-5245)
 * Don't announce migrations to pre-1.2 nodes (CASSANDRA-5334)
Merged from 1.1:
 * Update offline scrub for 1.0 -> 1.1 directory structure (CASSANDRA-5195)
 * add tmp flag to Descriptor hashcode (CASSANDRA-4021)
 * fix logging of "Found table data in data directories" when only system tables
   are present (CASSANDRA-5289)
 * cli: Add JMX authentication support (CASSANDRA-5080)
 * nodetool: ability to repair specific range (CASSANDRA-5280)
 * Fix possible assertion triggered in SliceFromReadCommand (CASSANDRA-5284)
 * cqlsh: Add inet type support on Windows (ipv4-only) (CASSANDRA-4801)
 * Fix race when initializing ColumnFamilyStore (CASSANDRA-5350)
 * Add UseTLAB JVM flag (CASSANDRA-5361)


1.2.2
 * fix potential for multiple concurrent compactions of the same sstables
   (CASSANDRA-5256)
 * avoid no-op caching of byte[] on commitlog append (CASSANDRA-5199)
 * fix symlinks under data dir not working (CASSANDRA-5185)
 * fix bug in compact storage metadata handling (CASSANDRA-5189)
 * Validate login for USE queries (CASSANDRA-5207)
 * cli: remove default username and password (CASSANDRA-5208)
 * configure populate_io_cache_on_flush per-CF (CASSANDRA-4694)
 * allow configuration of internode socket buffer (CASSANDRA-3378)
 * Make sstable directory picking blacklist-aware again (CASSANDRA-5193)
 * Correctly expire gossip states for edge cases (CASSANDRA-5216)
 * Improve handling of directory creation failures (CASSANDRA-5196)
 * Expose secondary indicies to the rest of nodetool (CASSANDRA-4464)
 * Binary protocol: avoid sending notification for 0.0.0.0 (CASSANDRA-5227)
 * add UseCondCardMark XX jvm settings on jdk 1.7 (CASSANDRA-4366)
 * CQL3 refactor to allow conversion function (CASSANDRA-5226)
 * Fix drop of sstables in some circumstance (CASSANDRA-5232)
 * Implement caching of authorization results (CASSANDRA-4295)
 * Add support for LZ4 compression (CASSANDRA-5038)
 * Fix missing columns in wide rows queries (CASSANDRA-5225)
 * Simplify auth setup and make system_auth ks alterable (CASSANDRA-5112)
 * Stop compactions from hanging during bootstrap (CASSANDRA-5244)
 * fix compressed streaming sending extra chunk (CASSANDRA-5105)
 * Add CQL3-based implementations of IAuthenticator and IAuthorizer
   (CASSANDRA-4898)
 * Fix timestamp-based tomstone removal logic (CASSANDRA-5248)
 * cli: Add JMX authentication support (CASSANDRA-5080)
 * Fix forceFlush behavior (CASSANDRA-5241)
 * cqlsh: Add username autocompletion (CASSANDRA-5231)
 * Fix CQL3 composite partition key error (CASSANDRA-5240)
 * Allow IN clause on last clustering key (CASSANDRA-5230)
Merged from 1.1:
 * fix start key/end token validation for wide row iteration (CASSANDRA-5168)
 * add ConfigHelper support for Thrift frame and max message sizes (CASSANDRA-5188)
 * fix nodetool repair not fail on node down (CASSANDRA-5203)
 * always collect tombstone hints (CASSANDRA-5068)
 * Fix error when sourcing file in cqlsh (CASSANDRA-5235)


1.2.1
 * stream undelivered hints on decommission (CASSANDRA-5128)
 * GossipingPropertyFileSnitch loads saved dc/rack info if needed (CASSANDRA-5133)
 * drain should flush system CFs too (CASSANDRA-4446)
 * add inter_dc_tcp_nodelay setting (CASSANDRA-5148)
 * re-allow wrapping ranges for start_token/end_token range pairitspwng (CASSANDRA-5106)
 * fix validation compaction of empty rows (CASSANDRA-5136)
 * nodetool methods to enable/disable hint storage/delivery (CASSANDRA-4750)
 * disallow bloom filter false positive chance of 0 (CASSANDRA-5013)
 * add threadpool size adjustment methods to JMXEnabledThreadPoolExecutor and 
   CompactionManagerMBean (CASSANDRA-5044)
 * fix hinting for dropped local writes (CASSANDRA-4753)
 * off-heap cache doesn't need mutable column container (CASSANDRA-5057)
 * apply disk_failure_policy to bad disks on initial directory creation 
   (CASSANDRA-4847)
 * Optimize name-based queries to use ArrayBackedSortedColumns (CASSANDRA-5043)
 * Fall back to old manifest if most recent is unparseable (CASSANDRA-5041)
 * pool [Compressed]RandomAccessReader objects on the partitioned read path
   (CASSANDRA-4942)
 * Add debug logging to list filenames processed by Directories.migrateFile 
   method (CASSANDRA-4939)
 * Expose black-listed directories via JMX (CASSANDRA-4848)
 * Log compaction merge counts (CASSANDRA-4894)
 * Minimize byte array allocation by AbstractData{Input,Output} (CASSANDRA-5090)
 * Add SSL support for the binary protocol (CASSANDRA-5031)
 * Allow non-schema system ks modification for shuffle to work (CASSANDRA-5097)
 * cqlsh: Add default limit to SELECT statements (CASSANDRA-4972)
 * cqlsh: fix DESCRIBE for 1.1 cfs in CQL3 (CASSANDRA-5101)
 * Correctly gossip with nodes >= 1.1.7 (CASSANDRA-5102)
 * Ensure CL guarantees on digest mismatch (CASSANDRA-5113)
 * Validate correctly selects on composite partition key (CASSANDRA-5122)
 * Fix exception when adding collection (CASSANDRA-5117)
 * Handle states for non-vnode clusters correctly (CASSANDRA-5127)
 * Refuse unrecognized replication and compaction strategy options (CASSANDRA-4795)
 * Pick the correct value validator in sstable2json for cql3 tables (CASSANDRA-5134)
 * Validate login for describe_keyspace, describe_keyspaces and set_keyspace
   (CASSANDRA-5144)
 * Fix inserting empty maps (CASSANDRA-5141)
 * Don't remove tokens from System table for node we know (CASSANDRA-5121)
 * fix streaming progress report for compresed files (CASSANDRA-5130)
 * Coverage analysis for low-CL queries (CASSANDRA-4858)
 * Stop interpreting dates as valid timeUUID value (CASSANDRA-4936)
 * Adds E notation for floating point numbers (CASSANDRA-4927)
 * Detect (and warn) unintentional use of the cql2 thrift methods when cql3 was
   intended (CASSANDRA-5172)
 * cli: Quote ks and cf names in schema output when needed (CASSANDRA-5052)
 * Fix cf name extraction from manifest in Directories.migrateFile() (CASSANDRA-5242)
 * Replace mistaken usage of commons-logging with slf4j (CASSANDRA-5464)
 * Ensure Jackson dependency matches lib (CASSANDRA-5126)
 * Expose droppable tombstone ratio stats over JMX (CASSANDRA-5159)
Merged from 1.1:
 * Simplify CompressedRandomAccessReader to work around JDK FD bug (CASSANDRA-5088)
 * Improve handling a changing target throttle rate mid-compaction (CASSANDRA-5087)
 * Pig: correctly decode row keys in widerow mode (CASSANDRA-5098)
 * nodetool repair command now prints progress (CASSANDRA-4767)
 * fix user defined compaction to run against 1.1 data directory (CASSANDRA-5118)
 * Fix CQL3 BATCH authorization caching (CASSANDRA-5145)
 * fix get_count returns incorrect value with TTL (CASSANDRA-5099)
 * better handling for mid-compaction failure (CASSANDRA-5137)
 * convert default marshallers list to map for better readability (CASSANDRA-5109)
 * fix ConcurrentModificationException in getBootstrapSource (CASSANDRA-5170)
 * fix sstable maxtimestamp for row deletes and pre-1.1.1 sstables (CASSANDRA-5153)
 * Fix thread growth on node removal (CASSANDRA-5175)
 * Make Ec2Region's datacenter name configurable (CASSANDRA-5155)


1.2.0
 * Disallow counters in collections (CASSANDRA-5082)
 * cqlsh: add unit tests (CASSANDRA-3920)
 * fix default bloom_filter_fp_chance for LeveledCompactionStrategy (CASSANDRA-5093)
Merged from 1.1:
 * add validation for get_range_slices with start_key and end_token (CASSANDRA-5089)


1.2.0-rc2
 * fix nodetool ownership display with vnodes (CASSANDRA-5065)
 * cqlsh: add DESCRIBE KEYSPACES command (CASSANDRA-5060)
 * Fix potential infinite loop when reloading CFS (CASSANDRA-5064)
 * Fix SimpleAuthorizer example (CASSANDRA-5072)
 * cqlsh: force CL.ONE for tracing and system.schema* queries (CASSANDRA-5070)
 * Includes cassandra-shuffle in the debian package (CASSANDRA-5058)
Merged from 1.1:
 * fix multithreaded compaction deadlock (CASSANDRA-4492)
 * fix temporarily missing schema after upgrade from pre-1.1.5 (CASSANDRA-5061)
 * Fix ALTER TABLE overriding compression options with defaults
   (CASSANDRA-4996, 5066)
 * fix specifying and altering crc_check_chance (CASSANDRA-5053)
 * fix Murmur3Partitioner ownership% calculation (CASSANDRA-5076)
 * Don't expire columns sooner than they should in 2ndary indexes (CASSANDRA-5079)


1.2-rc1
 * rename rpc_timeout settings to request_timeout (CASSANDRA-5027)
 * add BF with 0.1 FP to LCS by default (CASSANDRA-5029)
 * Fix preparing insert queries (CASSANDRA-5016)
 * Fix preparing queries with counter increment (CASSANDRA-5022)
 * Fix preparing updates with collections (CASSANDRA-5017)
 * Don't generate UUID based on other node address (CASSANDRA-5002)
 * Fix message when trying to alter a clustering key type (CASSANDRA-5012)
 * Update IAuthenticator to match the new IAuthorizer (CASSANDRA-5003)
 * Fix inserting only a key in CQL3 (CASSANDRA-5040)
 * Fix CQL3 token() function when used with strings (CASSANDRA-5050)
Merged from 1.1:
 * reduce log spam from invalid counter shards (CASSANDRA-5026)
 * Improve schema propagation performance (CASSANDRA-5025)
 * Fix for IndexHelper.IndexFor throws OOB Exception (CASSANDRA-5030)
 * cqlsh: make it possible to describe thrift CFs (CASSANDRA-4827)
 * cqlsh: fix timestamp formatting on some platforms (CASSANDRA-5046)


1.2-beta3
 * make consistency level configurable in cqlsh (CASSANDRA-4829)
 * fix cqlsh rendering of blob fields (CASSANDRA-4970)
 * fix cqlsh DESCRIBE command (CASSANDRA-4913)
 * save truncation position in system table (CASSANDRA-4906)
 * Move CompressionMetadata off-heap (CASSANDRA-4937)
 * allow CLI to GET cql3 columnfamily data (CASSANDRA-4924)
 * Fix rare race condition in getExpireTimeForEndpoint (CASSANDRA-4402)
 * acquire references to overlapping sstables during compaction so bloom filter
   doesn't get free'd prematurely (CASSANDRA-4934)
 * Don't share slice query filter in CQL3 SelectStatement (CASSANDRA-4928)
 * Separate tracing from Log4J (CASSANDRA-4861)
 * Exclude gcable tombstones from merkle-tree computation (CASSANDRA-4905)
 * Better printing of AbstractBounds for tracing (CASSANDRA-4931)
 * Optimize mostRecentTombstone check in CC.collectAllData (CASSANDRA-4883)
 * Change stream session ID to UUID to avoid collision from same node (CASSANDRA-4813)
 * Use Stats.db when bulk loading if present (CASSANDRA-4957)
 * Skip repair on system_trace and keyspaces with RF=1 (CASSANDRA-4956)
 * (cql3) Remove arbitrary SELECT limit (CASSANDRA-4918)
 * Correctly handle prepared operation on collections (CASSANDRA-4945)
 * Fix CQL3 LIMIT (CASSANDRA-4877)
 * Fix Stress for CQL3 (CASSANDRA-4979)
 * Remove cassandra specific exceptions from JMX interface (CASSANDRA-4893)
 * (CQL3) Force using ALLOW FILTERING on potentially inefficient queries (CASSANDRA-4915)
 * (cql3) Fix adding column when the table has collections (CASSANDRA-4982)
 * (cql3) Fix allowing collections with compact storage (CASSANDRA-4990)
 * (cql3) Refuse ttl/writetime function on collections (CASSANDRA-4992)
 * Replace IAuthority with new IAuthorizer (CASSANDRA-4874)
 * clqsh: fix KEY pseudocolumn escaping when describing Thrift tables
   in CQL3 mode (CASSANDRA-4955)
 * add basic authentication support for Pig CassandraStorage (CASSANDRA-3042)
 * fix CQL2 ALTER TABLE compaction_strategy_class altering (CASSANDRA-4965)
Merged from 1.1:
 * Fall back to old describe_splits if d_s_ex is not available (CASSANDRA-4803)
 * Improve error reporting when streaming ranges fail (CASSANDRA-5009)
 * Fix cqlsh timestamp formatting of timezone info (CASSANDRA-4746)
 * Fix assertion failure with leveled compaction (CASSANDRA-4799)
 * Check for null end_token in get_range_slice (CASSANDRA-4804)
 * Remove all remnants of removed nodes (CASSANDRA-4840)
 * Add aut-reloading of the log4j file in debian package (CASSANDRA-4855)
 * Fix estimated row cache entry size (CASSANDRA-4860)
 * reset getRangeSlice filter after finishing a row for get_paged_slice
   (CASSANDRA-4919)
 * expunge row cache post-truncate (CASSANDRA-4940)
 * Allow static CF definition with compact storage (CASSANDRA-4910)
 * Fix endless loop/compaction of schema_* CFs due to broken timestamps (CASSANDRA-4880)
 * Fix 'wrong class type' assertion in CounterColumn (CASSANDRA-4976)


1.2-beta2
 * fp rate of 1.0 disables BF entirely; LCS defaults to 1.0 (CASSANDRA-4876)
 * off-heap bloom filters for row keys (CASSANDRA_4865)
 * add extension point for sstable components (CASSANDRA-4049)
 * improve tracing output (CASSANDRA-4852, 4862)
 * make TRACE verb droppable (CASSANDRA-4672)
 * fix BulkLoader recognition of CQL3 columnfamilies (CASSANDRA-4755)
 * Sort commitlog segments for replay by id instead of mtime (CASSANDRA-4793)
 * Make hint delivery asynchronous (CASSANDRA-4761)
 * Pluggable Thrift transport factories for CLI and cqlsh (CASSANDRA-4609, 4610)
 * cassandra-cli: allow Double value type to be inserted to a column (CASSANDRA-4661)
 * Add ability to use custom TServerFactory implementations (CASSANDRA-4608)
 * optimize batchlog flushing to skip successful batches (CASSANDRA-4667)
 * include metadata for system keyspace itself in schema tables (CASSANDRA-4416)
 * add check to PropertyFileSnitch to verify presence of location for
   local node (CASSANDRA-4728)
 * add PBSPredictor consistency modeler (CASSANDRA-4261)
 * remove vestiges of Thrift unframed mode (CASSANDRA-4729)
 * optimize single-row PK lookups (CASSANDRA-4710)
 * adjust blockFor calculation to account for pending ranges due to node 
   movement (CASSANDRA-833)
 * Change CQL version to 3.0.0 and stop accepting 3.0.0-beta1 (CASSANDRA-4649)
 * (CQL3) Make prepared statement global instead of per connection 
   (CASSANDRA-4449)
 * Fix scrubbing of CQL3 created tables (CASSANDRA-4685)
 * (CQL3) Fix validation when using counter and regular columns in the same 
   table (CASSANDRA-4706)
 * Fix bug starting Cassandra with simple authentication (CASSANDRA-4648)
 * Add support for batchlog in CQL3 (CASSANDRA-4545, 4738)
 * Add support for multiple column family outputs in CFOF (CASSANDRA-4208)
 * Support repairing only the local DC nodes (CASSANDRA-4747)
 * Use rpc_address for binary protocol and change default port (CASSANDRA-4751)
 * Fix use of collections in prepared statements (CASSANDRA-4739)
 * Store more information into peers table (CASSANDRA-4351, 4814)
 * Configurable bucket size for size tiered compaction (CASSANDRA-4704)
 * Run leveled compaction in parallel (CASSANDRA-4310)
 * Fix potential NPE during CFS reload (CASSANDRA-4786)
 * Composite indexes may miss results (CASSANDRA-4796)
 * Move consistency level to the protocol level (CASSANDRA-4734, 4824)
 * Fix Subcolumn slice ends not respected (CASSANDRA-4826)
 * Fix Assertion error in cql3 select (CASSANDRA-4783)
 * Fix list prepend logic (CQL3) (CASSANDRA-4835)
 * Add booleans as literals in CQL3 (CASSANDRA-4776)
 * Allow renaming PK columns in CQL3 (CASSANDRA-4822)
 * Fix binary protocol NEW_NODE event (CASSANDRA-4679)
 * Fix potential infinite loop in tombstone compaction (CASSANDRA-4781)
 * Remove system tables accounting from schema (CASSANDRA-4850)
 * (cql3) Force provided columns in clustering key order in 
   'CLUSTERING ORDER BY' (CASSANDRA-4881)
 * Fix composite index bug (CASSANDRA-4884)
 * Fix short read protection for CQL3 (CASSANDRA-4882)
 * Add tracing support to the binary protocol (CASSANDRA-4699)
 * (cql3) Don't allow prepared marker inside collections (CASSANDRA-4890)
 * Re-allow order by on non-selected columns (CASSANDRA-4645)
 * Bug when composite index is created in a table having collections (CASSANDRA-4909)
 * log index scan subject in CompositesSearcher (CASSANDRA-4904)
Merged from 1.1:
 * add get[Row|Key]CacheEntries to CacheServiceMBean (CASSANDRA-4859)
 * fix get_paged_slice to wrap to next row correctly (CASSANDRA-4816)
 * fix indexing empty column values (CASSANDRA-4832)
 * allow JdbcDate to compose null Date objects (CASSANDRA-4830)
 * fix possible stackoverflow when compacting 1000s of sstables
   (CASSANDRA-4765)
 * fix wrong leveled compaction progress calculation (CASSANDRA-4807)
 * add a close() method to CRAR to prevent leaking file descriptors (CASSANDRA-4820)
 * fix potential infinite loop in get_count (CASSANDRA-4833)
 * fix compositeType.{get/from}String methods (CASSANDRA-4842)
 * (CQL) fix CREATE COLUMNFAMILY permissions check (CASSANDRA-4864)
 * Fix DynamicCompositeType same type comparison (CASSANDRA-4711)
 * Fix duplicate SSTable reference when stream session failed (CASSANDRA-3306)
 * Allow static CF definition with compact storage (CASSANDRA-4910)
 * Fix endless loop/compaction of schema_* CFs due to broken timestamps (CASSANDRA-4880)
 * Fix 'wrong class type' assertion in CounterColumn (CASSANDRA-4976)


1.2-beta1
 * add atomic_batch_mutate (CASSANDRA-4542, -4635)
 * increase default max_hint_window_in_ms to 3h (CASSANDRA-4632)
 * include message initiation time to replicas so they can more
   accurately drop timed-out requests (CASSANDRA-2858)
 * fix clientutil.jar dependencies (CASSANDRA-4566)
 * optimize WriteResponse (CASSANDRA-4548)
 * new metrics (CASSANDRA-4009)
 * redesign KEYS indexes to avoid read-before-write (CASSANDRA-2897)
 * debug tracing (CASSANDRA-1123)
 * parallelize row cache loading (CASSANDRA-4282)
 * Make compaction, flush JBOD-aware (CASSANDRA-4292)
 * run local range scans on the read stage (CASSANDRA-3687)
 * clean up ioexceptions (CASSANDRA-2116)
 * add disk_failure_policy (CASSANDRA-2118)
 * Introduce new json format with row level deletion (CASSANDRA-4054)
 * remove redundant "name" column from schema_keyspaces (CASSANDRA-4433)
 * improve "nodetool ring" handling of multi-dc clusters (CASSANDRA-3047)
 * update NTS calculateNaturalEndpoints to be O(N log N) (CASSANDRA-3881)
 * split up rpc timeout by operation type (CASSANDRA-2819)
 * rewrite key cache save/load to use only sequential i/o (CASSANDRA-3762)
 * update MS protocol with a version handshake + broadcast address id
   (CASSANDRA-4311)
 * multithreaded hint replay (CASSANDRA-4189)
 * add inter-node message compression (CASSANDRA-3127)
 * remove COPP (CASSANDRA-2479)
 * Track tombstone expiration and compact when tombstone content is
   higher than a configurable threshold, default 20% (CASSANDRA-3442, 4234)
 * update MurmurHash to version 3 (CASSANDRA-2975)
 * (CLI) track elapsed time for `delete' operation (CASSANDRA-4060)
 * (CLI) jline version is bumped to 1.0 to properly  support
   'delete' key function (CASSANDRA-4132)
 * Save IndexSummary into new SSTable 'Summary' component (CASSANDRA-2392, 4289)
 * Add support for range tombstones (CASSANDRA-3708)
 * Improve MessagingService efficiency (CASSANDRA-3617)
 * Avoid ID conflicts from concurrent schema changes (CASSANDRA-3794)
 * Set thrift HSHA server thread limit to unlimited by default (CASSANDRA-4277)
 * Avoids double serialization of CF id in RowMutation messages
   (CASSANDRA-4293)
 * stream compressed sstables directly with java nio (CASSANDRA-4297)
 * Support multiple ranges in SliceQueryFilter (CASSANDRA-3885)
 * Add column metadata to system column families (CASSANDRA-4018)
 * (cql3) Always use composite types by default (CASSANDRA-4329)
 * (cql3) Add support for set, map and list (CASSANDRA-3647)
 * Validate date type correctly (CASSANDRA-4441)
 * (cql3) Allow definitions with only a PK (CASSANDRA-4361)
 * (cql3) Add support for row key composites (CASSANDRA-4179)
 * improve DynamicEndpointSnitch by using reservoir sampling (CASSANDRA-4038)
 * (cql3) Add support for 2ndary indexes (CASSANDRA-3680)
 * (cql3) fix defining more than one PK to be invalid (CASSANDRA-4477)
 * remove schema agreement checking from all external APIs (Thrift, CQL and CQL3) (CASSANDRA-4487)
 * add Murmur3Partitioner and make it default for new installations (CASSANDRA-3772, 4621)
 * (cql3) update pseudo-map syntax to use map syntax (CASSANDRA-4497)
 * Finer grained exceptions hierarchy and provides error code with exceptions (CASSANDRA-3979)
 * Adds events push to binary protocol (CASSANDRA-4480)
 * Rewrite nodetool help (CASSANDRA-2293)
 * Make CQL3 the default for CQL (CASSANDRA-4640)
 * update stress tool to be able to use CQL3 (CASSANDRA-4406)
 * Accept all thrift update on CQL3 cf but don't expose their metadata (CASSANDRA-4377)
 * Replace Throttle with Guava's RateLimiter for HintedHandOff (CASSANDRA-4541)
 * fix counter add/get using CQL2 and CQL3 in stress tool (CASSANDRA-4633)
 * Add sstable count per level to cfstats (CASSANDRA-4537)
 * (cql3) Add ALTER KEYSPACE statement (CASSANDRA-4611)
 * (cql3) Allow defining default consistency levels (CASSANDRA-4448)
 * (cql3) Fix queries using LIMIT missing results (CASSANDRA-4579)
 * fix cross-version gossip messaging (CASSANDRA-4576)
 * added inet data type (CASSANDRA-4627)


1.1.6
 * Wait for writes on synchronous read digest mismatch (CASSANDRA-4792)
 * fix commitlog replay for nanotime-infected sstables (CASSANDRA-4782)
 * preflight check ttl for maximum of 20 years (CASSANDRA-4771)
 * (Pig) fix widerow input with single column rows (CASSANDRA-4789)
 * Fix HH to compact with correct gcBefore, which avoids wiping out
   undelivered hints (CASSANDRA-4772)
 * LCS will merge up to 32 L0 sstables as intended (CASSANDRA-4778)
 * NTS will default unconfigured DC replicas to zero (CASSANDRA-4675)
 * use default consistency level in counter validation if none is
   explicitly provide (CASSANDRA-4700)
 * Improve IAuthority interface by introducing fine-grained
   access permissions and grant/revoke commands (CASSANDRA-4490, 4644)
 * fix assumption error in CLI when updating/describing keyspace 
   (CASSANDRA-4322)
 * Adds offline sstablescrub to debian packaging (CASSANDRA-4642)
 * Automatic fixing of overlapping leveled sstables (CASSANDRA-4644)
 * fix error when using ORDER BY with extended selections (CASSANDRA-4689)
 * (CQL3) Fix validation for IN queries for non-PK cols (CASSANDRA-4709)
 * fix re-created keyspace disappering after 1.1.5 upgrade 
   (CASSANDRA-4698, 4752)
 * (CLI) display elapsed time in 2 fraction digits (CASSANDRA-3460)
 * add authentication support to sstableloader (CASSANDRA-4712)
 * Fix CQL3 'is reversed' logic (CASSANDRA-4716, 4759)
 * (CQL3) Don't return ReversedType in result set metadata (CASSANDRA-4717)
 * Backport adding AlterKeyspace statement (CASSANDRA-4611)
 * (CQL3) Correcty accept upper-case data types (CASSANDRA-4770)
 * Add binary protocol events for schema changes (CASSANDRA-4684)
Merged from 1.0:
 * Switch from NBHM to CHM in MessagingService's callback map, which
   prevents OOM in long-running instances (CASSANDRA-4708)


1.1.5
 * add SecondaryIndex.reload API (CASSANDRA-4581)
 * use millis + atomicint for commitlog segment creation instead of
   nanotime, which has issues under some hypervisors (CASSANDRA-4601)
 * fix FD leak in slice queries (CASSANDRA-4571)
 * avoid recursion in leveled compaction (CASSANDRA-4587)
 * increase stack size under Java7 to 180K
 * Log(info) schema changes (CASSANDRA-4547)
 * Change nodetool setcachecapcity to manipulate global caches (CASSANDRA-4563)
 * (cql3) fix setting compaction strategy (CASSANDRA-4597)
 * fix broken system.schema_* timestamps on system startup (CASSANDRA-4561)
 * fix wrong skip of cache saving (CASSANDRA-4533)
 * Avoid NPE when lost+found is in data dir (CASSANDRA-4572)
 * Respect five-minute flush moratorium after initial CL replay (CASSANDRA-4474)
 * Adds ntp as recommended in debian packaging (CASSANDRA-4606)
 * Configurable transport in CF Record{Reader|Writer} (CASSANDRA-4558)
 * (cql3) fix potential NPE with both equal and unequal restriction (CASSANDRA-4532)
 * (cql3) improves ORDER BY validation (CASSANDRA-4624)
 * Fix potential deadlock during counter writes (CASSANDRA-4578)
 * Fix cql error with ORDER BY when using IN (CASSANDRA-4612)
Merged from 1.0:
 * increase Xss to 160k to accomodate latest 1.6 JVMs (CASSANDRA-4602)
 * fix toString of hint destination tokens (CASSANDRA-4568)
 * Fix multiple values for CurrentLocal NodeID (CASSANDRA-4626)


1.1.4
 * fix offline scrub to catch >= out of order rows (CASSANDRA-4411)
 * fix cassandra-env.sh on RHEL and other non-dash-based systems 
   (CASSANDRA-4494)
Merged from 1.0:
 * (Hadoop) fix setting key length for old-style mapred api (CASSANDRA-4534)
 * (Hadoop) fix iterating through a resultset consisting entirely
   of tombstoned rows (CASSANDRA-4466)


1.1.3
 * (cqlsh) add COPY TO (CASSANDRA-4434)
 * munmap commitlog segments before rename (CASSANDRA-4337)
 * (JMX) rename getRangeKeySample to sampleKeyRange to avoid returning
   multi-MB results as an attribute (CASSANDRA-4452)
 * flush based on data size, not throughput; overwritten columns no 
   longer artificially inflate liveRatio (CASSANDRA-4399)
 * update default commitlog segment size to 32MB and total commitlog
   size to 32/1024 MB for 32/64 bit JVMs, respectively (CASSANDRA-4422)
 * avoid using global partitioner to estimate ranges in index sstables
   (CASSANDRA-4403)
 * restore pre-CASSANDRA-3862 approach to removing expired tombstones
   from row cache during compaction (CASSANDRA-4364)
 * (stress) support for CQL prepared statements (CASSANDRA-3633)
 * Correctly catch exception when Snappy cannot be loaded (CASSANDRA-4400)
 * (cql3) Support ORDER BY when IN condition is given in WHERE clause (CASSANDRA-4327)
 * (cql3) delete "component_index" column on DROP TABLE call (CASSANDRA-4420)
 * change nanoTime() to currentTimeInMillis() in schema related code (CASSANDRA-4432)
 * add a token generation tool (CASSANDRA-3709)
 * Fix LCS bug with sstable containing only 1 row (CASSANDRA-4411)
 * fix "Can't Modify Index Name" problem on CF update (CASSANDRA-4439)
 * Fix assertion error in getOverlappingSSTables during repair (CASSANDRA-4456)
 * fix nodetool's setcompactionthreshold command (CASSANDRA-4455)
 * Ensure compacted files are never used, to avoid counter overcount (CASSANDRA-4436)
Merged from 1.0:
 * Push the validation of secondary index values to the SecondaryIndexManager (CASSANDRA-4240)
 * allow dropping columns shadowed by not-yet-expired supercolumn or row
   tombstones in PrecompactedRow (CASSANDRA-4396)


1.1.2
 * Fix cleanup not deleting index entries (CASSANDRA-4379)
 * Use correct partitioner when saving + loading caches (CASSANDRA-4331)
 * Check schema before trying to export sstable (CASSANDRA-2760)
 * Raise a meaningful exception instead of NPE when PFS encounters
   an unconfigured node + no default (CASSANDRA-4349)
 * fix bug in sstable blacklisting with LCS (CASSANDRA-4343)
 * LCS no longer promotes tiny sstables out of L0 (CASSANDRA-4341)
 * skip tombstones during hint replay (CASSANDRA-4320)
 * fix NPE in compactionstats (CASSANDRA-4318)
 * enforce 1m min keycache for auto (CASSANDRA-4306)
 * Have DeletedColumn.isMFD always return true (CASSANDRA-4307)
 * (cql3) exeption message for ORDER BY constraints said primary filter can be
    an IN clause, which is misleading (CASSANDRA-4319)
 * (cql3) Reject (not yet supported) creation of 2ndardy indexes on tables with
   composite primary keys (CASSANDRA-4328)
 * Set JVM stack size to 160k for java 7 (CASSANDRA-4275)
 * cqlsh: add COPY command to load data from CSV flat files (CASSANDRA-4012)
 * CFMetaData.fromThrift to throw ConfigurationException upon error (CASSANDRA-4353)
 * Use CF comparator to sort indexed columns in SecondaryIndexManager
   (CASSANDRA-4365)
 * add strategy_options to the KSMetaData.toString() output (CASSANDRA-4248)
 * (cql3) fix range queries containing unqueried results (CASSANDRA-4372)
 * (cql3) allow updating column_alias types (CASSANDRA-4041)
 * (cql3) Fix deletion bug (CASSANDRA-4193)
 * Fix computation of overlapping sstable for leveled compaction (CASSANDRA-4321)
 * Improve scrub and allow to run it offline (CASSANDRA-4321)
 * Fix assertionError in StorageService.bulkLoad (CASSANDRA-4368)
 * (cqlsh) add option to authenticate to a keyspace at startup (CASSANDRA-4108)
 * (cqlsh) fix ASSUME functionality (CASSANDRA-4352)
 * Fix ColumnFamilyRecordReader to not return progress > 100% (CASSANDRA-3942)
Merged from 1.0:
 * Set gc_grace on index CF to 0 (CASSANDRA-4314)


1.1.1
 * add populate_io_cache_on_flush option (CASSANDRA-2635)
 * allow larger cache capacities than 2GB (CASSANDRA-4150)
 * add getsstables command to nodetool (CASSANDRA-4199)
 * apply parent CF compaction settings to secondary index CFs (CASSANDRA-4280)
 * preserve commitlog size cap when recycling segments at startup
   (CASSANDRA-4201)
 * (Hadoop) fix split generation regression (CASSANDRA-4259)
 * ignore min/max compactions settings in LCS, while preserving
   behavior that min=max=0 disables autocompaction (CASSANDRA-4233)
 * log number of rows read from saved cache (CASSANDRA-4249)
 * calculate exact size required for cleanup operations (CASSANDRA-1404)
 * avoid blocking additional writes during flush when the commitlog
   gets behind temporarily (CASSANDRA-1991)
 * enable caching on index CFs based on data CF cache setting (CASSANDRA-4197)
 * warn on invalid replication strategy creation options (CASSANDRA-4046)
 * remove [Freeable]Memory finalizers (CASSANDRA-4222)
 * include tombstone size in ColumnFamily.size, which can prevent OOM
   during sudden mass delete operations by yielding a nonzero liveRatio
   (CASSANDRA-3741)
 * Open 1 sstableScanner per level for leveled compaction (CASSANDRA-4142)
 * Optimize reads when row deletion timestamps allow us to restrict
   the set of sstables we check (CASSANDRA-4116)
 * add support for commitlog archiving and point-in-time recovery
   (CASSANDRA-3690)
 * avoid generating redundant compaction tasks during streaming
   (CASSANDRA-4174)
 * add -cf option to nodetool snapshot, and takeColumnFamilySnapshot to
   StorageService mbean (CASSANDRA-556)
 * optimize cleanup to drop entire sstables where possible (CASSANDRA-4079)
 * optimize truncate when autosnapshot is disabled (CASSANDRA-4153)
 * update caches to use byte[] keys to reduce memory overhead (CASSANDRA-3966)
 * add column limit to cli (CASSANDRA-3012, 4098)
 * clean up and optimize DataOutputBuffer, used by CQL compression and
   CompositeType (CASSANDRA-4072)
 * optimize commitlog checksumming (CASSANDRA-3610)
 * identify and blacklist corrupted SSTables from future compactions 
   (CASSANDRA-2261)
 * Move CfDef and KsDef validation out of thrift (CASSANDRA-4037)
 * Expose API to repair a user provided range (CASSANDRA-3912)
 * Add way to force the cassandra-cli to refresh its schema (CASSANDRA-4052)
 * Avoid having replicate on write tasks stacking up at CL.ONE (CASSANDRA-2889)
 * (cql3) Backwards compatibility for composite comparators in non-cql3-aware
   clients (CASSANDRA-4093)
 * (cql3) Fix order by for reversed queries (CASSANDRA-4160)
 * (cql3) Add ReversedType support (CASSANDRA-4004)
 * (cql3) Add timeuuid type (CASSANDRA-4194)
 * (cql3) Minor fixes (CASSANDRA-4185)
 * (cql3) Fix prepared statement in BATCH (CASSANDRA-4202)
 * (cql3) Reduce the list of reserved keywords (CASSANDRA-4186)
 * (cql3) Move max/min compaction thresholds to compaction strategy options
   (CASSANDRA-4187)
 * Fix exception during move when localhost is the only source (CASSANDRA-4200)
 * (cql3) Allow paging through non-ordered partitioner results (CASSANDRA-3771)
 * (cql3) Fix drop index (CASSANDRA-4192)
 * (cql3) Don't return range ghosts anymore (CASSANDRA-3982)
 * fix re-creating Keyspaces/ColumnFamilies with the same name as dropped
   ones (CASSANDRA-4219)
 * fix SecondaryIndex LeveledManifest save upon snapshot (CASSANDRA-4230)
 * fix missing arrayOffset in FBUtilities.hash (CASSANDRA-4250)
 * (cql3) Add name of parameters in CqlResultSet (CASSANDRA-4242)
 * (cql3) Correctly validate order by queries (CASSANDRA-4246)
 * rename stress to cassandra-stress for saner packaging (CASSANDRA-4256)
 * Fix exception on colum metadata with non-string comparator (CASSANDRA-4269)
 * Check for unknown/invalid compression options (CASSANDRA-4266)
 * (cql3) Adds simple access to column timestamp and ttl (CASSANDRA-4217)
 * (cql3) Fix range queries with secondary indexes (CASSANDRA-4257)
 * Better error messages from improper input in cli (CASSANDRA-3865)
 * Try to stop all compaction upon Keyspace or ColumnFamily drop (CASSANDRA-4221)
 * (cql3) Allow keyspace properties to contain hyphens (CASSANDRA-4278)
 * (cql3) Correctly validate keyspace access in create table (CASSANDRA-4296)
 * Avoid deadlock in migration stage (CASSANDRA-3882)
 * Take supercolumn names and deletion info into account in memtable throughput
   (CASSANDRA-4264)
 * Add back backward compatibility for old style replication factor (CASSANDRA-4294)
 * Preserve compatibility with pre-1.1 index queries (CASSANDRA-4262)
Merged from 1.0:
 * Fix super columns bug where cache is not updated (CASSANDRA-4190)
 * fix maxTimestamp to include row tombstones (CASSANDRA-4116)
 * (CLI) properly handle quotes in create/update keyspace commands (CASSANDRA-4129)
 * Avoids possible deadlock during bootstrap (CASSANDRA-4159)
 * fix stress tool that hangs forever on timeout or error (CASSANDRA-4128)
 * stress tool to return appropriate exit code on failure (CASSANDRA-4188)
 * fix compaction NPE when out of disk space and assertions disabled
   (CASSANDRA-3985)
 * synchronize LCS getEstimatedTasks to avoid CME (CASSANDRA-4255)
 * ensure unique streaming session id's (CASSANDRA-4223)
 * kick off background compaction when min/max thresholds change 
   (CASSANDRA-4279)
 * improve ability of STCS.getBuckets to deal with 100s of 1000s of
   sstables, such as when convertinb back from LCS (CASSANDRA-4287)
 * Oversize integer in CQL throws NumberFormatException (CASSANDRA-4291)
 * fix 1.0.x node join to mixed version cluster, other nodes >= 1.1 (CASSANDRA-4195)
 * Fix LCS splitting sstable base on uncompressed size (CASSANDRA-4419)
 * Push the validation of secondary index values to the SecondaryIndexManager (CASSANDRA-4240)
 * Don't purge columns during upgradesstables (CASSANDRA-4462)
 * Make cqlsh work with piping (CASSANDRA-4113)
 * Validate arguments for nodetool decommission (CASSANDRA-4061)
 * Report thrift status in nodetool info (CASSANDRA-4010)


1.1.0-final
 * average a reduced liveRatio estimate with the previous one (CASSANDRA-4065)
 * Allow KS and CF names up to 48 characters (CASSANDRA-4157)
 * fix stress build (CASSANDRA-4140)
 * add time remaining estimate to nodetool compactionstats (CASSANDRA-4167)
 * (cql) fix NPE in cql3 ALTER TABLE (CASSANDRA-4163)
 * (cql) Add support for CL.TWO and CL.THREE in CQL (CASSANDRA-4156)
 * (cql) Fix type in CQL3 ALTER TABLE preventing update (CASSANDRA-4170)
 * (cql) Throw invalid exception from CQL3 on obsolete options (CASSANDRA-4171)
 * (cqlsh) fix recognizing uppercase SELECT keyword (CASSANDRA-4161)
 * Pig: wide row support (CASSANDRA-3909)
Merged from 1.0:
 * avoid streaming empty files with bulk loader if sstablewriter errors out
   (CASSANDRA-3946)


1.1-rc1
 * Include stress tool in binary builds (CASSANDRA-4103)
 * (Hadoop) fix wide row iteration when last row read was deleted
   (CASSANDRA-4154)
 * fix read_repair_chance to really default to 0.1 in the cli (CASSANDRA-4114)
 * Adds caching and bloomFilterFpChange to CQL options (CASSANDRA-4042)
 * Adds posibility to autoconfigure size of the KeyCache (CASSANDRA-4087)
 * fix KEYS index from skipping results (CASSANDRA-3996)
 * Remove sliced_buffer_size_in_kb dead option (CASSANDRA-4076)
 * make loadNewSStable preserve sstable version (CASSANDRA-4077)
 * Respect 1.0 cache settings as much as possible when upgrading 
   (CASSANDRA-4088)
 * relax path length requirement for sstable files when upgrading on 
   non-Windows platforms (CASSANDRA-4110)
 * fix terminination of the stress.java when errors were encountered
   (CASSANDRA-4128)
 * Move CfDef and KsDef validation out of thrift (CASSANDRA-4037)
 * Fix get_paged_slice (CASSANDRA-4136)
 * CQL3: Support slice with exclusive start and stop (CASSANDRA-3785)
Merged from 1.0:
 * support PropertyFileSnitch in bulk loader (CASSANDRA-4145)
 * add auto_snapshot option allowing disabling snapshot before drop/truncate
   (CASSANDRA-3710)
 * allow short snitch names (CASSANDRA-4130)


1.1-beta2
 * rename loaded sstables to avoid conflicts with local snapshots
   (CASSANDRA-3967)
 * start hint replay as soon as FD notifies that the target is back up
   (CASSANDRA-3958)
 * avoid unproductive deserializing of cached rows during compaction
   (CASSANDRA-3921)
 * fix concurrency issues with CQL keyspace creation (CASSANDRA-3903)
 * Show Effective Owership via Nodetool ring <keyspace> (CASSANDRA-3412)
 * Update ORDER BY syntax for CQL3 (CASSANDRA-3925)
 * Fix BulkRecordWriter to not throw NPE if reducer gets no map data from Hadoop (CASSANDRA-3944)
 * Fix bug with counters in super columns (CASSANDRA-3821)
 * Remove deprecated merge_shard_chance (CASSANDRA-3940)
 * add a convenient way to reset a node's schema (CASSANDRA-2963)
 * fix for intermittent SchemaDisagreementException (CASSANDRA-3884)
 * CLI `list <CF>` to limit number of columns and their order (CASSANDRA-3012)
 * ignore deprecated KsDef/CfDef/ColumnDef fields in native schema (CASSANDRA-3963)
 * CLI to report when unsupported column_metadata pair was given (CASSANDRA-3959)
 * reincarnate removed and deprecated KsDef/CfDef attributes (CASSANDRA-3953)
 * Fix race between writes and read for cache (CASSANDRA-3862)
 * perform static initialization of StorageProxy on start-up (CASSANDRA-3797)
 * support trickling fsync() on writes (CASSANDRA-3950)
 * expose counters for unavailable/timeout exceptions given to thrift clients (CASSANDRA-3671)
 * avoid quadratic startup time in LeveledManifest (CASSANDRA-3952)
 * Add type information to new schema_ columnfamilies and remove thrift
   serialization for schema (CASSANDRA-3792)
 * add missing column validator options to the CLI help (CASSANDRA-3926)
 * skip reading saved key cache if CF's caching strategy is NONE or ROWS_ONLY (CASSANDRA-3954)
 * Unify migration code (CASSANDRA-4017)
Merged from 1.0:
 * cqlsh: guess correct version of Python for Arch Linux (CASSANDRA-4090)
 * (CLI) properly handle quotes in create/update keyspace commands (CASSANDRA-4129)
 * Avoids possible deadlock during bootstrap (CASSANDRA-4159)
 * fix stress tool that hangs forever on timeout or error (CASSANDRA-4128)
 * Fix super columns bug where cache is not updated (CASSANDRA-4190)
 * stress tool to return appropriate exit code on failure (CASSANDRA-4188)


1.0.9
 * improve index sampling performance (CASSANDRA-4023)
 * always compact away deleted hints immediately after handoff (CASSANDRA-3955)
 * delete hints from dropped ColumnFamilies on handoff instead of
   erroring out (CASSANDRA-3975)
 * add CompositeType ref to the CLI doc for create/update column family (CASSANDRA-3980)
 * Pig: support Counter ColumnFamilies (CASSANDRA-3973)
 * Pig: Composite column support (CASSANDRA-3684)
 * Avoid NPE during repair when a keyspace has no CFs (CASSANDRA-3988)
 * Fix division-by-zero error on get_slice (CASSANDRA-4000)
 * don't change manifest level for cleanup, scrub, and upgradesstables
   operations under LeveledCompactionStrategy (CASSANDRA-3989, 4112)
 * fix race leading to super columns assertion failure (CASSANDRA-3957)
 * fix NPE on invalid CQL delete command (CASSANDRA-3755)
 * allow custom types in CLI's assume command (CASSANDRA-4081)
 * fix totalBytes count for parallel compactions (CASSANDRA-3758)
 * fix intermittent NPE in get_slice (CASSANDRA-4095)
 * remove unnecessary asserts in native code interfaces (CASSANDRA-4096)
 * Validate blank keys in CQL to avoid assertion errors (CASSANDRA-3612)
 * cqlsh: fix bad decoding of some column names (CASSANDRA-4003)
 * cqlsh: fix incorrect padding with unicode chars (CASSANDRA-4033)
 * Fix EC2 snitch incorrectly reporting region (CASSANDRA-4026)
 * Shut down thrift during decommission (CASSANDRA-4086)
 * Expose nodetool cfhistograms for 2ndary indexes (CASSANDRA-4063)
Merged from 0.8:
 * Fix ConcurrentModificationException in gossiper (CASSANDRA-4019)


1.1-beta1
 * (cqlsh)
   + add SOURCE and CAPTURE commands, and --file option (CASSANDRA-3479)
   + add ALTER COLUMNFAMILY WITH (CASSANDRA-3523)
   + bundle Python dependencies with Cassandra (CASSANDRA-3507)
   + added to Debian package (CASSANDRA-3458)
   + display byte data instead of erroring out on decode failure 
     (CASSANDRA-3874)
 * add nodetool rebuild_index (CASSANDRA-3583)
 * add nodetool rangekeysample (CASSANDRA-2917)
 * Fix streaming too much data during move operations (CASSANDRA-3639)
 * Nodetool and CLI connect to localhost by default (CASSANDRA-3568)
 * Reduce memory used by primary index sample (CASSANDRA-3743)
 * (Hadoop) separate input/output configurations (CASSANDRA-3197, 3765)
 * avoid returning internal Cassandra classes over JMX (CASSANDRA-2805)
 * add row-level isolation via SnapTree (CASSANDRA-2893)
 * Optimize key count estimation when opening sstable on startup
   (CASSANDRA-2988)
 * multi-dc replication optimization supporting CL > ONE (CASSANDRA-3577)
 * add command to stop compactions (CASSANDRA-1740, 3566, 3582)
 * multithreaded streaming (CASSANDRA-3494)
 * removed in-tree redhat spec (CASSANDRA-3567)
 * "defragment" rows for name-based queries under STCS, again (CASSANDRA-2503)
 * Recycle commitlog segments for improved performance 
   (CASSANDRA-3411, 3543, 3557, 3615)
 * update size-tiered compaction to prioritize small tiers (CASSANDRA-2407)
 * add message expiration logic to OutboundTcpConnection (CASSANDRA-3005)
 * off-heap cache to use sun.misc.Unsafe instead of JNA (CASSANDRA-3271)
 * EACH_QUORUM is only supported for writes (CASSANDRA-3272)
 * replace compactionlock use in schema migration by checking CFS.isValid
   (CASSANDRA-3116)
 * recognize that "SELECT first ... *" isn't really "SELECT *" (CASSANDRA-3445)
 * Use faster bytes comparison (CASSANDRA-3434)
 * Bulk loader is no longer a fat client, (HADOOP) bulk load output format
   (CASSANDRA-3045)
 * (Hadoop) add support for KeyRange.filter
 * remove assumption that keys and token are in bijection
   (CASSANDRA-1034, 3574, 3604)
 * always remove endpoints from delevery queue in HH (CASSANDRA-3546)
 * fix race between cf flush and its 2ndary indexes flush (CASSANDRA-3547)
 * fix potential race in AES when a repair fails (CASSANDRA-3548)
 * Remove columns shadowed by a deleted container even when we cannot purge
   (CASSANDRA-3538)
 * Improve memtable slice iteration performance (CASSANDRA-3545)
 * more efficient allocation of small bloom filters (CASSANDRA-3618)
 * Use separate writer thread in SSTableSimpleUnsortedWriter (CASSANDRA-3619)
 * fsync the directory after new sstable or commitlog segment are created (CASSANDRA-3250)
 * fix minor issues reported by FindBugs (CASSANDRA-3658)
 * global key/row caches (CASSANDRA-3143, 3849)
 * optimize memtable iteration during range scan (CASSANDRA-3638)
 * introduce 'crc_check_chance' in CompressionParameters to support
   a checksum percentage checking chance similarly to read-repair (CASSANDRA-3611)
 * a way to deactivate global key/row cache on per-CF basis (CASSANDRA-3667)
 * fix LeveledCompactionStrategy broken because of generation pre-allocation
   in LeveledManifest (CASSANDRA-3691)
 * finer-grained control over data directories (CASSANDRA-2749)
 * Fix ClassCastException during hinted handoff (CASSANDRA-3694)
 * Upgrade Thrift to 0.7 (CASSANDRA-3213)
 * Make stress.java insert operation to use microseconds (CASSANDRA-3725)
 * Allows (internally) doing a range query with a limit of columns instead of
   rows (CASSANDRA-3742)
 * Allow rangeSlice queries to be start/end inclusive/exclusive (CASSANDRA-3749)
 * Fix BulkLoader to support new SSTable layout and add stream
   throttling to prevent an NPE when there is no yaml config (CASSANDRA-3752)
 * Allow concurrent schema migrations (CASSANDRA-1391, 3832)
 * Add SnapshotCommand to trigger snapshot on remote node (CASSANDRA-3721)
 * Make CFMetaData conversions to/from thrift/native schema inverses
   (CASSANDRA_3559)
 * Add initial code for CQL 3.0-beta (CASSANDRA-2474, 3781, 3753)
 * Add wide row support for ColumnFamilyInputFormat (CASSANDRA-3264)
 * Allow extending CompositeType comparator (CASSANDRA-3657)
 * Avoids over-paging during get_count (CASSANDRA-3798)
 * Add new command to rebuild a node without (repair) merkle tree calculations
   (CASSANDRA-3483, 3922)
 * respect not only row cache capacity but caching mode when
   trying to read data (CASSANDRA-3812)
 * fix system tests (CASSANDRA-3827)
 * CQL support for altering row key type in ALTER TABLE (CASSANDRA-3781)
 * turn compression on by default (CASSANDRA-3871)
 * make hexToBytes refuse invalid input (CASSANDRA-2851)
 * Make secondary indexes CF inherit compression and compaction from their
   parent CF (CASSANDRA-3877)
 * Finish cleanup up tombstone purge code (CASSANDRA-3872)
 * Avoid NPE on aboarted stream-out sessions (CASSANDRA-3904)
 * BulkRecordWriter throws NPE for counter columns (CASSANDRA-3906)
 * Support compression using BulkWriter (CASSANDRA-3907)


1.0.8
 * fix race between cleanup and flush on secondary index CFSes (CASSANDRA-3712)
 * avoid including non-queried nodes in rangeslice read repair
   (CASSANDRA-3843)
 * Only snapshot CF being compacted for snapshot_before_compaction 
   (CASSANDRA-3803)
 * Log active compactions in StatusLogger (CASSANDRA-3703)
 * Compute more accurate compaction score per level (CASSANDRA-3790)
 * Return InvalidRequest when using a keyspace that doesn't exist
   (CASSANDRA-3764)
 * disallow user modification of System keyspace (CASSANDRA-3738)
 * allow using sstable2json on secondary index data (CASSANDRA-3738)
 * (cqlsh) add DESCRIBE COLUMNFAMILIES (CASSANDRA-3586)
 * (cqlsh) format blobs correctly and use colors to improve output
   readability (CASSANDRA-3726)
 * synchronize BiMap of bootstrapping tokens (CASSANDRA-3417)
 * show index options in CLI (CASSANDRA-3809)
 * add optional socket timeout for streaming (CASSANDRA-3838)
 * fix truncate not to leave behind non-CFS backed secondary indexes
   (CASSANDRA-3844)
 * make CLI `show schema` to use output stream directly instead
   of StringBuilder (CASSANDRA-3842)
 * remove the wait on hint future during write (CASSANDRA-3870)
 * (cqlsh) ignore missing CfDef opts (CASSANDRA-3933)
 * (cqlsh) look for cqlshlib relative to realpath (CASSANDRA-3767)
 * Fix short read protection (CASSANDRA-3934)
 * Make sure infered and actual schema match (CASSANDRA-3371)
 * Fix NPE during HH delivery (CASSANDRA-3677)
 * Don't put boostrapping node in 'hibernate' status (CASSANDRA-3737)
 * Fix double quotes in windows bat files (CASSANDRA-3744)
 * Fix bad validator lookup (CASSANDRA-3789)
 * Fix soft reset in EC2MultiRegionSnitch (CASSANDRA-3835)
 * Don't leave zombie connections with THSHA thrift server (CASSANDRA-3867)
 * (cqlsh) fix deserialization of data (CASSANDRA-3874)
 * Fix removetoken force causing an inconsistent state (CASSANDRA-3876)
 * Fix ahndling of some types with Pig (CASSANDRA-3886)
 * Don't allow to drop the system keyspace (CASSANDRA-3759)
 * Make Pig deletes disabled by default and configurable (CASSANDRA-3628)
Merged from 0.8:
 * (Pig) fix CassandraStorage to use correct comparator in Super ColumnFamily
   case (CASSANDRA-3251)
 * fix thread safety issues in commitlog replay, primarily affecting
   systems with many (100s) of CF definitions (CASSANDRA-3751)
 * Fix relevant tombstone ignored with super columns (CASSANDRA-3875)


1.0.7
 * fix regression in HH page size calculation (CASSANDRA-3624)
 * retry failed stream on IOException (CASSANDRA-3686)
 * allow configuring bloom_filter_fp_chance (CASSANDRA-3497)
 * attempt hint delivery every ten minutes, or when failure detector
   notifies us that a node is back up, whichever comes first.  hint
   handoff throttle delay default changed to 1ms, from 50 (CASSANDRA-3554)
 * add nodetool setstreamthroughput (CASSANDRA-3571)
 * fix assertion when dropping a columnfamily with no sstables (CASSANDRA-3614)
 * more efficient allocation of small bloom filters (CASSANDRA-3618)
 * CLibrary.createHardLinkWithExec() to check for errors (CASSANDRA-3101)
 * Avoid creating empty and non cleaned writer during compaction (CASSANDRA-3616)
 * stop thrift service in shutdown hook so we can quiesce MessagingService
   (CASSANDRA-3335)
 * (CQL) compaction_strategy_options and compression_parameters for
   CREATE COLUMNFAMILY statement (CASSANDRA-3374)
 * Reset min/max compaction threshold when creating size tiered compaction
   strategy (CASSANDRA-3666)
 * Don't ignore IOException during compaction (CASSANDRA-3655)
 * Fix assertion error for CF with gc_grace=0 (CASSANDRA-3579)
 * Shutdown ParallelCompaction reducer executor after use (CASSANDRA-3711)
 * Avoid < 0 value for pending tasks in leveled compaction (CASSANDRA-3693)
 * (Hadoop) Support TimeUUID in Pig CassandraStorage (CASSANDRA-3327)
 * Check schema is ready before continuing boostrapping (CASSANDRA-3629)
 * Catch overflows during parsing of chunk_length_kb (CASSANDRA-3644)
 * Improve stream protocol mismatch errors (CASSANDRA-3652)
 * Avoid multiple thread doing HH to the same target (CASSANDRA-3681)
 * Add JMX property for rp_timeout_in_ms (CASSANDRA-2940)
 * Allow DynamicCompositeType to compare component of different types
   (CASSANDRA-3625)
 * Flush non-cfs backed secondary indexes (CASSANDRA-3659)
 * Secondary Indexes should report memory consumption (CASSANDRA-3155)
 * fix for SelectStatement start/end key are not set correctly
   when a key alias is involved (CASSANDRA-3700)
 * fix CLI `show schema` command insert of an extra comma in
   column_metadata (CASSANDRA-3714)
Merged from 0.8:
 * avoid logging (harmless) exception when GC takes < 1ms (CASSANDRA-3656)
 * prevent new nodes from thinking down nodes are up forever (CASSANDRA-3626)
 * use correct list of replicas for LOCAL_QUORUM reads when read repair
   is disabled (CASSANDRA-3696)
 * block on flush before compacting hints (may prevent OOM) (CASSANDRA-3733)


1.0.6
 * (CQL) fix cqlsh support for replicate_on_write (CASSANDRA-3596)
 * fix adding to leveled manifest after streaming (CASSANDRA-3536)
 * filter out unavailable cipher suites when using encryption (CASSANDRA-3178)
 * (HADOOP) add old-style api support for CFIF and CFRR (CASSANDRA-2799)
 * Support TimeUUIDType column names in Stress.java tool (CASSANDRA-3541)
 * (CQL) INSERT/UPDATE/DELETE/TRUNCATE commands should allow CF names to
   be qualified by keyspace (CASSANDRA-3419)
 * always remove endpoints from delevery queue in HH (CASSANDRA-3546)
 * fix race between cf flush and its 2ndary indexes flush (CASSANDRA-3547)
 * fix potential race in AES when a repair fails (CASSANDRA-3548)
 * fix default value validation usage in CLI SET command (CASSANDRA-3553)
 * Optimize componentsFor method for compaction and startup time
   (CASSANDRA-3532)
 * (CQL) Proper ColumnFamily metadata validation on CREATE COLUMNFAMILY 
   (CASSANDRA-3565)
 * fix compression "chunk_length_kb" option to set correct kb value for 
   thrift/avro (CASSANDRA-3558)
 * fix missing response during range slice repair (CASSANDRA-3551)
 * 'describe ring' moved from CLI to nodetool and available through JMX (CASSANDRA-3220)
 * add back partitioner to sstable metadata (CASSANDRA-3540)
 * fix NPE in get_count for counters (CASSANDRA-3601)
Merged from 0.8:
 * remove invalid assertion that table was opened before dropping it
   (CASSANDRA-3580)
 * range and index scans now only send requests to enough replicas to
   satisfy requested CL + RR (CASSANDRA-3598)
 * use cannonical host for local node in nodetool info (CASSANDRA-3556)
 * remove nonlocal DC write optimization since it only worked with
   CL.ONE or CL.LOCAL_QUORUM (CASSANDRA-3577, 3585)
 * detect misuses of CounterColumnType (CASSANDRA-3422)
 * turn off string interning in json2sstable, take 2 (CASSANDRA-2189)
 * validate compression parameters on add/update of the ColumnFamily 
   (CASSANDRA-3573)
 * Check for 0.0.0.0 is incorrect in CFIF (CASSANDRA-3584)
 * Increase vm.max_map_count in debian packaging (CASSANDRA-3563)
 * gossiper will never add itself to saved endpoints (CASSANDRA-3485)


1.0.5
 * revert CASSANDRA-3407 (see CASSANDRA-3540)
 * fix assertion error while forwarding writes to local nodes (CASSANDRA-3539)


1.0.4
 * fix self-hinting of timed out read repair updates and make hinted handoff
   less prone to OOMing a coordinator (CASSANDRA-3440)
 * expose bloom filter sizes via JMX (CASSANDRA-3495)
 * enforce RP tokens 0..2**127 (CASSANDRA-3501)
 * canonicalize paths exposed through JMX (CASSANDRA-3504)
 * fix "liveSize" stat when sstables are removed (CASSANDRA-3496)
 * add bloom filter FP rates to nodetool cfstats (CASSANDRA-3347)
 * record partitioner in sstable metadata component (CASSANDRA-3407)
 * add new upgradesstables nodetool command (CASSANDRA-3406)
 * skip --debug requirement to see common exceptions in CLI (CASSANDRA-3508)
 * fix incorrect query results due to invalid max timestamp (CASSANDRA-3510)
 * make sstableloader recognize compressed sstables (CASSANDRA-3521)
 * avoids race in OutboundTcpConnection in multi-DC setups (CASSANDRA-3530)
 * use SETLOCAL in cassandra.bat (CASSANDRA-3506)
 * fix ConcurrentModificationException in Table.all() (CASSANDRA-3529)
Merged from 0.8:
 * fix concurrence issue in the FailureDetector (CASSANDRA-3519)
 * fix array out of bounds error in counter shard removal (CASSANDRA-3514)
 * avoid dropping tombstones when they might still be needed to shadow
   data in a different sstable (CASSANDRA-2786)


1.0.3
 * revert name-based query defragmentation aka CASSANDRA-2503 (CASSANDRA-3491)
 * fix invalidate-related test failures (CASSANDRA-3437)
 * add next-gen cqlsh to bin/ (CASSANDRA-3188, 3131, 3493)
 * (CQL) fix handling of rows with no columns (CASSANDRA-3424, 3473)
 * fix querying supercolumns by name returning only a subset of
   subcolumns or old subcolumn versions (CASSANDRA-3446)
 * automatically compute sha1 sum for uncompressed data files (CASSANDRA-3456)
 * fix reading metadata/statistics component for version < h (CASSANDRA-3474)
 * add sstable forward-compatibility (CASSANDRA-3478)
 * report compression ratio in CFSMBean (CASSANDRA-3393)
 * fix incorrect size exception during streaming of counters (CASSANDRA-3481)
 * (CQL) fix for counter decrement syntax (CASSANDRA-3418)
 * Fix race introduced by CASSANDRA-2503 (CASSANDRA-3482)
 * Fix incomplete deletion of delivered hints (CASSANDRA-3466)
 * Avoid rescheduling compactions when no compaction was executed 
   (CASSANDRA-3484)
 * fix handling of the chunk_length_kb compression options (CASSANDRA-3492)
Merged from 0.8:
 * fix updating CF row_cache_provider (CASSANDRA-3414)
 * CFMetaData.convertToThrift method to set RowCacheProvider (CASSANDRA-3405)
 * acquire compactionlock during truncate (CASSANDRA-3399)
 * fix displaying cfdef entries for super columnfamilies (CASSANDRA-3415)
 * Make counter shard merging thread safe (CASSANDRA-3178)
 * Revert CASSANDRA-2855
 * Fix bug preventing the use of efficient cross-DC writes (CASSANDRA-3472)
 * `describe ring` command for CLI (CASSANDRA-3220)
 * (Hadoop) skip empty rows when entire row is requested, redux (CASSANDRA-2855)


1.0.2
 * "defragment" rows for name-based queries under STCS (CASSANDRA-2503)
 * Add timing information to cassandra-cli GET/SET/LIST queries (CASSANDRA-3326)
 * Only create one CompressionMetadata object per sstable (CASSANDRA-3427)
 * cleanup usage of StorageService.setMode() (CASSANDRA-3388)
 * Avoid large array allocation for compressed chunk offsets (CASSANDRA-3432)
 * fix DecimalType bytebuffer marshalling (CASSANDRA-3421)
 * fix bug that caused first column in per row indexes to be ignored 
   (CASSANDRA-3441)
 * add JMX call to clean (failed) repair sessions (CASSANDRA-3316)
 * fix sstableloader reference acquisition bug (CASSANDRA-3438)
 * fix estimated row size regression (CASSANDRA-3451)
 * make sure we don't return more columns than asked (CASSANDRA-3303, 3395)
Merged from 0.8:
 * acquire compactionlock during truncate (CASSANDRA-3399)
 * fix displaying cfdef entries for super columnfamilies (CASSANDRA-3415)


1.0.1
 * acquire references during index build to prevent delete problems
   on Windows (CASSANDRA-3314)
 * describe_ring should include datacenter/topology information (CASSANDRA-2882)
 * Thrift sockets are not properly buffered (CASSANDRA-3261)
 * performance improvement for bytebufferutil compare function (CASSANDRA-3286)
 * add system.versions ColumnFamily (CASSANDRA-3140)
 * reduce network copies (CASSANDRA-3333, 3373)
 * limit nodetool to 32MB of heap (CASSANDRA-3124)
 * (CQL) update parser to accept "timestamp" instead of "date" (CASSANDRA-3149)
 * Fix CLI `show schema` to include "compression_options" (CASSANDRA-3368)
 * Snapshot to include manifest under LeveledCompactionStrategy (CASSANDRA-3359)
 * (CQL) SELECT query should allow CF name to be qualified by keyspace (CASSANDRA-3130)
 * (CQL) Fix internal application error specifying 'using consistency ...'
   in lower case (CASSANDRA-3366)
 * fix Deflate compression when compression actually makes the data bigger
   (CASSANDRA-3370)
 * optimize UUIDGen to avoid lock contention on InetAddress.getLocalHost 
   (CASSANDRA-3387)
 * tolerate index being dropped mid-mutation (CASSANDRA-3334, 3313)
 * CompactionManager is now responsible for checking for new candidates
   post-task execution, enabling more consistent leveled compaction 
   (CASSANDRA-3391)
 * Cache HSHA threads (CASSANDRA-3372)
 * use CF/KS names as snapshot prefix for drop + truncate operations
   (CASSANDRA-2997)
 * Break bloom filters up to avoid heap fragmentation (CASSANDRA-2466)
 * fix cassandra hanging on jsvc stop (CASSANDRA-3302)
 * Avoid leveled compaction getting blocked on errors (CASSANDRA-3408)
 * Make reloading the compaction strategy safe (CASSANDRA-3409)
 * ignore 0.8 hints even if compaction begins before we try to purge
   them (CASSANDRA-3385)
 * remove procrun (bin\daemon) from Cassandra source tree and 
   artifacts (CASSANDRA-3331)
 * make cassandra compile under JDK7 (CASSANDRA-3275)
 * remove dependency of clientutil.jar to FBUtilities (CASSANDRA-3299)
 * avoid truncation errors by using long math on long values (CASSANDRA-3364)
 * avoid clock drift on some Windows machine (CASSANDRA-3375)
 * display cache provider in cli 'describe keyspace' command (CASSANDRA-3384)
 * fix incomplete topology information in describe_ring (CASSANDRA-3403)
 * expire dead gossip states based on time (CASSANDRA-2961)
 * improve CompactionTask extensibility (CASSANDRA-3330)
 * Allow one leveled compaction task to kick off another (CASSANDRA-3363)
 * allow encryption only between datacenters (CASSANDRA-2802)
Merged from 0.8:
 * fix truncate allowing data to be replayed post-restart (CASSANDRA-3297)
 * make iwriter final in IndexWriter to avoid NPE (CASSANDRA-2863)
 * (CQL) update grammar to require key clause in DELETE statement
   (CASSANDRA-3349)
 * (CQL) allow numeric keyspace names in USE statement (CASSANDRA-3350)
 * (Hadoop) skip empty rows when slicing the entire row (CASSANDRA-2855)
 * Fix handling of tombstone by SSTableExport/Import (CASSANDRA-3357)
 * fix ColumnIndexer to use long offsets (CASSANDRA-3358)
 * Improved CLI exceptions (CASSANDRA-3312)
 * Fix handling of tombstone by SSTableExport/Import (CASSANDRA-3357)
 * Only count compaction as active (for throttling) when they have
   successfully acquired the compaction lock (CASSANDRA-3344)
 * Display CLI version string on startup (CASSANDRA-3196)
 * (Hadoop) make CFIF try rpc_address or fallback to listen_address
   (CASSANDRA-3214)
 * (Hadoop) accept comma delimited lists of initial thrift connections
   (CASSANDRA-3185)
 * ColumnFamily min_compaction_threshold should be >= 2 (CASSANDRA-3342)
 * (Pig) add 0.8+ types and key validation type in schema (CASSANDRA-3280)
 * Fix completely removing column metadata using CLI (CASSANDRA-3126)
 * CLI `describe cluster;` output should be on separate lines for separate versions
   (CASSANDRA-3170)
 * fix changing durable_writes keyspace option during CF creation
   (CASSANDRA-3292)
 * avoid locking on update when no indexes are involved (CASSANDRA-3386)
 * fix assertionError during repair with ordered partitioners (CASSANDRA-3369)
 * correctly serialize key_validation_class for avro (CASSANDRA-3391)
 * don't expire counter tombstone after streaming (CASSANDRA-3394)
 * prevent nodes that failed to join from hanging around forever 
   (CASSANDRA-3351)
 * remove incorrect optimization from slice read path (CASSANDRA-3390)
 * Fix race in AntiEntropyService (CASSANDRA-3400)


1.0.0-final
 * close scrubbed sstable fd before deleting it (CASSANDRA-3318)
 * fix bug preventing obsolete commitlog segments from being removed
   (CASSANDRA-3269)
 * tolerate whitespace in seed CDL (CASSANDRA-3263)
 * Change default heap thresholds to max(min(1/2 ram, 1G), min(1/4 ram, 8GB))
   (CASSANDRA-3295)
 * Fix broken CompressedRandomAccessReaderTest (CASSANDRA-3298)
 * (CQL) fix type information returned for wildcard queries (CASSANDRA-3311)
 * add estimated tasks to LeveledCompactionStrategy (CASSANDRA-3322)
 * avoid including compaction cache-warming in keycache stats (CASSANDRA-3325)
 * run compaction and hinted handoff threads at MIN_PRIORITY (CASSANDRA-3308)
 * default hsha thrift server to cpu core count in rpc pool (CASSANDRA-3329)
 * add bin\daemon to binary tarball for Windows service (CASSANDRA-3331)
 * Fix places where uncompressed size of sstables was use in place of the
   compressed one (CASSANDRA-3338)
 * Fix hsha thrift server (CASSANDRA-3346)
 * Make sure repair only stream needed sstables (CASSANDRA-3345)


1.0.0-rc2
 * Log a meaningful warning when a node receives a message for a repair session
   that doesn't exist anymore (CASSANDRA-3256)
 * test for NUMA policy support as well as numactl presence (CASSANDRA-3245)
 * Fix FD leak when internode encryption is enabled (CASSANDRA-3257)
 * Remove incorrect assertion in mergeIterator (CASSANDRA-3260)
 * FBUtilities.hexToBytes(String) to throw NumberFormatException when string
   contains non-hex characters (CASSANDRA-3231)
 * Keep SimpleSnitch proximity ordering unchanged from what the Strategy
   generates, as intended (CASSANDRA-3262)
 * remove Scrub from compactionstats when finished (CASSANDRA-3255)
 * fix counter entry in jdbc TypesMap (CASSANDRA-3268)
 * fix full queue scenario for ParallelCompactionIterator (CASSANDRA-3270)
 * fix bootstrap process (CASSANDRA-3285)
 * don't try delivering hints if when there isn't any (CASSANDRA-3176)
 * CLI documentation change for ColumnFamily `compression_options` (CASSANDRA-3282)
 * ignore any CF ids sent by client for adding CF/KS (CASSANDRA-3288)
 * remove obsolete hints on first startup (CASSANDRA-3291)
 * use correct ISortedColumns for time-optimized reads (CASSANDRA-3289)
 * Evict gossip state immediately when a token is taken over by a new IP 
   (CASSANDRA-3259)


1.0.0-rc1
 * Update CQL to generate microsecond timestamps by default (CASSANDRA-3227)
 * Fix counting CFMetadata towards Memtable liveRatio (CASSANDRA-3023)
 * Kill server on wrapped OOME such as from FileChannel.map (CASSANDRA-3201)
 * remove unnecessary copy when adding to row cache (CASSANDRA-3223)
 * Log message when a full repair operation completes (CASSANDRA-3207)
 * Fix streamOutSession keeping sstables references forever if the remote end
   dies (CASSANDRA-3216)
 * Remove dynamic_snitch boolean from example configuration (defaulting to 
   true) and set default badness threshold to 0.1 (CASSANDRA-3229)
 * Base choice of random or "balanced" token on bootstrap on whether
   schema definitions were found (CASSANDRA-3219)
 * Fixes for LeveledCompactionStrategy score computation, prioritization,
   scheduling, and performance (CASSANDRA-3224, 3234)
 * parallelize sstable open at server startup (CASSANDRA-2988)
 * fix handling of exceptions writing to OutboundTcpConnection (CASSANDRA-3235)
 * Allow using quotes in "USE <keyspace>;" CLI command (CASSANDRA-3208)
 * Don't allow any cache loading exceptions to halt startup (CASSANDRA-3218)
 * Fix sstableloader --ignores option (CASSANDRA-3247)
 * File descriptor limit increased in packaging (CASSANDRA-3206)
 * Fix deadlock in commit log during flush (CASSANDRA-3253) 


1.0.0-beta1
 * removed binarymemtable (CASSANDRA-2692)
 * add commitlog_total_space_in_mb to prevent fragmented logs (CASSANDRA-2427)
 * removed commitlog_rotation_threshold_in_mb configuration (CASSANDRA-2771)
 * make AbstractBounds.normalize de-overlapp overlapping ranges (CASSANDRA-2641)
 * replace CollatingIterator, ReducingIterator with MergeIterator 
   (CASSANDRA-2062)
 * Fixed the ability to set compaction strategy in cli using create column 
   family command (CASSANDRA-2778)
 * clean up tmp files after failed compaction (CASSANDRA-2468)
 * restrict repair streaming to specific columnfamilies (CASSANDRA-2280)
 * don't bother persisting columns shadowed by a row tombstone (CASSANDRA-2589)
 * reset CF and SC deletion times after gc_grace (CASSANDRA-2317)
 * optimize away seek when compacting wide rows (CASSANDRA-2879)
 * single-pass streaming (CASSANDRA-2677, 2906, 2916, 3003)
 * use reference counting for deleting sstables instead of relying on GC
   (CASSANDRA-2521, 3179)
 * store hints as serialized mutations instead of pointers to data row
   (CASSANDRA-2045)
 * store hints in the coordinator node instead of in the closest replica 
   (CASSANDRA-2914)
 * add row_cache_keys_to_save CF option (CASSANDRA-1966)
 * check column family validity in nodetool repair (CASSANDRA-2933)
 * use lazy initialization instead of class initialization in NodeId
   (CASSANDRA-2953)
 * add paging to get_count (CASSANDRA-2894)
 * fix "short reads" in [multi]get (CASSANDRA-2643, 3157, 3192)
 * add optional compression for sstables (CASSANDRA-47, 2994, 3001, 3128)
 * add scheduler JMX metrics (CASSANDRA-2962)
 * add block level checksum for compressed data (CASSANDRA-1717)
 * make column family backed column map pluggable and introduce unsynchronized
   ArrayList backed one to speedup reads (CASSANDRA-2843, 3165, 3205)
 * refactoring of the secondary index api (CASSANDRA-2982)
 * make CL > ONE reads wait for digest reconciliation before returning
   (CASSANDRA-2494)
 * fix missing logging for some exceptions (CASSANDRA-2061)
 * refactor and optimize ColumnFamilyStore.files(...) and Descriptor.fromFilename(String)
   and few other places responsible for work with SSTable files (CASSANDRA-3040)
 * Stop reading from sstables once we know we have the most recent columns,
   for query-by-name requests (CASSANDRA-2498)
 * Add query-by-column mode to stress.java (CASSANDRA-3064)
 * Add "install" command to cassandra.bat (CASSANDRA-292)
 * clean up KSMetadata, CFMetadata from unnecessary
   Thrift<->Avro conversion methods (CASSANDRA-3032)
 * Add timeouts to client request schedulers (CASSANDRA-3079, 3096)
 * Cli to use hashes rather than array of hashes for strategy options (CASSANDRA-3081)
 * LeveledCompactionStrategy (CASSANDRA-1608, 3085, 3110, 3087, 3145, 3154, 3182)
 * Improvements of the CLI `describe` command (CASSANDRA-2630)
 * reduce window where dropped CF sstables may not be deleted (CASSANDRA-2942)
 * Expose gossip/FD info to JMX (CASSANDRA-2806)
 * Fix streaming over SSL when compressed SSTable involved (CASSANDRA-3051)
 * Add support for pluggable secondary index implementations (CASSANDRA-3078)
 * remove compaction_thread_priority setting (CASSANDRA-3104)
 * generate hints for replicas that timeout, not just replicas that are known
   to be down before starting (CASSANDRA-2034)
 * Add throttling for internode streaming (CASSANDRA-3080)
 * make the repair of a range repair all replica (CASSANDRA-2610, 3194)
 * expose the ability to repair the first range (as returned by the
   partitioner) of a node (CASSANDRA-2606)
 * Streams Compression (CASSANDRA-3015)
 * add ability to use multiple threads during a single compaction
   (CASSANDRA-2901)
 * make AbstractBounds.normalize support overlapping ranges (CASSANDRA-2641)
 * fix of the CQL count() behavior (CASSANDRA-3068)
 * use TreeMap backed column families for the SSTable simple writers
   (CASSANDRA-3148)
 * fix inconsistency of the CLI syntax when {} should be used instead of [{}]
   (CASSANDRA-3119)
 * rename CQL type names to match expected SQL behavior (CASSANDRA-3149, 3031)
 * Arena-based allocation for memtables (CASSANDRA-2252, 3162, 3163, 3168)
 * Default RR chance to 0.1 (CASSANDRA-3169)
 * Add RowLevel support to secondary index API (CASSANDRA-3147)
 * Make SerializingCacheProvider the default if JNA is available (CASSANDRA-3183)
 * Fix backwards compatibilty for CQL memtable properties (CASSANDRA-3190)
 * Add five-minute delay before starting compactions on a restarted server
   (CASSANDRA-3181)
 * Reduce copies done for intra-host messages (CASSANDRA-1788, 3144)
 * support of compaction strategy option for stress.java (CASSANDRA-3204)
 * make memtable throughput and column count thresholds no-ops (CASSANDRA-2449)
 * Return schema information along with the resultSet in CQL (CASSANDRA-2734)
 * Add new DecimalType (CASSANDRA-2883)
 * Fix assertion error in RowRepairResolver (CASSANDRA-3156)
 * Reduce unnecessary high buffer sizes (CASSANDRA-3171)
 * Pluggable compaction strategy (CASSANDRA-1610)
 * Add new broadcast_address config option (CASSANDRA-2491)


0.8.7
 * Kill server on wrapped OOME such as from FileChannel.map (CASSANDRA-3201)
 * Allow using quotes in "USE <keyspace>;" CLI command (CASSANDRA-3208)
 * Log message when a full repair operation completes (CASSANDRA-3207)
 * Don't allow any cache loading exceptions to halt startup (CASSANDRA-3218)
 * Fix sstableloader --ignores option (CASSANDRA-3247)
 * File descriptor limit increased in packaging (CASSANDRA-3206)
 * Log a meaningfull warning when a node receive a message for a repair session
   that doesn't exist anymore (CASSANDRA-3256)
 * Fix FD leak when internode encryption is enabled (CASSANDRA-3257)
 * FBUtilities.hexToBytes(String) to throw NumberFormatException when string
   contains non-hex characters (CASSANDRA-3231)
 * Keep SimpleSnitch proximity ordering unchanged from what the Strategy
   generates, as intended (CASSANDRA-3262)
 * remove Scrub from compactionstats when finished (CASSANDRA-3255)
 * Fix tool .bat files when CASSANDRA_HOME contains spaces (CASSANDRA-3258)
 * Force flush of status table when removing/updating token (CASSANDRA-3243)
 * Evict gossip state immediately when a token is taken over by a new IP (CASSANDRA-3259)
 * Fix bug where the failure detector can take too long to mark a host
   down (CASSANDRA-3273)
 * (Hadoop) allow wrapping ranges in queries (CASSANDRA-3137)
 * (Hadoop) check all interfaces for a match with split location
   before falling back to random replica (CASSANDRA-3211)
 * (Hadoop) Make Pig storage handle implements LoadMetadata (CASSANDRA-2777)
 * (Hadoop) Fix exception during PIG 'dump' (CASSANDRA-2810)
 * Fix stress COUNTER_GET option (CASSANDRA-3301)
 * Fix missing fields in CLI `show schema` output (CASSANDRA-3304)
 * Nodetool no longer leaks threads and closes JMX connections (CASSANDRA-3309)
 * fix truncate allowing data to be replayed post-restart (CASSANDRA-3297)
 * Move SimpleAuthority and SimpleAuthenticator to examples (CASSANDRA-2922)
 * Fix handling of tombstone by SSTableExport/Import (CASSANDRA-3357)
 * Fix transposition in cfHistograms (CASSANDRA-3222)
 * Allow using number as DC name when creating keyspace in CQL (CASSANDRA-3239)
 * Force flush of system table after updating/removing a token (CASSANDRA-3243)


0.8.6
 * revert CASSANDRA-2388
 * change TokenRange.endpoints back to listen/broadcast address to match
   pre-1777 behavior, and add TokenRange.rpc_endpoints instead (CASSANDRA-3187)
 * avoid trying to watch cassandra-topology.properties when loaded from jar
   (CASSANDRA-3138)
 * prevent users from creating keyspaces with LocalStrategy replication
   (CASSANDRA-3139)
 * fix CLI `show schema;` to output correct keyspace definition statement
   (CASSANDRA-3129)
 * CustomTThreadPoolServer to log TTransportException at DEBUG level
   (CASSANDRA-3142)
 * allow topology sort to work with non-unique rack names between 
   datacenters (CASSANDRA-3152)
 * Improve caching of same-version Messages on digest and repair paths
   (CASSANDRA-3158)
 * Randomize choice of first replica for counter increment (CASSANDRA-2890)
 * Fix using read_repair_chance instead of merge_shard_change (CASSANDRA-3202)
 * Avoid streaming data to nodes that already have it, on move as well as
   decommission (CASSANDRA-3041)
 * Fix divide by zero error in GCInspector (CASSANDRA-3164)
 * allow quoting of the ColumnFamily name in CLI `create column family`
   statement (CASSANDRA-3195)
 * Fix rolling upgrade from 0.7 to 0.8 problem (CASSANDRA-3166)
 * Accomodate missing encryption_options in IncomingTcpConnection.stream
   (CASSANDRA-3212)


0.8.5
 * fix NPE when encryption_options is unspecified (CASSANDRA-3007)
 * include column name in validation failure exceptions (CASSANDRA-2849)
 * make sure truncate clears out the commitlog so replay won't re-
   populate with truncated data (CASSANDRA-2950)
 * fix NPE when debug logging is enabled and dropped CF is present
   in a commitlog segment (CASSANDRA-3021)
 * fix cassandra.bat when CASSANDRA_HOME contains spaces (CASSANDRA-2952)
 * fix to SSTableSimpleUnsortedWriter bufferSize calculation (CASSANDRA-3027)
 * make cleanup and normal compaction able to skip empty rows
   (rows containing nothing but expired tombstones) (CASSANDRA-3039)
 * work around native memory leak in com.sun.management.GarbageCollectorMXBean
   (CASSANDRA-2868)
 * validate that column names in column_metadata are not equal to key_alias
   on create/update of the ColumnFamily and CQL 'ALTER' statement (CASSANDRA-3036)
 * return an InvalidRequestException if an indexed column is assigned
   a value larger than 64KB (CASSANDRA-3057)
 * fix of numeric-only and string column names handling in CLI "drop index" 
   (CASSANDRA-3054)
 * prune index scan resultset back to original request for lazy
   resultset expansion case (CASSANDRA-2964)
 * (Hadoop) fail jobs when Cassandra node has failed but TaskTracker
   has not (CASSANDRA-2388)
 * fix dynamic snitch ignoring nodes when read_repair_chance is zero
   (CASSANDRA-2662)
 * avoid retaining references to dropped CFS objects in 
   CompactionManager.estimatedCompactions (CASSANDRA-2708)
 * expose rpc timeouts per host in MessagingServiceMBean (CASSANDRA-2941)
 * avoid including cwd in classpath for deb and rpm packages (CASSANDRA-2881)
 * remove gossip state when a new IP takes over a token (CASSANDRA-3071)
 * allow sstable2json to work on index sstable files (CASSANDRA-3059)
 * always hint counters (CASSANDRA-3099)
 * fix log4j initialization in EmbeddedCassandraService (CASSANDRA-2857)
 * remove gossip state when a new IP takes over a token (CASSANDRA-3071)
 * work around native memory leak in com.sun.management.GarbageCollectorMXBean
    (CASSANDRA-2868)
 * fix UnavailableException with writes at CL.EACH_QUORM (CASSANDRA-3084)
 * fix parsing of the Keyspace and ColumnFamily names in numeric
   and string representations in CLI (CASSANDRA-3075)
 * fix corner cases in Range.differenceToFetch (CASSANDRA-3084)
 * fix ip address String representation in the ring cache (CASSANDRA-3044)
 * fix ring cache compatibility when mixing pre-0.8.4 nodes with post-
   in the same cluster (CASSANDRA-3023)
 * make repair report failure when a node participating dies (instead of
   hanging forever) (CASSANDRA-2433)
 * fix handling of the empty byte buffer by ReversedType (CASSANDRA-3111)
 * Add validation that Keyspace names are case-insensitively unique (CASSANDRA-3066)
 * catch invalid key_validation_class before instantiating UpdateColumnFamily (CASSANDRA-3102)
 * make Range and Bounds objects client-safe (CASSANDRA-3108)
 * optionally skip log4j configuration (CASSANDRA-3061)
 * bundle sstableloader with the debian package (CASSANDRA-3113)
 * don't try to build secondary indexes when there is none (CASSANDRA-3123)
 * improve SSTableSimpleUnsortedWriter speed for large rows (CASSANDRA-3122)
 * handle keyspace arguments correctly in nodetool snapshot (CASSANDRA-3038)
 * Fix SSTableImportTest on windows (CASSANDRA-3043)
 * expose compactionThroughputMbPerSec through JMX (CASSANDRA-3117)
 * log keyspace and CF of large rows being compacted


0.8.4
 * change TokenRing.endpoints to be a list of rpc addresses instead of 
   listen/broadcast addresses (CASSANDRA-1777)
 * include files-to-be-streamed in StreamInSession.getSources (CASSANDRA-2972)
 * use JAVA env var in cassandra-env.sh (CASSANDRA-2785, 2992)
 * avoid doing read for no-op replicate-on-write at CL=1 (CASSANDRA-2892)
 * refuse counter write for CL.ANY (CASSANDRA-2990)
 * switch back to only logging recent dropped messages (CASSANDRA-3004)
 * always deserialize RowMutation for counters (CASSANDRA-3006)
 * ignore saved replication_factor strategy_option for NTS (CASSANDRA-3011)
 * make sure pre-truncate CL segments are discarded (CASSANDRA-2950)


0.8.3
 * add ability to drop local reads/writes that are going to timeout
   (CASSANDRA-2943)
 * revamp token removal process, keep gossip states for 3 days (CASSANDRA-2496)
 * don't accept extra args for 0-arg nodetool commands (CASSANDRA-2740)
 * log unavailableexception details at debug level (CASSANDRA-2856)
 * expose data_dir though jmx (CASSANDRA-2770)
 * don't include tmp files as sstable when create cfs (CASSANDRA-2929)
 * log Java classpath on startup (CASSANDRA-2895)
 * keep gossipped version in sync with actual on migration coordinator 
   (CASSANDRA-2946)
 * use lazy initialization instead of class initialization in NodeId
   (CASSANDRA-2953)
 * check column family validity in nodetool repair (CASSANDRA-2933)
 * speedup bytes to hex conversions dramatically (CASSANDRA-2850)
 * Flush memtables on shutdown when durable writes are disabled 
   (CASSANDRA-2958)
 * improved POSIX compatibility of start scripts (CASsANDRA-2965)
 * add counter support to Hadoop InputFormat (CASSANDRA-2981)
 * fix bug where dirty commitlog segments were removed (and avoid keeping 
   segments with no post-flush activity permanently dirty) (CASSANDRA-2829)
 * fix throwing exception with batch mutation of counter super columns
   (CASSANDRA-2949)
 * ignore system tables during repair (CASSANDRA-2979)
 * throw exception when NTS is given replication_factor as an option
   (CASSANDRA-2960)
 * fix assertion error during compaction of counter CFs (CASSANDRA-2968)
 * avoid trying to create index names, when no index exists (CASSANDRA-2867)
 * don't sample the system table when choosing a bootstrap token
   (CASSANDRA-2825)
 * gossiper notifies of local state changes (CASSANDRA-2948)
 * add asynchronous and half-sync/half-async (hsha) thrift servers 
   (CASSANDRA-1405)
 * fix potential use of free'd native memory in SerializingCache 
   (CASSANDRA-2951)
 * prune index scan resultset back to original request for lazy
   resultset expansion case (CASSANDRA-2964)
 * (Hadoop) fail jobs when Cassandra node has failed but TaskTracker
    has not (CASSANDRA-2388)


0.8.2
 * CQL: 
   - include only one row per unique key for IN queries (CASSANDRA-2717)
   - respect client timestamp on full row deletions (CASSANDRA-2912)
 * improve thread-safety in StreamOutSession (CASSANDRA-2792)
 * allow deleting a row and updating indexed columns in it in the
   same mutation (CASSANDRA-2773)
 * Expose number of threads blocked on submitting memtable to flush
   in JMX (CASSANDRA-2817)
 * add ability to return "endpoints" to nodetool (CASSANDRA-2776)
 * Add support for multiple (comma-delimited) coordinator addresses
   to ColumnFamilyInputFormat (CASSANDRA-2807)
 * fix potential NPE while scheduling read repair for range slice
   (CASSANDRA-2823)
 * Fix race in SystemTable.getCurrentLocalNodeId (CASSANDRA-2824)
 * Correctly set default for replicate_on_write (CASSANDRA-2835)
 * improve nodetool compactionstats formatting (CASSANDRA-2844)
 * fix index-building status display (CASSANDRA-2853)
 * fix CLI perpetuating obsolete KsDef.replication_factor (CASSANDRA-2846)
 * improve cli treatment of multiline comments (CASSANDRA-2852)
 * handle row tombstones correctly in EchoedRow (CASSANDRA-2786)
 * add MessagingService.get[Recently]DroppedMessages and
   StorageService.getExceptionCount (CASSANDRA-2804)
 * fix possibility of spurious UnavailableException for LOCAL_QUORUM
   reads with dynamic snitch + read repair disabled (CASSANDRA-2870)
 * add ant-optional as dependence for the debian package (CASSANDRA-2164)
 * add option to specify limit for get_slice in the CLI (CASSANDRA-2646)
 * decrease HH page size (CASSANDRA-2832)
 * reset cli keyspace after dropping the current one (CASSANDRA-2763)
 * add KeyRange option to Hadoop inputformat (CASSANDRA-1125)
 * fix protocol versioning (CASSANDRA-2818, 2860)
 * support spaces in path to log4j configuration (CASSANDRA-2383)
 * avoid including inferred types in CF update (CASSANDRA-2809)
 * fix JMX bulkload call (CASSANDRA-2908)
 * fix updating KS with durable_writes=false (CASSANDRA-2907)
 * add simplified facade to SSTableWriter for bulk loading use
   (CASSANDRA-2911)
 * fix re-using index CF sstable names after drop/recreate (CASSANDRA-2872)
 * prepend CF to default index names (CASSANDRA-2903)
 * fix hint replay (CASSANDRA-2928)
 * Properly synchronize repair's merkle tree computation (CASSANDRA-2816)


0.8.1
 * CQL:
   - support for insert, delete in BATCH (CASSANDRA-2537)
   - support for IN to SELECT, UPDATE (CASSANDRA-2553)
   - timestamp support for INSERT, UPDATE, and BATCH (CASSANDRA-2555)
   - TTL support (CASSANDRA-2476)
   - counter support (CASSANDRA-2473)
   - ALTER COLUMNFAMILY (CASSANDRA-1709)
   - DROP INDEX (CASSANDRA-2617)
   - add SCHEMA/TABLE as aliases for KS/CF (CASSANDRA-2743)
   - server handles wait-for-schema-agreement (CASSANDRA-2756)
   - key alias support (CASSANDRA-2480)
 * add support for comparator parameters and a generic ReverseType
   (CASSANDRA-2355)
 * add CompositeType and DynamicCompositeType (CASSANDRA-2231)
 * optimize batches containing multiple updates to the same row
   (CASSANDRA-2583)
 * adjust hinted handoff page size to avoid OOM with large columns 
   (CASSANDRA-2652)
 * mark BRAF buffer invalid post-flush so we don't re-flush partial
   buffers again, especially on CL writes (CASSANDRA-2660)
 * add DROP INDEX support to CLI (CASSANDRA-2616)
 * don't perform HH to client-mode [storageproxy] nodes (CASSANDRA-2668)
 * Improve forceDeserialize/getCompactedRow encapsulation (CASSANDRA-2659)
 * Don't write CounterUpdateColumn to disk in tests (CASSANDRA-2650)
 * Add sstable bulk loading utility (CASSANDRA-1278)
 * avoid replaying hints to dropped columnfamilies (CASSANDRA-2685)
 * add placeholders for missing rows in range query pseudo-RR (CASSANDRA-2680)
 * remove no-op HHOM.renameHints (CASSANDRA-2693)
 * clone super columns to avoid modifying them during flush (CASSANDRA-2675)
 * allow writes to bypass the commitlog for certain keyspaces (CASSANDRA-2683)
 * avoid NPE when bypassing commitlog during memtable flush (CASSANDRA-2781)
 * Added support for making bootstrap retry if nodes flap (CASSANDRA-2644)
 * Added statusthrift to nodetool to report if thrift server is running (CASSANDRA-2722)
 * Fixed rows being cached if they do not exist (CASSANDRA-2723)
 * Support passing tableName and cfName to RowCacheProviders (CASSANDRA-2702)
 * close scrub file handles (CASSANDRA-2669)
 * throttle migration replay (CASSANDRA-2714)
 * optimize column serializer creation (CASSANDRA-2716)
 * Added support for making bootstrap retry if nodes flap (CASSANDRA-2644)
 * Added statusthrift to nodetool to report if thrift server is running
   (CASSANDRA-2722)
 * Fixed rows being cached if they do not exist (CASSANDRA-2723)
 * fix truncate/compaction race (CASSANDRA-2673)
 * workaround large resultsets causing large allocation retention
   by nio sockets (CASSANDRA-2654)
 * fix nodetool ring use with Ec2Snitch (CASSANDRA-2733)
 * fix removing columns and subcolumns that are supressed by a row or
   supercolumn tombstone during replica resolution (CASSANDRA-2590)
 * support sstable2json against snapshot sstables (CASSANDRA-2386)
 * remove active-pull schema requests (CASSANDRA-2715)
 * avoid marking entire list of sstables as actively being compacted
   in multithreaded compaction (CASSANDRA-2765)
 * seek back after deserializing a row to update cache with (CASSANDRA-2752)
 * avoid skipping rows in scrub for counter column family (CASSANDRA-2759)
 * fix ConcurrentModificationException in repair when dealing with 0.7 node
   (CASSANDRA-2767)
 * use threadsafe collections for StreamInSession (CASSANDRA-2766)
 * avoid infinite loop when creating merkle tree (CASSANDRA-2758)
 * avoids unmarking compacting sstable prematurely in cleanup (CASSANDRA-2769)
 * fix NPE when the commit log is bypassed (CASSANDRA-2718)
 * don't throw an exception in SS.isRPCServerRunning (CASSANDRA-2721)
 * make stress.jar executable (CASSANDRA-2744)
 * add daemon mode to java stress (CASSANDRA-2267)
 * expose the DC and rack of a node through JMX and nodetool ring (CASSANDRA-2531)
 * fix cache mbean getSize (CASSANDRA-2781)
 * Add Date, Float, Double, and Boolean types (CASSANDRA-2530)
 * Add startup flag to renew counter node id (CASSANDRA-2788)
 * add jamm agent to cassandra.bat (CASSANDRA-2787)
 * fix repair hanging if a neighbor has nothing to send (CASSANDRA-2797)
 * purge tombstone even if row is in only one sstable (CASSANDRA-2801)
 * Fix wrong purge of deleted cf during compaction (CASSANDRA-2786)
 * fix race that could result in Hadoop writer failing to throw an
   exception encountered after close() (CASSANDRA-2755)
 * fix scan wrongly throwing assertion error (CASSANDRA-2653)
 * Always use even distribution for merkle tree with RandomPartitionner
   (CASSANDRA-2841)
 * fix describeOwnership for OPP (CASSANDRA-2800)
 * ensure that string tokens do not contain commas (CASSANDRA-2762)


0.8.0-final
 * fix CQL grammar warning and cqlsh regression from CASSANDRA-2622
 * add ant generate-cql-html target (CASSANDRA-2526)
 * update CQL consistency levels (CASSANDRA-2566)
 * debian packaging fixes (CASSANDRA-2481, 2647)
 * fix UUIDType, IntegerType for direct buffers (CASSANDRA-2682, 2684)
 * switch to native Thrift for Hadoop map/reduce (CASSANDRA-2667)
 * fix StackOverflowError when building from eclipse (CASSANDRA-2687)
 * only provide replication_factor to strategy_options "help" for
   SimpleStrategy, OldNetworkTopologyStrategy (CASSANDRA-2678, 2713)
 * fix exception adding validators to non-string columns (CASSANDRA-2696)
 * avoid instantiating DatabaseDescriptor in JDBC (CASSANDRA-2694)
 * fix potential stack overflow during compaction (CASSANDRA-2626)
 * clone super columns to avoid modifying them during flush (CASSANDRA-2675)
 * reset underlying iterator in EchoedRow constructor (CASSANDRA-2653)


0.8.0-rc1
 * faster flushes and compaction from fixing excessively pessimistic 
   rebuffering in BRAF (CASSANDRA-2581)
 * fix returning null column values in the python cql driver (CASSANDRA-2593)
 * fix merkle tree splitting exiting early (CASSANDRA-2605)
 * snapshot_before_compaction directory name fix (CASSANDRA-2598)
 * Disable compaction throttling during bootstrap (CASSANDRA-2612) 
 * fix CQL treatment of > and < operators in range slices (CASSANDRA-2592)
 * fix potential double-application of counter updates on commitlog replay
   by moving replay position from header to sstable metadata (CASSANDRA-2419)
 * JDBC CQL driver exposes getColumn for access to timestamp
 * JDBC ResultSetMetadata properties added to AbstractType
 * r/m clustertool (CASSANDRA-2607)
 * add support for presenting row key as a column in CQL result sets 
   (CASSANDRA-2622)
 * Don't allow {LOCAL|EACH}_QUORUM unless strategy is NTS (CASSANDRA-2627)
 * validate keyspace strategy_options during CQL create (CASSANDRA-2624)
 * fix empty Result with secondary index when limit=1 (CASSANDRA-2628)
 * Fix regression where bootstrapping a node with no schema fails
   (CASSANDRA-2625)
 * Allow removing LocationInfo sstables (CASSANDRA-2632)
 * avoid attempting to replay mutations from dropped keyspaces (CASSANDRA-2631)
 * avoid using cached position of a key when GT is requested (CASSANDRA-2633)
 * fix counting bloom filter true positives (CASSANDRA-2637)
 * initialize local ep state prior to gossip startup if needed (CASSANDRA-2638)
 * fix counter increment lost after restart (CASSANDRA-2642)
 * add quote-escaping via backslash to CLI (CASSANDRA-2623)
 * fix pig example script (CASSANDRA-2487)
 * fix dynamic snitch race in adding latencies (CASSANDRA-2618)
 * Start/stop cassandra after more important services such as mdadm in
   debian packaging (CASSANDRA-2481)


0.8.0-beta2
 * fix NPE compacting index CFs (CASSANDRA-2528)
 * Remove checking all column families on startup for compaction candidates 
   (CASSANDRA-2444)
 * validate CQL create keyspace options (CASSANDRA-2525)
 * fix nodetool setcompactionthroughput (CASSANDRA-2550)
 * move	gossip heartbeat back to its own thread (CASSANDRA-2554)
 * validate cql TRUNCATE columnfamily before truncating (CASSANDRA-2570)
 * fix batch_mutate for mixed standard-counter mutations (CASSANDRA-2457)
 * disallow making schema changes to system keyspace (CASSANDRA-2563)
 * fix sending mutation messages multiple times (CASSANDRA-2557)
 * fix incorrect use of NBHM.size in ReadCallback that could cause
   reads to time out even when responses were received (CASSANDRA-2552)
 * trigger read repair correctly for LOCAL_QUORUM reads (CASSANDRA-2556)
 * Allow configuring the number of compaction thread (CASSANDRA-2558)
 * forceUserDefinedCompaction will attempt to compact what it is given
   even if the pessimistic estimate is that there is not enough disk space;
   automatic compactions will only compact 2 or more sstables (CASSANDRA-2575)
 * refuse to apply migrations with older timestamps than the current 
   schema (CASSANDRA-2536)
 * remove unframed Thrift transport option
 * include indexes in snapshots (CASSANDRA-2596)
 * improve ignoring of obsolete mutations in index maintenance (CASSANDRA-2401)
 * recognize attempt to drop just the index while leaving the column
   definition alone (CASSANDRA-2619)
  

0.8.0-beta1
 * remove Avro RPC support (CASSANDRA-926)
 * support for columns that act as incr/decr counters 
   (CASSANDRA-1072, 1937, 1944, 1936, 2101, 2093, 2288, 2105, 2384, 2236, 2342,
   2454)
 * CQL (CASSANDRA-1703, 1704, 1705, 1706, 1707, 1708, 1710, 1711, 1940, 
   2124, 2302, 2277, 2493)
 * avoid double RowMutation serialization on write path (CASSANDRA-1800)
 * make NetworkTopologyStrategy the default (CASSANDRA-1960)
 * configurable internode encryption (CASSANDRA-1567, 2152)
 * human readable column names in sstable2json output (CASSANDRA-1933)
 * change default JMX port to 7199 (CASSANDRA-2027)
 * backwards compatible internal messaging (CASSANDRA-1015)
 * atomic switch of memtables and sstables (CASSANDRA-2284)
 * add pluggable SeedProvider (CASSANDRA-1669)
 * Fix clustertool to not throw exception when calling get_endpoints (CASSANDRA-2437)
 * upgrade to thrift 0.6 (CASSANDRA-2412) 
 * repair works on a token range instead of full ring (CASSANDRA-2324)
 * purge tombstones from row cache (CASSANDRA-2305)
 * push replication_factor into strategy_options (CASSANDRA-1263)
 * give snapshots the same name on each node (CASSANDRA-1791)
 * remove "nodetool loadbalance" (CASSANDRA-2448)
 * multithreaded compaction (CASSANDRA-2191)
 * compaction throttling (CASSANDRA-2156)
 * add key type information and alias (CASSANDRA-2311, 2396)
 * cli no longer divides read_repair_chance by 100 (CASSANDRA-2458)
 * made CompactionInfo.getTaskType return an enum (CASSANDRA-2482)
 * add a server-wide cap on measured memtable memory usage and aggressively
   flush to keep under that threshold (CASSANDRA-2006)
 * add unified UUIDType (CASSANDRA-2233)
 * add off-heap row cache support (CASSANDRA-1969)


0.7.5
 * improvements/fixes to PIG driver (CASSANDRA-1618, CASSANDRA-2387,
   CASSANDRA-2465, CASSANDRA-2484)
 * validate index names (CASSANDRA-1761)
 * reduce contention on Table.flusherLock (CASSANDRA-1954)
 * try harder to detect failures during streaming, cleaning up temporary
   files more reliably (CASSANDRA-2088)
 * shut down server for OOM on a Thrift thread (CASSANDRA-2269)
 * fix tombstone handling in repair and sstable2json (CASSANDRA-2279)
 * preserve version when streaming data from old sstables (CASSANDRA-2283)
 * don't start repair if a neighboring node is marked as dead (CASSANDRA-2290)
 * purge tombstones from row cache (CASSANDRA-2305)
 * Avoid seeking when sstable2json exports the entire file (CASSANDRA-2318)
 * clear Built flag in system table when dropping an index (CASSANDRA-2320)
 * don't allow arbitrary argument for stress.java (CASSANDRA-2323)
 * validate values for index predicates in get_indexed_slice (CASSANDRA-2328)
 * queue secondary indexes for flush before the parent (CASSANDRA-2330)
 * allow job configuration to set the CL used in Hadoop jobs (CASSANDRA-2331)
 * add memtable_flush_queue_size defaulting to 4 (CASSANDRA-2333)
 * Allow overriding of initial_token, storage_port and rpc_port from system
   properties (CASSANDRA-2343)
 * fix comparator used for non-indexed secondary expressions in index scan
   (CASSANDRA-2347)
 * ensure size calculation and write phase of large-row compaction use
   the same threshold for TTL expiration (CASSANDRA-2349)
 * fix race when iterating CFs during add/drop (CASSANDRA-2350)
 * add ConsistencyLevel command to CLI (CASSANDRA-2354)
 * allow negative numbers in the cli (CASSANDRA-2358)
 * hard code serialVersionUID for tokens class (CASSANDRA-2361)
 * fix potential infinite loop in ByteBufferUtil.inputStream (CASSANDRA-2365)
 * fix encoding bugs in HintedHandoffManager, SystemTable when default
   charset is not UTF8 (CASSANDRA-2367)
 * avoids having removed node reappearing in Gossip (CASSANDRA-2371)
 * fix incorrect truncation of long to int when reading columns via block
   index (CASSANDRA-2376)
 * fix NPE during stream session (CASSANDRA-2377)
 * fix race condition that could leave orphaned data files when dropping CF or
   KS (CASSANDRA-2381)
 * fsync statistics component on write (CASSANDRA-2382)
 * fix duplicate results from CFS.scan (CASSANDRA-2406)
 * add IntegerType to CLI help (CASSANDRA-2414)
 * avoid caching token-only decoratedkeys (CASSANDRA-2416)
 * convert mmap assertion to if/throw so scrub can catch it (CASSANDRA-2417)
 * don't overwrite gc log (CASSANDR-2418)
 * invalidate row cache for streamed row to avoid inconsitencies
   (CASSANDRA-2420)
 * avoid copies in range/index scans (CASSANDRA-2425)
 * make sure we don't wipe data during cleanup if the node has not join
   the ring (CASSANDRA-2428)
 * Try harder to close files after compaction (CASSANDRA-2431)
 * re-set bootstrapped flag after move finishes (CASSANDRA-2435)
 * display validation_class in CLI 'describe keyspace' (CASSANDRA-2442)
 * make cleanup compactions cleanup the row cache (CASSANDRA-2451)
 * add column fields validation to scrub (CASSANDRA-2460)
 * use 64KB flush buffer instead of in_memory_compaction_limit (CASSANDRA-2463)
 * fix backslash substitutions in CLI (CASSANDRA-2492)
 * disable cache saving for system CFS (CASSANDRA-2502)
 * fixes for verifying destination availability under hinted conditions
   so UE can be thrown intead of timing out (CASSANDRA-2514)
 * fix update of validation class in column metadata (CASSANDRA-2512)
 * support LOCAL_QUORUM, EACH_QUORUM CLs outside of NTS (CASSANDRA-2516)
 * preserve version when streaming data from old sstables (CASSANDRA-2283)
 * fix backslash substitutions in CLI (CASSANDRA-2492)
 * count a row deletion as one operation towards memtable threshold 
   (CASSANDRA-2519)
 * support LOCAL_QUORUM, EACH_QUORUM CLs outside of NTS (CASSANDRA-2516)


0.7.4
 * add nodetool join command (CASSANDRA-2160)
 * fix secondary indexes on pre-existing or streamed data (CASSANDRA-2244)
 * initialize endpoint in gossiper earlier (CASSANDRA-2228)
 * add ability to write to Cassandra from Pig (CASSANDRA-1828)
 * add rpc_[min|max]_threads (CASSANDRA-2176)
 * add CL.TWO, CL.THREE (CASSANDRA-2013)
 * avoid exporting an un-requested row in sstable2json, when exporting 
   a key that does not exist (CASSANDRA-2168)
 * add incremental_backups option (CASSANDRA-1872)
 * add configurable row limit to Pig loadfunc (CASSANDRA-2276)
 * validate column values in batches as well as single-Column inserts
   (CASSANDRA-2259)
 * move sample schema from cassandra.yaml to schema-sample.txt,
   a cli scripts (CASSANDRA-2007)
 * avoid writing empty rows when scrubbing tombstoned rows (CASSANDRA-2296)
 * fix assertion error in range and index scans for CL < ALL
   (CASSANDRA-2282)
 * fix commitlog replay when flush position refers to data that didn't
   get synced before server died (CASSANDRA-2285)
 * fix fd leak in sstable2json with non-mmap'd i/o (CASSANDRA-2304)
 * reduce memory use during streaming of multiple sstables (CASSANDRA-2301)
 * purge tombstoned rows from cache after GCGraceSeconds (CASSANDRA-2305)
 * allow zero replicas in a NTS datacenter (CASSANDRA-1924)
 * make range queries respect snitch for local replicas (CASSANDRA-2286)
 * fix HH delivery when column index is larger than 2GB (CASSANDRA-2297)
 * make 2ary indexes use parent CF flush thresholds during initial build
   (CASSANDRA-2294)
 * update memtable_throughput to be a long (CASSANDRA-2158)


0.7.3
 * Keep endpoint state until aVeryLongTime (CASSANDRA-2115)
 * lower-latency read repair (CASSANDRA-2069)
 * add hinted_handoff_throttle_delay_in_ms option (CASSANDRA-2161)
 * fixes for cache save/load (CASSANDRA-2172, -2174)
 * Handle whole-row deletions in CFOutputFormat (CASSANDRA-2014)
 * Make memtable_flush_writers flush in parallel (CASSANDRA-2178)
 * Add compaction_preheat_key_cache option (CASSANDRA-2175)
 * refactor stress.py to have only one copy of the format string 
   used for creating row keys (CASSANDRA-2108)
 * validate index names for \w+ (CASSANDRA-2196)
 * Fix Cassandra cli to respect timeout if schema does not settle 
   (CASSANDRA-2187)
 * fix for compaction and cleanup writing old-format data into new-version 
   sstable (CASSANDRA-2211, -2216)
 * add nodetool scrub (CASSANDRA-2217, -2240)
 * fix sstable2json large-row pagination (CASSANDRA-2188)
 * fix EOFing on requests for the last bytes in a file (CASSANDRA-2213)
 * fix BufferedRandomAccessFile bugs (CASSANDRA-2218, -2241)
 * check for memtable flush_after_mins exceeded every 10s (CASSANDRA-2183)
 * fix cache saving on Windows (CASSANDRA-2207)
 * add validateSchemaAgreement call + synchronization to schema
   modification operations (CASSANDRA-2222)
 * fix for reversed slice queries on large rows (CASSANDRA-2212)
 * fat clients were writing local data (CASSANDRA-2223)
 * set DEFAULT_MEMTABLE_LIFETIME_IN_MINS to 24h
 * improve detection and cleanup of partially-written sstables 
   (CASSANDRA-2206)
 * fix supercolumn de/serialization when subcolumn comparator is different
   from supercolumn's (CASSANDRA-2104)
 * fix starting up on Windows when CASSANDRA_HOME contains whitespace
   (CASSANDRA-2237)
 * add [get|set][row|key]cacheSavePeriod to JMX (CASSANDRA-2100)
 * fix Hadoop ColumnFamilyOutputFormat dropping of mutations
   when batch fills up (CASSANDRA-2255)
 * move file deletions off of scheduledtasks executor (CASSANDRA-2253)


0.7.2
 * copy DecoratedKey.key when inserting into caches to avoid retaining
   a reference to the underlying buffer (CASSANDRA-2102)
 * format subcolumn names with subcomparator (CASSANDRA-2136)
 * fix column bloom filter deserialization (CASSANDRA-2165)


0.7.1
 * refactor MessageDigest creation code. (CASSANDRA-2107)
 * buffer network stack to avoid inefficient small TCP messages while avoiding
   the nagle/delayed ack problem (CASSANDRA-1896)
 * check log4j configuration for changes every 10s (CASSANDRA-1525, 1907)
 * more-efficient cross-DC replication (CASSANDRA-1530, -2051, -2138)
 * avoid polluting page cache with commitlog or sstable writes
   and seq scan operations (CASSANDRA-1470)
 * add RMI authentication options to nodetool (CASSANDRA-1921)
 * make snitches configurable at runtime (CASSANDRA-1374)
 * retry hadoop split requests on connection failure (CASSANDRA-1927)
 * implement describeOwnership for BOP, COPP (CASSANDRA-1928)
 * make read repair behave as expected for ConsistencyLevel > ONE
   (CASSANDRA-982, 2038)
 * distributed test harness (CASSANDRA-1859, 1964)
 * reduce flush lock contention (CASSANDRA-1930)
 * optimize supercolumn deserialization (CASSANDRA-1891)
 * fix CFMetaData.apply to only compare objects of the same class 
   (CASSANDRA-1962)
 * allow specifying specific SSTables to compact from JMX (CASSANDRA-1963)
 * fix race condition in MessagingService.targets (CASSANDRA-1959, 2094, 2081)
 * refuse to open sstables from a future version (CASSANDRA-1935)
 * zero-copy reads (CASSANDRA-1714)
 * fix copy bounds for word Text in wordcount demo (CASSANDRA-1993)
 * fixes for contrib/javautils (CASSANDRA-1979)
 * check more frequently for memtable expiration (CASSANDRA-2000)
 * fix writing SSTable column count statistics (CASSANDRA-1976)
 * fix streaming of multiple CFs during bootstrap (CASSANDRA-1992)
 * explicitly set JVM GC new generation size with -Xmn (CASSANDRA-1968)
 * add short options for CLI flags (CASSANDRA-1565)
 * make keyspace argument to "describe keyspace" in CLI optional
   when authenticated to keyspace already (CASSANDRA-2029)
 * added option to specify -Dcassandra.join_ring=false on startup
   to allow "warm spare" nodes or performing JMX maintenance before
   joining the ring (CASSANDRA-526)
 * log migrations at INFO (CASSANDRA-2028)
 * add CLI verbose option in file mode (CASSANDRA-2030)
 * add single-line "--" comments to CLI (CASSANDRA-2032)
 * message serialization tests (CASSANDRA-1923)
 * switch from ivy to maven-ant-tasks (CASSANDRA-2017)
 * CLI attempts to block for new schema to propagate (CASSANDRA-2044)
 * fix potential overflow in nodetool cfstats (CASSANDRA-2057)
 * add JVM shutdownhook to sync commitlog (CASSANDRA-1919)
 * allow nodes to be up without being part of  normal traffic (CASSANDRA-1951)
 * fix CLI "show keyspaces" with null options on NTS (CASSANDRA-2049)
 * fix possible ByteBuffer race conditions (CASSANDRA-2066)
 * reduce garbage generated by MessagingService to prevent load spikes
   (CASSANDRA-2058)
 * fix math in RandomPartitioner.describeOwnership (CASSANDRA-2071)
 * fix deletion of sstable non-data components (CASSANDRA-2059)
 * avoid blocking gossip while deleting handoff hints (CASSANDRA-2073)
 * ignore messages from newer versions, keep track of nodes in gossip 
   regardless of version (CASSANDRA-1970)
 * cache writing moved to CompactionManager to reduce i/o contention and
   updated to use non-cache-polluting writes (CASSANDRA-2053)
 * page through large rows when exporting to JSON (CASSANDRA-2041)
 * add flush_largest_memtables_at and reduce_cache_sizes_at options
   (CASSANDRA-2142)
 * add cli 'describe cluster' command (CASSANDRA-2127)
 * add cli support for setting username/password at 'connect' command 
   (CASSANDRA-2111)
 * add -D option to Stress.java to allow reading hosts from a file 
   (CASSANDRA-2149)
 * bound hints CF throughput between 32M and 256M (CASSANDRA-2148)
 * continue starting when invalid saved cache entries are encountered
   (CASSANDRA-2076)
 * add max_hint_window_in_ms option (CASSANDRA-1459)


0.7.0-final
 * fix offsets to ByteBuffer.get (CASSANDRA-1939)


0.7.0-rc4
 * fix cli crash after backgrounding (CASSANDRA-1875)
 * count timeouts in storageproxy latencies, and include latency 
   histograms in StorageProxyMBean (CASSANDRA-1893)
 * fix CLI get recognition of supercolumns (CASSANDRA-1899)
 * enable keepalive on intra-cluster sockets (CASSANDRA-1766)
 * count timeouts towards dynamicsnitch latencies (CASSANDRA-1905)
 * Expose index-building status in JMX + cli schema description
   (CASSANDRA-1871)
 * allow [LOCAL|EACH]_QUORUM to be used with non-NetworkTopology 
   replication Strategies
 * increased amount of index locks for faster commitlog replay
 * collect secondary index tombstones immediately (CASSANDRA-1914)
 * revert commitlog changes from #1780 (CASSANDRA-1917)
 * change RandomPartitioner min token to -1 to avoid collision w/
   tokens on actual nodes (CASSANDRA-1901)
 * examine the right nibble when validating TimeUUID (CASSANDRA-1910)
 * include secondary indexes in cleanup (CASSANDRA-1916)
 * CFS.scrubDataDirectories should also cleanup invalid secondary indexes
   (CASSANDRA-1904)
 * ability to disable/enable gossip on nodes to force them down
   (CASSANDRA-1108)


0.7.0-rc3
 * expose getNaturalEndpoints in StorageServiceMBean taking byte[]
   key; RMI cannot serialize ByteBuffer (CASSANDRA-1833)
 * infer org.apache.cassandra.locator for replication strategy classes
   when not otherwise specified
 * validation that generates less garbage (CASSANDRA-1814)
 * add TTL support to CLI (CASSANDRA-1838)
 * cli defaults to bytestype for subcomparator when creating
   column families (CASSANDRA-1835)
 * unregister index MBeans when index is dropped (CASSANDRA-1843)
 * make ByteBufferUtil.clone thread-safe (CASSANDRA-1847)
 * change exception for read requests during bootstrap from 
   InvalidRequest to Unavailable (CASSANDRA-1862)
 * respect row-level tombstones post-flush in range scans
   (CASSANDRA-1837)
 * ReadResponseResolver check digests against each other (CASSANDRA-1830)
 * return InvalidRequest when remove of subcolumn without supercolumn
   is requested (CASSANDRA-1866)
 * flush before repair (CASSANDRA-1748)
 * SSTableExport validates key order (CASSANDRA-1884)
 * large row support for SSTableExport (CASSANDRA-1867)
 * Re-cache hot keys post-compaction without hitting disk (CASSANDRA-1878)
 * manage read repair in coordinator instead of data source, to
   provide latency information to dynamic snitch (CASSANDRA-1873)


0.7.0-rc2
 * fix live-column-count of slice ranges including tombstoned supercolumn 
   with live subcolumn (CASSANDRA-1591)
 * rename o.a.c.internal.AntientropyStage -> AntiEntropyStage,
   o.a.c.request.Request_responseStage -> RequestResponseStage,
   o.a.c.internal.Internal_responseStage -> InternalResponseStage
 * add AbstractType.fromString (CASSANDRA-1767)
 * require index_type to be present when specifying index_name
   on ColumnDef (CASSANDRA-1759)
 * fix add/remove index bugs in CFMetadata (CASSANDRA-1768)
 * rebuild Strategy during system_update_keyspace (CASSANDRA-1762)
 * cli updates prompt to ... in continuation lines (CASSANDRA-1770)
 * support multiple Mutations per key in hadoop ColumnFamilyOutputFormat
   (CASSANDRA-1774)
 * improvements to Debian init script (CASSANDRA-1772)
 * use local classloader to check for version.properties (CASSANDRA-1778)
 * Validate that column names in column_metadata are valid for the
   defined comparator, and decode properly in cli (CASSANDRA-1773)
 * use cross-platform newlines in cli (CASSANDRA-1786)
 * add ExpiringColumn support to sstable import/export (CASSANDRA-1754)
 * add flush for each append to periodic commitlog mode; added
   periodic_without_flush option to disable this (CASSANDRA-1780)
 * close file handle used for post-flush truncate (CASSANDRA-1790)
 * various code cleanup (CASSANDRA-1793, -1794, -1795)
 * fix range queries against wrapped range (CASSANDRA-1781)
 * fix consistencylevel calculations for NetworkTopologyStrategy
   (CASSANDRA-1804)
 * cli support index type enum names (CASSANDRA-1810)
 * improved validation of column_metadata (CASSANDRA-1813)
 * reads at ConsistencyLevel > 1 throw UnavailableException
   immediately if insufficient live nodes exist (CASSANDRA-1803)
 * copy bytebuffers for local writes to avoid retaining the entire
   Thrift frame (CASSANDRA-1801)
 * fix NPE adding index to column w/o prior metadata (CASSANDRA-1764)
 * reduce fat client timeout (CASSANDRA-1730)
 * fix botched merge of CASSANDRA-1316


0.7.0-rc1
 * fix compaction and flush races with schema updates (CASSANDRA-1715)
 * add clustertool, config-converter, sstablekeys, and schematool 
   Windows .bat files (CASSANDRA-1723)
 * reject range queries received during bootstrap (CASSANDRA-1739)
 * fix wrapping-range queries on non-minimum token (CASSANDRA-1700)
 * add nodetool cfhistogram (CASSANDRA-1698)
 * limit repaired ranges to what the nodes have in common (CASSANDRA-1674)
 * index scan treats missing columns as not matching secondary
   expressions (CASSANDRA-1745)
 * Fix misuse of DataOutputBuffer.getData in AntiEntropyService
   (CASSANDRA-1729)
 * detect and warn when obsolete version of JNA is present (CASSANDRA-1760)
 * reduce fat client timeout (CASSANDRA-1730)
 * cleanup smallest CFs first to increase free temp space for larger ones
   (CASSANDRA-1811)
 * Update windows .bat files to work outside of main Cassandra
   directory (CASSANDRA-1713)
 * fix read repair regression from 0.6.7 (CASSANDRA-1727)
 * more-efficient read repair (CASSANDRA-1719)
 * fix hinted handoff replay (CASSANDRA-1656)
 * log type of dropped messages (CASSANDRA-1677)
 * upgrade to SLF4J 1.6.1
 * fix ByteBuffer bug in ExpiringColumn.updateDigest (CASSANDRA-1679)
 * fix IntegerType.getString (CASSANDRA-1681)
 * make -Djava.net.preferIPv4Stack=true the default (CASSANDRA-628)
 * add INTERNAL_RESPONSE verb to differentiate from responses related
   to client requests (CASSANDRA-1685)
 * log tpstats when dropping messages (CASSANDRA-1660)
 * include unreachable nodes in describeSchemaVersions (CASSANDRA-1678)
 * Avoid dropping messages off the client request path (CASSANDRA-1676)
 * fix jna errno reporting (CASSANDRA-1694)
 * add friendlier error for UnknownHostException on startup (CASSANDRA-1697)
 * include jna dependency in RPM package (CASSANDRA-1690)
 * add --skip-keys option to stress.py (CASSANDRA-1696)
 * improve cli handling of non-string keys and column names 
   (CASSANDRA-1701, -1693)
 * r/m extra subcomparator line in cli keyspaces output (CASSANDRA-1712)
 * add read repair chance to cli "show keyspaces"
 * upgrade to ConcurrentLinkedHashMap 1.1 (CASSANDRA-975)
 * fix index scan routing (CASSANDRA-1722)
 * fix tombstoning of supercolumns in range queries (CASSANDRA-1734)
 * clear endpoint cache after updating keyspace metadata (CASSANDRA-1741)
 * fix wrapping-range queries on non-minimum token (CASSANDRA-1700)
 * truncate includes secondary indexes (CASSANDRA-1747)
 * retain reference to PendingFile sstables (CASSANDRA-1749)
 * fix sstableimport regression (CASSANDRA-1753)
 * fix for bootstrap when no non-system tables are defined (CASSANDRA-1732)
 * handle replica unavailability in index scan (CASSANDRA-1755)
 * fix service initialization order deadlock (CASSANDRA-1756)
 * multi-line cli commands (CASSANDRA-1742)
 * fix race between snapshot and compaction (CASSANDRA-1736)
 * add listEndpointsPendingHints, deleteHintsForEndpoint JMX methods 
   (CASSANDRA-1551)


0.7.0-beta3
 * add strategy options to describe_keyspace output (CASSANDRA-1560)
 * log warning when using randomly generated token (CASSANDRA-1552)
 * re-organize JMX into .db, .net, .internal, .request (CASSANDRA-1217)
 * allow nodes to change IPs between restarts (CASSANDRA-1518)
 * remember ring state between restarts by default (CASSANDRA-1518)
 * flush index built flag so we can read it before log replay (CASSANDRA-1541)
 * lock row cache updates to prevent race condition (CASSANDRA-1293)
 * remove assertion causing rare (and harmless) error messages in
   commitlog (CASSANDRA-1330)
 * fix moving nodes with no keyspaces defined (CASSANDRA-1574)
 * fix unbootstrap when no data is present in a transfer range (CASSANDRA-1573)
 * take advantage of AVRO-495 to simplify our avro IDL (CASSANDRA-1436)
 * extend authorization hierarchy to column family (CASSANDRA-1554)
 * deletion support in secondary indexes (CASSANDRA-1571)
 * meaningful error message for invalid replication strategy class 
   (CASSANDRA-1566)
 * allow keyspace creation with RF > N (CASSANDRA-1428)
 * improve cli error handling (CASSANDRA-1580)
 * add cache save/load ability (CASSANDRA-1417, 1606, 1647)
 * add StorageService.getDrainProgress (CASSANDRA-1588)
 * Disallow bootstrap to an in-use token (CASSANDRA-1561)
 * Allow dynamic secondary index creation and destruction (CASSANDRA-1532)
 * log auto-guessed memtable thresholds (CASSANDRA-1595)
 * add ColumnDef support to cli (CASSANDRA-1583)
 * reduce index sample time by 75% (CASSANDRA-1572)
 * add cli support for column, strategy metadata (CASSANDRA-1578, 1612)
 * add cli support for schema modification (CASSANDRA-1584)
 * delete temp files on failed compactions (CASSANDRA-1596)
 * avoid blocking for dead nodes during removetoken (CASSANDRA-1605)
 * remove ConsistencyLevel.ZERO (CASSANDRA-1607)
 * expose in-progress compaction type in jmx (CASSANDRA-1586)
 * removed IClock & related classes from internals (CASSANDRA-1502)
 * fix removing tokens from SystemTable on decommission and removetoken
   (CASSANDRA-1609)
 * include CF metadata in cli 'show keyspaces' (CASSANDRA-1613)
 * switch from Properties to HashMap in PropertyFileSnitch to
   avoid synchronization bottleneck (CASSANDRA-1481)
 * PropertyFileSnitch configuration file renamed to 
   cassandra-topology.properties
 * add cli support for get_range_slices (CASSANDRA-1088, CASSANDRA-1619)
 * Make memtable flush thresholds per-CF instead of global 
   (CASSANDRA-1007, 1637)
 * add cli support for binary data without CfDef hints (CASSANDRA-1603)
 * fix building SSTable statistics post-stream (CASSANDRA-1620)
 * fix potential infinite loop in 2ary index queries (CASSANDRA-1623)
 * allow creating NTS keyspaces with no replicas configured (CASSANDRA-1626)
 * add jmx histogram of sstables accessed per read (CASSANDRA-1624)
 * remove system_rename_column_family and system_rename_keyspace from the
   client API until races can be fixed (CASSANDRA-1630, CASSANDRA-1585)
 * add cli sanity tests (CASSANDRA-1582)
 * update GC settings in cassandra.bat (CASSANDRA-1636)
 * cli support for index queries (CASSANDRA-1635)
 * cli support for updating schema memtable settings (CASSANDRA-1634)
 * cli --file option (CASSANDRA-1616)
 * reduce automatically chosen memtable sizes by 50% (CASSANDRA-1641)
 * move endpoint cache from snitch to strategy (CASSANDRA-1643)
 * fix commitlog recovery deleting the newly-created segment as well as
   the old ones (CASSANDRA-1644)
 * upgrade to Thrift 0.5 (CASSANDRA-1367)
 * renamed CL.DCQUORUM to LOCAL_QUORUM and DCQUORUMSYNC to EACH_QUORUM
 * cli truncate support (CASSANDRA-1653)
 * update GC settings in cassandra.bat (CASSANDRA-1636)
 * avoid logging when a node's ip/token is gossipped back to it (CASSANDRA-1666)


0.7-beta2
 * always use UTF-8 for hint keys (CASSANDRA-1439)
 * remove cassandra.yaml dependency from Hadoop and Pig (CASSADRA-1322)
 * expose CfDef metadata in describe_keyspaces (CASSANDRA-1363)
 * restore use of mmap_index_only option (CASSANDRA-1241)
 * dropping a keyspace with no column families generated an error 
   (CASSANDRA-1378)
 * rename RackAwareStrategy to OldNetworkTopologyStrategy, RackUnawareStrategy 
   to SimpleStrategy, DatacenterShardStrategy to NetworkTopologyStrategy,
   AbstractRackAwareSnitch to AbstractNetworkTopologySnitch (CASSANDRA-1392)
 * merge StorageProxy.mutate, mutateBlocking (CASSANDRA-1396)
 * faster UUIDType, LongType comparisons (CASSANDRA-1386, 1393)
 * fix setting read_repair_chance from CLI addColumnFamily (CASSANDRA-1399)
 * fix updates to indexed columns (CASSANDRA-1373)
 * fix race condition leaving to FileNotFoundException (CASSANDRA-1382)
 * fix sharded lock hash on index write path (CASSANDRA-1402)
 * add support for GT/E, LT/E in subordinate index clauses (CASSANDRA-1401)
 * cfId counter got out of sync when CFs were added (CASSANDRA-1403)
 * less chatty schema updates (CASSANDRA-1389)
 * rename column family mbeans. 'type' will now include either 
   'IndexColumnFamilies' or 'ColumnFamilies' depending on the CFS type.
   (CASSANDRA-1385)
 * disallow invalid keyspace and column family names. This includes name that
   matches a '^\w+' regex. (CASSANDRA-1377)
 * use JNA, if present, to take snapshots (CASSANDRA-1371)
 * truncate hints if starting 0.7 for the first time (CASSANDRA-1414)
 * fix FD leak in single-row slicepredicate queries (CASSANDRA-1416)
 * allow index expressions against columns that are not part of the 
   SlicePredicate (CASSANDRA-1410)
 * config-converter properly handles snitches and framed support 
   (CASSANDRA-1420)
 * remove keyspace argument from multiget_count (CASSANDRA-1422)
 * allow specifying cassandra.yaml location as (local or remote) URL
   (CASSANDRA-1126)
 * fix using DynamicEndpointSnitch with NetworkTopologyStrategy
   (CASSANDRA-1429)
 * Add CfDef.default_validation_class (CASSANDRA-891)
 * fix EstimatedHistogram.max (CASSANDRA-1413)
 * quorum read optimization (CASSANDRA-1622)
 * handle zero-length (or missing) rows during HH paging (CASSANDRA-1432)
 * include secondary indexes during schema migrations (CASSANDRA-1406)
 * fix commitlog header race during schema change (CASSANDRA-1435)
 * fix ColumnFamilyStoreMBeanIterator to use new type name (CASSANDRA-1433)
 * correct filename generated by xml->yaml converter (CASSANDRA-1419)
 * add CMSInitiatingOccupancyFraction=75 and UseCMSInitiatingOccupancyOnly
   to default JVM options
 * decrease jvm heap for cassandra-cli (CASSANDRA-1446)
 * ability to modify keyspaces and column family definitions on a live cluster
   (CASSANDRA-1285)
 * support for Hadoop Streaming [non-jvm map/reduce via stdin/out]
   (CASSANDRA-1368)
 * Move persistent sstable stats from the system table to an sstable component
   (CASSANDRA-1430)
 * remove failed bootstrap attempt from pending ranges when gossip times
   it out after 1h (CASSANDRA-1463)
 * eager-create tcp connections to other cluster members (CASSANDRA-1465)
 * enumerate stages and derive stage from message type instead of 
   transmitting separately (CASSANDRA-1465)
 * apply reversed flag during collation from different data sources
   (CASSANDRA-1450)
 * make failure to remove commitlog segment non-fatal (CASSANDRA-1348)
 * correct ordering of drain operations so CL.recover is no longer 
   necessary (CASSANDRA-1408)
 * removed keyspace from describe_splits method (CASSANDRA-1425)
 * rename check_schema_agreement to describe_schema_versions
   (CASSANDRA-1478)
 * fix QUORUM calculation for RF > 3 (CASSANDRA-1487)
 * remove tombstones during non-major compactions when bloom filter
   verifies that row does not exist in other sstables (CASSANDRA-1074)
 * nodes that coordinated a loadbalance in the past could not be seen by
   newly added nodes (CASSANDRA-1467)
 * exposed endpoint states (gossip details) via jmx (CASSANDRA-1467)
 * ensure that compacted sstables are not included when new readers are
   instantiated (CASSANDRA-1477)
 * by default, calculate heap size and memtable thresholds at runtime (CASSANDRA-1469)
 * fix races dealing with adding/dropping keyspaces and column families in
   rapid succession (CASSANDRA-1477)
 * clean up of Streaming system (CASSANDRA-1503, 1504, 1506)
 * add options to configure Thrift socket keepalive and buffer sizes (CASSANDRA-1426)
 * make contrib CassandraServiceDataCleaner recursive (CASSANDRA-1509)
 * min, max compaction threshold are configurable and persistent 
   per-ColumnFamily (CASSANDRA-1468)
 * fix replaying the last mutation in a commitlog unnecessarily 
   (CASSANDRA-1512)
 * invoke getDefaultUncaughtExceptionHandler from DTPE with the original
   exception rather than the ExecutionException wrapper (CASSANDRA-1226)
 * remove Clock from the Thrift (and Avro) API (CASSANDRA-1501)
 * Close intra-node sockets when connection is broken (CASSANDRA-1528)
 * RPM packaging spec file (CASSANDRA-786)
 * weighted request scheduler (CASSANDRA-1485)
 * treat expired columns as deleted (CASSANDRA-1539)
 * make IndexInterval configurable (CASSANDRA-1488)
 * add describe_snitch to Thrift API (CASSANDRA-1490)
 * MD5 authenticator compares plain text submitted password with MD5'd
   saved property, instead of vice versa (CASSANDRA-1447)
 * JMX MessagingService pending and completed counts (CASSANDRA-1533)
 * fix race condition processing repair responses (CASSANDRA-1511)
 * make repair blocking (CASSANDRA-1511)
 * create EndpointSnitchInfo and MBean to expose rack and DC (CASSANDRA-1491)
 * added option to contrib/word_count to output results back to Cassandra
   (CASSANDRA-1342)
 * rewrite Hadoop ColumnFamilyRecordWriter to pool connections, retry to
   multiple Cassandra nodes, and smooth impact on the Cassandra cluster
   by using smaller batch sizes (CASSANDRA-1434)
 * fix setting gc_grace_seconds via CLI (CASSANDRA-1549)
 * support TTL'd index values (CASSANDRA-1536)
 * make removetoken work like decommission (CASSANDRA-1216)
 * make cli comparator-aware and improve quote rules (CASSANDRA-1523,-1524)
 * make nodetool compact and cleanup blocking (CASSANDRA-1449)
 * add memtable, cache information to GCInspector logs (CASSANDRA-1558)
 * enable/disable HintedHandoff via JMX (CASSANDRA-1550)
 * Ignore stray files in the commit log directory (CASSANDRA-1547)
 * Disallow bootstrap to an in-use token (CASSANDRA-1561)


0.7-beta1
 * sstable versioning (CASSANDRA-389)
 * switched to slf4j logging (CASSANDRA-625)
 * add (optional) expiration time for column (CASSANDRA-699)
 * access levels for authentication/authorization (CASSANDRA-900)
 * add ReadRepairChance to CF definition (CASSANDRA-930)
 * fix heisenbug in system tests, especially common on OS X (CASSANDRA-944)
 * convert to byte[] keys internally and all public APIs (CASSANDRA-767)
 * ability to alter schema definitions on a live cluster (CASSANDRA-44)
 * renamed configuration file to cassandra.xml, and log4j.properties to
   log4j-server.properties, which must now be loaded from
   the classpath (which is how our scripts in bin/ have always done it)
   (CASSANDRA-971)
 * change get_count to require a SlicePredicate. create multi_get_count
   (CASSANDRA-744)
 * re-organized endpointsnitch implementations and added SimpleSnitch
   (CASSANDRA-994)
 * Added preload_row_cache option (CASSANDRA-946)
 * add CRC to commitlog header (CASSANDRA-999)
 * removed deprecated batch_insert and get_range_slice methods (CASSANDRA-1065)
 * add truncate thrift method (CASSANDRA-531)
 * http mini-interface using mx4j (CASSANDRA-1068)
 * optimize away copy of sliced row on memtable read path (CASSANDRA-1046)
 * replace constant-size 2GB mmaped segments and special casing for index 
   entries spanning segment boundaries, with SegmentedFile that computes 
   segments that always contain entire entries/rows (CASSANDRA-1117)
 * avoid reading large rows into memory during compaction (CASSANDRA-16)
 * added hadoop OutputFormat (CASSANDRA-1101)
 * efficient Streaming (no more anticompaction) (CASSANDRA-579)
 * split commitlog header into separate file and add size checksum to
   mutations (CASSANDRA-1179)
 * avoid allocating a new byte[] for each mutation on replay (CASSANDRA-1219)
 * revise HH schema to be per-endpoint (CASSANDRA-1142)
 * add joining/leaving status to nodetool ring (CASSANDRA-1115)
 * allow multiple repair sessions per node (CASSANDRA-1190)
 * optimize away MessagingService for local range queries (CASSANDRA-1261)
 * make framed transport the default so malformed requests can't OOM the 
   server (CASSANDRA-475)
 * significantly faster reads from row cache (CASSANDRA-1267)
 * take advantage of row cache during range queries (CASSANDRA-1302)
 * make GCGraceSeconds a per-ColumnFamily value (CASSANDRA-1276)
 * keep persistent row size and column count statistics (CASSANDRA-1155)
 * add IntegerType (CASSANDRA-1282)
 * page within a single row during hinted handoff (CASSANDRA-1327)
 * push DatacenterShardStrategy configuration into keyspace definition,
   eliminating datacenter.properties. (CASSANDRA-1066)
 * optimize forward slices starting with '' and single-index-block name 
   queries by skipping the column index (CASSANDRA-1338)
 * streaming refactor (CASSANDRA-1189)
 * faster comparison for UUID types (CASSANDRA-1043)
 * secondary index support (CASSANDRA-749 and subtasks)
 * make compaction buckets deterministic (CASSANDRA-1265)


0.6.6
 * Allow using DynamicEndpointSnitch with RackAwareStrategy (CASSANDRA-1429)
 * remove the remaining vestiges of the unfinished DatacenterShardStrategy 
   (replaced by NetworkTopologyStrategy in 0.7)
   

0.6.5
 * fix key ordering in range query results with RandomPartitioner
   and ConsistencyLevel > ONE (CASSANDRA-1145)
 * fix for range query starting with the wrong token range (CASSANDRA-1042)
 * page within a single row during hinted handoff (CASSANDRA-1327)
 * fix compilation on non-sun JDKs (CASSANDRA-1061)
 * remove String.trim() call on row keys in batch mutations (CASSANDRA-1235)
 * Log summary of dropped messages instead of spamming log (CASSANDRA-1284)
 * add dynamic endpoint snitch (CASSANDRA-981)
 * fix streaming for keyspaces with hyphens in their name (CASSANDRA-1377)
 * fix errors in hard-coded bloom filter optKPerBucket by computing it
   algorithmically (CASSANDRA-1220
 * remove message deserialization stage, and uncap read/write stages
   so slow reads/writes don't block gossip processing (CASSANDRA-1358)
 * add jmx port configuration to Debian package (CASSANDRA-1202)
 * use mlockall via JNA, if present, to prevent Linux from swapping
   out parts of the JVM (CASSANDRA-1214)


0.6.4
 * avoid queuing multiple hint deliveries for the same endpoint
   (CASSANDRA-1229)
 * better performance for and stricter checking of UTF8 column names
   (CASSANDRA-1232)
 * extend option to lower compaction priority to hinted handoff
   as well (CASSANDRA-1260)
 * log errors in gossip instead of re-throwing (CASSANDRA-1289)
 * avoid aborting commitlog replay prematurely if a flushed-but-
   not-removed commitlog segment is encountered (CASSANDRA-1297)
 * fix duplicate rows being read during mapreduce (CASSANDRA-1142)
 * failure detection wasn't closing command sockets (CASSANDRA-1221)
 * cassandra-cli.bat works on windows (CASSANDRA-1236)
 * pre-emptively drop requests that cannot be processed within RPCTimeout
   (CASSANDRA-685)
 * add ack to Binary write verb and update CassandraBulkLoader
   to wait for acks for each row (CASSANDRA-1093)
 * added describe_partitioner Thrift method (CASSANDRA-1047)
 * Hadoop jobs no longer require the Cassandra storage-conf.xml
   (CASSANDRA-1280, CASSANDRA-1047)
 * log thread pool stats when GC is excessive (CASSANDRA-1275)
 * remove gossip message size limit (CASSANDRA-1138)
 * parallelize local and remote reads during multiget, and respect snitch 
   when determining whether to do local read for CL.ONE (CASSANDRA-1317)
 * fix read repair to use requested consistency level on digest mismatch,
   rather than assuming QUORUM (CASSANDRA-1316)
 * process digest mismatch re-reads in parallel (CASSANDRA-1323)
 * switch hints CF comparator to BytesType (CASSANDRA-1274)


0.6.3
 * retry to make streaming connections up to 8 times. (CASSANDRA-1019)
 * reject describe_ring() calls on invalid keyspaces (CASSANDRA-1111)
 * fix cache size calculation for size of 100% (CASSANDRA-1129)
 * fix cache capacity only being recalculated once (CASSANDRA-1129)
 * remove hourly scan of all hints on the off chance that the gossiper
   missed a status change; instead, expose deliverHintsToEndpoint to JMX
   so it can be done manually, if necessary (CASSANDRA-1141)
 * don't reject reads at CL.ALL (CASSANDRA-1152)
 * reject deletions to supercolumns in CFs containing only standard
   columns (CASSANDRA-1139)
 * avoid preserving login information after client disconnects
   (CASSANDRA-1057)
 * prefer sun jdk to openjdk in debian init script (CASSANDRA-1174)
 * detect partioner config changes between restarts and fail fast 
   (CASSANDRA-1146)
 * use generation time to resolve node token reassignment disagreements
   (CASSANDRA-1118)
 * restructure the startup ordering of Gossiper and MessageService to avoid
   timing anomalies (CASSANDRA-1160)
 * detect incomplete commit log hearders (CASSANDRA-1119)
 * force anti-entropy service to stream files on the stream stage to avoid
   sending streams out of order (CASSANDRA-1169)
 * remove inactive stream managers after AES streams files (CASSANDRA-1169)
 * allow removing entire row through batch_mutate Deletion (CASSANDRA-1027)
 * add JMX metrics for row-level bloom filter false positives (CASSANDRA-1212)
 * added a redhat init script to contrib (CASSANDRA-1201)
 * use midpoint when bootstrapping a new machine into range with not
   much data yet instead of random token (CASSANDRA-1112)
 * kill server on OOM in executor stage as well as Thrift (CASSANDRA-1226)
 * remove opportunistic repairs, when two machines with overlapping replica
   responsibilities happen to finish major compactions of the same CF near
   the same time.  repairs are now fully manual (CASSANDRA-1190)
 * add ability to lower compaction priority (default is no change from 0.6.2)
   (CASSANDRA-1181)


0.6.2
 * fix contrib/word_count build. (CASSANDRA-992)
 * split CommitLogExecutorService into BatchCommitLogExecutorService and 
   PeriodicCommitLogExecutorService (CASSANDRA-1014)
 * add latency histograms to CFSMBean (CASSANDRA-1024)
 * make resolving timestamp ties deterministic by using value bytes
   as a tiebreaker (CASSANDRA-1039)
 * Add option to turn off Hinted Handoff (CASSANDRA-894)
 * fix windows startup (CASSANDRA-948)
 * make concurrent_reads, concurrent_writes configurable at runtime via JMX
   (CASSANDRA-1060)
 * disable GCInspector on non-Sun JVMs (CASSANDRA-1061)
 * fix tombstone handling in sstable rows with no other data (CASSANDRA-1063)
 * fix size of row in spanned index entries (CASSANDRA-1056)
 * install json2sstable, sstable2json, and sstablekeys to Debian package
 * StreamingService.StreamDestinations wouldn't empty itself after streaming
   finished (CASSANDRA-1076)
 * added Collections.shuffle(splits) before returning the splits in 
   ColumnFamilyInputFormat (CASSANDRA-1096)
 * do not recalculate cache capacity post-compaction if it's been manually 
   modified (CASSANDRA-1079)
 * better defaults for flush sorter + writer executor queue sizes
   (CASSANDRA-1100)
 * windows scripts for SSTableImport/Export (CASSANDRA-1051)
 * windows script for nodetool (CASSANDRA-1113)
 * expose PhiConvictThreshold (CASSANDRA-1053)
 * make repair of RF==1 a no-op (CASSANDRA-1090)
 * improve default JVM GC options (CASSANDRA-1014)
 * fix SlicePredicate serialization inside Hadoop jobs (CASSANDRA-1049)
 * close Thrift sockets in Hadoop ColumnFamilyRecordReader (CASSANDRA-1081)


0.6.1
 * fix NPE in sstable2json when no excluded keys are given (CASSANDRA-934)
 * keep the replica set constant throughout the read repair process
   (CASSANDRA-937)
 * allow querying getAllRanges with empty token list (CASSANDRA-933)
 * fix command line arguments inversion in clustertool (CASSANDRA-942)
 * fix race condition that could trigger a false-positive assertion
   during post-flush discard of old commitlog segments (CASSANDRA-936)
 * fix neighbor calculation for anti-entropy repair (CASSANDRA-924)
 * perform repair even for small entropy differences (CASSANDRA-924)
 * Use hostnames in CFInputFormat to allow Hadoop's naive string-based
   locality comparisons to work (CASSANDRA-955)
 * cache read-only BufferedRandomAccessFile length to avoid
   3 system calls per invocation (CASSANDRA-950)
 * nodes with IPv6 (and no IPv4) addresses could not join cluster
   (CASSANDRA-969)
 * Retrieve the correct number of undeleted columns, if any, from
   a supercolumn in a row that had been deleted previously (CASSANDRA-920)
 * fix index scans that cross the 2GB mmap boundaries for both mmap
   and standard i/o modes (CASSANDRA-866)
 * expose drain via nodetool (CASSANDRA-978)


0.6.0-RC1
 * JMX drain to flush memtables and run through commit log (CASSANDRA-880)
 * Bootstrapping can skip ranges under the right conditions (CASSANDRA-902)
 * fix merging row versions in range_slice for CL > ONE (CASSANDRA-884)
 * default write ConsistencyLeven chaned from ZERO to ONE
 * fix for index entries spanning mmap buffer boundaries (CASSANDRA-857)
 * use lexical comparison if time part of TimeUUIDs are the same 
   (CASSANDRA-907)
 * bound read, mutation, and response stages to fix possible OOM
   during log replay (CASSANDRA-885)
 * Use microseconds-since-epoch (UTC) in cli, instead of milliseconds
 * Treat batch_mutate Deletion with null supercolumn as "apply this predicate 
   to top level supercolumns" (CASSANDRA-834)
 * Streaming destination nodes do not update their JMX status (CASSANDRA-916)
 * Fix internal RPC timeout calculation (CASSANDRA-911)
 * Added Pig loadfunc to contrib/pig (CASSANDRA-910)


0.6.0-beta3
 * fix compaction bucketing bug (CASSANDRA-814)
 * update windows batch file (CASSANDRA-824)
 * deprecate KeysCachedFraction configuration directive in favor
   of KeysCached; move to unified-per-CF key cache (CASSANDRA-801)
 * add invalidateRowCache to ColumnFamilyStoreMBean (CASSANDRA-761)
 * send Handoff hints to natural locations to reduce load on
   remaining nodes in a failure scenario (CASSANDRA-822)
 * Add RowWarningThresholdInMB configuration option to warn before very 
   large rows get big enough to threaten node stability, and -x option to
   be able to remove them with sstable2json if the warning is unheeded
   until it's too late (CASSANDRA-843)
 * Add logging of GC activity (CASSANDRA-813)
 * fix ConcurrentModificationException in commitlog discard (CASSANDRA-853)
 * Fix hardcoded row count in Hadoop RecordReader (CASSANDRA-837)
 * Add a jmx status to the streaming service and change several DEBUG
   messages to INFO (CASSANDRA-845)
 * fix classpath in cassandra-cli.bat for Windows (CASSANDRA-858)
 * allow re-specifying host, port to cassandra-cli if invalid ones
   are first tried (CASSANDRA-867)
 * fix race condition handling rpc timeout in the coordinator
   (CASSANDRA-864)
 * Remove CalloutLocation and StagingFileDirectory from storage-conf files 
   since those settings are no longer used (CASSANDRA-878)
 * Parse a long from RowWarningThresholdInMB instead of an int (CASSANDRA-882)
 * Remove obsolete ControlPort code from DatabaseDescriptor (CASSANDRA-886)
 * move skipBytes side effect out of assert (CASSANDRA-899)
 * add "double getLoad" to StorageServiceMBean (CASSANDRA-898)
 * track row stats per CF at compaction time (CASSANDRA-870)
 * disallow CommitLogDirectory matching a DataFileDirectory (CASSANDRA-888)
 * default key cache size is 200k entries, changed from 10% (CASSANDRA-863)
 * add -Dcassandra-foreground=yes to cassandra.bat
 * exit if cluster name is changed unexpectedly (CASSANDRA-769)


0.6.0-beta1/beta2
 * add batch_mutate thrift command, deprecating batch_insert (CASSANDRA-336)
 * remove get_key_range Thrift API, deprecated in 0.5 (CASSANDRA-710)
 * add optional login() Thrift call for authentication (CASSANDRA-547)
 * support fat clients using gossiper and StorageProxy to perform
   replication in-process [jvm-only] (CASSANDRA-535)
 * support mmapped I/O for reads, on by default on 64bit JVMs 
   (CASSANDRA-408, CASSANDRA-669)
 * improve insert concurrency, particularly during Hinted Handoff
   (CASSANDRA-658)
 * faster network code (CASSANDRA-675)
 * stress.py moved to contrib (CASSANDRA-635)
 * row caching [must be explicitly enabled per-CF in config] (CASSANDRA-678)
 * present a useful measure of compaction progress in JMX (CASSANDRA-599)
 * add bin/sstablekeys (CASSNADRA-679)
 * add ConsistencyLevel.ANY (CASSANDRA-687)
 * make removetoken remove nodes from gossip entirely (CASSANDRA-644)
 * add ability to set cache sizes at runtime (CASSANDRA-708)
 * report latency and cache hit rate statistics with lifetime totals
   instead of average over the last minute (CASSANDRA-702)
 * support get_range_slice for RandomPartitioner (CASSANDRA-745)
 * per-keyspace replication factory and replication strategy (CASSANDRA-620)
 * track latency in microseconds (CASSANDRA-733)
 * add describe_ Thrift methods, deprecating get_string_property and 
   get_string_list_property
 * jmx interface for tracking operation mode and streams in general.
   (CASSANDRA-709)
 * keep memtables in sorted order to improve range query performance
   (CASSANDRA-799)
 * use while loop instead of recursion when trimming sstables compaction list 
   to avoid blowing stack in pathological cases (CASSANDRA-804)
 * basic Hadoop map/reduce support (CASSANDRA-342)


0.5.1
 * ensure all files for an sstable are streamed to the same directory.
   (CASSANDRA-716)
 * more accurate load estimate for bootstrapping (CASSANDRA-762)
 * tolerate dead or unavailable bootstrap target on write (CASSANDRA-731)
 * allow larger numbers of keys (> 140M) in a sstable bloom filter
   (CASSANDRA-790)
 * include jvm argument improvements from CASSANDRA-504 in debian package
 * change streaming chunk size to 32MB to accomodate Windows XP limitations
   (was 64MB) (CASSANDRA-795)
 * fix get_range_slice returning results in the wrong order (CASSANDRA-781)
 

0.5.0 final
 * avoid attempting to delete temporary bootstrap files twice (CASSANDRA-681)
 * fix bogus NaN in nodeprobe cfstats output (CASSANDRA-646)
 * provide a policy for dealing with single thread executors w/ a full queue
   (CASSANDRA-694)
 * optimize inner read in MessagingService, vastly improving multiple-node
   performance (CASSANDRA-675)
 * wait for table flush before streaming data back to a bootstrapping node.
   (CASSANDRA-696)
 * keep track of bootstrapping sources by table so that bootstrapping doesn't 
   give the indication of finishing early (CASSANDRA-673)


0.5.0 RC3
 * commit the correct version of the patch for CASSANDRA-663


0.5.0 RC2 (unreleased)
 * fix bugs in converting get_range_slice results to Thrift 
   (CASSANDRA-647, CASSANDRA-649)
 * expose java.util.concurrent.TimeoutException in StorageProxy methods
   (CASSANDRA-600)
 * TcpConnectionManager was holding on to disconnected connections, 
   giving the false indication they were being used. (CASSANDRA-651)
 * Remove duplicated write. (CASSANDRA-662)
 * Abort bootstrap if IP is already in the token ring (CASSANDRA-663)
 * increase default commitlog sync period, and wait for last sync to 
   finish before submitting another (CASSANDRA-668)


0.5.0 RC1
 * Fix potential NPE in get_range_slice (CASSANDRA-623)
 * add CRC32 to commitlog entries (CASSANDRA-605)
 * fix data streaming on windows (CASSANDRA-630)
 * GC compacted sstables after cleanup and compaction (CASSANDRA-621)
 * Speed up anti-entropy validation (CASSANDRA-629)
 * Fix anti-entropy assertion error (CASSANDRA-639)
 * Fix pending range conflicts when bootstapping or moving
   multiple nodes at once (CASSANDRA-603)
 * Handle obsolete gossip related to node movement in the case where
   one or more nodes is down when the movement occurs (CASSANDRA-572)
 * Include dead nodes in gossip to avoid a variety of problems
   and fix HH to removed nodes (CASSANDRA-634)
 * return an InvalidRequestException for mal-formed SlicePredicates
   (CASSANDRA-643)
 * fix bug determining closest neighbor for use in multiple datacenters
   (CASSANDRA-648)
 * Vast improvements in anticompaction speed (CASSANDRA-607)
 * Speed up log replay and writes by avoiding redundant serializations
   (CASSANDRA-652)


0.5.0 beta 2
 * Bootstrap improvements (several tickets)
 * add nodeprobe repair anti-entropy feature (CASSANDRA-193, CASSANDRA-520)
 * fix possibility of partition when many nodes restart at once
   in clusters with multiple seeds (CASSANDRA-150)
 * fix NPE in get_range_slice when no data is found (CASSANDRA-578)
 * fix potential NPE in hinted handoff (CASSANDRA-585)
 * fix cleanup of local "system" keyspace (CASSANDRA-576)
 * improve computation of cluster load balance (CASSANDRA-554)
 * added super column read/write, column count, and column/row delete to
   cassandra-cli (CASSANDRA-567, CASSANDRA-594)
 * fix returning live subcolumns of deleted supercolumns (CASSANDRA-583)
 * respect JAVA_HOME in bin/ scripts (several tickets)
 * add StorageService.initClient for fat clients on the JVM (CASSANDRA-535)
   (see contrib/client_only for an example of use)
 * make consistency_level functional in get_range_slice (CASSANDRA-568)
 * optimize key deserialization for RandomPartitioner (CASSANDRA-581)
 * avoid GCing tombstones except on major compaction (CASSANDRA-604)
 * increase failure conviction threshold, resulting in less nodes
   incorrectly (and temporarily) marked as down (CASSANDRA-610)
 * respect memtable thresholds during log replay (CASSANDRA-609)
 * support ConsistencyLevel.ALL on read (CASSANDRA-584)
 * add nodeprobe removetoken command (CASSANDRA-564)


0.5.0 beta
 * Allow multiple simultaneous flushes, improving flush throughput 
   on multicore systems (CASSANDRA-401)
 * Split up locks to improve write and read throughput on multicore systems
   (CASSANDRA-444, CASSANDRA-414)
 * More efficient use of memory during compaction (CASSANDRA-436)
 * autobootstrap option: when enabled, all non-seed nodes will attempt
   to bootstrap when started, until bootstrap successfully
   completes. -b option is removed.  (CASSANDRA-438)
 * Unless a token is manually specified in the configuration xml,
   a bootstraping node will use a token that gives it half the
   keys from the most-heavily-loaded node in the cluster,
   instead of generating a random token. 
   (CASSANDRA-385, CASSANDRA-517)
 * Miscellaneous bootstrap fixes (several tickets)
 * Ability to change a node's token even after it has data on it
   (CASSANDRA-541)
 * Ability to decommission a live node from the ring (CASSANDRA-435)
 * Semi-automatic loadbalancing via nodeprobe (CASSANDRA-192)
 * Add ability to set compaction thresholds at runtime via
   JMX / nodeprobe.  (CASSANDRA-465)
 * Add "comment" field to ColumnFamily definition. (CASSANDRA-481)
 * Additional JMX metrics (CASSANDRA-482)
 * JSON based export and import tools (several tickets)
 * Hinted Handoff fixes (several tickets)
 * Add key cache to improve read performance (CASSANDRA-423)
 * Simplified construction of custom ReplicationStrategy classes
   (CASSANDRA-497)
 * Graphical application (Swing) for ring integrity verification and 
   visualization was added to contrib (CASSANDRA-252)
 * Add DCQUORUM, DCQUORUMSYNC consistency levels and corresponding
   ReplicationStrategy / EndpointSnitch classes.  Experimental.
   (CASSANDRA-492)
 * Web client interface added to contrib (CASSANDRA-457)
 * More-efficient flush for Random, CollatedOPP partitioners 
   for normal writes (CASSANDRA-446) and bulk load (CASSANDRA-420)
 * Add MemtableFlushAfterMinutes, a global replacement for the old 
   per-CF FlushPeriodInMinutes setting (CASSANDRA-463)
 * optimizations to slice reading (CASSANDRA-350) and supercolumn
   queries (CASSANDRA-510)
 * force binding to given listenaddress for nodes with multiple
   interfaces (CASSANDRA-546)
 * stress.py benchmarking tool improvements (several tickets)
 * optimized replica placement code (CASSANDRA-525)
 * faster log replay on restart (CASSANDRA-539, CASSANDRA-540)
 * optimized local-node writes (CASSANDRA-558)
 * added get_range_slice, deprecating get_key_range (CASSANDRA-344)
 * expose TimedOutException to thrift (CASSANDRA-563)
 

0.4.2
 * Add validation disallowing null keys (CASSANDRA-486)
 * Fix race conditions in TCPConnectionManager (CASSANDRA-487)
 * Fix using non-utf8-aware comparison as a sanity check.
   (CASSANDRA-493)
 * Improve default garbage collector options (CASSANDRA-504)
 * Add "nodeprobe flush" (CASSANDRA-505)
 * remove NotFoundException from get_slice throws list (CASSANDRA-518)
 * fix get (not get_slice) of entire supercolumn (CASSANDRA-508)
 * fix null token during bootstrap (CASSANDRA-501)


0.4.1
 * Fix FlushPeriod columnfamily configuration regression
   (CASSANDRA-455)
 * Fix long column name support (CASSANDRA-460)
 * Fix for serializing a row that only contains tombstones
   (CASSANDRA-458)
 * Fix for discarding unneeded commitlog segments (CASSANDRA-459)
 * Add SnapshotBeforeCompaction configuration option (CASSANDRA-426)
 * Fix compaction abort under insufficient disk space (CASSANDRA-473)
 * Fix reading subcolumn slice from tombstoned CF (CASSANDRA-484)
 * Fix race condition in RVH causing occasional NPE (CASSANDRA-478)


0.4.0
 * fix get_key_range problems when a node is down (CASSANDRA-440)
   and add UnavailableException to more Thrift methods
 * Add example EndPointSnitch contrib code (several tickets)


0.4.0 RC2
 * fix SSTable generation clash during compaction (CASSANDRA-418)
 * reject method calls with null parameters (CASSANDRA-308)
 * properly order ranges in nodeprobe output (CASSANDRA-421)
 * fix logging of certain errors on executor threads (CASSANDRA-425)


0.4.0 RC1
 * Bootstrap feature is live; use -b on startup (several tickets)
 * Added multiget api (CASSANDRA-70)
 * fix Deadlock with SelectorManager.doProcess and TcpConnection.write
   (CASSANDRA-392)
 * remove key cache b/c of concurrency bugs in third-party
   CLHM library (CASSANDRA-405)
 * update non-major compaction logic to use two threshold values
   (CASSANDRA-407)
 * add periodic / batch commitlog sync modes (several tickets)
 * inline BatchMutation into batch_insert params (CASSANDRA-403)
 * allow setting the logging level at runtime via mbean (CASSANDRA-402)
 * change default comparator to BytesType (CASSANDRA-400)
 * add forwards-compatible ConsistencyLevel parameter to get_key_range
   (CASSANDRA-322)
 * r/m special case of blocking for local destination when writing with 
   ConsistencyLevel.ZERO (CASSANDRA-399)
 * Fixes to make BinaryMemtable [bulk load interface] useful (CASSANDRA-337);
   see contrib/bmt_example for an example of using it.
 * More JMX properties added (several tickets)
 * Thrift changes (several tickets)
    - Merged _super get methods with the normal ones; return values
      are now of ColumnOrSuperColumn.
    - Similarly, merged batch_insert_super into batch_insert.



0.4.0 beta
 * On-disk data format has changed to allow billions of keys/rows per
   node instead of only millions
 * Multi-keyspace support
 * Scan all sstables for all queries to avoid situations where
   different types of operation on the same ColumnFamily could
   disagree on what data was present
 * Snapshot support via JMX
 * Thrift API has changed a _lot_:
    - removed time-sorted CFs; instead, user-defined comparators
      may be defined on the column names, which are now byte arrays.
      Default comparators are provided for UTF8, Bytes, Ascii, Long (i64),
      and UUID types.
    - removed colon-delimited strings in thrift api in favor of explicit
      structs such as ColumnPath, ColumnParent, etc.  Also normalized
      thrift struct and argument naming.
    - Added columnFamily argument to get_key_range.
    - Change signature of get_slice to accept starting and ending
      columns as well as an offset.  (This allows use of indexes.)
      Added "ascending" flag to allow reasonably-efficient reverse
      scans as well.  Removed get_slice_by_range as redundant.
    - get_key_range operates on one CF at a time
    - changed `block` boolean on insert methods to ConsistencyLevel enum,
      with options of NONE, ONE, QUORUM, and ALL.
    - added similar consistency_level parameter to read methods
    - column-name-set slice with no names given now returns zero columns
      instead of all of them.  ("all" can run your server out of memory.
      use a range-based slice with a high max column count instead.)
 * Removed the web interface. Node information can now be obtained by 
   using the newly introduced nodeprobe utility.
 * More JMX stats
 * Remove magic values from internals (e.g. special key to indicate
   when to flush memtables)
 * Rename configuration "table" to "keyspace"
 * Moved to crash-only design; no more shutdown (just kill the process)
 * Lots of bug fixes

Full list of issues resolved in 0.4 is at https://issues.apache.org/jira/secure/IssueNavigator.jspa?reset=true&&pid=12310865&fixfor=12313862&resolution=1&sorter/field=issuekey&sorter/order=DESC


0.3.0 RC3
 * Fix potential deadlock under load in TCPConnection.
   (CASSANDRA-220)


0.3.0 RC2
 * Fix possible data loss when server is stopped after replaying
   log but before new inserts force memtable flush.
   (CASSANDRA-204)
 * Added BUGS file


0.3.0 RC1
 * Range queries on keys, including user-defined key collation
 * Remove support
 * Workarounds for a weird bug in JDK select/register that seems
   particularly common on VM environments. Cassandra should deploy
   fine on EC2 now
 * Much improved infrastructure: the beginnings of a decent test suite
   ("ant test" for unit tests; "nosetests" for system tests), code
   coverage reporting, etc.
 * Expanded node status reporting via JMX
 * Improved error reporting/logging on both server and client
 * Reduced memory footprint in default configuration
 * Combined blocking and non-blocking versions of insert APIs
 * Added FlushPeriodInMinutes configuration parameter to force
   flushing of infrequently-updated ColumnFamilies<|MERGE_RESOLUTION|>--- conflicted
+++ resolved
@@ -1,10 +1,6 @@
-<<<<<<< HEAD
 DSE backports
+ * Fix authentication problem when invoking cqlsh copy from a SOURCE command (CASSANDRA-12642)
  * Decommissioned nodes will not rejoin the cluster (CASSANDRA-8801)
-=======
-DSE backports 
- * Fix authentication problem when invoking cqlsh copy from a SOURCE command (CASSANDRA-12642)
->>>>>>> 6a49fece
  * Only set broadcast_rpc_address on Ec2MultiRegionSnitch if it's not set (CASSANDRA-11356)
  * Log endpoint and port associated with streaming operation (CASSANDRA-8777)
  * cqlsh: fix tab completion for case-sensitive identifiers (CASSANDRA-11664)
