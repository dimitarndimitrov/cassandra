--- conflicted
+++ resolved
@@ -1,4 +1,3 @@
-<<<<<<< HEAD
 DSE 5.0.6
  * Disable preemptive sstable opening if sstable_preemptive_open_interval_in_mb <= 0,
    and warn about high GC pressure for values below 4 (APOLLO-386)
@@ -8,10 +7,7 @@
  * Always die on AssertionError and log flush failure errors. (APOLLO-227)
  * Perform repair sync sequentially to avoid overloading coordinator (APOLLO-216)
 Merged from 3.0.X
-=======
-3.0.11
  * Abort or retry on failed hints delivery (CASSANDRA-13124)
->>>>>>> dab0e31b
  * Fix handling of partition with partition-level deletion plus
    live rows in sstabledump (CASSANDRA-13177)
  * Provide user workaround when system_schema.columns does not contain entries
