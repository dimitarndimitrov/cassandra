--- conflicted
+++ resolved
@@ -1,4 +1,3 @@
-<<<<<<< HEAD
 DSE 5.1.0
  * Remove SelectStatement.execute wrapper and return a fake ResultMessage.Rows instead (APOLLO-267)
  * Improve error message for incompatible authn/authz config (APOLLO-226)
@@ -17,13 +16,7 @@
  * Add method to IAuthenticator to login by user as well as by role (APOLLO-70)
  * Add private protocol version (APOLLO-2)
 Merged from DSE 5.0.x
-=======
-DSE 5.0.6
  * Perform repair sync sequentially to avoid overloading coordinator (APOLLO-216)
-
-
-DSE 5.0.5
->>>>>>> 01f901ab
  * Backport CASSANDRA-10134 Always perform collision check before joining ring (CASSANDRA-10134)
  * Backport CASSANDRA-12461 (Add pre- and post-shutdown hooks to Storage Service) (APOLLO-48)
  * Wait for remaining tasks to finish on RepairJob after task failure (APOLLO-87)
