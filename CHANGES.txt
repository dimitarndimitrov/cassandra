2.0
 * Removed on-heap row cache (CASSANDRA-5348)
 * use nanotime consistently for node-local timeouts (CASSANDRA-5581)
 * Avoid unnecessary second pass on name-based queries (CASSANDRA-5577)
 * Experimental triggers (CASSANDRA-1311)
 * JEMalloc support for off-heap allocation (CASSANDRA-3997)
 * Single-pass compaction (CASSANDRA-4180)
 * Removed token range bisection (CASSANDRA-5518)
 * Removed compatibility with pre-1.2.5 sstables and network messages
   (CASSANDRA-5511)
 * removed PBSPredictor (CASSANDRA-5455)
 * CAS support (CASSANDRA-5062, 5441, 5442, 5443)
 * Leveled compaction performs size-tiered compactions in L0 
   (CASSANDRA-5371, 5439)
 * Add yaml network topology snitch for mixed ec2/other envs (CASSANDRA-5339)
 * Log when a node is down longer than the hint window (CASSANDRA-4554)
 * Optimize tombstone creation for ExpiringColumns (CASSANDRA-4917)
 * Improve LeveledScanner work estimation (CASSANDRA-5250, 5407)
 * Replace compaction lock with runWithCompactionsDisabled (CASSANDRA-3430)
 * Change Message IDs to ints (CASSANDRA-5307)
 * Move sstable level information into the Stats component, removing the
   need for a separate Manifest file (CASSANDRA-4872)
 * avoid serializing to byte[] on commitlog append (CASSANDRA-5199)
 * make index_interval configurable per columnfamily (CASSANDRA-3961)
 * add default_time_to_live (CASSANDRA-3974)
 * add memtable_flush_period_in_ms (CASSANDRA-4237)
 * replace supercolumns internally by composites (CASSANDRA-3237, 5123)
 * upgrade thrift to 0.9.0 (CASSANDRA-3719)
 * drop unnecessary keyspace parameter from user-defined compaction API 
   (CASSANDRA-5139)
 * more robust solution to incomplete compactions + counters (CASSANDRA-5151)
 * Change order of directory searching for c*.in.sh (CASSANDRA-3983)
 * Add tool to reset SSTable compaction level for LCS (CASSANDRA-5271)
 * Allow custom configuration loader (CASSANDRA-5045)
 * Remove memory emergency pressure valve logic (CASSANDRA-3534)
 * Reduce request latency with eager retry (CASSANDRA-4705)
 * cqlsh: Remove ASSUME command (CASSANDRA-5331)
 * Rebuild BF when loading sstables if bloom_filter_fp_chance
   has changed since compaction (CASSANDRA-5015)
 * remove row-level bloom filters (CASSANDRA-4885)
 * Change Kernel Page Cache skipping into row preheating (disabled by default)
   (CASSANDRA-4937)
 * Improve repair by deciding on a gcBefore before sending
   out TreeRequests (CASSANDRA-4932)
 * Add an official way to disable compactions (CASSANDRA-5074)
 * Reenable ALTER TABLE DROP with new semantics (CASSANDRA-3919)
 * Add binary protocol versioning (CASSANDRA-5436)
 * Swap THshaServer for TThreadedSelectorServer (CASSANDRA-5530)
 * Add alias support to SELECT statement (CASSANDRA-5075)
 * Don't create empty RowMutations in CommitLogReplayer (CASSANDRA-5541)
 * Use range tombstones when dropping cfs/columns from schema (CASSANDRA-5579)
 * cqlsh: drop CQL2/CQL3-beta support (CASSANDRA-5585)
 * Track max/min column names in sstables to be able to optimize slice
   queries (CASSANDRA-5514, CASSANDRA-5595, CASSANDRA-5600)
 * Binary protocol: allow batching already prepared statements (CASSANDRA-4693)
 * Allow preparing timestamp, ttl and limit in CQL3 queries (CASSANDRA-4450)
 * Support native link w/o JNA in Java7 (CASSANDRA-3734)
 * Use SASL authentication in binary protocol v2 (CASSANDRA-5545)
 * Replace Thrift HsHa with LMAX Disruptor based implementation (CASSANDRA-5582)

1.2.6
 * Reduce SSTableLoader memory usage (CASSANDRA-5555)
 * Scale hinted_handoff_throttle_in_kb to cluster size (CASSANDRA-5272)
 * (Hadoop) Fix InputKeyRange in CFIF (CASSANDRA-5536)
 * Fix dealing with ridiculously large max sstable sizes in LCS (CASSANDRA-5589)
 * Ignore pre-truncate hints (CASSANDRA-4655)
 * Move System.exit on OOM into a separate thread (CASSANDRA-5273)
 * Write row markers when serializing schema (CASSANDRA-5572)
 * Check only SSTables for the requested range when streaming (CASSANDRA-5569)
 * Improve batchlog replay behavior and hint ttl handling (CASSANDRA-5314)
 * Exclude localTimestamp from validation for tombstones (CASSANDRA-5398)
 * cqlsh: add custom prompt support (CASSANDRA-5539)
 * Reuse prepared statements in hot auth queries (CASSANDRA-5594)
 * cqlsh: add vertical output option (see EXPAND) (CASSANDRA-5597)
 * Add a rate limit option to stress (CASSANDRA-5004)
 * have BulkLoader ignore snapshots directories (CASSANDRA-5587) 
 * fix SnitchProperties logging context (CASSANDRA-5602)
 * Expose whether jna is enabled and memory is locked via JMX (CASSANDRA-5508)
 * cqlsh: fix COPY FROM with ReversedType (CASSANDRA-5610)
 * Allow creating CUSTOM indexes on collections (CASSANDRA-5615)
 * Evaluate now() function at execution time (CASSANDRA-5616)
<<<<<<< HEAD
=======
 * Expose detailed read repair metrics (CASSANDRA-5618)
 * Correct blob literal + ReversedType parsing (CASSANDRA-5629)
>>>>>>> 01d4f07d
Merged from 1.1:
 * Remove buggy thrift max message length option (CASSANDRA-5529)
 * Fix NPE in Pig's widerow mode (CASSANDRA-5488)
 * Add split size parameter to Pig and disable split combination (CASSANDRA-5544)


1.2.5
 * make BytesToken.toString only return hex bytes (CASSANDRA-5566)
 * Ensure that submitBackground enqueues at least one task (CASSANDRA-5554)
 * fix 2i updates with identical values and timestamps (CASSANDRA-5540)
 * fix compaction throttling bursty-ness (CASSANDRA-4316)
 * reduce memory consumption of IndexSummary (CASSANDRA-5506)
 * remove per-row column name bloom filters (CASSANDRA-5492)
 * Include fatal errors in trace events (CASSANDRA-5447)
 * Ensure that PerRowSecondaryIndex is notified of row-level deletes
   (CASSANDRA-5445)
 * Allow empty blob literals in CQL3 (CASSANDRA-5452)
 * Fix streaming RangeTombstones at column index boundary (CASSANDRA-5418)
 * Fix preparing statements when current keyspace is not set (CASSANDRA-5468)
 * Fix SemanticVersion.isSupportedBy minor/patch handling (CASSANDRA-5496)
 * Don't provide oldCfId for post-1.1 system cfs (CASSANDRA-5490)
 * Fix primary range ignores replication strategy (CASSANDRA-5424)
 * Fix shutdown of binary protocol server (CASSANDRA-5507)
 * Fix repair -snapshot not working (CASSANDRA-5512)
 * Set isRunning flag later in binary protocol server (CASSANDRA-5467)
 * Fix use of CQL3 functions with descending clustering order (CASSANDRA-5472)
 * Disallow renaming columns one at a time for thrift table in CQL3
   (CASSANDRA-5531)
 * cqlsh: add CLUSTERING ORDER BY support to DESCRIBE (CASSANDRA-5528)
 * Add custom secondary index support to CQL3 (CASSANDRA-5484)
 * Fix repair hanging silently on unexpected error (CASSANDRA-5229)
 * Fix Ec2Snitch regression introduced by CASSANDRA-5171 (CASSANDRA-5432)
 * Add nodetool enablebackup/disablebackup (CASSANDRA-5556)
 * cqlsh: fix DESCRIBE after case insensitive USE (CASSANDRA-5567)
Merged from 1.1
 * Remove buggy thrift max message length option (CASSANDRA-5529)
 * Add retry mechanism to OTC for non-droppable_verbs (CASSANDRA-5393)
 * Use allocator information to improve memtable memory usage estimate
   (CASSANDRA-5497)
 * Fix trying to load deleted row into row cache on startup (CASSANDRA-4463)
 * fsync leveled manifest to avoid corruption (CASSANDRA-5535)
 * Fix Bound intersection computation (CASSANDRA-5551)
 * sstablescrub now respects max memory size in cassandra.in.sh (CASSANDRA-5562)


1.2.4
 * Ensure that PerRowSecondaryIndex updates see the most recent values
   (CASSANDRA-5397)
 * avoid duplicate index entries ind PrecompactedRow and 
   ParallelCompactionIterable (CASSANDRA-5395)
 * remove the index entry on oldColumn when new column is a tombstone 
   (CASSANDRA-5395)
 * Change default stream throughput from 400 to 200 mbps (CASSANDRA-5036)
 * Gossiper logs DOWN for symmetry with UP (CASSANDRA-5187)
 * Fix mixing prepared statements between keyspaces (CASSANDRA-5352)
 * Fix consistency level during bootstrap - strike 3 (CASSANDRA-5354)
 * Fix transposed arguments in AlreadyExistsException (CASSANDRA-5362)
 * Improve asynchronous hint delivery (CASSANDRA-5179)
 * Fix Guava dependency version (12.0 -> 13.0.1) for Maven (CASSANDRA-5364)
 * Validate that provided CQL3 collection value are < 64K (CASSANDRA-5355)
 * Make upgradeSSTable skip current version sstables by default (CASSANDRA-5366)
 * Optimize min/max timestamp collection (CASSANDRA-5373)
 * Invalid streamId in cql binary protocol when using invalid CL 
   (CASSANDRA-5164)
 * Fix validation for IN where clauses with collections (CASSANDRA-5376)
 * Copy resultSet on count query to avoid ConcurrentModificationException 
   (CASSANDRA-5382)
 * Correctly typecheck in CQL3 even with ReversedType (CASSANDRA-5386)
 * Fix streaming compressed files when using encryption (CASSANDRA-5391)
 * cassandra-all 1.2.0 pom missing netty dependency (CASSANDRA-5392)
 * Fix writetime/ttl functions on null values (CASSANDRA-5341)
 * Fix NPE during cql3 select with token() (CASSANDRA-5404)
 * IndexHelper.skipBloomFilters won't skip non-SHA filters (CASSANDRA-5385)
 * cqlsh: Print maps ordered by key, sort sets (CASSANDRA-5413)
 * Add null syntax support in CQL3 for inserts (CASSANDRA-3783)
 * Allow unauthenticated set_keyspace() calls (CASSANDRA-5423)
 * Fix potential incremental backups race (CASSANDRA-5410)
 * Fix prepared BATCH statements with batch-level timestamps (CASSANDRA-5415)
 * Allow overriding superuser setup delay (CASSANDRA-5430)
 * cassandra-shuffle with JMX usernames and passwords (CASSANDRA-5431)
Merged from 1.1:
 * cli: Quote ks and cf names in schema output when needed (CASSANDRA-5052)
 * Fix bad default for min/max timestamp in SSTableMetadata (CASSANDRA-5372)
 * Fix cf name extraction from manifest in Directories.migrateFile() 
   (CASSANDRA-5242)
 * Support pluggable internode authentication (CASSANDRA-5401)


1.2.3
 * add check for sstable overlap within a level on startup (CASSANDRA-5327)
 * replace ipv6 colons in jmx object names (CASSANDRA-5298, 5328)
 * Avoid allocating SSTableBoundedScanner during repair when the range does 
   not intersect the sstable (CASSANDRA-5249)
 * Don't lowercase property map keys (this breaks NTS) (CASSANDRA-5292)
 * Fix composite comparator with super columns (CASSANDRA-5287)
 * Fix insufficient validation of UPDATE queries against counter cfs
   (CASSANDRA-5300)
 * Fix PropertyFileSnitch default DC/Rack behavior (CASSANDRA-5285)
 * Handle null values when executing prepared statement (CASSANDRA-5081)
 * Add netty to pom dependencies (CASSANDRA-5181)
 * Include type arguments in Thrift CQLPreparedResult (CASSANDRA-5311)
 * Fix compaction not removing columns when bf_fp_ratio is 1 (CASSANDRA-5182)
 * cli: Warn about missing CQL3 tables in schema descriptions (CASSANDRA-5309)
 * Re-enable unknown option in replication/compaction strategies option for
   backward compatibility (CASSANDRA-4795)
 * Add binary protocol support to stress (CASSANDRA-4993)
 * cqlsh: Fix COPY FROM value quoting and null handling (CASSANDRA-5305)
 * Fix repair -pr for vnodes (CASSANDRA-5329)
 * Relax CL for auth queries for non-default users (CASSANDRA-5310)
 * Fix AssertionError during repair (CASSANDRA-5245)
 * Don't announce migrations to pre-1.2 nodes (CASSANDRA-5334)
Merged from 1.1:
 * Fix trying to load deleted row into row cache on startup (CASSANDRA-4463)
 * Update offline scrub for 1.0 -> 1.1 directory structure (CASSANDRA-5195)
 * add tmp flag to Descriptor hashcode (CASSANDRA-4021)
 * fix logging of "Found table data in data directories" when only system tables
   are present (CASSANDRA-5289)
 * cli: Add JMX authentication support (CASSANDRA-5080)
 * nodetool: ability to repair specific range (CASSANDRA-5280)
 * Fix possible assertion triggered in SliceFromReadCommand (CASSANDRA-5284)
 * cqlsh: Add inet type support on Windows (ipv4-only) (CASSANDRA-4801)
 * Fix race when initializing ColumnFamilyStore (CASSANDRA-5350)
 * Add UseTLAB JVM flag (CASSANDRA-5361)


1.2.2
 * fix potential for multiple concurrent compactions of the same sstables
   (CASSANDRA-5256)
 * avoid no-op caching of byte[] on commitlog append (CASSANDRA-5199)
 * fix symlinks under data dir not working (CASSANDRA-5185)
 * fix bug in compact storage metadata handling (CASSANDRA-5189)
 * Validate login for USE queries (CASSANDRA-5207)
 * cli: remove default username and password (CASSANDRA-5208)
 * configure populate_io_cache_on_flush per-CF (CASSANDRA-4694)
 * allow configuration of internode socket buffer (CASSANDRA-3378)
 * Make sstable directory picking blacklist-aware again (CASSANDRA-5193)
 * Correctly expire gossip states for edge cases (CASSANDRA-5216)
 * Improve handling of directory creation failures (CASSANDRA-5196)
 * Expose secondary indicies to the rest of nodetool (CASSANDRA-4464)
 * Binary protocol: avoid sending notification for 0.0.0.0 (CASSANDRA-5227)
 * add UseCondCardMark XX jvm settings on jdk 1.7 (CASSANDRA-4366)
 * CQL3 refactor to allow conversion function (CASSANDRA-5226)
 * Fix drop of sstables in some circumstance (CASSANDRA-5232)
 * Implement caching of authorization results (CASSANDRA-4295)
 * Add support for LZ4 compression (CASSANDRA-5038)
 * Fix missing columns in wide rows queries (CASSANDRA-5225)
 * Simplify auth setup and make system_auth ks alterable (CASSANDRA-5112)
 * Stop compactions from hanging during bootstrap (CASSANDRA-5244)
 * fix compressed streaming sending extra chunk (CASSANDRA-5105)
 * Add CQL3-based implementations of IAuthenticator and IAuthorizer
   (CASSANDRA-4898)
 * Fix timestamp-based tomstone removal logic (CASSANDRA-5248)
 * cli: Add JMX authentication support (CASSANDRA-5080)
 * Fix forceFlush behavior (CASSANDRA-5241)
 * cqlsh: Add username autocompletion (CASSANDRA-5231)
 * Fix CQL3 composite partition key error (CASSANDRA-5240)
 * Allow IN clause on last clustering key (CASSANDRA-5230)
Merged from 1.1:
 * fix start key/end token validation for wide row iteration (CASSANDRA-5168)
 * add ConfigHelper support for Thrift frame and max message sizes (CASSANDRA-5188)
 * fix nodetool repair not fail on node down (CASSANDRA-5203)
 * always collect tombstone hints (CASSANDRA-5068)
 * Fix error when sourcing file in cqlsh (CASSANDRA-5235)


1.2.1
 * stream undelivered hints on decommission (CASSANDRA-5128)
 * GossipingPropertyFileSnitch loads saved dc/rack info if needed (CASSANDRA-5133)
 * drain should flush system CFs too (CASSANDRA-4446)
 * add inter_dc_tcp_nodelay setting (CASSANDRA-5148)
 * re-allow wrapping ranges for start_token/end_token range pairing (CASSANDRA-5106)
 * fix validation compaction of empty rows (CASSADRA-5136)
 * nodetool methods to enable/disable hint storage/delivery (CASSANDRA-4750)
 * disallow bloom filter false positive chance of 0 (CASSANDRA-5013)
 * add threadpool size adjustment methods to JMXEnabledThreadPoolExecutor and 
   CompactionManagerMBean (CASSANDRA-5044)
 * fix hinting for dropped local writes (CASSANDRA-4753)
 * off-heap cache doesn't need mutable column container (CASSANDRA-5057)
 * apply disk_failure_policy to bad disks on initial directory creation 
   (CASSANDRA-4847)
 * Optimize name-based queries to use ArrayBackedSortedColumns (CASSANDRA-5043)
 * Fall back to old manifest if most recent is unparseable (CASSANDRA-5041)
 * pool [Compressed]RandomAccessReader objects on the partitioned read path
   (CASSANDRA-4942)
 * Add debug logging to list filenames processed by Directories.migrateFile 
   method (CASSANDRA-4939)
 * Expose black-listed directories via JMX (CASSANDRA-4848)
 * Log compaction merge counts (CASSANDRA-4894)
 * Minimize byte array allocation by AbstractData{Input,Output} (CASSANDRA-5090)
 * Add SSL support for the binary protocol (CASSANDRA-5031)
 * Allow non-schema system ks modification for shuffle to work (CASSANDRA-5097)
 * cqlsh: Add default limit to SELECT statements (CASSANDRA-4972)
 * cqlsh: fix DESCRIBE for 1.1 cfs in CQL3 (CASSANDRA-5101)
 * Correctly gossip with nodes >= 1.1.7 (CASSANDRA-5102)
 * Ensure CL guarantees on digest mismatch (CASSANDRA-5113)
 * Validate correctly selects on composite partition key (CASSANDRA-5122)
 * Fix exception when adding collection (CASSANDRA-5117)
 * Handle states for non-vnode clusters correctly (CASSANDRA-5127)
 * Refuse unrecognized replication and compaction strategy options (CASSANDRA-4795)
 * Pick the correct value validator in sstable2json for cql3 tables (CASSANDRA-5134)
 * Validate login for describe_keyspace, describe_keyspaces and set_keyspace
   (CASSANDRA-5144)
 * Fix inserting empty maps (CASSANDRA-5141)
 * Don't remove tokens from System table for node we know (CASSANDRA-5121)
 * fix streaming progress report for compresed files (CASSANDRA-5130)
 * Coverage analysis for low-CL queries (CASSANDRA-4858)
 * Stop interpreting dates as valid timeUUID value (CASSANDRA-4936)
 * Adds E notation for floating point numbers (CASSANDRA-4927)
 * Detect (and warn) unintentional use of the cql2 thrift methods when cql3 was
   intended (CASSANDRA-5172)
 * cli: Quote ks and cf names in schema output when needed (CASSANDRA-5052)
 * Fix bad default for min/max timestamp in SSTableMetadata (CASSANDRA-5372)
 * Fix cf name extraction from manifest in Directories.migrateFile() (CASSANDRA-5242)
 * Support pluggable internode authentication (CASSANDRA-5401)
 * Replace mistaken usage of commons-logging with slf4j (CASSANDRA-5464)
 * Ensure Jackson dependency matches lib (CASSANDRA-5126)
 * Expose droppable tombstone ratio stats over JMX (CASSANDRA-5159)
Merged from 1.1:
 * Simplify CompressedRandomAccessReader to work around JDK FD bug (CASSANDRA-5088)
 * Improve handling a changing target throttle rate mid-compaction (CASSANDRA-5087)
 * Pig: correctly decode row keys in widerow mode (CASSANDRA-5098)
 * nodetool repair command now prints progress (CASSANDRA-4767)
 * fix user defined compaction to run against 1.1 data directory (CASSANDRA-5118)
 * Fix CQL3 BATCH authorization caching (CASSANDRA-5145)
 * fix get_count returns incorrect value with TTL (CASSANDRA-5099)
 * better handling for mid-compaction failure (CASSANDRA-5137)
 * convert default marshallers list to map for better readability (CASSANDRA-5109)
 * fix ConcurrentModificationException in getBootstrapSource (CASSANDRA-5170)
 * fix sstable maxtimestamp for row deletes and pre-1.1.1 sstables (CASSANDRA-5153)
 * Fix thread growth on node removal (CASSANDRA-5175)
 * Make Ec2Region's datacenter name configurable (CASSANDRA-5155)


1.2.0
 * Disallow counters in collections (CASSANDRA-5082)
 * cqlsh: add unit tests (CASSANDRA-3920)
 * fix default bloom_filter_fp_chance for LeveledCompactionStrategy (CASSANDRA-5093)
Merged from 1.1:
 * add validation for get_range_slices with start_key and end_token (CASSANDRA-5089)


1.2.0-rc2
 * fix nodetool ownership display with vnodes (CASSANDRA-5065)
 * cqlsh: add DESCRIBE KEYSPACES command (CASSANDRA-5060)
 * Fix potential infinite loop when reloading CFS (CASSANDRA-5064)
 * Fix SimpleAuthorizer example (CASSANDRA-5072)
 * cqlsh: force CL.ONE for tracing and system.schema* queries (CASSANDRA-5070)
 * Includes cassandra-shuffle in the debian package (CASSANDRA-5058)
Merged from 1.1:
 * fix multithreaded compaction deadlock (CASSANDRA-4492)
 * fix temporarily missing schema after upgrade from pre-1.1.5 (CASSANDRA-5061)
 * Fix ALTER TABLE overriding compression options with defaults
   (CASSANDRA-4996, 5066)
 * fix specifying and altering crc_check_chance (CASSANDRA-5053)
 * fix Murmur3Partitioner ownership% calculation (CASSANDRA-5076)
 * Don't expire columns sooner than they should in 2ndary indexes (CASSANDRA-5079)


1.2-rc1
 * rename rpc_timeout settings to request_timeout (CASSANDRA-5027)
 * add BF with 0.1 FP to LCS by default (CASSANDRA-5029)
 * Fix preparing insert queries (CASSANDRA-5016)
 * Fix preparing queries with counter increment (CASSANDRA-5022)
 * Fix preparing updates with collections (CASSANDRA-5017)
 * Don't generate UUID based on other node address (CASSANDRA-5002)
 * Fix message when trying to alter a clustering key type (CASSANDRA-5012)
 * Update IAuthenticator to match the new IAuthorizer (CASSANDRA-5003)
 * Fix inserting only a key in CQL3 (CASSANDRA-5040)
 * Fix CQL3 token() function when used with strings (CASSANDRA-5050)
Merged from 1.1:
 * reduce log spam from invalid counter shards (CASSANDRA-5026)
 * Improve schema propagation performance (CASSANDRA-5025)
 * Fix for IndexHelper.IndexFor throws OOB Exception (CASSANDRA-5030)
 * cqlsh: make it possible to describe thrift CFs (CASSANDRA-4827)
 * cqlsh: fix timestamp formatting on some platforms (CASSANDRA-5046)


1.2-beta3
 * make consistency level configurable in cqlsh (CASSANDRA-4829)
 * fix cqlsh rendering of blob fields (CASSANDRA-4970)
 * fix cqlsh DESCRIBE command (CASSANDRA-4913)
 * save truncation position in system table (CASSANDRA-4906)
 * Move CompressionMetadata off-heap (CASSANDRA-4937)
 * allow CLI to GET cql3 columnfamily data (CASSANDRA-4924)
 * Fix rare race condition in getExpireTimeForEndpoint (CASSANDRA-4402)
 * acquire references to overlapping sstables during compaction so bloom filter
   doesn't get free'd prematurely (CASSANDRA-4934)
 * Don't share slice query filter in CQL3 SelectStatement (CASSANDRA-4928)
 * Separate tracing from Log4J (CASSANDRA-4861)
 * Exclude gcable tombstones from merkle-tree computation (CASSANDRA-4905)
 * Better printing of AbstractBounds for tracing (CASSANDRA-4931)
 * Optimize mostRecentTombstone check in CC.collectAllData (CASSANDRA-4883)
 * Change stream session ID to UUID to avoid collision from same node (CASSANDRA-4813)
 * Use Stats.db when bulk loading if present (CASSANDRA-4957)
 * Skip repair on system_trace and keyspaces with RF=1 (CASSANDRA-4956)
 * (cql3) Remove arbitrary SELECT limit (CASSANDRA-4918)
 * Correctly handle prepared operation on collections (CASSANDRA-4945)
 * Fix CQL3 LIMIT (CASSANDRA-4877)
 * Fix Stress for CQL3 (CASSANDRA-4979)
 * Remove cassandra specific exceptions from JMX interface (CASSANDRA-4893)
 * (CQL3) Force using ALLOW FILTERING on potentially inefficient queries (CASSANDRA-4915)
 * (cql3) Fix adding column when the table has collections (CASSANDRA-4982)
 * (cql3) Fix allowing collections with compact storage (CASSANDRA-4990)
 * (cql3) Refuse ttl/writetime function on collections (CASSANDRA-4992)
 * Replace IAuthority with new IAuthorizer (CASSANDRA-4874)
 * clqsh: fix KEY pseudocolumn escaping when describing Thrift tables
   in CQL3 mode (CASSANDRA-4955)
 * add basic authentication support for Pig CassandraStorage (CASSANDRA-3042)
 * fix CQL2 ALTER TABLE compaction_strategy_class altering (CASSANDRA-4965)
Merged from 1.1:
 * Fall back to old describe_splits if d_s_ex is not available (CASSANDRA-4803)
 * Improve error reporting when streaming ranges fail (CASSANDRA-5009)
 * Fix cqlsh timestamp formatting of timezone info (CASSANDRA-4746)
 * Fix assertion failure with leveled compaction (CASSANDRA-4799)
 * Check for null end_token in get_range_slice (CASSANDRA-4804)
 * Remove all remnants of removed nodes (CASSANDRA-4840)
 * Add aut-reloading of the log4j file in debian package (CASSANDRA-4855)
 * Fix estimated row cache entry size (CASSANDRA-4860)
 * reset getRangeSlice filter after finishing a row for get_paged_slice
   (CASSANDRA-4919)
 * expunge row cache post-truncate (CASSANDRA-4940)
 * Allow static CF definition with compact storage (CASSANDRA-4910)
 * Fix endless loop/compaction of schema_* CFs due to broken timestamps (CASSANDRA-4880)
 * Fix 'wrong class type' assertion in CounterColumn (CASSANDRA-4976)


1.2-beta2
 * fp rate of 1.0 disables BF entirely; LCS defaults to 1.0 (CASSANDRA-4876)
 * off-heap bloom filters for row keys (CASSANDRA_4865)
 * add extension point for sstable components (CASSANDRA-4049)
 * improve tracing output (CASSANDRA-4852, 4862)
 * make TRACE verb droppable (CASSANDRA-4672)
 * fix BulkLoader recognition of CQL3 columnfamilies (CASSANDRA-4755)
 * Sort commitlog segments for replay by id instead of mtime (CASSANDRA-4793)
 * Make hint delivery asynchronous (CASSANDRA-4761)
 * Pluggable Thrift transport factories for CLI and cqlsh (CASSANDRA-4609, 4610)
 * cassandra-cli: allow Double value type to be inserted to a column (CASSANDRA-4661)
 * Add ability to use custom TServerFactory implementations (CASSANDRA-4608)
 * optimize batchlog flushing to skip successful batches (CASSANDRA-4667)
 * include metadata for system keyspace itself in schema tables (CASSANDRA-4416)
 * add check to PropertyFileSnitch to verify presence of location for
   local node (CASSANDRA-4728)
 * add PBSPredictor consistency modeler (CASSANDRA-4261)
 * remove vestiges of Thrift unframed mode (CASSANDRA-4729)
 * optimize single-row PK lookups (CASSANDRA-4710)
 * adjust blockFor calculation to account for pending ranges due to node 
   movement (CASSANDRA-833)
 * Change CQL version to 3.0.0 and stop accepting 3.0.0-beta1 (CASSANDRA-4649)
 * (CQL3) Make prepared statement global instead of per connection 
   (CASSANDRA-4449)
 * Fix scrubbing of CQL3 created tables (CASSANDRA-4685)
 * (CQL3) Fix validation when using counter and regular columns in the same 
   table (CASSANDRA-4706)
 * Fix bug starting Cassandra with simple authentication (CASSANDRA-4648)
 * Add support for batchlog in CQL3 (CASSANDRA-4545, 4738)
 * Add support for multiple column family outputs in CFOF (CASSANDRA-4208)
 * Support repairing only the local DC nodes (CASSANDRA-4747)
 * Use rpc_address for binary protocol and change default port (CASSANRA-4751)
 * Fix use of collections in prepared statements (CASSANDRA-4739)
 * Store more information into peers table (CASSANDRA-4351, 4814)
 * Configurable bucket size for size tiered compaction (CASSANDRA-4704)
 * Run leveled compaction in parallel (CASSANDRA-4310)
 * Fix potential NPE during CFS reload (CASSANDRA-4786)
 * Composite indexes may miss results (CASSANDRA-4796)
 * Move consistency level to the protocol level (CASSANDRA-4734, 4824)
 * Fix Subcolumn slice ends not respected (CASSANDRA-4826)
 * Fix Assertion error in cql3 select (CASSANDRA-4783)
 * Fix list prepend logic (CQL3) (CASSANDRA-4835)
 * Add booleans as literals in CQL3 (CASSANDRA-4776)
 * Allow renaming PK columns in CQL3 (CASSANDRA-4822)
 * Fix binary protocol NEW_NODE event (CASSANDRA-4679)
 * Fix potential infinite loop in tombstone compaction (CASSANDRA-4781)
 * Remove system tables accounting from schema (CASSANDRA-4850)
 * (cql3) Force provided columns in clustering key order in 
   'CLUSTERING ORDER BY' (CASSANDRA-4881)
 * Fix composite index bug (CASSANDRA-4884)
 * Fix short read protection for CQL3 (CASSANDRA-4882)
 * Add tracing support to the binary protocol (CASSANDRA-4699)
 * (cql3) Don't allow prepared marker inside collections (CASSANDRA-4890)
 * Re-allow order by on non-selected columns (CASSANDRA-4645)
 * Bug when composite index is created in a table having collections (CASSANDRA-4909)
 * log index scan subject in CompositesSearcher (CASSANDRA-4904)
Merged from 1.1:
 * add get[Row|Key]CacheEntries to CacheServiceMBean (CASSANDRA-4859)
 * fix get_paged_slice to wrap to next row correctly (CASSANDRA-4816)
 * fix indexing empty column values (CASSANDRA-4832)
 * allow JdbcDate to compose null Date objects (CASSANDRA-4830)
 * fix possible stackoverflow when compacting 1000s of sstables
   (CASSANDRA-4765)
 * fix wrong leveled compaction progress calculation (CASSANDRA-4807)
 * add a close() method to CRAR to prevent leaking file descriptors (CASSANDRA-4820)
 * fix potential infinite loop in get_count (CASSANDRA-4833)
 * fix compositeType.{get/from}String methods (CASSANDRA-4842)
 * (CQL) fix CREATE COLUMNFAMILY permissions check (CASSANDRA-4864)
 * Fix DynamicCompositeType same type comparison (CASSANDRA-4711)
 * Fix duplicate SSTable reference when stream session failed (CASSANDRA-3306)
 * Allow static CF definition with compact storage (CASSANDRA-4910)
 * Fix endless loop/compaction of schema_* CFs due to broken timestamps (CASSANDRA-4880)
 * Fix 'wrong class type' assertion in CounterColumn (CASSANDRA-4976)


1.2-beta1
 * add atomic_batch_mutate (CASSANDRA-4542, -4635)
 * increase default max_hint_window_in_ms to 3h (CASSANDRA-4632)
 * include message initiation time to replicas so they can more
   accurately drop timed-out requests (CASSANDRA-2858)
 * fix clientutil.jar dependencies (CASSANDRA-4566)
 * optimize WriteResponse (CASSANDRA-4548)
 * new metrics (CASSANDRA-4009)
 * redesign KEYS indexes to avoid read-before-write (CASSANDRA-2897)
 * debug tracing (CASSANDRA-1123)
 * parallelize row cache loading (CASSANDRA-4282)
 * Make compaction, flush JBOD-aware (CASSANDRA-4292)
 * run local range scans on the read stage (CASSANDRA-3687)
 * clean up ioexceptions (CASSANDRA-2116)
 * add disk_failure_policy (CASSANDRA-2118)
 * Introduce new json format with row level deletion (CASSANDRA-4054)
 * remove redundant "name" column from schema_keyspaces (CASSANDRA-4433)
 * improve "nodetool ring" handling of multi-dc clusters (CASSANDRA-3047)
 * update NTS calculateNaturalEndpoints to be O(N log N) (CASSANDRA-3881)
 * split up rpc timeout by operation type (CASSANDRA-2819)
 * rewrite key cache save/load to use only sequential i/o (CASSANDRA-3762)
 * update MS protocol with a version handshake + broadcast address id
   (CASSANDRA-4311)
 * multithreaded hint replay (CASSANDRA-4189)
 * add inter-node message compression (CASSANDRA-3127)
 * remove COPP (CASSANDRA-2479)
 * Track tombstone expiration and compact when tombstone content is
   higher than a configurable threshold, default 20% (CASSANDRA-3442, 4234)
 * update MurmurHash to version 3 (CASSANDRA-2975)
 * (CLI) track elapsed time for `delete' operation (CASSANDRA-4060)
 * (CLI) jline version is bumped to 1.0 to properly  support
   'delete' key function (CASSANDRA-4132)
 * Save IndexSummary into new SSTable 'Summary' component (CASSANDRA-2392, 4289)
 * Add support for range tombstones (CASSANDRA-3708)
 * Improve MessagingService efficiency (CASSANDRA-3617)
 * Avoid ID conflicts from concurrent schema changes (CASSANDRA-3794)
 * Set thrift HSHA server thread limit to unlimited by default (CASSANDRA-4277)
 * Avoids double serialization of CF id in RowMutation messages
   (CASSANDRA-4293)
 * stream compressed sstables directly with java nio (CASSANDRA-4297)
 * Support multiple ranges in SliceQueryFilter (CASSANDRA-3885)
 * Add column metadata to system column families (CASSANDRA-4018)
 * (cql3) Always use composite types by default (CASSANDRA-4329)
 * (cql3) Add support for set, map and list (CASSANDRA-3647)
 * Validate date type correctly (CASSANDRA-4441)
 * (cql3) Allow definitions with only a PK (CASSANDRA-4361)
 * (cql3) Add support for row key composites (CASSANDRA-4179)
 * improve DynamicEndpointSnitch by using reservoir sampling (CASSANDRA-4038)
 * (cql3) Add support for 2ndary indexes (CASSANDRA-3680)
 * (cql3) fix defining more than one PK to be invalid (CASSANDRA-4477)
 * remove schema agreement checking from all external APIs (Thrift, CQL and CQL3) (CASSANDRA-4487)
 * add Murmur3Partitioner and make it default for new installations (CASSANDRA-3772, 4621)
 * (cql3) update pseudo-map syntax to use map syntax (CASSANDRA-4497)
 * Finer grained exceptions hierarchy and provides error code with exceptions (CASSANDRA-3979)
 * Adds events push to binary protocol (CASSANDRA-4480)
 * Rewrite nodetool help (CASSANDRA-2293)
 * Make CQL3 the default for CQL (CASSANDRA-4640)
 * update stress tool to be able to use CQL3 (CASSANDRA-4406)
 * Accept all thrift update on CQL3 cf but don't expose their metadata (CASSANDRA-4377)
 * Replace Throttle with Guava's RateLimiter for HintedHandOff (CASSANDRA-4541)
 * fix counter add/get using CQL2 and CQL3 in stress tool (CASSANDRA-4633)
 * Add sstable count per level to cfstats (CASSANDRA-4537)
 * (cql3) Add ALTER KEYSPACE statement (CASSANDRA-4611)
 * (cql3) Allow defining default consistency levels (CASSANDRA-4448)
 * (cql3) Fix queries using LIMIT missing results (CASSANDRA-4579)
 * fix cross-version gossip messaging (CASSANDRA-4576)
 * added inet data type (CASSANDRA-4627)


1.1.6
 * Wait for writes on synchronous read digest mismatch (CASSANDRA-4792)
 * fix commitlog replay for nanotime-infected sstables (CASSANDRA-4782)
 * preflight check ttl for maximum of 20 years (CASSANDRA-4771)
 * (Pig) fix widerow input with single column rows (CASSANDRA-4789)
 * Fix HH to compact with correct gcBefore, which avoids wiping out
   undelivered hints (CASSANDRA-4772)
 * LCS will merge up to 32 L0 sstables as intended (CASSANDRA-4778)
 * NTS will default unconfigured DC replicas to zero (CASSANDRA-4675)
 * use default consistency level in counter validation if none is
   explicitly provide (CASSANDRA-4700)
 * Improve IAuthority interface by introducing fine-grained
   access permissions and grant/revoke commands (CASSANDRA-4490, 4644)
 * fix assumption error in CLI when updating/describing keyspace 
   (CASSANDRA-4322)
 * Adds offline sstablescrub to debian packaging (CASSANDRA-4642)
 * Automatic fixing of overlapping leveled sstables (CASSANDRA-4644)
 * fix error when using ORDER BY with extended selections (CASSANDRA-4689)
 * (CQL3) Fix validation for IN queries for non-PK cols (CASSANDRA-4709)
 * fix re-created keyspace disappering after 1.1.5 upgrade 
   (CASSANDRA-4698, 4752)
 * (CLI) display elapsed time in 2 fraction digits (CASSANDRA-3460)
 * add authentication support to sstableloader (CASSANDRA-4712)
 * Fix CQL3 'is reversed' logic (CASSANDRA-4716, 4759)
 * (CQL3) Don't return ReversedType in result set metadata (CASSANDRA-4717)
 * Backport adding AlterKeyspace statement (CASSANDRA-4611)
 * (CQL3) Correcty accept upper-case data types (CASSANDRA-4770)
 * Add binary protocol events for schema changes (CASSANDRA-4684)
Merged from 1.0:
 * Switch from NBHM to CHM in MessagingService's callback map, which
   prevents OOM in long-running instances (CASSANDRA-4708)


1.1.5
 * add SecondaryIndex.reload API (CASSANDRA-4581)
 * use millis + atomicint for commitlog segment creation instead of
   nanotime, which has issues under some hypervisors (CASSANDRA-4601)
 * fix FD leak in slice queries (CASSANDRA-4571)
 * avoid recursion in leveled compaction (CASSANDRA-4587)
 * increase stack size under Java7 to 180K
 * Log(info) schema changes (CASSANDRA-4547)
 * Change nodetool setcachecapcity to manipulate global caches (CASSANDRA-4563)
 * (cql3) fix setting compaction strategy (CASSANDRA-4597)
 * fix broken system.schema_* timestamps on system startup (CASSANDRA-4561)
 * fix wrong skip of cache saving (CASSANDRA-4533)
 * Avoid NPE when lost+found is in data dir (CASSANDRA-4572)
 * Respect five-minute flush moratorium after initial CL replay (CASSANDRA-4474)
 * Adds ntp as recommended in debian packaging (CASSANDRA-4606)
 * Configurable transport in CF Record{Reader|Writer} (CASSANDRA-4558)
 * (cql3) fix potential NPE with both equal and unequal restriction (CASSANDRA-4532)
 * (cql3) improves ORDER BY validation (CASSANDRA-4624)
 * Fix potential deadlock during counter writes (CASSANDRA-4578)
 * Fix cql error with ORDER BY when using IN (CASSANDRA-4612)
Merged from 1.0:
 * increase Xss to 160k to accomodate latest 1.6 JVMs (CASSANDRA-4602)
 * fix toString of hint destination tokens (CASSANDRA-4568)
 * Fix multiple values for CurrentLocal NodeID (CASSANDRA-4626)


1.1.4
 * fix offline scrub to catch >= out of order rows (CASSANDRA-4411)
 * fix cassandra-env.sh on RHEL and other non-dash-based systems 
   (CASSANDRA-4494)
Merged from 1.0:
 * (Hadoop) fix setting key length for old-style mapred api (CASSANDRA-4534)
 * (Hadoop) fix iterating through a resultset consisting entirely
   of tombstoned rows (CASSANDRA-4466)
 * Fix multiple values for CurrentLocal NodeID (CASSANDRA-4626)


1.1.3
 * (cqlsh) add COPY TO (CASSANDRA-4434)
 * munmap commitlog segments before rename (CASSANDRA-4337)
 * (JMX) rename getRangeKeySample to sampleKeyRange to avoid returning
   multi-MB results as an attribute (CASSANDRA-4452)
 * flush based on data size, not throughput; overwritten columns no 
   longer artificially inflate liveRatio (CASSANDRA-4399)
 * update default commitlog segment size to 32MB and total commitlog
   size to 32/1024 MB for 32/64 bit JVMs, respectively (CASSANDRA-4422)
 * avoid using global partitioner to estimate ranges in index sstables
   (CASSANDRA-4403)
 * restore pre-CASSANDRA-3862 approach to removing expired tombstones
   from row cache during compaction (CASSANDRA-4364)
 * (stress) support for CQL prepared statements (CASSANDRA-3633)
 * Correctly catch exception when Snappy cannot be loaded (CASSANDRA-4400)
 * (cql3) Support ORDER BY when IN condition is given in WHERE clause (CASSANDRA-4327)
 * (cql3) delete "component_index" column on DROP TABLE call (CASSANDRA-4420)
 * change nanoTime() to currentTimeInMillis() in schema related code (CASSANDRA-4432)
 * add a token generation tool (CASSANDRA-3709)
 * Fix LCS bug with sstable containing only 1 row (CASSANDRA-4411)
 * fix "Can't Modify Index Name" problem on CF update (CASSANDRA-4439)
 * Fix assertion error in getOverlappingSSTables during repair (CASSANDRA-4456)
 * fix nodetool's setcompactionthreshold command (CASSANDRA-4455)
 * Ensure compacted files are never used, to avoid counter overcount (CASSANDRA-4436)
Merged from 1.0:
 * Push the validation of secondary index values to the SecondaryIndexManager (CASSANDRA-4240)
 * (Hadoop) fix iterating through a resultset consisting entirely
   of tombstoned rows (CASSANDRA-4466)
 * allow dropping columns shadowed by not-yet-expired supercolumn or row
   tombstones in PrecompactedRow (CASSANDRA-4396)


1.1.2
 * Fix cleanup not deleting index entries (CASSANDRA-4379)
 * Use correct partitioner when saving + loading caches (CASSANDRA-4331)
 * Check schema before trying to export sstable (CASSANDRA-2760)
 * Raise a meaningful exception instead of NPE when PFS encounters
   an unconfigured node + no default (CASSANDRA-4349)
 * fix bug in sstable blacklisting with LCS (CASSANDRA-4343)
 * LCS no longer promotes tiny sstables out of L0 (CASSANDRA-4341)
 * skip tombstones during hint replay (CASSANDRA-4320)
 * fix NPE in compactionstats (CASSANDRA-4318)
 * enforce 1m min keycache for auto (CASSANDRA-4306)
 * Have DeletedColumn.isMFD always return true (CASSANDRA-4307)
 * (cql3) exeption message for ORDER BY constraints said primary filter can be
    an IN clause, which is misleading (CASSANDRA-4319)
 * (cql3) Reject (not yet supported) creation of 2ndardy indexes on tables with
   composite primary keys (CASSANDRA-4328)
 * Set JVM stack size to 160k for java 7 (CASSANDRA-4275)
 * cqlsh: add COPY command to load data from CSV flat files (CASSANDRA-4012)
 * CFMetaData.fromThrift to throw ConfigurationException upon error (CASSANDRA-4353)
 * Use CF comparator to sort indexed columns in SecondaryIndexManager
   (CASSANDRA-4365)
 * add strategy_options to the KSMetaData.toString() output (CASSANDRA-4248)
 * (cql3) fix range queries containing unqueried results (CASSANDRA-4372)
 * (cql3) allow updating column_alias types (CASSANDRA-4041)
 * (cql3) Fix deletion bug (CASSANDRA-4193)
 * Fix computation of overlapping sstable for leveled compaction (CASSANDRA-4321)
 * Improve scrub and allow to run it offline (CASSANDRA-4321)
 * Fix assertionError in StorageService.bulkLoad (CASSANDRA-4368)
 * (cqlsh) add option to authenticate to a keyspace at startup (CASSANDRA-4108)
 * (cqlsh) fix ASSUME functionality (CASSANDRA-4352)
 * Fix ColumnFamilyRecordReader to not return progress > 100% (CASSANDRA-3942)
Merged from 1.0:
 * Set gc_grace on index CF to 0 (CASSANDRA-4314)


1.1.1
 * allow larger cache capacities than 2GB (CASSANDRA-4150)
 * add getsstables command to nodetool (CASSANDRA-4199)
 * apply parent CF compaction settings to secondary index CFs (CASSANDRA-4280)
 * preserve commitlog size cap when recycling segments at startup
   (CASSANDRA-4201)
 * (Hadoop) fix split generation regression (CASSANDRA-4259)
 * ignore min/max compactions settings in LCS, while preserving
   behavior that min=max=0 disables autocompaction (CASSANDRA-4233)
 * log number of rows read from saved cache (CASSANDRA-4249)
 * calculate exact size required for cleanup operations (CASSANDRA-1404)
 * avoid blocking additional writes during flush when the commitlog
   gets behind temporarily (CASSANDRA-1991)
 * enable caching on index CFs based on data CF cache setting (CASSANDRA-4197)
 * warn on invalid replication strategy creation options (CASSANDRA-4046)
 * remove [Freeable]Memory finalizers (CASSANDRA-4222)
 * include tombstone size in ColumnFamily.size, which can prevent OOM
   during sudden mass delete operations by yielding a nonzero liveRatio
   (CASSANDRA-3741)
 * Open 1 sstableScanner per level for leveled compaction (CASSANDRA-4142)
 * Optimize reads when row deletion timestamps allow us to restrict
   the set of sstables we check (CASSANDRA-4116)
 * add support for commitlog archiving and point-in-time recovery
   (CASSANDRA-3690)
 * avoid generating redundant compaction tasks during streaming
   (CASSANDRA-4174)
 * add -cf option to nodetool snapshot, and takeColumnFamilySnapshot to
   StorageService mbean (CASSANDRA-556)
 * optimize cleanup to drop entire sstables where possible (CASSANDRA-4079)
 * optimize truncate when autosnapshot is disabled (CASSANDRA-4153)
 * update caches to use byte[] keys to reduce memory overhead (CASSANDRA-3966)
 * add column limit to cli (CASSANDRA-3012, 4098)
 * clean up and optimize DataOutputBuffer, used by CQL compression and
   CompositeType (CASSANDRA-4072)
 * optimize commitlog checksumming (CASSANDRA-3610)
 * identify and blacklist corrupted SSTables from future compactions 
   (CASSANDRA-2261)
 * Move CfDef and KsDef validation out of thrift (CASSANDRA-4037)
 * Expose API to repair a user provided range (CASSANDRA-3912)
 * Add way to force the cassandra-cli to refresh its schema (CASSANDRA-4052)
 * Avoid having replicate on write tasks stacking up at CL.ONE (CASSANDRA-2889)
 * (cql3) Backwards compatibility for composite comparators in non-cql3-aware
   clients (CASSANDRA-4093)
 * (cql3) Fix order by for reversed queries (CASSANDRA-4160)
 * (cql3) Add ReversedType support (CASSANDRA-4004)
 * (cql3) Add timeuuid type (CASSANDRA-4194)
 * (cql3) Minor fixes (CASSANDRA-4185)
 * (cql3) Fix prepared statement in BATCH (CASSANDRA-4202)
 * (cql3) Reduce the list of reserved keywords (CASSANDRA-4186)
 * (cql3) Move max/min compaction thresholds to compaction strategy options
   (CASSANDRA-4187)
 * Fix exception during move when localhost is the only source (CASSANDRA-4200)
 * (cql3) Allow paging through non-ordered partitioner results (CASSANDRA-3771)
 * (cql3) Fix drop index (CASSANDRA-4192)
 * (cql3) Don't return range ghosts anymore (CASSANDRA-3982)
 * fix re-creating Keyspaces/ColumnFamilies with the same name as dropped
   ones (CASSANDRA-4219)
 * fix SecondaryIndex LeveledManifest save upon snapshot (CASSANDRA-4230)
 * fix missing arrayOffset in FBUtilities.hash (CASSANDRA-4250)
 * (cql3) Add name of parameters in CqlResultSet (CASSANDRA-4242)
 * (cql3) Correctly validate order by queries (CASSANDRA-4246)
 * rename stress to cassandra-stress for saner packaging (CASSANDRA-4256)
 * Fix exception on colum metadata with non-string comparator (CASSANDRA-4269)
 * Check for unknown/invalid compression options (CASSANDRA-4266)
 * (cql3) Adds simple access to column timestamp and ttl (CASSANDRA-4217)
 * (cql3) Fix range queries with secondary indexes (CASSANDRA-4257)
 * Better error messages from improper input in cli (CASSANDRA-3865)
 * Try to stop all compaction upon Keyspace or ColumnFamily drop (CASSANDRA-4221)
 * (cql3) Allow keyspace properties to contain hyphens (CASSANDRA-4278)
 * (cql3) Correctly validate keyspace access in create table (CASSANDRA-4296)
 * Avoid deadlock in migration stage (CASSANDRA-3882)
 * Take supercolumn names and deletion info into account in memtable throughput
   (CASSANDRA-4264)
 * Add back backward compatibility for old style replication factor (CASSANDRA-4294)
 * Preserve compatibility with pre-1.1 index queries (CASSANDRA-4262)
Merged from 1.0:
 * Fix super columns bug where cache is not updated (CASSANDRA-4190)
 * fix maxTimestamp to include row tombstones (CASSANDRA-4116)
 * (CLI) properly handle quotes in create/update keyspace commands (CASSANDRA-4129)
 * Avoids possible deadlock during bootstrap (CASSANDRA-4159)
 * fix stress tool that hangs forever on timeout or error (CASSANDRA-4128)
 * stress tool to return appropriate exit code on failure (CASSANDRA-4188)
 * fix compaction NPE when out of disk space and assertions disabled
   (CASSANDRA-3985)
 * synchronize LCS getEstimatedTasks to avoid CME (CASSANDRA-4255)
 * ensure unique streaming session id's (CASSANDRA-4223)
 * kick off background compaction when min/max thresholds change 
   (CASSANDRA-4279)
 * improve ability of STCS.getBuckets to deal with 100s of 1000s of
   sstables, such as when convertinb back from LCS (CASSANDRA-4287)
 * Oversize integer in CQL throws NumberFormatException (CASSANDRA-4291)
 * fix 1.0.x node join to mixed version cluster, other nodes >= 1.1 (CASSANDRA-4195)
 * Fix LCS splitting sstable base on uncompressed size (CASSANDRA-4419)
 * Push the validation of secondary index values to the SecondaryIndexManager (CASSANDRA-4240)
 * Don't purge columns during upgradesstables (CASSANDRA-4462)
 * Make cqlsh work with piping (CASSANDRA-4113)
 * Validate arguments for nodetool decommission (CASSANDRA-4061)
 * Report thrift status in nodetool info (CASSANDRA-4010)


1.1.0-final
 * average a reduced liveRatio estimate with the previous one (CASSANDRA-4065)
 * Allow KS and CF names up to 48 characters (CASSANDRA-4157)
 * fix stress build (CASSANDRA-4140)
 * add time remaining estimate to nodetool compactionstats (CASSANDRA-4167)
 * (cql) fix NPE in cql3 ALTER TABLE (CASSANDRA-4163)
 * (cql) Add support for CL.TWO and CL.THREE in CQL (CASSANDRA-4156)
 * (cql) Fix type in CQL3 ALTER TABLE preventing update (CASSANDRA-4170)
 * (cql) Throw invalid exception from CQL3 on obsolete options (CASSANDRA-4171)
 * (cqlsh) fix recognizing uppercase SELECT keyword (CASSANDRA-4161)
 * Pig: wide row support (CASSANDRA-3909)
Merged from 1.0:
 * avoid streaming empty files with bulk loader if sstablewriter errors out
   (CASSANDRA-3946)


1.1-rc1
 * Include stress tool in binary builds (CASSANDRA-4103)
 * (Hadoop) fix wide row iteration when last row read was deleted
   (CASSANDRA-4154)
 * fix read_repair_chance to really default to 0.1 in the cli (CASSANDRA-4114)
 * Adds caching and bloomFilterFpChange to CQL options (CASSANDRA-4042)
 * Adds posibility to autoconfigure size of the KeyCache (CASSANDRA-4087)
 * fix KEYS index from skipping results (CASSANDRA-3996)
 * Remove sliced_buffer_size_in_kb dead option (CASSANDRA-4076)
 * make loadNewSStable preserve sstable version (CASSANDRA-4077)
 * Respect 1.0 cache settings as much as possible when upgrading 
   (CASSANDRA-4088)
 * relax path length requirement for sstable files when upgrading on 
   non-Windows platforms (CASSANDRA-4110)
 * fix terminination of the stress.java when errors were encountered
   (CASSANDRA-4128)
 * Move CfDef and KsDef validation out of thrift (CASSANDRA-4037)
 * Fix get_paged_slice (CASSANDRA-4136)
 * CQL3: Support slice with exclusive start and stop (CASSANDRA-3785)
Merged from 1.0:
 * support PropertyFileSnitch in bulk loader (CASSANDRA-4145)
 * add auto_snapshot option allowing disabling snapshot before drop/truncate
   (CASSANDRA-3710)
 * allow short snitch names (CASSANDRA-4130)


1.1-beta2
 * rename loaded sstables to avoid conflicts with local snapshots
   (CASSANDRA-3967)
 * start hint replay as soon as FD notifies that the target is back up
   (CASSANDRA-3958)
 * avoid unproductive deserializing of cached rows during compaction
   (CASSANDRA-3921)
 * fix concurrency issues with CQL keyspace creation (CASSANDRA-3903)
 * Show Effective Owership via Nodetool ring <keyspace> (CASSANDRA-3412)
 * Update ORDER BY syntax for CQL3 (CASSANDRA-3925)
 * Fix BulkRecordWriter to not throw NPE if reducer gets no map data from Hadoop (CASSANDRA-3944)
 * Fix bug with counters in super columns (CASSANDRA-3821)
 * Remove deprecated merge_shard_chance (CASSANDRA-3940)
 * add a convenient way to reset a node's schema (CASSANDRA-2963)
 * fix for intermittent SchemaDisagreementException (CASSANDRA-3884)
 * CLI `list <CF>` to limit number of columns and their order (CASSANDRA-3012)
 * ignore deprecated KsDef/CfDef/ColumnDef fields in native schema (CASSANDRA-3963)
 * CLI to report when unsupported column_metadata pair was given (CASSANDRA-3959)
 * reincarnate removed and deprecated KsDef/CfDef attributes (CASSANDRA-3953)
 * Fix race between writes and read for cache (CASSANDRA-3862)
 * perform static initialization of StorageProxy on start-up (CASSANDRA-3797)
 * support trickling fsync() on writes (CASSANDRA-3950)
 * expose counters for unavailable/timeout exceptions given to thrift clients (CASSANDRA-3671)
 * avoid quadratic startup time in LeveledManifest (CASSANDRA-3952)
 * Add type information to new schema_ columnfamilies and remove thrift
   serialization for schema (CASSANDRA-3792)
 * add missing column validator options to the CLI help (CASSANDRA-3926)
 * skip reading saved key cache if CF's caching strategy is NONE or ROWS_ONLY (CASSANDRA-3954)
 * Unify migration code (CASSANDRA-4017)
Merged from 1.0:
 * cqlsh: guess correct version of Python for Arch Linux (CASSANDRA-4090)
 * (CLI) properly handle quotes in create/update keyspace commands (CASSANDRA-4129)
 * Avoids possible deadlock during bootstrap (CASSANDRA-4159)
 * fix stress tool that hangs forever on timeout or error (CASSANDRA-4128)
 * Fix super columns bug where cache is not updated (CASSANDRA-4190)
 * stress tool to return appropriate exit code on failure (CASSANDRA-4188)


1.0.9
 * improve index sampling performance (CASSANDRA-4023)
 * always compact away deleted hints immediately after handoff (CASSANDRA-3955)
 * delete hints from dropped ColumnFamilies on handoff instead of
   erroring out (CASSANDRA-3975)
 * add CompositeType ref to the CLI doc for create/update column family (CASSANDRA-3980)
 * Pig: support Counter ColumnFamilies (CASSANDRA-3973)
 * Pig: Composite column support (CASSANDRA-3684)
 * Avoid NPE during repair when a keyspace has no CFs (CASSANDRA-3988)
 * Fix division-by-zero error on get_slice (CASSANDRA-4000)
 * don't change manifest level for cleanup, scrub, and upgradesstables
   operations under LeveledCompactionStrategy (CASSANDRA-3989, 4112)
 * fix race leading to super columns assertion failure (CASSANDRA-3957)
 * fix NPE on invalid CQL delete command (CASSANDRA-3755)
 * allow custom types in CLI's assume command (CASSANDRA-4081)
 * fix totalBytes count for parallel compactions (CASSANDRA-3758)
 * fix intermittent NPE in get_slice (CASSANDRA-4095)
 * remove unnecessary asserts in native code interfaces (CASSANDRA-4096)
 * Validate blank keys in CQL to avoid assertion errors (CASSANDRA-3612)
 * cqlsh: fix bad decoding of some column names (CASSANDRA-4003)
 * cqlsh: fix incorrect padding with unicode chars (CASSANDRA-4033)
 * Fix EC2 snitch incorrectly reporting region (CASSANDRA-4026)
 * Shut down thrift during decommission (CASSANDRA-4086)
 * Expose nodetool cfhistograms for 2ndary indexes (CASSANDRA-4063)
Merged from 0.8:
 * Fix ConcurrentModificationException in gossiper (CASSANDRA-4019)


1.1-beta1
 * (cqlsh)
   + add SOURCE and CAPTURE commands, and --file option (CASSANDRA-3479)
   + add ALTER COLUMNFAMILY WITH (CASSANDRA-3523)
   + bundle Python dependencies with Cassandra (CASSANDRA-3507)
   + added to Debian package (CASSANDRA-3458)
   + display byte data instead of erroring out on decode failure 
     (CASSANDRA-3874)
 * add nodetool rebuild_index (CASSANDRA-3583)
 * add nodetool rangekeysample (CASSANDRA-2917)
 * Fix streaming too much data during move operations (CASSANDRA-3639)
 * Nodetool and CLI connect to localhost by default (CASSANDRA-3568)
 * Reduce memory used by primary index sample (CASSANDRA-3743)
 * (Hadoop) separate input/output configurations (CASSANDRA-3197, 3765)
 * avoid returning internal Cassandra classes over JMX (CASSANDRA-2805)
 * add row-level isolation via SnapTree (CASSANDRA-2893)
 * Optimize key count estimation when opening sstable on startup
   (CASSANDRA-2988)
 * multi-dc replication optimization supporting CL > ONE (CASSANDRA-3577)
 * add command to stop compactions (CASSANDRA-1740, 3566, 3582)
 * multithreaded streaming (CASSANDRA-3494)
 * removed in-tree redhat spec (CASSANDRA-3567)
 * "defragment" rows for name-based queries under STCS, again (CASSANDRA-2503)
 * Recycle commitlog segments for improved performance 
   (CASSANDRA-3411, 3543, 3557, 3615)
 * update size-tiered compaction to prioritize small tiers (CASSANDRA-2407)
 * add message expiration logic to OutboundTcpConnection (CASSANDRA-3005)
 * off-heap cache to use sun.misc.Unsafe instead of JNA (CASSANDRA-3271)
 * EACH_QUORUM is only supported for writes (CASSANDRA-3272)
 * replace compactionlock use in schema migration by checking CFS.isValid
   (CASSANDRA-3116)
 * recognize that "SELECT first ... *" isn't really "SELECT *" (CASSANDRA-3445)
 * Use faster bytes comparison (CASSANDRA-3434)
 * Bulk loader is no longer a fat client, (HADOOP) bulk load output format
   (CASSANDRA-3045)
 * (Hadoop) add support for KeyRange.filter
 * remove assumption that keys and token are in bijection
   (CASSANDRA-1034, 3574, 3604)
 * always remove endpoints from delevery queue in HH (CASSANDRA-3546)
 * fix race between cf flush and its 2ndary indexes flush (CASSANDRA-3547)
 * fix potential race in AES when a repair fails (CASSANDRA-3548)
 * Remove columns shadowed by a deleted container even when we cannot purge
   (CASSANDRA-3538)
 * Improve memtable slice iteration performance (CASSANDRA-3545)
 * more efficient allocation of small bloom filters (CASSANDRA-3618)
 * Use separate writer thread in SSTableSimpleUnsortedWriter (CASSANDRA-3619)
 * fsync the directory after new sstable or commitlog segment are created (CASSANDRA-3250)
 * fix minor issues reported by FindBugs (CASSANDRA-3658)
 * global key/row caches (CASSANDRA-3143, 3849)
 * optimize memtable iteration during range scan (CASSANDRA-3638)
 * introduce 'crc_check_chance' in CompressionParameters to support
   a checksum percentage checking chance similarly to read-repair (CASSANDRA-3611)
 * a way to deactivate global key/row cache on per-CF basis (CASSANDRA-3667)
 * fix LeveledCompactionStrategy broken because of generation pre-allocation
   in LeveledManifest (CASSANDRA-3691)
 * finer-grained control over data directories (CASSANDRA-2749)
 * Fix ClassCastException during hinted handoff (CASSANDRA-3694)
 * Upgrade Thrift to 0.7 (CASSANDRA-3213)
 * Make stress.java insert operation to use microseconds (CASSANDRA-3725)
 * Allows (internally) doing a range query with a limit of columns instead of
   rows (CASSANDRA-3742)
 * Allow rangeSlice queries to be start/end inclusive/exclusive (CASSANDRA-3749)
 * Fix BulkLoader to support new SSTable layout and add stream
   throttling to prevent an NPE when there is no yaml config (CASSANDRA-3752)
 * Allow concurrent schema migrations (CASSANDRA-1391, 3832)
 * Add SnapshotCommand to trigger snapshot on remote node (CASSANDRA-3721)
 * Make CFMetaData conversions to/from thrift/native schema inverses
   (CASSANDRA_3559)
 * Add initial code for CQL 3.0-beta (CASSANDRA-2474, 3781, 3753)
 * Add wide row support for ColumnFamilyInputFormat (CASSANDRA-3264)
 * Allow extending CompositeType comparator (CASSANDRA-3657)
 * Avoids over-paging during get_count (CASSANDRA-3798)
 * Add new command to rebuild a node without (repair) merkle tree calculations
   (CASSANDRA-3483, 3922)
 * respect not only row cache capacity but caching mode when
   trying to read data (CASSANDRA-3812)
 * fix system tests (CASSANDRA-3827)
 * CQL support for altering row key type in ALTER TABLE (CASSANDRA-3781)
 * turn compression on by default (CASSANDRA-3871)
 * make hexToBytes refuse invalid input (CASSANDRA-2851)
 * Make secondary indexes CF inherit compression and compaction from their
   parent CF (CASSANDRA-3877)
 * Finish cleanup up tombstone purge code (CASSANDRA-3872)
 * Avoid NPE on aboarted stream-out sessions (CASSANDRA-3904)
 * BulkRecordWriter throws NPE for counter columns (CASSANDRA-3906)
 * Support compression using BulkWriter (CASSANDRA-3907)


1.0.8
 * fix race between cleanup and flush on secondary index CFSes (CASSANDRA-3712)
 * avoid including non-queried nodes in rangeslice read repair
   (CASSANDRA-3843)
 * Only snapshot CF being compacted for snapshot_before_compaction 
   (CASSANDRA-3803)
 * Log active compactions in StatusLogger (CASSANDRA-3703)
 * Compute more accurate compaction score per level (CASSANDRA-3790)
 * Return InvalidRequest when using a keyspace that doesn't exist
   (CASSANDRA-3764)
 * disallow user modification of System keyspace (CASSANDRA-3738)
 * allow using sstable2json on secondary index data (CASSANDRA-3738)
 * (cqlsh) add DESCRIBE COLUMNFAMILIES (CASSANDRA-3586)
 * (cqlsh) format blobs correctly and use colors to improve output
   readability (CASSANDRA-3726)
 * synchronize BiMap of bootstrapping tokens (CASSANDRA-3417)
 * show index options in CLI (CASSANDRA-3809)
 * add optional socket timeout for streaming (CASSANDRA-3838)
 * fix truncate not to leave behind non-CFS backed secondary indexes
   (CASSANDRA-3844)
 * make CLI `show schema` to use output stream directly instead
   of StringBuilder (CASSANDRA-3842)
 * remove the wait on hint future during write (CASSANDRA-3870)
 * (cqlsh) ignore missing CfDef opts (CASSANDRA-3933)
 * (cqlsh) look for cqlshlib relative to realpath (CASSANDRA-3767)
 * Fix short read protection (CASSANDRA-3934)
 * Make sure infered and actual schema match (CASSANDRA-3371)
 * Fix NPE during HH delivery (CASSANDRA-3677)
 * Don't put boostrapping node in 'hibernate' status (CASSANDRA-3737)
 * Fix double quotes in windows bat files (CASSANDRA-3744)
 * Fix bad validator lookup (CASSANDRA-3789)
 * Fix soft reset in EC2MultiRegionSnitch (CASSANDRA-3835)
 * Don't leave zombie connections with THSHA thrift server (CASSANDRA-3867)
 * (cqlsh) fix deserialization of data (CASSANDRA-3874)
 * Fix removetoken force causing an inconsistent state (CASSANDRA-3876)
 * Fix ahndling of some types with Pig (CASSANDRA-3886)
 * Don't allow to drop the system keyspace (CASSANDRA-3759)
 * Make Pig deletes disabled by default and configurable (CASSANDRA-3628)
Merged from 0.8:
 * (Pig) fix CassandraStorage to use correct comparator in Super ColumnFamily
   case (CASSANDRA-3251)
 * fix thread safety issues in commitlog replay, primarily affecting
   systems with many (100s) of CF definitions (CASSANDRA-3751)
 * Fix relevant tombstone ignored with super columns (CASSANDRA-3875)


1.0.7
 * fix regression in HH page size calculation (CASSANDRA-3624)
 * retry failed stream on IOException (CASSANDRA-3686)
 * allow configuring bloom_filter_fp_chance (CASSANDRA-3497)
 * attempt hint delivery every ten minutes, or when failure detector
   notifies us that a node is back up, whichever comes first.  hint
   handoff throttle delay default changed to 1ms, from 50 (CASSANDRA-3554)
 * add nodetool setstreamthroughput (CASSANDRA-3571)
 * fix assertion when dropping a columnfamily with no sstables (CASSANDRA-3614)
 * more efficient allocation of small bloom filters (CASSANDRA-3618)
 * CLibrary.createHardLinkWithExec() to check for errors (CASSANDRA-3101)
 * Avoid creating empty and non cleaned writer during compaction (CASSANDRA-3616)
 * stop thrift service in shutdown hook so we can quiesce MessagingService
   (CASSANDRA-3335)
 * (CQL) compaction_strategy_options and compression_parameters for
   CREATE COLUMNFAMILY statement (CASSANDRA-3374)
 * Reset min/max compaction threshold when creating size tiered compaction
   strategy (CASSANDRA-3666)
 * Don't ignore IOException during compaction (CASSANDRA-3655)
 * Fix assertion error for CF with gc_grace=0 (CASSANDRA-3579)
 * Shutdown ParallelCompaction reducer executor after use (CASSANDRA-3711)
 * Avoid < 0 value for pending tasks in leveled compaction (CASSANDRA-3693)
 * (Hadoop) Support TimeUUID in Pig CassandraStorage (CASSANDRA-3327)
 * Check schema is ready before continuing boostrapping (CASSANDRA-3629)
 * Catch overflows during parsing of chunk_length_kb (CASSANDRA-3644)
 * Improve stream protocol mismatch errors (CASSANDRA-3652)
 * Avoid multiple thread doing HH to the same target (CASSANDRA-3681)
 * Add JMX property for rp_timeout_in_ms (CASSANDRA-2940)
 * Allow DynamicCompositeType to compare component of different types
   (CASSANDRA-3625)
 * Flush non-cfs backed secondary indexes (CASSANDRA-3659)
 * Secondary Indexes should report memory consumption (CASSANDRA-3155)
 * fix for SelectStatement start/end key are not set correctly
   when a key alias is involved (CASSANDRA-3700)
 * fix CLI `show schema` command insert of an extra comma in
   column_metadata (CASSANDRA-3714)
Merged from 0.8:
 * avoid logging (harmless) exception when GC takes < 1ms (CASSANDRA-3656)
 * prevent new nodes from thinking down nodes are up forever (CASSANDRA-3626)
 * use correct list of replicas for LOCAL_QUORUM reads when read repair
   is disabled (CASSANDRA-3696)
 * block on flush before compacting hints (may prevent OOM) (CASSANDRA-3733)


1.0.6
 * (CQL) fix cqlsh support for replicate_on_write (CASSANDRA-3596)
 * fix adding to leveled manifest after streaming (CASSANDRA-3536)
 * filter out unavailable cipher suites when using encryption (CASSANDRA-3178)
 * (HADOOP) add old-style api support for CFIF and CFRR (CASSANDRA-2799)
 * Support TimeUUIDType column names in Stress.java tool (CASSANDRA-3541)
 * (CQL) INSERT/UPDATE/DELETE/TRUNCATE commands should allow CF names to
   be qualified by keyspace (CASSANDRA-3419)
 * always remove endpoints from delevery queue in HH (CASSANDRA-3546)
 * fix race between cf flush and its 2ndary indexes flush (CASSANDRA-3547)
 * fix potential race in AES when a repair fails (CASSANDRA-3548)
 * fix default value validation usage in CLI SET command (CASSANDRA-3553)
 * Optimize componentsFor method for compaction and startup time
   (CASSANDRA-3532)
 * (CQL) Proper ColumnFamily metadata validation on CREATE COLUMNFAMILY 
   (CASSANDRA-3565)
 * fix compression "chunk_length_kb" option to set correct kb value for 
   thrift/avro (CASSANDRA-3558)
 * fix missing response during range slice repair (CASSANDRA-3551)
 * 'describe ring' moved from CLI to nodetool and available through JMX (CASSANDRA-3220)
 * add back partitioner to sstable metadata (CASSANDRA-3540)
 * fix NPE in get_count for counters (CASSANDRA-3601)
Merged from 0.8:
 * remove invalid assertion that table was opened before dropping it
   (CASSANDRA-3580)
 * range and index scans now only send requests to enough replicas to
   satisfy requested CL + RR (CASSANDRA-3598)
 * use cannonical host for local node in nodetool info (CASSANDRA-3556)
 * remove nonlocal DC write optimization since it only worked with
   CL.ONE or CL.LOCAL_QUORUM (CASSANDRA-3577, 3585)
 * detect misuses of CounterColumnType (CASSANDRA-3422)
 * turn off string interning in json2sstable, take 2 (CASSANDRA-2189)
 * validate compression parameters on add/update of the ColumnFamily 
   (CASSANDRA-3573)
 * Check for 0.0.0.0 is incorrect in CFIF (CASSANDRA-3584)
 * Increase vm.max_map_count in debian packaging (CASSANDRA-3563)
 * gossiper will never add itself to saved endpoints (CASSANDRA-3485)


1.0.5
 * revert CASSANDRA-3407 (see CASSANDRA-3540)
 * fix assertion error while forwarding writes to local nodes (CASSANDRA-3539)


1.0.4
 * fix self-hinting of timed out read repair updates and make hinted handoff
   less prone to OOMing a coordinator (CASSANDRA-3440)
 * expose bloom filter sizes via JMX (CASSANDRA-3495)
 * enforce RP tokens 0..2**127 (CASSANDRA-3501)
 * canonicalize paths exposed through JMX (CASSANDRA-3504)
 * fix "liveSize" stat when sstables are removed (CASSANDRA-3496)
 * add bloom filter FP rates to nodetool cfstats (CASSANDRA-3347)
 * record partitioner in sstable metadata component (CASSANDRA-3407)
 * add new upgradesstables nodetool command (CASSANDRA-3406)
 * skip --debug requirement to see common exceptions in CLI (CASSANDRA-3508)
 * fix incorrect query results due to invalid max timestamp (CASSANDRA-3510)
 * make sstableloader recognize compressed sstables (CASSANDRA-3521)
 * avoids race in OutboundTcpConnection in multi-DC setups (CASSANDRA-3530)
 * use SETLOCAL in cassandra.bat (CASANDRA-3506)
 * fix ConcurrentModificationException in Table.all() (CASSANDRA-3529)
Merged from 0.8:
 * fix concurrence issue in the FailureDetector (CASSANDRA-3519)
 * fix array out of bounds error in counter shard removal (CASSANDRA-3514)
 * avoid dropping tombstones when they might still be needed to shadow
   data in a different sstable (CASSANDRA-2786)


1.0.3
 * revert name-based query defragmentation aka CASSANDRA-2503 (CASSANDRA-3491)
 * fix invalidate-related test failures (CASSANDRA-3437)
 * add next-gen cqlsh to bin/ (CASSANDRA-3188, 3131, 3493)
 * (CQL) fix handling of rows with no columns (CASSANDRA-3424, 3473)
 * fix querying supercolumns by name returning only a subset of
   subcolumns or old subcolumn versions (CASSANDRA-3446)
 * automatically compute sha1 sum for uncompressed data files (CASSANDRA-3456)
 * fix reading metadata/statistics component for version < h (CASSANDRA-3474)
 * add sstable forward-compatibility (CASSANDRA-3478)
 * report compression ratio in CFSMBean (CASSANDRA-3393)
 * fix incorrect size exception during streaming of counters (CASSANDRA-3481)
 * (CQL) fix for counter decrement syntax (CASSANDRA-3418)
 * Fix race introduced by CASSANDRA-2503 (CASSANDRA-3482)
 * Fix incomplete deletion of delivered hints (CASSANDRA-3466)
 * Avoid rescheduling compactions when no compaction was executed 
   (CASSANDRA-3484)
 * fix handling of the chunk_length_kb compression options (CASSANDRA-3492)
Merged from 0.8:
 * fix updating CF row_cache_provider (CASSANDRA-3414)
 * CFMetaData.convertToThrift method to set RowCacheProvider (CASSANDRA-3405)
 * acquire compactionlock during truncate (CASSANDRA-3399)
 * fix displaying cfdef entries for super columnfamilies (CASSANDRA-3415)
 * Make counter shard merging thread safe (CASSANDRA-3178)
 * Revert CASSANDRA-2855
 * Fix bug preventing the use of efficient cross-DC writes (CASSANDRA-3472)
 * `describe ring` command for CLI (CASSANDRA-3220)
 * (Hadoop) skip empty rows when entire row is requested, redux (CASSANDRA-2855)


1.0.2
 * "defragment" rows for name-based queries under STCS (CASSANDRA-2503)
 * Add timing information to cassandra-cli GET/SET/LIST queries (CASSANDRA-3326)
 * Only create one CompressionMetadata object per sstable (CASSANDRA-3427)
 * cleanup usage of StorageService.setMode() (CASANDRA-3388)
 * Avoid large array allocation for compressed chunk offsets (CASSANDRA-3432)
 * fix DecimalType bytebuffer marshalling (CASSANDRA-3421)
 * fix bug that caused first column in per row indexes to be ignored 
   (CASSANDRA-3441)
 * add JMX call to clean (failed) repair sessions (CASSANDRA-3316)
 * fix sstableloader reference acquisition bug (CASSANDRA-3438)
 * fix estimated row size regression (CASSANDRA-3451)
 * make sure we don't return more columns than asked (CASSANDRA-3303, 3395)
Merged from 0.8:
 * acquire compactionlock during truncate (CASSANDRA-3399)
 * fix displaying cfdef entries for super columnfamilies (CASSANDRA-3415)


1.0.1
 * acquire references during index build to prevent delete problems
   on Windows (CASSANDRA-3314)
 * describe_ring should include datacenter/topology information (CASSANDRA-2882)
 * Thrift sockets are not properly buffered (CASSANDRA-3261)
 * performance improvement for bytebufferutil compare function (CASSANDRA-3286)
 * add system.versions ColumnFamily (CASSANDRA-3140)
 * reduce network copies (CASSANDRA-3333, 3373)
 * limit nodetool to 32MB of heap (CASSANDRA-3124)
 * (CQL) update parser to accept "timestamp" instead of "date" (CASSANDRA-3149)
 * Fix CLI `show schema` to include "compression_options" (CASSANDRA-3368)
 * Snapshot to include manifest under LeveledCompactionStrategy (CASSANDRA-3359)
 * (CQL) SELECT query should allow CF name to be qualified by keyspace (CASSANDRA-3130)
 * (CQL) Fix internal application error specifying 'using consistency ...'
   in lower case (CASSANDRA-3366)
 * fix Deflate compression when compression actually makes the data bigger
   (CASSANDRA-3370)
 * optimize UUIDGen to avoid lock contention on InetAddress.getLocalHost 
   (CASSANDRA-3387)
 * tolerate index being dropped mid-mutation (CASSANDRA-3334, 3313)
 * CompactionManager is now responsible for checking for new candidates
   post-task execution, enabling more consistent leveled compaction 
   (CASSANDRA-3391)
 * Cache HSHA threads (CASSANDRA-3372)
 * use CF/KS names as snapshot prefix for drop + truncate operations
   (CASSANDRA-2997)
 * Break bloom filters up to avoid heap fragmentation (CASSANDRA-2466)
 * fix cassandra hanging on jsvc stop (CASSANDRA-3302)
 * Avoid leveled compaction getting blocked on errors (CASSANDRA-3408)
 * Make reloading the compaction strategy safe (CASSANDRA-3409)
 * ignore 0.8 hints even if compaction begins before we try to purge
   them (CASSANDRA-3385)
 * remove procrun (bin\daemon) from Cassandra source tree and 
   artifacts (CASSANDRA-3331)
 * make cassandra compile under JDK7 (CASSANDRA-3275)
 * remove dependency of clientutil.jar to FBUtilities (CASSANDRA-3299)
 * avoid truncation errors by using long math on long values (CASSANDRA-3364)
 * avoid clock drift on some Windows machine (CASSANDRA-3375)
 * display cache provider in cli 'describe keyspace' command (CASSANDRA-3384)
 * fix incomplete topology information in describe_ring (CASSANDRA-3403)
 * expire dead gossip states based on time (CASSANDRA-2961)
 * improve CompactionTask extensibility (CASSANDRA-3330)
 * Allow one leveled compaction task to kick off another (CASSANDRA-3363)
 * allow encryption only between datacenters (CASSANDRA-2802)
Merged from 0.8:
 * fix truncate allowing data to be replayed post-restart (CASSANDRA-3297)
 * make iwriter final in IndexWriter to avoid NPE (CASSANDRA-2863)
 * (CQL) update grammar to require key clause in DELETE statement
   (CASSANDRA-3349)
 * (CQL) allow numeric keyspace names in USE statement (CASSANDRA-3350)
 * (Hadoop) skip empty rows when slicing the entire row (CASSANDRA-2855)
 * Fix handling of tombstone by SSTableExport/Import (CASSANDRA-3357)
 * fix ColumnIndexer to use long offsets (CASSANDRA-3358)
 * Improved CLI exceptions (CASSANDRA-3312)
 * Fix handling of tombstone by SSTableExport/Import (CASSANDRA-3357)
 * Only count compaction as active (for throttling) when they have
   successfully acquired the compaction lock (CASSANDRA-3344)
 * Display CLI version string on startup (CASSANDRA-3196)
 * (Hadoop) make CFIF try rpc_address or fallback to listen_address
   (CASSANDRA-3214)
 * (Hadoop) accept comma delimited lists of initial thrift connections
   (CASSANDRA-3185)
 * ColumnFamily min_compaction_threshold should be >= 2 (CASSANDRA-3342)
 * (Pig) add 0.8+ types and key validation type in schema (CASSANDRA-3280)
 * Fix completely removing column metadata using CLI (CASSANDRA-3126)
 * CLI `describe cluster;` output should be on separate lines for separate versions
   (CASSANDRA-3170)
 * fix changing durable_writes keyspace option during CF creation
   (CASSANDRA-3292)
 * avoid locking on update when no indexes are involved (CASSANDRA-3386)
 * fix assertionError during repair with ordered partitioners (CASSANDRA-3369)
 * correctly serialize key_validation_class for avro (CASSANDRA-3391)
 * don't expire counter tombstone after streaming (CASSANDRA-3394)
 * prevent nodes that failed to join from hanging around forever 
   (CASSANDRA-3351)
 * remove incorrect optimization from slice read path (CASSANDRA-3390)
 * Fix race in AntiEntropyService (CASSANDRA-3400)


1.0.0-final
 * close scrubbed sstable fd before deleting it (CASSANDRA-3318)
 * fix bug preventing obsolete commitlog segments from being removed
   (CASSANDRA-3269)
 * tolerate whitespace in seed CDL (CASSANDRA-3263)
 * Change default heap thresholds to max(min(1/2 ram, 1G), min(1/4 ram, 8GB))
   (CASSANDRA-3295)
 * Fix broken CompressedRandomAccessReaderTest (CASSANDRA-3298)
 * (CQL) fix type information returned for wildcard queries (CASSANDRA-3311)
 * add estimated tasks to LeveledCompactionStrategy (CASSANDRA-3322)
 * avoid including compaction cache-warming in keycache stats (CASSANDRA-3325)
 * run compaction and hinted handoff threads at MIN_PRIORITY (CASSANDRA-3308)
 * default hsha thrift server to cpu core count in rpc pool (CASSANDRA-3329)
 * add bin\daemon to binary tarball for Windows service (CASSANDRA-3331)
 * Fix places where uncompressed size of sstables was use in place of the
   compressed one (CASSANDRA-3338)
 * Fix hsha thrift server (CASSANDRA-3346)
 * Make sure repair only stream needed sstables (CASSANDRA-3345)


1.0.0-rc2
 * Log a meaningful warning when a node receives a message for a repair session
   that doesn't exist anymore (CASSANDRA-3256)
 * test for NUMA policy support as well as numactl presence (CASSANDRA-3245)
 * Fix FD leak when internode encryption is enabled (CASSANDRA-3257)
 * Remove incorrect assertion in mergeIterator (CASSANDRA-3260)
 * FBUtilities.hexToBytes(String) to throw NumberFormatException when string
   contains non-hex characters (CASSANDRA-3231)
 * Keep SimpleSnitch proximity ordering unchanged from what the Strategy
   generates, as intended (CASSANDRA-3262)
 * remove Scrub from compactionstats when finished (CASSANDRA-3255)
 * fix counter entry in jdbc TypesMap (CASSANDRA-3268)
 * fix full queue scenario for ParallelCompactionIterator (CASSANDRA-3270)
 * fix bootstrap process (CASSANDRA-3285)
 * don't try delivering hints if when there isn't any (CASSANDRA-3176)
 * CLI documentation change for ColumnFamily `compression_options` (CASSANDRA-3282)
 * ignore any CF ids sent by client for adding CF/KS (CASSANDRA-3288)
 * remove obsolete hints on first startup (CASSANDRA-3291)
 * use correct ISortedColumns for time-optimized reads (CASSANDRA-3289)
 * Evict gossip state immediately when a token is taken over by a new IP 
   (CASSANDRA-3259)


1.0.0-rc1
 * Update CQL to generate microsecond timestamps by default (CASSANDRA-3227)
 * Fix counting CFMetadata towards Memtable liveRatio (CASSANDRA-3023)
 * Kill server on wrapped OOME such as from FileChannel.map (CASSANDRA-3201)
 * remove unnecessary copy when adding to row cache (CASSANDRA-3223)
 * Log message when a full repair operation completes (CASSANDRA-3207)
 * Fix streamOutSession keeping sstables references forever if the remote end
   dies (CASSANDRA-3216)
 * Remove dynamic_snitch boolean from example configuration (defaulting to 
   true) and set default badness threshold to 0.1 (CASSANDRA-3229)
 * Base choice of random or "balanced" token on bootstrap on whether
   schema definitions were found (CASSANDRA-3219)
 * Fixes for LeveledCompactionStrategy score computation, prioritization,
   scheduling, and performance (CASSANDRA-3224, 3234)
 * parallelize sstable open at server startup (CASSANDRA-2988)
 * fix handling of exceptions writing to OutboundTcpConnection (CASSANDRA-3235)
 * Allow using quotes in "USE <keyspace>;" CLI command (CASSANDRA-3208)
 * Don't allow any cache loading exceptions to halt startup (CASSANDRA-3218)
 * Fix sstableloader --ignores option (CASSANDRA-3247)
 * File descriptor limit increased in packaging (CASSANDRA-3206)
 * Fix deadlock in commit log during flush (CASSANDRA-3253) 


1.0.0-beta1
 * removed binarymemtable (CASSANDRA-2692)
 * add commitlog_total_space_in_mb to prevent fragmented logs (CASSANDRA-2427)
 * removed commitlog_rotation_threshold_in_mb configuration (CASSANDRA-2771)
 * make AbstractBounds.normalize de-overlapp overlapping ranges (CASSANDRA-2641)
 * replace CollatingIterator, ReducingIterator with MergeIterator 
   (CASSANDRA-2062)
 * Fixed the ability to set compaction strategy in cli using create column 
   family command (CASSANDRA-2778)
 * clean up tmp files after failed compaction (CASSANDRA-2468)
 * restrict repair streaming to specific columnfamilies (CASSANDRA-2280)
 * don't bother persisting columns shadowed by a row tombstone (CASSANDRA-2589)
 * reset CF and SC deletion times after gc_grace (CASSANDRA-2317)
 * optimize away seek when compacting wide rows (CASSANDRA-2879)
 * single-pass streaming (CASSANDRA-2677, 2906, 2916, 3003)
 * use reference counting for deleting sstables instead of relying on GC
   (CASSANDRA-2521, 3179)
 * store hints as serialized mutations instead of pointers to data row
   (CASSANDRA-2045)
 * store hints in the coordinator node instead of in the closest replica 
   (CASSANDRA-2914)
 * add row_cache_keys_to_save CF option (CASSANDRA-1966)
 * check column family validity in nodetool repair (CASSANDRA-2933)
 * use lazy initialization instead of class initialization in NodeId
   (CASSANDRA-2953)
 * add paging to get_count (CASSANDRA-2894)
 * fix "short reads" in [multi]get (CASSANDRA-2643, 3157, 3192)
 * add optional compression for sstables (CASSANDRA-47, 2994, 3001, 3128)
 * add scheduler JMX metrics (CASSANDRA-2962)
 * add block level checksum for compressed data (CASSANDRA-1717)
 * make column family backed column map pluggable and introduce unsynchronized
   ArrayList backed one to speedup reads (CASSANDRA-2843, 3165, 3205)
 * refactoring of the secondary index api (CASSANDRA-2982)
 * make CL > ONE reads wait for digest reconciliation before returning
   (CASSANDRA-2494)
 * fix missing logging for some exceptions (CASSANDRA-2061)
 * refactor and optimize ColumnFamilyStore.files(...) and Descriptor.fromFilename(String)
   and few other places responsible for work with SSTable files (CASSANDRA-3040)
 * Stop reading from sstables once we know we have the most recent columns,
   for query-by-name requests (CASSANDRA-2498)
 * Add query-by-column mode to stress.java (CASSANDRA-3064)
 * Add "install" command to cassandra.bat (CASSANDRA-292)
 * clean up KSMetadata, CFMetadata from unnecessary
   Thrift<->Avro conversion methods (CASSANDRA-3032)
 * Add timeouts to client request schedulers (CASSANDRA-3079, 3096)
 * Cli to use hashes rather than array of hashes for strategy options (CASSANDRA-3081)
 * LeveledCompactionStrategy (CASSANDRA-1608, 3085, 3110, 3087, 3145, 3154, 3182)
 * Improvements of the CLI `describe` command (CASSANDRA-2630)
 * reduce window where dropped CF sstables may not be deleted (CASSANDRA-2942)
 * Expose gossip/FD info to JMX (CASSANDRA-2806)
 * Fix streaming over SSL when compressed SSTable involved (CASSANDRA-3051)
 * Add support for pluggable secondary index implementations (CASSANDRA-3078)
 * remove compaction_thread_priority setting (CASSANDRA-3104)
 * generate hints for replicas that timeout, not just replicas that are known
   to be down before starting (CASSANDRA-2034)
 * Add throttling for internode streaming (CASSANDRA-3080)
 * make the repair of a range repair all replica (CASSANDRA-2610, 3194)
 * expose the ability to repair the first range (as returned by the
   partitioner) of a node (CASSANDRA-2606)
 * Streams Compression (CASSANDRA-3015)
 * add ability to use multiple threads during a single compaction
   (CASSANDRA-2901)
 * make AbstractBounds.normalize support overlapping ranges (CASSANDRA-2641)
 * fix of the CQL count() behavior (CASSANDRA-3068)
 * use TreeMap backed column families for the SSTable simple writers
   (CASSANDRA-3148)
 * fix inconsistency of the CLI syntax when {} should be used instead of [{}]
   (CASSANDRA-3119)
 * rename CQL type names to match expected SQL behavior (CASSANDRA-3149, 3031)
 * Arena-based allocation for memtables (CASSANDRA-2252, 3162, 3163, 3168)
 * Default RR chance to 0.1 (CASSANDRA-3169)
 * Add RowLevel support to secondary index API (CASSANDRA-3147)
 * Make SerializingCacheProvider the default if JNA is available (CASSANDRA-3183)
 * Fix backwards compatibilty for CQL memtable properties (CASSANDRA-3190)
 * Add five-minute delay before starting compactions on a restarted server
   (CASSANDRA-3181)
 * Reduce copies done for intra-host messages (CASSANDRA-1788, 3144)
 * support of compaction strategy option for stress.java (CASSANDRA-3204)
 * make memtable throughput and column count thresholds no-ops (CASSANDRA-2449)
 * Return schema information along with the resultSet in CQL (CASSANDRA-2734)
 * Add new DecimalType (CASSANDRA-2883)
 * Fix assertion error in RowRepairResolver (CASSANDRA-3156)
 * Reduce unnecessary high buffer sizes (CASSANDRA-3171)
 * Pluggable compaction strategy (CASSANDRA-1610)
 * Add new broadcast_address config option (CASSANDRA-2491)


0.8.7
 * Kill server on wrapped OOME such as from FileChannel.map (CASSANDRA-3201)
 * Allow using quotes in "USE <keyspace>;" CLI command (CASSANDRA-3208)
 * Log message when a full repair operation completes (CASSANDRA-3207)
 * Don't allow any cache loading exceptions to halt startup (CASSANDRA-3218)
 * Fix sstableloader --ignores option (CASSANDRA-3247)
 * File descriptor limit increased in packaging (CASSANDRA-3206)
 * Log a meaningfull warning when a node receive a message for a repair session
   that doesn't exist anymore (CASSANDRA-3256)
 * Fix FD leak when internode encryption is enabled (CASSANDRA-3257)
 * FBUtilities.hexToBytes(String) to throw NumberFormatException when string
   contains non-hex characters (CASSANDRA-3231)
 * Keep SimpleSnitch proximity ordering unchanged from what the Strategy
   generates, as intended (CASSANDRA-3262)
 * remove Scrub from compactionstats when finished (CASSANDRA-3255)
 * Fix tool .bat files when CASSANDRA_HOME contains spaces (CASSANDRA-3258)
 * Force flush of status table when removing/updating token (CASSANDRA-3243)
 * Evict gossip state immediately when a token is taken over by a new IP (CASSANDRA-3259)
 * Fix bug where the failure detector can take too long to mark a host
   down (CASSANDRA-3273)
 * (Hadoop) allow wrapping ranges in queries (CASSANDRA-3137)
 * (Hadoop) check all interfaces for a match with split location
   before falling back to random replica (CASSANDRA-3211)
 * (Hadoop) Make Pig storage handle implements LoadMetadata (CASSANDRA-2777)
 * (Hadoop) Fix exception during PIG 'dump' (CASSANDRA-2810)
 * Fix stress COUNTER_GET option (CASSANDRA-3301)
 * Fix missing fields in CLI `show schema` output (CASSANDRA-3304)
 * Nodetool no longer leaks threads and closes JMX connections (CASSANDRA-3309)
 * fix truncate allowing data to be replayed post-restart (CASSANDRA-3297)
 * Move SimpleAuthority and SimpleAuthenticator to examples (CASSANDRA-2922)
 * Fix handling of tombstone by SSTableExport/Import (CASSANDRA-3357)
 * Fix transposition in cfHistograms (CASSANDRA-3222)
 * Allow using number as DC name when creating keyspace in CQL (CASSANDRA-3239)
 * Force flush of system table after updating/removing a token (CASSANDRA-3243)


0.8.6
 * revert CASSANDRA-2388
 * change TokenRange.endpoints back to listen/broadcast address to match
   pre-1777 behavior, and add TokenRange.rpc_endpoints instead (CASSANDRA-3187)
 * avoid trying to watch cassandra-topology.properties when loaded from jar
   (CASSANDRA-3138)
 * prevent users from creating keyspaces with LocalStrategy replication
   (CASSANDRA-3139)
 * fix CLI `show schema;` to output correct keyspace definition statement
   (CASSANDRA-3129)
 * CustomTThreadPoolServer to log TTransportException at DEBUG level
   (CASSANDRA-3142)
 * allow topology sort to work with non-unique rack names between 
   datacenters (CASSANDRA-3152)
 * Improve caching of same-version Messages on digest and repair paths
   (CASSANDRA-3158)
 * Randomize choice of first replica for counter increment (CASSANDRA-2890)
 * Fix using read_repair_chance instead of merge_shard_change (CASSANDRA-3202)
 * Avoid streaming data to nodes that already have it, on move as well as
   decommission (CASSANDRA-3041)
 * Fix divide by zero error in GCInspector (CASSANDRA-3164)
 * allow quoting of the ColumnFamily name in CLI `create column family`
   statement (CASSANDRA-3195)
 * Fix rolling upgrade from 0.7 to 0.8 problem (CASANDRA-3166)
 * Accomodate missing encryption_options in IncomingTcpConnection.stream
   (CASSANDRA-3212)


0.8.5
 * fix NPE when encryption_options is unspecified (CASSANDRA-3007)
 * include column name in validation failure exceptions (CASSANDRA-2849)
 * make sure truncate clears out the commitlog so replay won't re-
   populate with truncated data (CASSANDRA-2950)
 * fix NPE when debug logging is enabled and dropped CF is present
   in a commitlog segment (CASSANDRA-3021)
 * fix cassandra.bat when CASSANDRA_HOME contains spaces (CASSANDRA-2952)
 * fix to SSTableSimpleUnsortedWriter bufferSize calculation (CASSANDRA-3027)
 * make cleanup and normal compaction able to skip empty rows
   (rows containing nothing but expired tombstones) (CASSANDRA-3039)
 * work around native memory leak in com.sun.management.GarbageCollectorMXBean
   (CASSANDRA-2868)
 * validate that column names in column_metadata are not equal to key_alias
   on create/update of the ColumnFamily and CQL 'ALTER' statement (CASSANDRA-3036)
 * return an InvalidRequestException if an indexed column is assigned
   a value larger than 64KB (CASSANDRA-3057)
 * fix of numeric-only and string column names handling in CLI "drop index" 
   (CASSANDRA-3054)
 * prune index scan resultset back to original request for lazy
   resultset expansion case (CASSANDRA-2964)
 * (Hadoop) fail jobs when Cassandra node has failed but TaskTracker
   has not (CASSANDRA-2388)
 * fix dynamic snitch ignoring nodes when read_repair_chance is zero
   (CASSANDRA-2662)
 * avoid retaining references to dropped CFS objects in 
   CompactionManager.estimatedCompactions (CASSANDRA-2708)
 * expose rpc timeouts per host in MessagingServiceMBean (CASSANDRA-2941)
 * avoid including cwd in classpath for deb and rpm packages (CASSANDRA-2881)
 * remove gossip state when a new IP takes over a token (CASSANDRA-3071)
 * allow sstable2json to work on index sstable files (CASSANDRA-3059)
 * always hint counters (CASSANDRA-3099)
 * fix log4j initialization in EmbeddedCassandraService (CASSANDRA-2857)
 * remove gossip state when a new IP takes over a token (CASSANDRA-3071)
 * work around native memory leak in com.sun.management.GarbageCollectorMXBean
    (CASSANDRA-2868)
 * fix UnavailableException with writes at CL.EACH_QUORM (CASSANDRA-3084)
 * fix parsing of the Keyspace and ColumnFamily names in numeric
   and string representations in CLI (CASSANDRA-3075)
 * fix corner cases in Range.differenceToFetch (CASSANDRA-3084)
 * fix ip address String representation in the ring cache (CASSANDRA-3044)
 * fix ring cache compatibility when mixing pre-0.8.4 nodes with post-
   in the same cluster (CASSANDRA-3023)
 * make repair report failure when a node participating dies (instead of
   hanging forever) (CASSANDRA-2433)
 * fix handling of the empty byte buffer by ReversedType (CASSANDRA-3111)
 * Add validation that Keyspace names are case-insensitively unique (CASSANDRA-3066)
 * catch invalid key_validation_class before instantiating UpdateColumnFamily (CASSANDRA-3102)
 * make Range and Bounds objects client-safe (CASSANDRA-3108)
 * optionally skip log4j configuration (CASSANDRA-3061)
 * bundle sstableloader with the debian package (CASSANDRA-3113)
 * don't try to build secondary indexes when there is none (CASSANDRA-3123)
 * improve SSTableSimpleUnsortedWriter speed for large rows (CASSANDRA-3122)
 * handle keyspace arguments correctly in nodetool snapshot (CASSANDRA-3038)
 * Fix SSTableImportTest on windows (CASSANDRA-3043)
 * expose compactionThroughputMbPerSec through JMX (CASSANDRA-3117)
 * log keyspace and CF of large rows being compacted


0.8.4
 * change TokenRing.endpoints to be a list of rpc addresses instead of 
   listen/broadcast addresses (CASSANDRA-1777)
 * include files-to-be-streamed in StreamInSession.getSources (CASSANDRA-2972)
 * use JAVA env var in cassandra-env.sh (CASSANDRA-2785, 2992)
 * avoid doing read for no-op replicate-on-write at CL=1 (CASSANDRA-2892)
 * refuse counter write for CL.ANY (CASSANDRA-2990)
 * switch back to only logging recent dropped messages (CASSANDRA-3004)
 * always deserialize RowMutation for counters (CASSANDRA-3006)
 * ignore saved replication_factor strategy_option for NTS (CASSANDRA-3011)
 * make sure pre-truncate CL segments are discarded (CASSANDRA-2950)


0.8.3
 * add ability to drop local reads/writes that are going to timeout
   (CASSANDRA-2943)
 * revamp token removal process, keep gossip states for 3 days (CASSANDRA-2496)
 * don't accept extra args for 0-arg nodetool commands (CASSANDRA-2740)
 * log unavailableexception details at debug level (CASSANDRA-2856)
 * expose data_dir though jmx (CASSANDRA-2770)
 * don't include tmp files as sstable when create cfs (CASSANDRA-2929)
 * log Java classpath on startup (CASSANDRA-2895)
 * keep gossipped version in sync with actual on migration coordinator 
   (CASSANDRA-2946)
 * use lazy initialization instead of class initialization in NodeId
   (CASSANDRA-2953)
 * check column family validity in nodetool repair (CASSANDRA-2933)
 * speedup bytes to hex conversions dramatically (CASSANDRA-2850)
 * Flush memtables on shutdown when durable writes are disabled 
   (CASSANDRA-2958)
 * improved POSIX compatibility of start scripts (CASsANDRA-2965)
 * add counter support to Hadoop InputFormat (CASSANDRA-2981)
 * fix bug where dirty commitlog segments were removed (and avoid keeping 
   segments with no post-flush activity permanently dirty) (CASSANDRA-2829)
 * fix throwing exception with batch mutation of counter super columns
   (CASSANDRA-2949)
 * ignore system tables during repair (CASSANDRA-2979)
 * throw exception when NTS is given replication_factor as an option
   (CASSANDRA-2960)
 * fix assertion error during compaction of counter CFs (CASSANDRA-2968)
 * avoid trying to create index names, when no index exists (CASSANDRA-2867)
 * don't sample the system table when choosing a bootstrap token
   (CASSANDRA-2825)
 * gossiper notifies of local state changes (CASSANDRA-2948)
 * add asynchronous and half-sync/half-async (hsha) thrift servers 
   (CASSANDRA-1405)
 * fix potential use of free'd native memory in SerializingCache 
   (CASSANDRA-2951)
 * prune index scan resultset back to original request for lazy
   resultset expansion case (CASSANDRA-2964)
 * (Hadoop) fail jobs when Cassandra node has failed but TaskTracker
    has not (CASSANDRA-2388)


0.8.2
 * CQL: 
   - include only one row per unique key for IN queries (CASSANDRA-2717)
   - respect client timestamp on full row deletions (CASSANDRA-2912)
 * improve thread-safety in StreamOutSession (CASSANDRA-2792)
 * allow deleting a row and updating indexed columns in it in the
   same mutation (CASSANDRA-2773)
 * Expose number of threads blocked on submitting memtable to flush
   in JMX (CASSANDRA-2817)
 * add ability to return "endpoints" to nodetool (CASSANDRA-2776)
 * Add support for multiple (comma-delimited) coordinator addresses
   to ColumnFamilyInputFormat (CASSANDRA-2807)
 * fix potential NPE while scheduling read repair for range slice
   (CASSANDRA-2823)
 * Fix race in SystemTable.getCurrentLocalNodeId (CASSANDRA-2824)
 * Correctly set default for replicate_on_write (CASSANDRA-2835)
 * improve nodetool compactionstats formatting (CASSANDRA-2844)
 * fix index-building status display (CASSANDRA-2853)
 * fix CLI perpetuating obsolete KsDef.replication_factor (CASSANDRA-2846)
 * improve cli treatment of multiline comments (CASSANDRA-2852)
 * handle row tombstones correctly in EchoedRow (CASSANDRA-2786)
 * add MessagingService.get[Recently]DroppedMessages and
   StorageService.getExceptionCount (CASSANDRA-2804)
 * fix possibility of spurious UnavailableException for LOCAL_QUORUM
   reads with dynamic snitch + read repair disabled (CASSANDRA-2870)
 * add ant-optional as dependence for the debian package (CASSANDRA-2164)
 * add option to specify limit for get_slice in the CLI (CASSANDRA-2646)
 * decrease HH page size (CASSANDRA-2832)
 * reset cli keyspace after dropping the current one (CASSANDRA-2763)
 * add KeyRange option to Hadoop inputformat (CASSANDRA-1125)
 * fix protocol versioning (CASSANDRA-2818, 2860)
 * support spaces in path to log4j configuration (CASSANDRA-2383)
 * avoid including inferred types in CF update (CASSANDRA-2809)
 * fix JMX bulkload call (CASSANDRA-2908)
 * fix updating KS with durable_writes=false (CASSANDRA-2907)
 * add simplified facade to SSTableWriter for bulk loading use
   (CASSANDRA-2911)
 * fix re-using index CF sstable names after drop/recreate (CASSANDRA-2872)
 * prepend CF to default index names (CASSANDRA-2903)
 * fix hint replay (CASSANDRA-2928)
 * Properly synchronize repair's merkle tree computation (CASSANDRA-2816)


0.8.1
 * CQL:
   - support for insert, delete in BATCH (CASSANDRA-2537)
   - support for IN to SELECT, UPDATE (CASSANDRA-2553)
   - timestamp support for INSERT, UPDATE, and BATCH (CASSANDRA-2555)
   - TTL support (CASSANDRA-2476)
   - counter support (CASSANDRA-2473)
   - ALTER COLUMNFAMILY (CASSANDRA-1709)
   - DROP INDEX (CASSANDRA-2617)
   - add SCHEMA/TABLE as aliases for KS/CF (CASSANDRA-2743)
   - server handles wait-for-schema-agreement (CASSANDRA-2756)
   - key alias support (CASSANDRA-2480)
 * add support for comparator parameters and a generic ReverseType
   (CASSANDRA-2355)
 * add CompositeType and DynamicCompositeType (CASSANDRA-2231)
 * optimize batches containing multiple updates to the same row
   (CASSANDRA-2583)
 * adjust hinted handoff page size to avoid OOM with large columns 
   (CASSANDRA-2652)
 * mark BRAF buffer invalid post-flush so we don't re-flush partial
   buffers again, especially on CL writes (CASSANDRA-2660)
 * add DROP INDEX support to CLI (CASSANDRA-2616)
 * don't perform HH to client-mode [storageproxy] nodes (CASSANDRA-2668)
 * Improve forceDeserialize/getCompactedRow encapsulation (CASSANDRA-2659)
 * Don't write CounterUpdateColumn to disk in tests (CASSANDRA-2650)
 * Add sstable bulk loading utility (CASSANDRA-1278)
 * avoid replaying hints to dropped columnfamilies (CASSANDRA-2685)
 * add placeholders for missing rows in range query pseudo-RR (CASSANDRA-2680)
 * remove no-op HHOM.renameHints (CASSANDRA-2693)
 * clone super columns to avoid modifying them during flush (CASSANDRA-2675)
 * allow writes to bypass the commitlog for certain keyspaces (CASSANDRA-2683)
 * avoid NPE when bypassing commitlog during memtable flush (CASSANDRA-2781)
 * Added support for making bootstrap retry if nodes flap (CASSANDRA-2644)
 * Added statusthrift to nodetool to report if thrift server is running (CASSANDRA-2722)
 * Fixed rows being cached if they do not exist (CASSANDRA-2723)
 * Support passing tableName and cfName to RowCacheProviders (CASSANDRA-2702)
 * close scrub file handles (CASSANDRA-2669)
 * throttle migration replay (CASSANDRA-2714)
 * optimize column serializer creation (CASSANDRA-2716)
 * Added support for making bootstrap retry if nodes flap (CASSANDRA-2644)
 * Added statusthrift to nodetool to report if thrift server is running
   (CASSANDRA-2722)
 * Fixed rows being cached if they do not exist (CASSANDRA-2723)
 * fix truncate/compaction race (CASSANDRA-2673)
 * workaround large resultsets causing large allocation retention
   by nio sockets (CASSANDRA-2654)
 * fix nodetool ring use with Ec2Snitch (CASSANDRA-2733)
 * fix removing columns and subcolumns that are supressed by a row or
   supercolumn tombstone during replica resolution (CASSANDRA-2590)
 * support sstable2json against snapshot sstables (CASSANDRA-2386)
 * remove active-pull schema requests (CASSANDRA-2715)
 * avoid marking entire list of sstables as actively being compacted
   in multithreaded compaction (CASSANDRA-2765)
 * seek back after deserializing a row to update cache with (CASSANDRA-2752)
 * avoid skipping rows in scrub for counter column family (CASSANDRA-2759)
 * fix ConcurrentModificationException in repair when dealing with 0.7 node
   (CASSANDRA-2767)
 * use threadsafe collections for StreamInSession (CASSANDRA-2766)
 * avoid infinite loop when creating merkle tree (CASSANDRA-2758)
 * avoids unmarking compacting sstable prematurely in cleanup (CASSANDRA-2769)
 * fix NPE when the commit log is bypassed (CASSANDRA-2718)
 * don't throw an exception in SS.isRPCServerRunning (CASSANDRA-2721)
 * make stress.jar executable (CASSANDRA-2744)
 * add daemon mode to java stress (CASSANDRA-2267)
 * expose the DC and rack of a node through JMX and nodetool ring (CASSANDRA-2531)
 * fix cache mbean getSize (CASSANDRA-2781)
 * Add Date, Float, Double, and Boolean types (CASSANDRA-2530)
 * Add startup flag to renew counter node id (CASSANDRA-2788)
 * add jamm agent to cassandra.bat (CASSANDRA-2787)
 * fix repair hanging if a neighbor has nothing to send (CASSANDRA-2797)
 * purge tombstone even if row is in only one sstable (CASSANDRA-2801)
 * Fix wrong purge of deleted cf during compaction (CASSANDRA-2786)
 * fix race that could result in Hadoop writer failing to throw an
   exception encountered after close() (CASSANDRA-2755)
 * fix scan wrongly throwing assertion error (CASSANDRA-2653)
 * Always use even distribution for merkle tree with RandomPartitionner
   (CASSANDRA-2841)
 * fix describeOwnership for OPP (CASSANDRA-2800)
 * ensure that string tokens do not contain commas (CASSANDRA-2762)


0.8.0-final
 * fix CQL grammar warning and cqlsh regression from CASSANDRA-2622
 * add ant generate-cql-html target (CASSANDRA-2526)
 * update CQL consistency levels (CASSANDRA-2566)
 * debian packaging fixes (CASSANDRA-2481, 2647)
 * fix UUIDType, IntegerType for direct buffers (CASSANDRA-2682, 2684)
 * switch to native Thrift for Hadoop map/reduce (CASSANDRA-2667)
 * fix StackOverflowError when building from eclipse (CASSANDRA-2687)
 * only provide replication_factor to strategy_options "help" for
   SimpleStrategy, OldNetworkTopologyStrategy (CASSANDRA-2678, 2713)
 * fix exception adding validators to non-string columns (CASSANDRA-2696)
 * avoid instantiating DatabaseDescriptor in JDBC (CASSANDRA-2694)
 * fix potential stack overflow during compaction (CASSANDRA-2626)
 * clone super columns to avoid modifying them during flush (CASSANDRA-2675)
 * reset underlying iterator in EchoedRow constructor (CASSANDRA-2653)


0.8.0-rc1
 * faster flushes and compaction from fixing excessively pessimistic 
   rebuffering in BRAF (CASSANDRA-2581)
 * fix returning null column values in the python cql driver (CASSANDRA-2593)
 * fix merkle tree splitting exiting early (CASSANDRA-2605)
 * snapshot_before_compaction directory name fix (CASSANDRA-2598)
 * Disable compaction throttling during bootstrap (CASSANDRA-2612) 
 * fix CQL treatment of > and < operators in range slices (CASSANDRA-2592)
 * fix potential double-application of counter updates on commitlog replay
   by moving replay position from header to sstable metadata (CASSANDRA-2419)
 * JDBC CQL driver exposes getColumn for access to timestamp
 * JDBC ResultSetMetadata properties added to AbstractType
 * r/m clustertool (CASSANDRA-2607)
 * add support for presenting row key as a column in CQL result sets 
   (CASSANDRA-2622)
 * Don't allow {LOCAL|EACH}_QUORUM unless strategy is NTS (CASSANDRA-2627)
 * validate keyspace strategy_options during CQL create (CASSANDRA-2624)
 * fix empty Result with secondary index when limit=1 (CASSANDRA-2628)
 * Fix regression where bootstrapping a node with no schema fails
   (CASSANDRA-2625)
 * Allow removing LocationInfo sstables (CASSANDRA-2632)
 * avoid attempting to replay mutations from dropped keyspaces (CASSANDRA-2631)
 * avoid using cached position of a key when GT is requested (CASSANDRA-2633)
 * fix counting bloom filter true positives (CASSANDRA-2637)
 * initialize local ep state prior to gossip startup if needed (CASSANDRA-2638)
 * fix counter increment lost after restart (CASSANDRA-2642)
 * add quote-escaping via backslash to CLI (CASSANDRA-2623)
 * fix pig example script (CASSANDRA-2487)
 * fix dynamic snitch race in adding latencies (CASSANDRA-2618)
 * Start/stop cassandra after more important services such as mdadm in
   debian packaging (CASSANDRA-2481)


0.8.0-beta2
 * fix NPE compacting index CFs (CASSANDRA-2528)
 * Remove checking all column families on startup for compaction candidates 
   (CASSANDRA-2444)
 * validate CQL create keyspace options (CASSANDRA-2525)
 * fix nodetool setcompactionthroughput (CASSANDRA-2550)
 * move	gossip heartbeat back to its own thread (CASSANDRA-2554)
 * validate cql TRUNCATE columnfamily before truncating (CASSANDRA-2570)
 * fix batch_mutate for mixed standard-counter mutations (CASSANDRA-2457)
 * disallow making schema changes to system keyspace (CASSANDRA-2563)
 * fix sending mutation messages multiple times (CASSANDRA-2557)
 * fix incorrect use of NBHM.size in ReadCallback that could cause
   reads to time out even when responses were received (CASSAMDRA-2552)
 * trigger read repair correctly for LOCAL_QUORUM reads (CASSANDRA-2556)
 * Allow configuring the number of compaction thread (CASSANDRA-2558)
 * forceUserDefinedCompaction will attempt to compact what it is given
   even if the pessimistic estimate is that there is not enough disk space;
   automatic compactions will only compact 2 or more sstables (CASSANDRA-2575)
 * refuse to apply migrations with older timestamps than the current 
   schema (CASSANDRA-2536)
 * remove unframed Thrift transport option
 * include indexes in snapshots (CASSANDRA-2596)
 * improve ignoring of obsolete mutations in index maintenance (CASSANDRA-2401)
 * recognize attempt to drop just the index while leaving the column
   definition alone (CASSANDRA-2619)
  

0.8.0-beta1
 * remove Avro RPC support (CASSANDRA-926)
 * support for columns that act as incr/decr counters 
   (CASSANDRA-1072, 1937, 1944, 1936, 2101, 2093, 2288, 2105, 2384, 2236, 2342,
   2454)
 * CQL (CASSANDRA-1703, 1704, 1705, 1706, 1707, 1708, 1710, 1711, 1940, 
   2124, 2302, 2277, 2493)
 * avoid double RowMutation serialization on write path (CASSANDRA-1800)
 * make NetworkTopologyStrategy the default (CASSANDRA-1960)
 * configurable internode encryption (CASSANDRA-1567, 2152)
 * human readable column names in sstable2json output (CASSANDRA-1933)
 * change default JMX port to 7199 (CASSANDRA-2027)
 * backwards compatible internal messaging (CASSANDRA-1015)
 * atomic switch of memtables and sstables (CASSANDRA-2284)
 * add pluggable SeedProvider (CASSANDRA-1669)
 * Fix clustertool to not throw exception when calling get_endpoints (CASSANDRA-2437)
 * upgrade to thrift 0.6 (CASSANDRA-2412) 
 * repair works on a token range instead of full ring (CASSANDRA-2324)
 * purge tombstones from row cache (CASSANDRA-2305)
 * push replication_factor into strategy_options (CASSANDRA-1263)
 * give snapshots the same name on each node (CASSANDRA-1791)
 * remove "nodetool loadbalance" (CASSANDRA-2448)
 * multithreaded compaction (CASSANDRA-2191)
 * compaction throttling (CASSANDRA-2156)
 * add key type information and alias (CASSANDRA-2311, 2396)
 * cli no longer divides read_repair_chance by 100 (CASSANDRA-2458)
 * made CompactionInfo.getTaskType return an enum (CASSANDRA-2482)
 * add a server-wide cap on measured memtable memory usage and aggressively
   flush to keep under that threshold (CASSANDRA-2006)
 * add unified UUIDType (CASSANDRA-2233)
 * add off-heap row cache support (CASSANDRA-1969)


0.7.5
 * improvements/fixes to PIG driver (CASSANDRA-1618, CASSANDRA-2387,
   CASSANDRA-2465, CASSANDRA-2484)
 * validate index names (CASSANDRA-1761)
 * reduce contention on Table.flusherLock (CASSANDRA-1954)
 * try harder to detect failures during streaming, cleaning up temporary
   files more reliably (CASSANDRA-2088)
 * shut down server for OOM on a Thrift thread (CASSANDRA-2269)
 * fix tombstone handling in repair and sstable2json (CASSANDRA-2279)
 * preserve version when streaming data from old sstables (CASSANDRA-2283)
 * don't start repair if a neighboring node is marked as dead (CASSANDRA-2290)
 * purge tombstones from row cache (CASSANDRA-2305)
 * Avoid seeking when sstable2json exports the entire file (CASSANDRA-2318)
 * clear Built flag in system table when dropping an index (CASSANDRA-2320)
 * don't allow arbitrary argument for stress.java (CASSANDRA-2323)
 * validate values for index predicates in get_indexed_slice (CASSANDRA-2328)
 * queue secondary indexes for flush before the parent (CASSANDRA-2330)
 * allow job configuration to set the CL used in Hadoop jobs (CASSANDRA-2331)
 * add memtable_flush_queue_size defaulting to 4 (CASSANDRA-2333)
 * Allow overriding of initial_token, storage_port and rpc_port from system
   properties (CASSANDRA-2343)
 * fix comparator used for non-indexed secondary expressions in index scan
   (CASSANDRA-2347)
 * ensure size calculation and write phase of large-row compaction use
   the same threshold for TTL expiration (CASSANDRA-2349)
 * fix race when iterating CFs during add/drop (CASSANDRA-2350)
 * add ConsistencyLevel command to CLI (CASSANDRA-2354)
 * allow negative numbers in the cli (CASSANDRA-2358)
 * hard code serialVersionUID for tokens class (CASSANDRA-2361)
 * fix potential infinite loop in ByteBufferUtil.inputStream (CASSANDRA-2365)
 * fix encoding bugs in HintedHandoffManager, SystemTable when default
   charset is not UTF8 (CASSANDRA-2367)
 * avoids having removed node reappearing in Gossip (CASSANDRA-2371)
 * fix incorrect truncation of long to int when reading columns via block
   index (CASSANDRA-2376)
 * fix NPE during stream session (CASSANDRA-2377)
 * fix race condition that could leave orphaned data files when dropping CF or
   KS (CASSANDRA-2381)
 * fsync statistics component on write (CASSANDRA-2382)
 * fix duplicate results from CFS.scan (CASSANDRA-2406)
 * add IntegerType to CLI help (CASSANDRA-2414)
 * avoid caching token-only decoratedkeys (CASSANDRA-2416)
 * convert mmap assertion to if/throw so scrub can catch it (CASSANDRA-2417)
 * don't overwrite gc log (CASSANDR-2418)
 * invalidate row cache for streamed row to avoid inconsitencies
   (CASSANDRA-2420)
 * avoid copies in range/index scans (CASSANDRA-2425)
 * make sure we don't wipe data during cleanup if the node has not join
   the ring (CASSANDRA-2428)
 * Try harder to close files after compaction (CASSANDRA-2431)
 * re-set bootstrapped flag after move finishes (CASSANDRA-2435)
 * display validation_class in CLI 'describe keyspace' (CASSANDRA-2442)
 * make cleanup compactions cleanup the row cache (CASSANDRA-2451)
 * add column fields validation to scrub (CASSANDRA-2460)
 * use 64KB flush buffer instead of in_memory_compaction_limit (CASSANDRA-2463)
 * fix backslash substitutions in CLI (CASSANDRA-2492)
 * disable cache saving for system CFS (CASSANDRA-2502)
 * fixes for verifying destination availability under hinted conditions
   so UE can be thrown intead of timing out (CASSANDRA-2514)
 * fix update of validation class in column metadata (CASSANDRA-2512)
 * support LOCAL_QUORUM, EACH_QUORUM CLs outside of NTS (CASSANDRA-2516)
 * preserve version when streaming data from old sstables (CASSANDRA-2283)
 * fix backslash substitutions in CLI (CASSANDRA-2492)
 * count a row deletion as one operation towards memtable threshold 
   (CASSANDRA-2519)
 * support LOCAL_QUORUM, EACH_QUORUM CLs outside of NTS (CASSANDRA-2516)


0.7.4
 * add nodetool join command (CASSANDRA-2160)
 * fix secondary indexes on pre-existing or streamed data (CASSANDRA-2244)
 * initialize endpoint in gossiper earlier (CASSANDRA-2228)
 * add ability to write to Cassandra from Pig (CASSANDRA-1828)
 * add rpc_[min|max]_threads (CASSANDRA-2176)
 * add CL.TWO, CL.THREE (CASSANDRA-2013)
 * avoid exporting an un-requested row in sstable2json, when exporting 
   a key that does not exist (CASSANDRA-2168)
 * add incremental_backups option (CASSANDRA-1872)
 * add configurable row limit to Pig loadfunc (CASSANDRA-2276)
 * validate column values in batches as well as single-Column inserts
   (CASSANDRA-2259)
 * move sample schema from cassandra.yaml to schema-sample.txt,
   a cli scripts (CASSANDRA-2007)
 * avoid writing empty rows when scrubbing tombstoned rows (CASSANDRA-2296)
 * fix assertion error in range and index scans for CL < ALL
   (CASSANDRA-2282)
 * fix commitlog replay when flush position refers to data that didn't
   get synced before server died (CASSANDRA-2285)
 * fix fd leak in sstable2json with non-mmap'd i/o (CASSANDRA-2304)
 * reduce memory use during streaming of multiple sstables (CASSANDRA-2301)
 * purge tombstoned rows from cache after GCGraceSeconds (CASSANDRA-2305)
 * allow zero replicas in a NTS datacenter (CASSANDRA-1924)
 * make range queries respect snitch for local replicas (CASSANDRA-2286)
 * fix HH delivery when column index is larger than 2GB (CASSANDRA-2297)
 * make 2ary indexes use parent CF flush thresholds during initial build
   (CASSANDRA-2294)
 * update memtable_throughput to be a long (CASSANDRA-2158)


0.7.3
 * Keep endpoint state until aVeryLongTime (CASSANDRA-2115)
 * lower-latency read repair (CASSANDRA-2069)
 * add hinted_handoff_throttle_delay_in_ms option (CASSANDRA-2161)
 * fixes for cache save/load (CASSANDRA-2172, -2174)
 * Handle whole-row deletions in CFOutputFormat (CASSANDRA-2014)
 * Make memtable_flush_writers flush in parallel (CASSANDRA-2178)
 * Add compaction_preheat_key_cache option (CASSANDRA-2175)
 * refactor stress.py to have only one copy of the format string 
   used for creating row keys (CASSANDRA-2108)
 * validate index names for \w+ (CASSANDRA-2196)
 * Fix Cassandra cli to respect timeout if schema does not settle 
   (CASSANDRA-2187)
 * fix for compaction and cleanup writing old-format data into new-version 
   sstable (CASSANDRA-2211, -2216)
 * add nodetool scrub (CASSANDRA-2217, -2240)
 * fix sstable2json large-row pagination (CASSANDRA-2188)
 * fix EOFing on requests for the last bytes in a file (CASSANDRA-2213)
 * fix BufferedRandomAccessFile bugs (CASSANDRA-2218, -2241)
 * check for memtable flush_after_mins exceeded every 10s (CASSANDRA-2183)
 * fix cache saving on Windows (CASSANDRA-2207)
 * add validateSchemaAgreement call + synchronization to schema
   modification operations (CASSANDRA-2222)
 * fix for reversed slice queries on large rows (CASSANDRA-2212)
 * fat clients were writing local data (CASSANDRA-2223)
 * set DEFAULT_MEMTABLE_LIFETIME_IN_MINS to 24h
 * improve detection and cleanup of partially-written sstables 
   (CASSANDRA-2206)
 * fix supercolumn de/serialization when subcolumn comparator is different
   from supercolumn's (CASSANDRA-2104)
 * fix starting up on Windows when CASSANDRA_HOME contains whitespace
   (CASSANDRA-2237)
 * add [get|set][row|key]cacheSavePeriod to JMX (CASSANDRA-2100)
 * fix Hadoop ColumnFamilyOutputFormat dropping of mutations
   when batch fills up (CASSANDRA-2255)
 * move file deletions off of scheduledtasks executor (CASSANDRA-2253)


0.7.2
 * copy DecoratedKey.key when inserting into caches to avoid retaining
   a reference to the underlying buffer (CASSANDRA-2102)
 * format subcolumn names with subcomparator (CASSANDRA-2136)
 * fix column bloom filter deserialization (CASSANDRA-2165)


0.7.1
 * refactor MessageDigest creation code. (CASSANDRA-2107)
 * buffer network stack to avoid inefficient small TCP messages while avoiding
   the nagle/delayed ack problem (CASSANDRA-1896)
 * check log4j configuration for changes every 10s (CASSANDRA-1525, 1907)
 * more-efficient cross-DC replication (CASSANDRA-1530, -2051, -2138)
 * avoid polluting page cache with commitlog or sstable writes
   and seq scan operations (CASSANDRA-1470)
 * add RMI authentication options to nodetool (CASSANDRA-1921)
 * make snitches configurable at runtime (CASSANDRA-1374)
 * retry hadoop split requests on connection failure (CASSANDRA-1927)
 * implement describeOwnership for BOP, COPP (CASSANDRA-1928)
 * make read repair behave as expected for ConsistencyLevel > ONE
   (CASSANDRA-982, 2038)
 * distributed test harness (CASSANDRA-1859, 1964)
 * reduce flush lock contention (CASSANDRA-1930)
 * optimize supercolumn deserialization (CASSANDRA-1891)
 * fix CFMetaData.apply to only compare objects of the same class 
   (CASSANDRA-1962)
 * allow specifying specific SSTables to compact from JMX (CASSANDRA-1963)
 * fix race condition in MessagingService.targets (CASSANDRA-1959, 2094, 2081)
 * refuse to open sstables from a future version (CASSANDRA-1935)
 * zero-copy reads (CASSANDRA-1714)
 * fix copy bounds for word Text in wordcount demo (CASSANDRA-1993)
 * fixes for contrib/javautils (CASSANDRA-1979)
 * check more frequently for memtable expiration (CASSANDRA-2000)
 * fix writing SSTable column count statistics (CASSANDRA-1976)
 * fix streaming of multiple CFs during bootstrap (CASSANDRA-1992)
 * explicitly set JVM GC new generation size with -Xmn (CASSANDRA-1968)
 * add short options for CLI flags (CASSANDRA-1565)
 * make keyspace argument to "describe keyspace" in CLI optional
   when authenticated to keyspace already (CASSANDRA-2029)
 * added option to specify -Dcassandra.join_ring=false on startup
   to allow "warm spare" nodes or performing JMX maintenance before
   joining the ring (CASSANDRA-526)
 * log migrations at INFO (CASSANDRA-2028)
 * add CLI verbose option in file mode (CASSANDRA-2030)
 * add single-line "--" comments to CLI (CASSANDRA-2032)
 * message serialization tests (CASSANDRA-1923)
 * switch from ivy to maven-ant-tasks (CASSANDRA-2017)
 * CLI attempts to block for new schema to propagate (CASSANDRA-2044)
 * fix potential overflow in nodetool cfstats (CASSANDRA-2057)
 * add JVM shutdownhook to sync commitlog (CASSANDRA-1919)
 * allow nodes to be up without being part of  normal traffic (CASSANDRA-1951)
 * fix CLI "show keyspaces" with null options on NTS (CASSANDRA-2049)
 * fix possible ByteBuffer race conditions (CASSANDRA-2066)
 * reduce garbage generated by MessagingService to prevent load spikes
   (CASSANDRA-2058)
 * fix math in RandomPartitioner.describeOwnership (CASSANDRA-2071)
 * fix deletion of sstable non-data components (CASSANDRA-2059)
 * avoid blocking gossip while deleting handoff hints (CASSANDRA-2073)
 * ignore messages from newer versions, keep track of nodes in gossip 
   regardless of version (CASSANDRA-1970)
 * cache writing moved to CompactionManager to reduce i/o contention and
   updated to use non-cache-polluting writes (CASSANDRA-2053)
 * page through large rows when exporting to JSON (CASSANDRA-2041)
 * add flush_largest_memtables_at and reduce_cache_sizes_at options
   (CASSANDRA-2142)
 * add cli 'describe cluster' command (CASSANDRA-2127)
 * add cli support for setting username/password at 'connect' command 
   (CASSANDRA-2111)
 * add -D option to Stress.java to allow reading hosts from a file 
   (CASSANDRA-2149)
 * bound hints CF throughput between 32M and 256M (CASSANDRA-2148)
 * continue starting when invalid saved cache entries are encountered
   (CASSANDRA-2076)
 * add max_hint_window_in_ms option (CASSANDRA-1459)


0.7.0-final
 * fix offsets to ByteBuffer.get (CASSANDRA-1939)


0.7.0-rc4
 * fix cli crash after backgrounding (CASSANDRA-1875)
 * count timeouts in storageproxy latencies, and include latency 
   histograms in StorageProxyMBean (CASSANDRA-1893)
 * fix CLI get recognition of supercolumns (CASSANDRA-1899)
 * enable keepalive on intra-cluster sockets (CASSANDRA-1766)
 * count timeouts towards dynamicsnitch latencies (CASSANDRA-1905)
 * Expose index-building status in JMX + cli schema description
   (CASSANDRA-1871)
 * allow [LOCAL|EACH]_QUORUM to be used with non-NetworkTopology 
   replication Strategies
 * increased amount of index locks for faster commitlog replay
 * collect secondary index tombstones immediately (CASSANDRA-1914)
 * revert commitlog changes from #1780 (CASSANDRA-1917)
 * change RandomPartitioner min token to -1 to avoid collision w/
   tokens on actual nodes (CASSANDRA-1901)
 * examine the right nibble when validating TimeUUID (CASSANDRA-1910)
 * include secondary indexes in cleanup (CASSANDRA-1916)
 * CFS.scrubDataDirectories should also cleanup invalid secondary indexes
   (CASSANDRA-1904)
 * ability to disable/enable gossip on nodes to force them down
   (CASSANDRA-1108)


0.7.0-rc3
 * expose getNaturalEndpoints in StorageServiceMBean taking byte[]
   key; RMI cannot serialize ByteBuffer (CASSANDRA-1833)
 * infer org.apache.cassandra.locator for replication strategy classes
   when not otherwise specified
 * validation that generates less garbage (CASSANDRA-1814)
 * add TTL support to CLI (CASSANDRA-1838)
 * cli defaults to bytestype for subcomparator when creating
   column families (CASSANDRA-1835)
 * unregister index MBeans when index is dropped (CASSANDRA-1843)
 * make ByteBufferUtil.clone thread-safe (CASSANDRA-1847)
 * change exception for read requests during bootstrap from 
   InvalidRequest to Unavailable (CASSANDRA-1862)
 * respect row-level tombstones post-flush in range scans
   (CASSANDRA-1837)
 * ReadResponseResolver check digests against each other (CASSANDRA-1830)
 * return InvalidRequest when remove of subcolumn without supercolumn
   is requested (CASSANDRA-1866)
 * flush before repair (CASSANDRA-1748)
 * SSTableExport validates key order (CASSANDRA-1884)
 * large row support for SSTableExport (CASSANDRA-1867)
 * Re-cache hot keys post-compaction without hitting disk (CASSANDRA-1878)
 * manage read repair in coordinator instead of data source, to
   provide latency information to dynamic snitch (CASSANDRA-1873)


0.7.0-rc2
 * fix live-column-count of slice ranges including tombstoned supercolumn 
   with live subcolumn (CASSANDRA-1591)
 * rename o.a.c.internal.AntientropyStage -> AntiEntropyStage,
   o.a.c.request.Request_responseStage -> RequestResponseStage,
   o.a.c.internal.Internal_responseStage -> InternalResponseStage
 * add AbstractType.fromString (CASSANDRA-1767)
 * require index_type to be present when specifying index_name
   on ColumnDef (CASSANDRA-1759)
 * fix add/remove index bugs in CFMetadata (CASSANDRA-1768)
 * rebuild Strategy during system_update_keyspace (CASSANDRA-1762)
 * cli updates prompt to ... in continuation lines (CASSANDRA-1770)
 * support multiple Mutations per key in hadoop ColumnFamilyOutputFormat
   (CASSANDRA-1774)
 * improvements to Debian init script (CASSANDRA-1772)
 * use local classloader to check for version.properties (CASSANDRA-1778)
 * Validate that column names in column_metadata are valid for the
   defined comparator, and decode properly in cli (CASSANDRA-1773)
 * use cross-platform newlines in cli (CASSANDRA-1786)
 * add ExpiringColumn support to sstable import/export (CASSANDRA-1754)
 * add flush for each append to periodic commitlog mode; added
   periodic_without_flush option to disable this (CASSANDRA-1780)
 * close file handle used for post-flush truncate (CASSANDRA-1790)
 * various code cleanup (CASSANDRA-1793, -1794, -1795)
 * fix range queries against wrapped range (CASSANDRA-1781)
 * fix consistencylevel calculations for NetworkTopologyStrategy
   (CASSANDRA-1804)
 * cli support index type enum names (CASSANDRA-1810)
 * improved validation of column_metadata (CASSANDRA-1813)
 * reads at ConsistencyLevel > 1 throw UnavailableException
   immediately if insufficient live nodes exist (CASSANDRA-1803)
 * copy bytebuffers for local writes to avoid retaining the entire
   Thrift frame (CASSANDRA-1801)
 * fix NPE adding index to column w/o prior metadata (CASSANDRA-1764)
 * reduce fat client timeout (CASSANDRA-1730)
 * fix botched merge of CASSANDRA-1316


0.7.0-rc1
 * fix compaction and flush races with schema updates (CASSANDRA-1715)
 * add clustertool, config-converter, sstablekeys, and schematool 
   Windows .bat files (CASSANDRA-1723)
 * reject range queries received during bootstrap (CASSANDRA-1739)
 * fix wrapping-range queries on non-minimum token (CASSANDRA-1700)
 * add nodetool cfhistogram (CASSANDRA-1698)
 * limit repaired ranges to what the nodes have in common (CASSANDRA-1674)
 * index scan treats missing columns as not matching secondary
   expressions (CASSANDRA-1745)
 * Fix misuse of DataOutputBuffer.getData in AntiEntropyService
   (CASSANDRA-1729)
 * detect and warn when obsolete version of JNA is present (CASSANDRA-1760)
 * reduce fat client timeout (CASSANDRA-1730)
 * cleanup smallest CFs first to increase free temp space for larger ones
   (CASSANDRA-1811)
 * Update windows .bat files to work outside of main Cassandra
   directory (CASSANDRA-1713)
 * fix read repair regression from 0.6.7 (CASSANDRA-1727)
 * more-efficient read repair (CASSANDRA-1719)
 * fix hinted handoff replay (CASSANDRA-1656)
 * log type of dropped messages (CASSANDRA-1677)
 * upgrade to SLF4J 1.6.1
 * fix ByteBuffer bug in ExpiringColumn.updateDigest (CASSANDRA-1679)
 * fix IntegerType.getString (CASSANDRA-1681)
 * make -Djava.net.preferIPv4Stack=true the default (CASSANDRA-628)
 * add INTERNAL_RESPONSE verb to differentiate from responses related
   to client requests (CASSANDRA-1685)
 * log tpstats when dropping messages (CASSANDRA-1660)
 * include unreachable nodes in describeSchemaVersions (CASSANDRA-1678)
 * Avoid dropping messages off the client request path (CASSANDRA-1676)
 * fix jna errno reporting (CASSANDRA-1694)
 * add friendlier error for UnknownHostException on startup (CASSANDRA-1697)
 * include jna dependency in RPM package (CASSANDRA-1690)
 * add --skip-keys option to stress.py (CASSANDRA-1696)
 * improve cli handling of non-string keys and column names 
   (CASSANDRA-1701, -1693)
 * r/m extra subcomparator line in cli keyspaces output (CASSANDRA-1712)
 * add read repair chance to cli "show keyspaces"
 * upgrade to ConcurrentLinkedHashMap 1.1 (CASSANDRA-975)
 * fix index scan routing (CASSANDRA-1722)
 * fix tombstoning of supercolumns in range queries (CASSANDRA-1734)
 * clear endpoint cache after updating keyspace metadata (CASSANDRA-1741)
 * fix wrapping-range queries on non-minimum token (CASSANDRA-1700)
 * truncate includes secondary indexes (CASSANDRA-1747)
 * retain reference to PendingFile sstables (CASSANDRA-1749)
 * fix sstableimport regression (CASSANDRA-1753)
 * fix for bootstrap when no non-system tables are defined (CASSANDRA-1732)
 * handle replica unavailability in index scan (CASSANDRA-1755)
 * fix service initialization order deadlock (CASSANDRA-1756)
 * multi-line cli commands (CASSANDRA-1742)
 * fix race between snapshot and compaction (CASSANDRA-1736)
 * add listEndpointsPendingHints, deleteHintsForEndpoint JMX methods 
   (CASSANDRA-1551)


0.7.0-beta3
 * add strategy options to describe_keyspace output (CASSANDRA-1560)
 * log warning when using randomly generated token (CASSANDRA-1552)
 * re-organize JMX into .db, .net, .internal, .request (CASSANDRA-1217)
 * allow nodes to change IPs between restarts (CASSANDRA-1518)
 * remember ring state between restarts by default (CASSANDRA-1518)
 * flush index built flag so we can read it before log replay (CASSANDRA-1541)
 * lock row cache updates to prevent race condition (CASSANDRA-1293)
 * remove assertion causing rare (and harmless) error messages in
   commitlog (CASSANDRA-1330)
 * fix moving nodes with no keyspaces defined (CASSANDRA-1574)
 * fix unbootstrap when no data is present in a transfer range (CASSANDRA-1573)
 * take advantage of AVRO-495 to simplify our avro IDL (CASSANDRA-1436)
 * extend authorization hierarchy to column family (CASSANDRA-1554)
 * deletion support in secondary indexes (CASSANDRA-1571)
 * meaningful error message for invalid replication strategy class 
   (CASSANDRA-1566)
 * allow keyspace creation with RF > N (CASSANDRA-1428)
 * improve cli error handling (CASSANDRA-1580)
 * add cache save/load ability (CASSANDRA-1417, 1606, 1647)
 * add StorageService.getDrainProgress (CASSANDRA-1588)
 * Disallow bootstrap to an in-use token (CASSANDRA-1561)
 * Allow dynamic secondary index creation and destruction (CASSANDRA-1532)
 * log auto-guessed memtable thresholds (CASSANDRA-1595)
 * add ColumnDef support to cli (CASSANDRA-1583)
 * reduce index sample time by 75% (CASSANDRA-1572)
 * add cli support for column, strategy metadata (CASSANDRA-1578, 1612)
 * add cli support for schema modification (CASSANDRA-1584)
 * delete temp files on failed compactions (CASSANDRA-1596)
 * avoid blocking for dead nodes during removetoken (CASSANDRA-1605)
 * remove ConsistencyLevel.ZERO (CASSANDRA-1607)
 * expose in-progress compaction type in jmx (CASSANDRA-1586)
 * removed IClock & related classes from internals (CASSANDRA-1502)
 * fix removing tokens from SystemTable on decommission and removetoken
   (CASSANDRA-1609)
 * include CF metadata in cli 'show keyspaces' (CASSANDRA-1613)
 * switch from Properties to HashMap in PropertyFileSnitch to
   avoid synchronization bottleneck (CASSANDRA-1481)
 * PropertyFileSnitch configuration file renamed to 
   cassandra-topology.properties
 * add cli support for get_range_slices (CASSANDRA-1088, CASSANDRA-1619)
 * Make memtable flush thresholds per-CF instead of global 
   (CASSANDRA-1007, 1637)
 * add cli support for binary data without CfDef hints (CASSANDRA-1603)
 * fix building SSTable statistics post-stream (CASSANDRA-1620)
 * fix potential infinite loop in 2ary index queries (CASSANDRA-1623)
 * allow creating NTS keyspaces with no replicas configured (CASSANDRA-1626)
 * add jmx histogram of sstables accessed per read (CASSANDRA-1624)
 * remove system_rename_column_family and system_rename_keyspace from the
   client API until races can be fixed (CASSANDRA-1630, CASSANDRA-1585)
 * add cli sanity tests (CASSANDRA-1582)
 * update GC settings in cassandra.bat (CASSANDRA-1636)
 * cli support for index queries (CASSANDRA-1635)
 * cli support for updating schema memtable settings (CASSANDRA-1634)
 * cli --file option (CASSANDRA-1616)
 * reduce automatically chosen memtable sizes by 50% (CASSANDRA-1641)
 * move endpoint cache from snitch to strategy (CASSANDRA-1643)
 * fix commitlog recovery deleting the newly-created segment as well as
   the old ones (CASSANDRA-1644)
 * upgrade to Thrift 0.5 (CASSANDRA-1367)
 * renamed CL.DCQUORUM to LOCAL_QUORUM and DCQUORUMSYNC to EACH_QUORUM
 * cli truncate support (CASSANDRA-1653)
 * update GC settings in cassandra.bat (CASSANDRA-1636)
 * avoid logging when a node's ip/token is gossipped back to it (CASSANDRA-1666)


0.7-beta2
 * always use UTF-8 for hint keys (CASSANDRA-1439)
 * remove cassandra.yaml dependency from Hadoop and Pig (CASSADRA-1322)
 * expose CfDef metadata in describe_keyspaces (CASSANDRA-1363)
 * restore use of mmap_index_only option (CASSANDRA-1241)
 * dropping a keyspace with no column families generated an error 
   (CASSANDRA-1378)
 * rename RackAwareStrategy to OldNetworkTopologyStrategy, RackUnawareStrategy 
   to SimpleStrategy, DatacenterShardStrategy to NetworkTopologyStrategy,
   AbstractRackAwareSnitch to AbstractNetworkTopologySnitch (CASSANDRA-1392)
 * merge StorageProxy.mutate, mutateBlocking (CASSANDRA-1396)
 * faster UUIDType, LongType comparisons (CASSANDRA-1386, 1393)
 * fix setting read_repair_chance from CLI addColumnFamily (CASSANDRA-1399)
 * fix updates to indexed columns (CASSANDRA-1373)
 * fix race condition leaving to FileNotFoundException (CASSANDRA-1382)
 * fix sharded lock hash on index write path (CASSANDRA-1402)
 * add support for GT/E, LT/E in subordinate index clauses (CASSANDRA-1401)
 * cfId counter got out of sync when CFs were added (CASSANDRA-1403)
 * less chatty schema updates (CASSANDRA-1389)
 * rename column family mbeans. 'type' will now include either 
   'IndexColumnFamilies' or 'ColumnFamilies' depending on the CFS type.
   (CASSANDRA-1385)
 * disallow invalid keyspace and column family names. This includes name that
   matches a '^\w+' regex. (CASSANDRA-1377)
 * use JNA, if present, to take snapshots (CASSANDRA-1371)
 * truncate hints if starting 0.7 for the first time (CASSANDRA-1414)
 * fix FD leak in single-row slicepredicate queries (CASSANDRA-1416)
 * allow index expressions against columns that are not part of the 
   SlicePredicate (CASSANDRA-1410)
 * config-converter properly handles snitches and framed support 
   (CASSANDRA-1420)
 * remove keyspace argument from multiget_count (CASSANDRA-1422)
 * allow specifying cassandra.yaml location as (local or remote) URL
   (CASSANDRA-1126)
 * fix using DynamicEndpointSnitch with NetworkTopologyStrategy
   (CASSANDRA-1429)
 * Add CfDef.default_validation_class (CASSANDRA-891)
 * fix EstimatedHistogram.max (CASSANDRA-1413)
 * quorum read optimization (CASSANDRA-1622)
 * handle zero-length (or missing) rows during HH paging (CASSANDRA-1432)
 * include secondary indexes during schema migrations (CASSANDRA-1406)
 * fix commitlog header race during schema change (CASSANDRA-1435)
 * fix ColumnFamilyStoreMBeanIterator to use new type name (CASSANDRA-1433)
 * correct filename generated by xml->yaml converter (CASSANDRA-1419)
 * add CMSInitiatingOccupancyFraction=75 and UseCMSInitiatingOccupancyOnly
   to default JVM options
 * decrease jvm heap for cassandra-cli (CASSANDRA-1446)
 * ability to modify keyspaces and column family definitions on a live cluster
   (CASSANDRA-1285)
 * support for Hadoop Streaming [non-jvm map/reduce via stdin/out]
   (CASSANDRA-1368)
 * Move persistent sstable stats from the system table to an sstable component
   (CASSANDRA-1430)
 * remove failed bootstrap attempt from pending ranges when gossip times
   it out after 1h (CASSANDRA-1463)
 * eager-create tcp connections to other cluster members (CASSANDRA-1465)
 * enumerate stages and derive stage from message type instead of 
   transmitting separately (CASSANDRA-1465)
 * apply reversed flag during collation from different data sources
   (CASSANDRA-1450)
 * make failure to remove commitlog segment non-fatal (CASSANDRA-1348)
 * correct ordering of drain operations so CL.recover is no longer 
   necessary (CASSANDRA-1408)
 * removed keyspace from describe_splits method (CASSANDRA-1425)
 * rename check_schema_agreement to describe_schema_versions
   (CASSANDRA-1478)
 * fix QUORUM calculation for RF > 3 (CASSANDRA-1487)
 * remove tombstones during non-major compactions when bloom filter
   verifies that row does not exist in other sstables (CASSANDRA-1074)
 * nodes that coordinated a loadbalance in the past could not be seen by
   newly added nodes (CASSANDRA-1467)
 * exposed endpoint states (gossip details) via jmx (CASSANDRA-1467)
 * ensure that compacted sstables are not included when new readers are
   instantiated (CASSANDRA-1477)
 * by default, calculate heap size and memtable thresholds at runtime (CASSANDRA-1469)
 * fix races dealing with adding/dropping keyspaces and column families in
   rapid succession (CASSANDRA-1477)
 * clean up of Streaming system (CASSANDRA-1503, 1504, 1506)
 * add options to configure Thrift socket keepalive and buffer sizes (CASSANDRA-1426)
 * make contrib CassandraServiceDataCleaner recursive (CASSANDRA-1509)
 * min, max compaction threshold are configurable and persistent 
   per-ColumnFamily (CASSANDRA-1468)
 * fix replaying the last mutation in a commitlog unnecessarily 
   (CASSANDRA-1512)
 * invoke getDefaultUncaughtExceptionHandler from DTPE with the original
   exception rather than the ExecutionException wrapper (CASSANDRA-1226)
 * remove Clock from the Thrift (and Avro) API (CASSANDRA-1501)
 * Close intra-node sockets when connection is broken (CASSANDRA-1528)
 * RPM packaging spec file (CASSANDRA-786)
 * weighted request scheduler (CASSANDRA-1485)
 * treat expired columns as deleted (CASSANDRA-1539)
 * make IndexInterval configurable (CASSANDRA-1488)
 * add describe_snitch to Thrift API (CASSANDRA-1490)
 * MD5 authenticator compares plain text submitted password with MD5'd
   saved property, instead of vice versa (CASSANDRA-1447)
 * JMX MessagingService pending and completed counts (CASSANDRA-1533)
 * fix race condition processing repair responses (CASSANDRA-1511)
 * make repair blocking (CASSANDRA-1511)
 * create EndpointSnitchInfo and MBean to expose rack and DC (CASSANDRA-1491)
 * added option to contrib/word_count to output results back to Cassandra
   (CASSANDRA-1342)
 * rewrite Hadoop ColumnFamilyRecordWriter to pool connections, retry to
   multiple Cassandra nodes, and smooth impact on the Cassandra cluster
   by using smaller batch sizes (CASSANDRA-1434)
 * fix setting gc_grace_seconds via CLI (CASSANDRA-1549)
 * support TTL'd index values (CASSANDRA-1536)
 * make removetoken work like decommission (CASSANDRA-1216)
 * make cli comparator-aware and improve quote rules (CASSANDRA-1523,-1524)
 * make nodetool compact and cleanup blocking (CASSANDRA-1449)
 * add memtable, cache information to GCInspector logs (CASSANDRA-1558)
 * enable/disable HintedHandoff via JMX (CASSANDRA-1550)
 * Ignore stray files in the commit log directory (CASSANDRA-1547)
 * Disallow bootstrap to an in-use token (CASSANDRA-1561)


0.7-beta1
 * sstable versioning (CASSANDRA-389)
 * switched to slf4j logging (CASSANDRA-625)
 * add (optional) expiration time for column (CASSANDRA-699)
 * access levels for authentication/authorization (CASSANDRA-900)
 * add ReadRepairChance to CF definition (CASSANDRA-930)
 * fix heisenbug in system tests, especially common on OS X (CASSANDRA-944)
 * convert to byte[] keys internally and all public APIs (CASSANDRA-767)
 * ability to alter schema definitions on a live cluster (CASSANDRA-44)
 * renamed configuration file to cassandra.xml, and log4j.properties to
   log4j-server.properties, which must now be loaded from
   the classpath (which is how our scripts in bin/ have always done it)
   (CASSANDRA-971)
 * change get_count to require a SlicePredicate. create multi_get_count
   (CASSANDRA-744)
 * re-organized endpointsnitch implementations and added SimpleSnitch
   (CASSANDRA-994)
 * Added preload_row_cache option (CASSANDRA-946)
 * add CRC to commitlog header (CASSANDRA-999)
 * removed deprecated batch_insert and get_range_slice methods (CASSANDRA-1065)
 * add truncate thrift method (CASSANDRA-531)
 * http mini-interface using mx4j (CASSANDRA-1068)
 * optimize away copy of sliced row on memtable read path (CASSANDRA-1046)
 * replace constant-size 2GB mmaped segments and special casing for index 
   entries spanning segment boundaries, with SegmentedFile that computes 
   segments that always contain entire entries/rows (CASSANDRA-1117)
 * avoid reading large rows into memory during compaction (CASSANDRA-16)
 * added hadoop OutputFormat (CASSANDRA-1101)
 * efficient Streaming (no more anticompaction) (CASSANDRA-579)
 * split commitlog header into separate file and add size checksum to
   mutations (CASSANDRA-1179)
 * avoid allocating a new byte[] for each mutation on replay (CASSANDRA-1219)
 * revise HH schema to be per-endpoint (CASSANDRA-1142)
 * add joining/leaving status to nodetool ring (CASSANDRA-1115)
 * allow multiple repair sessions per node (CASSANDRA-1190)
 * optimize away MessagingService for local range queries (CASSANDRA-1261)
 * make framed transport the default so malformed requests can't OOM the 
   server (CASSANDRA-475)
 * significantly faster reads from row cache (CASSANDRA-1267)
 * take advantage of row cache during range queries (CASSANDRA-1302)
 * make GCGraceSeconds a per-ColumnFamily value (CASSANDRA-1276)
 * keep persistent row size and column count statistics (CASSANDRA-1155)
 * add IntegerType (CASSANDRA-1282)
 * page within a single row during hinted handoff (CASSANDRA-1327)
 * push DatacenterShardStrategy configuration into keyspace definition,
   eliminating datacenter.properties. (CASSANDRA-1066)
 * optimize forward slices starting with '' and single-index-block name 
   queries by skipping the column index (CASSANDRA-1338)
 * streaming refactor (CASSANDRA-1189)
 * faster comparison for UUID types (CASSANDRA-1043)
 * secondary index support (CASSANDRA-749 and subtasks)
 * make compaction buckets deterministic (CASSANDRA-1265)


0.6.6
 * Allow using DynamicEndpointSnitch with RackAwareStrategy (CASSANDRA-1429)
 * remove the remaining vestiges of the unfinished DatacenterShardStrategy 
   (replaced by NetworkTopologyStrategy in 0.7)
   

0.6.5
 * fix key ordering in range query results with RandomPartitioner
   and ConsistencyLevel > ONE (CASSANDRA-1145)
 * fix for range query starting with the wrong token range (CASSANDRA-1042)
 * page within a single row during hinted handoff (CASSANDRA-1327)
 * fix compilation on non-sun JDKs (CASSANDRA-1061)
 * remove String.trim() call on row keys in batch mutations (CASSANDRA-1235)
 * Log summary of dropped messages instead of spamming log (CASSANDRA-1284)
 * add dynamic endpoint snitch (CASSANDRA-981)
 * fix streaming for keyspaces with hyphens in their name (CASSANDRA-1377)
 * fix errors in hard-coded bloom filter optKPerBucket by computing it
   algorithmically (CASSANDRA-1220
 * remove message deserialization stage, and uncap read/write stages
   so slow reads/writes don't block gossip processing (CASSANDRA-1358)
 * add jmx port configuration to Debian package (CASSANDRA-1202)
 * use mlockall via JNA, if present, to prevent Linux from swapping
   out parts of the JVM (CASSANDRA-1214)


0.6.4
 * avoid queuing multiple hint deliveries for the same endpoint
   (CASSANDRA-1229)
 * better performance for and stricter checking of UTF8 column names
   (CASSANDRA-1232)
 * extend option to lower compaction priority to hinted handoff
   as well (CASSANDRA-1260)
 * log errors in gossip instead of re-throwing (CASSANDRA-1289)
 * avoid aborting commitlog replay prematurely if a flushed-but-
   not-removed commitlog segment is encountered (CASSANDRA-1297)
 * fix duplicate rows being read during mapreduce (CASSANDRA-1142)
 * failure detection wasn't closing command sockets (CASSANDRA-1221)
 * cassandra-cli.bat works on windows (CASSANDRA-1236)
 * pre-emptively drop requests that cannot be processed within RPCTimeout
   (CASSANDRA-685)
 * add ack to Binary write verb and update CassandraBulkLoader
   to wait for acks for each row (CASSANDRA-1093)
 * added describe_partitioner Thrift method (CASSANDRA-1047)
 * Hadoop jobs no longer require the Cassandra storage-conf.xml
   (CASSANDRA-1280, CASSANDRA-1047)
 * log thread pool stats when GC is excessive (CASSANDRA-1275)
 * remove gossip message size limit (CASSANDRA-1138)
 * parallelize local and remote reads during multiget, and respect snitch 
   when determining whether to do local read for CL.ONE (CASSANDRA-1317)
 * fix read repair to use requested consistency level on digest mismatch,
   rather than assuming QUORUM (CASSANDRA-1316)
 * process digest mismatch re-reads in parallel (CASSANDRA-1323)
 * switch hints CF comparator to BytesType (CASSANDRA-1274)


0.6.3
 * retry to make streaming connections up to 8 times. (CASSANDRA-1019)
 * reject describe_ring() calls on invalid keyspaces (CASSANDRA-1111)
 * fix cache size calculation for size of 100% (CASSANDRA-1129)
 * fix cache capacity only being recalculated once (CASSANDRA-1129)
 * remove hourly scan of all hints on the off chance that the gossiper
   missed a status change; instead, expose deliverHintsToEndpoint to JMX
   so it can be done manually, if necessary (CASSANDRA-1141)
 * don't reject reads at CL.ALL (CASSANDRA-1152)
 * reject deletions to supercolumns in CFs containing only standard
   columns (CASSANDRA-1139)
 * avoid preserving login information after client disconnects
   (CASSANDRA-1057)
 * prefer sun jdk to openjdk in debian init script (CASSANDRA-1174)
 * detect partioner config changes between restarts and fail fast 
   (CASSANDRA-1146)
 * use generation time to resolve node token reassignment disagreements
   (CASSANDRA-1118)
 * restructure the startup ordering of Gossiper and MessageService to avoid
   timing anomalies (CASSANDRA-1160)
 * detect incomplete commit log hearders (CASSANDRA-1119)
 * force anti-entropy service to stream files on the stream stage to avoid
   sending streams out of order (CASSANDRA-1169)
 * remove inactive stream managers after AES streams files (CASSANDRA-1169)
 * allow removing entire row through batch_mutate Deletion (CASSANDRA-1027)
 * add JMX metrics for row-level bloom filter false positives (CASSANDRA-1212)
 * added a redhat init script to contrib (CASSANDRA-1201)
 * use midpoint when bootstrapping a new machine into range with not
   much data yet instead of random token (CASSANDRA-1112)
 * kill server on OOM in executor stage as well as Thrift (CASSANDRA-1226)
 * remove opportunistic repairs, when two machines with overlapping replica
   responsibilities happen to finish major compactions of the same CF near
   the same time.  repairs are now fully manual (CASSANDRA-1190)
 * add ability to lower compaction priority (default is no change from 0.6.2)
   (CASSANDRA-1181)


0.6.2
 * fix contrib/word_count build. (CASSANDRA-992)
 * split CommitLogExecutorService into BatchCommitLogExecutorService and 
   PeriodicCommitLogExecutorService (CASSANDRA-1014)
 * add latency histograms to CFSMBean (CASSANDRA-1024)
 * make resolving timestamp ties deterministic by using value bytes
   as a tiebreaker (CASSANDRA-1039)
 * Add option to turn off Hinted Handoff (CASSANDRA-894)
 * fix windows startup (CASSANDRA-948)
 * make concurrent_reads, concurrent_writes configurable at runtime via JMX
   (CASSANDRA-1060)
 * disable GCInspector on non-Sun JVMs (CASSANDRA-1061)
 * fix tombstone handling in sstable rows with no other data (CASSANDRA-1063)
 * fix size of row in spanned index entries (CASSANDRA-1056)
 * install json2sstable, sstable2json, and sstablekeys to Debian package
 * StreamingService.StreamDestinations wouldn't empty itself after streaming
   finished (CASSANDRA-1076)
 * added Collections.shuffle(splits) before returning the splits in 
   ColumnFamilyInputFormat (CASSANDRA-1096)
 * do not recalculate cache capacity post-compaction if it's been manually 
   modified (CASSANDRA-1079)
 * better defaults for flush sorter + writer executor queue sizes
   (CASSANDRA-1100)
 * windows scripts for SSTableImport/Export (CASSANDRA-1051)
 * windows script for nodetool (CASSANDRA-1113)
 * expose PhiConvictThreshold (CASSANDRA-1053)
 * make repair of RF==1 a no-op (CASSANDRA-1090)
 * improve default JVM GC options (CASSANDRA-1014)
 * fix SlicePredicate serialization inside Hadoop jobs (CASSANDRA-1049)
 * close Thrift sockets in Hadoop ColumnFamilyRecordReader (CASSANDRA-1081)


0.6.1
 * fix NPE in sstable2json when no excluded keys are given (CASSANDRA-934)
 * keep the replica set constant throughout the read repair process
   (CASSANDRA-937)
 * allow querying getAllRanges with empty token list (CASSANDRA-933)
 * fix command line arguments inversion in clustertool (CASSANDRA-942)
 * fix race condition that could trigger a false-positive assertion
   during post-flush discard of old commitlog segments (CASSANDRA-936)
 * fix neighbor calculation for anti-entropy repair (CASSANDRA-924)
 * perform repair even for small entropy differences (CASSANDRA-924)
 * Use hostnames in CFInputFormat to allow Hadoop's naive string-based
   locality comparisons to work (CASSANDRA-955)
 * cache read-only BufferedRandomAccessFile length to avoid
   3 system calls per invocation (CASSANDRA-950)
 * nodes with IPv6 (and no IPv4) addresses could not join cluster
   (CASSANDRA-969)
 * Retrieve the correct number of undeleted columns, if any, from
   a supercolumn in a row that had been deleted previously (CASSANDRA-920)
 * fix index scans that cross the 2GB mmap boundaries for both mmap
   and standard i/o modes (CASSANDRA-866)
 * expose drain via nodetool (CASSANDRA-978)


0.6.0-RC1
 * JMX drain to flush memtables and run through commit log (CASSANDRA-880)
 * Bootstrapping can skip ranges under the right conditions (CASSANDRA-902)
 * fix merging row versions in range_slice for CL > ONE (CASSANDRA-884)
 * default write ConsistencyLeven chaned from ZERO to ONE
 * fix for index entries spanning mmap buffer boundaries (CASSANDRA-857)
 * use lexical comparison if time part of TimeUUIDs are the same 
   (CASSANDRA-907)
 * bound read, mutation, and response stages to fix possible OOM
   during log replay (CASSANDRA-885)
 * Use microseconds-since-epoch (UTC) in cli, instead of milliseconds
 * Treat batch_mutate Deletion with null supercolumn as "apply this predicate 
   to top level supercolumns" (CASSANDRA-834)
 * Streaming destination nodes do not update their JMX status (CASSANDRA-916)
 * Fix internal RPC timeout calculation (CASSANDRA-911)
 * Added Pig loadfunc to contrib/pig (CASSANDRA-910)


0.6.0-beta3
 * fix compaction bucketing bug (CASSANDRA-814)
 * update windows batch file (CASSANDRA-824)
 * deprecate KeysCachedFraction configuration directive in favor
   of KeysCached; move to unified-per-CF key cache (CASSANDRA-801)
 * add invalidateRowCache to ColumnFamilyStoreMBean (CASSANDRA-761)
 * send Handoff hints to natural locations to reduce load on
   remaining nodes in a failure scenario (CASSANDRA-822)
 * Add RowWarningThresholdInMB configuration option to warn before very 
   large rows get big enough to threaten node stability, and -x option to
   be able to remove them with sstable2json if the warning is unheeded
   until it's too late (CASSANDRA-843)
 * Add logging of GC activity (CASSANDRA-813)
 * fix ConcurrentModificationException in commitlog discard (CASSANDRA-853)
 * Fix hardcoded row count in Hadoop RecordReader (CASSANDRA-837)
 * Add a jmx status to the streaming service and change several DEBUG
   messages to INFO (CASSANDRA-845)
 * fix classpath in cassandra-cli.bat for Windows (CASSANDRA-858)
 * allow re-specifying host, port to cassandra-cli if invalid ones
   are first tried (CASSANDRA-867)
 * fix race condition handling rpc timeout in the coordinator
   (CASSANDRA-864)
 * Remove CalloutLocation and StagingFileDirectory from storage-conf files 
   since those settings are no longer used (CASSANDRA-878)
 * Parse a long from RowWarningThresholdInMB instead of an int (CASSANDRA-882)
 * Remove obsolete ControlPort code from DatabaseDescriptor (CASSANDRA-886)
 * move skipBytes side effect out of assert (CASSANDRA-899)
 * add "double getLoad" to StorageServiceMBean (CASSANDRA-898)
 * track row stats per CF at compaction time (CASSANDRA-870)
 * disallow CommitLogDirectory matching a DataFileDirectory (CASSANDRA-888)
 * default key cache size is 200k entries, changed from 10% (CASSANDRA-863)
 * add -Dcassandra-foreground=yes to cassandra.bat
 * exit if cluster name is changed unexpectedly (CASSANDRA-769)


0.6.0-beta1/beta2
 * add batch_mutate thrift command, deprecating batch_insert (CASSANDRA-336)
 * remove get_key_range Thrift API, deprecated in 0.5 (CASSANDRA-710)
 * add optional login() Thrift call for authentication (CASSANDRA-547)
 * support fat clients using gossiper and StorageProxy to perform
   replication in-process [jvm-only] (CASSANDRA-535)
 * support mmapped I/O for reads, on by default on 64bit JVMs 
   (CASSANDRA-408, CASSANDRA-669)
 * improve insert concurrency, particularly during Hinted Handoff
   (CASSANDRA-658)
 * faster network code (CASSANDRA-675)
 * stress.py moved to contrib (CASSANDRA-635)
 * row caching [must be explicitly enabled per-CF in config] (CASSANDRA-678)
 * present a useful measure of compaction progress in JMX (CASSANDRA-599)
 * add bin/sstablekeys (CASSNADRA-679)
 * add ConsistencyLevel.ANY (CASSANDRA-687)
 * make removetoken remove nodes from gossip entirely (CASSANDRA-644)
 * add ability to set cache sizes at runtime (CASSANDRA-708)
 * report latency and cache hit rate statistics with lifetime totals
   instead of average over the last minute (CASSANDRA-702)
 * support get_range_slice for RandomPartitioner (CASSANDRA-745)
 * per-keyspace replication factory and replication strategy (CASSANDRA-620)
 * track latency in microseconds (CASSANDRA-733)
 * add describe_ Thrift methods, deprecating get_string_property and 
   get_string_list_property
 * jmx interface for tracking operation mode and streams in general.
   (CASSANDRA-709)
 * keep memtables in sorted order to improve range query performance
   (CASSANDRA-799)
 * use while loop instead of recursion when trimming sstables compaction list 
   to avoid blowing stack in pathological cases (CASSANDRA-804)
 * basic Hadoop map/reduce support (CASSANDRA-342)


0.5.1
 * ensure all files for an sstable are streamed to the same directory.
   (CASSANDRA-716)
 * more accurate load estimate for bootstrapping (CASSANDRA-762)
 * tolerate dead or unavailable bootstrap target on write (CASSANDRA-731)
 * allow larger numbers of keys (> 140M) in a sstable bloom filter
   (CASSANDRA-790)
 * include jvm argument improvements from CASSANDRA-504 in debian package
 * change streaming chunk size to 32MB to accomodate Windows XP limitations
   (was 64MB) (CASSANDRA-795)
 * fix get_range_slice returning results in the wrong order (CASSANDRA-781)
 

0.5.0 final
 * avoid attempting to delete temporary bootstrap files twice (CASSANDRA-681)
 * fix bogus NaN in nodeprobe cfstats output (CASSANDRA-646)
 * provide a policy for dealing with single thread executors w/ a full queue
   (CASSANDRA-694)
 * optimize inner read in MessagingService, vastly improving multiple-node
   performance (CASSANDRA-675)
 * wait for table flush before streaming data back to a bootstrapping node.
   (CASSANDRA-696)
 * keep track of bootstrapping sources by table so that bootstrapping doesn't 
   give the indication of finishing early (CASSANDRA-673)


0.5.0 RC3
 * commit the correct version of the patch for CASSANDRA-663


0.5.0 RC2 (unreleased)
 * fix bugs in converting get_range_slice results to Thrift 
   (CASSANDRA-647, CASSANDRA-649)
 * expose java.util.concurrent.TimeoutException in StorageProxy methods
   (CASSANDRA-600)
 * TcpConnectionManager was holding on to disconnected connections, 
   giving the false indication they were being used. (CASSANDRA-651)
 * Remove duplicated write. (CASSANDRA-662)
 * Abort bootstrap if IP is already in the token ring (CASSANDRA-663)
 * increase default commitlog sync period, and wait for last sync to 
   finish before submitting another (CASSANDRA-668)


0.5.0 RC1
 * Fix potential NPE in get_range_slice (CASSANDRA-623)
 * add CRC32 to commitlog entries (CASSANDRA-605)
 * fix data streaming on windows (CASSANDRA-630)
 * GC compacted sstables after cleanup and compaction (CASSANDRA-621)
 * Speed up anti-entropy validation (CASSANDRA-629)
 * Fix anti-entropy assertion error (CASSANDRA-639)
 * Fix pending range conflicts when bootstapping or moving
   multiple nodes at once (CASSANDRA-603)
 * Handle obsolete gossip related to node movement in the case where
   one or more nodes is down when the movement occurs (CASSANDRA-572)
 * Include dead nodes in gossip to avoid a variety of problems
   and fix HH to removed nodes (CASSANDRA-634)
 * return an InvalidRequestException for mal-formed SlicePredicates
   (CASSANDRA-643)
 * fix bug determining closest neighbor for use in multiple datacenters
   (CASSANDRA-648)
 * Vast improvements in anticompaction speed (CASSANDRA-607)
 * Speed up log replay and writes by avoiding redundant serializations
   (CASSANDRA-652)


0.5.0 beta 2
 * Bootstrap improvements (several tickets)
 * add nodeprobe repair anti-entropy feature (CASSANDRA-193, CASSANDRA-520)
 * fix possibility of partition when many nodes restart at once
   in clusters with multiple seeds (CASSANDRA-150)
 * fix NPE in get_range_slice when no data is found (CASSANDRA-578)
 * fix potential NPE in hinted handoff (CASSANDRA-585)
 * fix cleanup of local "system" keyspace (CASSANDRA-576)
 * improve computation of cluster load balance (CASSANDRA-554)
 * added super column read/write, column count, and column/row delete to
   cassandra-cli (CASSANDRA-567, CASSANDRA-594)
 * fix returning live subcolumns of deleted supercolumns (CASSANDRA-583)
 * respect JAVA_HOME in bin/ scripts (several tickets)
 * add StorageService.initClient for fat clients on the JVM (CASSANDRA-535)
   (see contrib/client_only for an example of use)
 * make consistency_level functional in get_range_slice (CASSANDRA-568)
 * optimize key deserialization for RandomPartitioner (CASSANDRA-581)
 * avoid GCing tombstones except on major compaction (CASSANDRA-604)
 * increase failure conviction threshold, resulting in less nodes
   incorrectly (and temporarily) marked as down (CASSANDRA-610)
 * respect memtable thresholds during log replay (CASSANDRA-609)
 * support ConsistencyLevel.ALL on read (CASSANDRA-584)
 * add nodeprobe removetoken command (CASSANDRA-564)


0.5.0 beta
 * Allow multiple simultaneous flushes, improving flush throughput 
   on multicore systems (CASSANDRA-401)
 * Split up locks to improve write and read throughput on multicore systems
   (CASSANDRA-444, CASSANDRA-414)
 * More efficient use of memory during compaction (CASSANDRA-436)
 * autobootstrap option: when enabled, all non-seed nodes will attempt
   to bootstrap when started, until bootstrap successfully
   completes. -b option is removed.  (CASSANDRA-438)
 * Unless a token is manually specified in the configuration xml,
   a bootstraping node will use a token that gives it half the
   keys from the most-heavily-loaded node in the cluster,
   instead of generating a random token. 
   (CASSANDRA-385, CASSANDRA-517)
 * Miscellaneous bootstrap fixes (several tickets)
 * Ability to change a node's token even after it has data on it
   (CASSANDRA-541)
 * Ability to decommission a live node from the ring (CASSANDRA-435)
 * Semi-automatic loadbalancing via nodeprobe (CASSANDRA-192)
 * Add ability to set compaction thresholds at runtime via
   JMX / nodeprobe.  (CASSANDRA-465)
 * Add "comment" field to ColumnFamily definition. (CASSANDRA-481)
 * Additional JMX metrics (CASSANDRA-482)
 * JSON based export and import tools (several tickets)
 * Hinted Handoff fixes (several tickets)
 * Add key cache to improve read performance (CASSANDRA-423)
 * Simplified construction of custom ReplicationStrategy classes
   (CASSANDRA-497)
 * Graphical application (Swing) for ring integrity verification and 
   visualization was added to contrib (CASSANDRA-252)
 * Add DCQUORUM, DCQUORUMSYNC consistency levels and corresponding
   ReplicationStrategy / EndpointSnitch classes.  Experimental.
   (CASSANDRA-492)
 * Web client interface added to contrib (CASSANDRA-457)
 * More-efficient flush for Random, CollatedOPP partitioners 
   for normal writes (CASSANDRA-446) and bulk load (CASSANDRA-420)
 * Add MemtableFlushAfterMinutes, a global replacement for the old 
   per-CF FlushPeriodInMinutes setting (CASSANDRA-463)
 * optimizations to slice reading (CASSANDRA-350) and supercolumn
   queries (CASSANDRA-510)
 * force binding to given listenaddress for nodes with multiple
   interfaces (CASSANDRA-546)
 * stress.py benchmarking tool improvements (several tickets)
 * optimized replica placement code (CASSANDRA-525)
 * faster log replay on restart (CASSANDRA-539, CASSANDRA-540)
 * optimized local-node writes (CASSANDRA-558)
 * added get_range_slice, deprecating get_key_range (CASSANDRA-344)
 * expose TimedOutException to thrift (CASSANDRA-563)
 

0.4.2
 * Add validation disallowing null keys (CASSANDRA-486)
 * Fix race conditions in TCPConnectionManager (CASSANDRA-487)
 * Fix using non-utf8-aware comparison as a sanity check.
   (CASSANDRA-493)
 * Improve default garbage collector options (CASSANDRA-504)
 * Add "nodeprobe flush" (CASSANDRA-505)
 * remove NotFoundException from get_slice throws list (CASSANDRA-518)
 * fix get (not get_slice) of entire supercolumn (CASSANDRA-508)
 * fix null token during bootstrap (CASSANDRA-501)


0.4.1
 * Fix FlushPeriod columnfamily configuration regression
   (CASSANDRA-455)
 * Fix long column name support (CASSANDRA-460)
 * Fix for serializing a row that only contains tombstones
   (CASSANDRA-458)
 * Fix for discarding unneeded commitlog segments (CASSANDRA-459)
 * Add SnapshotBeforeCompaction configuration option (CASSANDRA-426)
 * Fix compaction abort under insufficient disk space (CASSANDRA-473)
 * Fix reading subcolumn slice from tombstoned CF (CASSANDRA-484)
 * Fix race condition in RVH causing occasional NPE (CASSANDRA-478)


0.4.0
 * fix get_key_range problems when a node is down (CASSANDRA-440)
   and add UnavailableException to more Thrift methods
 * Add example EndPointSnitch contrib code (several tickets)


0.4.0 RC2
 * fix SSTable generation clash during compaction (CASSANDRA-418)
 * reject method calls with null parameters (CASSANDRA-308)
 * properly order ranges in nodeprobe output (CASSANDRA-421)
 * fix logging of certain errors on executor threads (CASSANDRA-425)


0.4.0 RC1
 * Bootstrap feature is live; use -b on startup (several tickets)
 * Added multiget api (CASSANDRA-70)
 * fix Deadlock with SelectorManager.doProcess and TcpConnection.write
   (CASSANDRA-392)
 * remove key cache b/c of concurrency bugs in third-party
   CLHM library (CASSANDRA-405)
 * update non-major compaction logic to use two threshold values
   (CASSANDRA-407)
 * add periodic / batch commitlog sync modes (several tickets)
 * inline BatchMutation into batch_insert params (CASSANDRA-403)
 * allow setting the logging level at runtime via mbean (CASSANDRA-402)
 * change default comparator to BytesType (CASSANDRA-400)
 * add forwards-compatible ConsistencyLevel parameter to get_key_range
   (CASSANDRA-322)
 * r/m special case of blocking for local destination when writing with 
   ConsistencyLevel.ZERO (CASSANDRA-399)
 * Fixes to make BinaryMemtable [bulk load interface] useful (CASSANDRA-337);
   see contrib/bmt_example for an example of using it.
 * More JMX properties added (several tickets)
 * Thrift changes (several tickets)
    - Merged _super get methods with the normal ones; return values
      are now of ColumnOrSuperColumn.
    - Similarly, merged batch_insert_super into batch_insert.



0.4.0 beta
 * On-disk data format has changed to allow billions of keys/rows per
   node instead of only millions
 * Multi-keyspace support
 * Scan all sstables for all queries to avoid situations where
   different types of operation on the same ColumnFamily could
   disagree on what data was present
 * Snapshot support via JMX
 * Thrift API has changed a _lot_:
    - removed time-sorted CFs; instead, user-defined comparators
      may be defined on the column names, which are now byte arrays.
      Default comparators are provided for UTF8, Bytes, Ascii, Long (i64),
      and UUID types.
    - removed colon-delimited strings in thrift api in favor of explicit
      structs such as ColumnPath, ColumnParent, etc.  Also normalized
      thrift struct and argument naming.
    - Added columnFamily argument to get_key_range.
    - Change signature of get_slice to accept starting and ending
      columns as well as an offset.  (This allows use of indexes.)
      Added "ascending" flag to allow reasonably-efficient reverse
      scans as well.  Removed get_slice_by_range as redundant.
    - get_key_range operates on one CF at a time
    - changed `block` boolean on insert methods to ConsistencyLevel enum,
      with options of NONE, ONE, QUORUM, and ALL.
    - added similar consistency_level parameter to read methods
    - column-name-set slice with no names given now returns zero columns
      instead of all of them.  ("all" can run your server out of memory.
      use a range-based slice with a high max column count instead.)
 * Removed the web interface. Node information can now be obtained by 
   using the newly introduced nodeprobe utility.
 * More JMX stats
 * Remove magic values from internals (e.g. special key to indicate
   when to flush memtables)
 * Rename configuration "table" to "keyspace"
 * Moved to crash-only design; no more shutdown (just kill the process)
 * Lots of bug fixes

Full list of issues resolved in 0.4 is at https://issues.apache.org/jira/secure/IssueNavigator.jspa?reset=true&&pid=12310865&fixfor=12313862&resolution=1&sorter/field=issuekey&sorter/order=DESC


0.3.0 RC3
 * Fix potential deadlock under load in TCPConnection.
   (CASSANDRA-220)


0.3.0 RC2
 * Fix possible data loss when server is stopped after replaying
   log but before new inserts force memtable flush.
   (CASSANDRA-204)
 * Added BUGS file


0.3.0 RC1
 * Range queries on keys, including user-defined key collation
 * Remove support
 * Workarounds for a weird bug in JDK select/register that seems
   particularly common on VM environments. Cassandra should deploy
   fine on EC2 now
 * Much improved infrastructure: the beginnings of a decent test suite
   ("ant test" for unit tests; "nosetests" for system tests), code
   coverage reporting, etc.
 * Expanded node status reporting via JMX
 * Improved error reporting/logging on both server and client
 * Reduced memory footprint in default configuration
 * Combined blocking and non-blocking versions of insert APIs
 * Added FlushPeriodInMinutes configuration parameter to force
   flushing of infrequently-updated ColumnFamilies<|MERGE_RESOLUTION|>--- conflicted
+++ resolved
@@ -79,11 +79,8 @@
  * cqlsh: fix COPY FROM with ReversedType (CASSANDRA-5610)
  * Allow creating CUSTOM indexes on collections (CASSANDRA-5615)
  * Evaluate now() function at execution time (CASSANDRA-5616)
-<<<<<<< HEAD
-=======
  * Expose detailed read repair metrics (CASSANDRA-5618)
  * Correct blob literal + ReversedType parsing (CASSANDRA-5629)
->>>>>>> 01d4f07d
 Merged from 1.1:
  * Remove buggy thrift max message length option (CASSANDRA-5529)
  * Fix NPE in Pig's widerow mode (CASSANDRA-5488)
