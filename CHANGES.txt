--- conflicted
+++ resolved
@@ -3,13 +3,9 @@
  * Fix EOF exception when altering column type (CASSANDRA-11820)
 Merged from 2.2:
  * MemoryUtil.getShort() should return an unsigned short also for architectures not supporting unaligned memory accesses (CASSANDRA-11973)
-<<<<<<< HEAD
-=======
 Merged from 2.1:
  * Fix filtering on clustering columns when 2i is used (CASSANDRA-11907)
- * Account for partition deletions in tombstone histogram (CASSANDRA-12112)
-
->>>>>>> e06dae81
+
 
 3.0.8
  * Fix potential race in schema during new table creation (CASSANDRA-12083)
