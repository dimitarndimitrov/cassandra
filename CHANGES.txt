DSE 5.2.0
Merged from DSE 5.1:
 * Insert default superuser role with fixed timestamp (APOLLO-18)
Merged from 4.0:
 * Add column definition kind to dropped columns in schema (CASSANDRA-12705)
 * Add (automate) Nodetool Documentation (CASSANDRA-12672)
 * Update bundled cqlsh python driver to 3.7.0 (CASSANDRA-12736)
 * Reject invalid replication settings when creating or altering a keyspace (CASSANDRA-12681)
<<<<<<< HEAD
Merged from 3.x:
=======


3.10
 * Make cassandra.yaml docs for batch_size_*_threshold_in_kb reflect changes in CASSANDRA-10876 (CASSANDRA-12761)
>>>>>>> b3a0130d
 * cqlsh fails to format collections when using aliases (CASSANDRA-11534)
 * Check for hash conflicts in prepared statements (CASSANDRA-12733)
 * Exit query parsing upon first error (CASSANDRA-12598)
 * Fix cassandra-stress to use single seed in UUID generation (CASSANDRA-12729)
 * CQLSSTableWriter does not allow Update statement (CASSANDRA-12450)
 * Config class uses boxed types but DD exposes primitive types (CASSANDRA-12199)
 * Add pre- and post-shutdown hooks to Storage Service (CASSANDRA-12461)
 * Add hint delivery metrics (CASSANDRA-12693)
 * Remove IndexInfo cache from FileIndexInfoRetriever (CASSANDRA-12731)
 * ColumnIndex does not reuse buffer (CASSANDRA-12502)
 * cdc column addition still breaks schema migration tasks (CASSANDRA-12697)
 * Upgrade metrics-reporter dependencies (CASSANDRA-12089)
 * Tune compaction thread count via nodetool (CASSANDRA-12248)
 * Add +=/-= shortcut syntax for update queries (CASSANDRA-12232)
 * Include repair session IDs in repair start message (CASSANDRA-12532)
 * Add a blocking task to Index, run before joining the ring (CASSANDRA-12039)
 * Fix NPE when using CQLSSTableWriter (CASSANDRA-12667)
 * Support optional backpressure strategies at the coordinator (CASSANDRA-9318)
 * Make randompartitioner work with new vnode allocation (CASSANDRA-12647)
 * Fix cassandra-stress graphing (CASSANDRA-12237)
 * Allow filtering on partition key columns for queries without secondary indexes (CASSANDRA-11031)
 * Fix Cassandra Stress reporting thread model and precision (CASSANDRA-12585)
 * Add JMH benchmarks.jar (CASSANDRA-12586)
 * Add row offset support to SASI (CASSANDRA-11990)
 * Cleanup uses of AlterTableStatementColumn (CASSANDRA-12567)
 * Add keep-alive to streaming (CASSANDRA-11841)
 * Tracing payload is passed through newSession(..) (CASSANDRA-11706)
 * avoid deleting non existing sstable files and improve related log messages (CASSANDRA-12261)
 * json/yaml output format for nodetool compactionhistory (CASSANDRA-12486)
 * Retry all internode messages once after a connection is
   closed and reopened (CASSANDRA-12192)
 * Add support to rebuild from targeted replica (CASSANDRA-9875)
 * Add sequence distribution type to cassandra stress (CASSANDRA-12490)
 * "SELECT * FROM foo LIMIT ;" does not error out (CASSANDRA-12154)
 * Define executeLocally() at the ReadQuery Level (CASSANDRA-12474)
 * Extend read/write failure messages with a map of replica addresses
   to error codes in the v5 native protocol (CASSANDRA-12311)
 * Fix rebuild of SASI indexes with existing index files (CASSANDRA-12374)
 * Let DatabaseDescriptor not implicitly startup services (CASSANDRA-9054, 12550)
 * Fix clustering indexes in presence of static columns in SASI (CASSANDRA-12378)
 * Fix queries on columns with reversed type on SASI indexes (CASSANDRA-12223)
 * Added slow query log (CASSANDRA-12403)
 * Count full coordinated request against timeout (CASSANDRA-12256)
 * Allow TTL with null value on insert and update (CASSANDRA-12216)
 * Make decommission operation resumable (CASSANDRA-12008)
 * Add support to one-way targeted repair (CASSANDRA-9876)
 * Remove clientutil jar (CASSANDRA-11635)
 * Fix compaction throughput throttle (CASSANDRA-12366, CASSANDRA-12717)
 * Delay releasing Memtable memory on flush until PostFlush has finished running (CASSANDRA-12358)
 * Cassandra stress should dump all setting on startup (CASSANDRA-11914)
 * Make it possible to compact a given token range (CASSANDRA-10643)
 * Allow updating DynamicEndpointSnitch properties via JMX (CASSANDRA-12179)
 * Collect metrics on queries by consistency level (CASSANDRA-7384)
 * Add support for GROUP BY to SELECT statement (CASSANDRA-10707)
 * Deprecate memtable_cleanup_threshold and update default for memtable_flush_writers (CASSANDRA-12228)
 * Upgrade to OHC 0.4.4 (CASSANDRA-12133)
 * Add version command to cassandra-stress (CASSANDRA-12258)
 * Create compaction-stress tool (CASSANDRA-11844)
 * Garbage-collecting compaction operation and schema option (CASSANDRA-7019)
 * Add beta protocol flag for v5 native protocol (CASSANDRA-12142)
 * Support filtering on non-PRIMARY KEY columns in the CREATE
   MATERIALIZED VIEW statement's WHERE clause (CASSANDRA-10368)
 * Unify STDOUT and SYSTEMLOG logback format (CASSANDRA-12004)
 * COPY FROM should raise error for non-existing input files (CASSANDRA-12174)
 * Faster write path (CASSANDRA-12269)
 * Option to leave omitted columns in INSERT JSON unset (CASSANDRA-11424)
 * Support json/yaml output in nodetool tpstats (CASSANDRA-12035)
 * Expose metrics for successful/failed authentication attempts (CASSANDRA-10635)
 * Prepend snapshot name with "truncated" or "dropped" when a snapshot
   is taken before truncating or dropping a table (CASSANDRA-12178)
 * Optimize RestrictionSet (CASSANDRA-12153)
 * cqlsh does not automatically downgrade CQL version (CASSANDRA-12150)
 * Omit (de)serialization of state variable in UDAs (CASSANDRA-9613)
 * Create a system table to expose prepared statements (CASSANDRA-8831)
 * Reuse DataOutputBuffer from ColumnIndex (CASSANDRA-11970)
 * Remove DatabaseDescriptor dependency from SegmentedFile (CASSANDRA-11580)
 * Add supplied username to authentication error messages (CASSANDRA-12076)
 * Remove pre-startup check for open JMX port (CASSANDRA-12074)
 * Remove compaction Severity from DynamicEndpointSnitch (CASSANDRA-11738)
 * Restore resumable hints delivery (CASSANDRA-11960)
Merged from 3.0:
 * Preserve quoted reserved keyword column names in MV creation (CASSANDRA-11803)
 * nodetool stopdaemon errors out (CASSANDRA-12646)
 * Split materialized view mutations on build to prevent OOM (CASSANDRA-12268)
 * mx4j does not work in 3.0.8 (CASSANDRA-12274)
 * Abort cqlsh copy-from in case of no answer after prolonged period of time (CASSANDRA-12740)
 * Avoid sstable corrupt exception due to dropped static column (CASSANDRA-12582)
 * Make stress use client mode to avoid checking commit log size on startup (CASSANDRA-12478)
 * Fix exceptions with new vnode allocation (CASSANDRA-12715)
 * Unify drain and shutdown processes (CASSANDRA-12509)
 * Fix NPE in ComponentOfSlice.isEQ() (CASSANDRA-12706)
 * Fix failure in LogTransactionTest (CASSANDRA-12632)
 * Fix potentially incomplete non-frozen UDT values when querying with the
   full primary key specified (CASSANDRA-12605)
 * Make sure repaired tombstones are dropped when only_purge_repaired_tombstones is enabled (CASSANDRA-12703)
 * Skip writing MV mutations to commitlog on mutation.applyUnsafe() (CASSANDRA-11670)
 * Establish consistent distinction between non-existing partition and NULL value for LWTs on static columns (CASSANDRA-12060)
 * Extend ColumnIdentifier.internedInstances key to include the type that generated the byte buffer (CASSANDRA-12516)
 * Handle composite prefixes with final EOC=0 as in 2.x and refactor LegacyLayout.decodeBound (CASSANDRA-12423)
 * select_distinct_with_deletions_test failing on non-vnode environments (CASSANDRA-11126)
 * Stack Overflow returned to queries while upgrading (CASSANDRA-12527)
 * Fix legacy regex for temporary files from 2.2 (CASSANDRA-12565)
 * Add option to state current gc_grace_seconds to tools/bin/sstablemetadata (CASSANDRA-12208)
 * Fix file system race condition that may cause LogAwareFileLister to fail to classify files (CASSANDRA-11889)
 * Fix file handle leaks due to simultaneous compaction/repair and
   listing snapshots, calculating snapshot sizes, or making schema
   changes (CASSANDRA-11594)
 * Fix nodetool repair exits with 0 for some errors (CASSANDRA-12508)
 * Do not shut down BatchlogManager twice during drain (CASSANDRA-12504)
 * Disk failure policy should not be invoked on out of space (CASSANDRA-12385)
 * Calculate last compacted key on startup (CASSANDRA-6216)
 * Add schema to snapshot manifest, add USING TIMESTAMP clause to ALTER TABLE statements (CASSANDRA-7190)
 * If CF has no clustering columns, any row cache is full partition cache (CASSANDRA-12499)
Merged from 2.2:
 * Clean up permissions when a UDA is dropped (CASSANDRA-12720)
 * Limit colUpdateTimeDelta histogram updates to reasonable deltas (CASSANDRA-11117)
 * Fix leak errors and execution rejected exceptions when draining (CASSANDRA-12457)
 * Fix merkle tree depth calculation (CASSANDRA-12580)
 * Make Collections deserialization more robust (CASSANDRA-12618)
 * Fix exceptions when enabling gossip on nodes that haven't joined the ring (CASSANDRA-12253)
 * Fix authentication problem when invoking cqlsh copy from a SOURCE command (CASSANDRA-12642)
 * Decrement pending range calculator jobs counter in finally block
 * cqlshlib tests: increase default execute timeout (CASSANDRA-12481)
 * Forward writes to replacement node when replace_address != broadcast_address (CASSANDRA-8523)
 * Fail repair on non-existing table (CASSANDRA-12279)
 * Enable repair -pr and -local together (fix regression of CASSANDRA-7450) (CASSANDRA-12522)
 * Better handle invalid system roles table (CASSANDRA-12700)


3.8, 3.9
 * Fix value skipping with counter columns (CASSANDRA-11726)
 * Fix nodetool tablestats miss SSTable count (CASSANDRA-12205)
 * Fixed flacky SSTablesIteratedTest (CASSANDRA-12282)
 * Fixed flacky SSTableRewriterTest: check file counts before calling validateCFS (CASSANDRA-12348)
 * cqlsh: Fix handling of $$-escaped strings (CASSANDRA-12189)
 * Fix SSL JMX requiring truststore containing server cert (CASSANDRA-12109)
 * RTE from new CDC column breaks in flight queries (CASSANDRA-12236)
 * Fix hdr logging for single operation workloads (CASSANDRA-12145)
 * Fix SASI PREFIX search in CONTAINS mode with partial terms (CASSANDRA-12073)
 * Increase size of flushExecutor thread pool (CASSANDRA-12071)
 * Partial revert of CASSANDRA-11971, cannot recycle buffer in SP.sendMessagesToNonlocalDC (CASSANDRA-11950)
 * Upgrade netty to 4.0.39 (CASSANDRA-12032, CASSANDRA-12034)
 * Improve details in compaction log message (CASSANDRA-12080)
 * Allow unset values in CQLSSTableWriter (CASSANDRA-11911)
 * Chunk cache to request compressor-compatible buffers if pool space is exhausted (CASSANDRA-11993)
 * Remove DatabaseDescriptor dependencies from SequentialWriter (CASSANDRA-11579)
 * Move skip_stop_words filter before stemming (CASSANDRA-12078)
 * Support seek() in EncryptedFileSegmentInputStream (CASSANDRA-11957)
 * SSTable tools mishandling LocalPartitioner (CASSANDRA-12002)
 * When SEPWorker assigned work, set thread name to match pool (CASSANDRA-11966)
 * Add cross-DC latency metrics (CASSANDRA-11596)
 * Allow terms in selection clause (CASSANDRA-10783)
 * Add bind variables to trace (CASSANDRA-11719)
 * Switch counter shards' clock to timestamps (CASSANDRA-9811)
 * Introduce HdrHistogram and response/service/wait separation to stress tool (CASSANDRA-11853)
 * entry-weighers in QueryProcessor should respect partitionKeyBindIndexes field (CASSANDRA-11718)
 * Support older ant versions (CASSANDRA-11807)
 * Estimate compressed on disk size when deciding if sstable size limit reached (CASSANDRA-11623)
 * cassandra-stress profiles should support case sensitive schemas (CASSANDRA-11546)
 * Remove DatabaseDescriptor dependency from FileUtils (CASSANDRA-11578)
 * Faster streaming (CASSANDRA-9766)
 * Add prepared query parameter to trace for "Execute CQL3 prepared query" session (CASSANDRA-11425)
 * Add repaired percentage metric (CASSANDRA-11503)
 * Add Change-Data-Capture (CASSANDRA-8844)
Merged from 3.0:
 * Fix paging for 2.x to 3.x upgrades (CASSANDRA-11195)
 * Fix clean interval not sent to commit log for empty memtable flush (CASSANDRA-12436)
 * Fix potential resource leak in RMIServerSocketFactoryImpl (CASSANDRA-12331)
 * Make sure compaction stats are updated when compaction is interrupted (CASSANDRA-12100)
 * Change commitlog and sstables to track dirty and clean intervals (CASSANDRA-11828)
 * NullPointerException during compaction on table with static columns (CASSANDRA-12336)
 * Fixed ConcurrentModificationException when reading metrics in GraphiteReporter (CASSANDRA-11823)
 * Fix upgrade of super columns on thrift (CASSANDRA-12335)
 * Fixed flacky BlacklistingCompactionsTest, switched to fixed size types and increased corruption size (CASSANDRA-12359)
 * Rerun ReplicationAwareTokenAllocatorTest on failure to avoid flakiness (CASSANDRA-12277)
 * Exception when computing read-repair for range tombstones (CASSANDRA-12263)
 * Lost counter writes in compact table and static columns (CASSANDRA-12219)
 * AssertionError with MVs on updating a row that isn't indexed due to a null value (CASSANDRA-12247)
 * Disable RR and speculative retry with EACH_QUORUM reads (CASSANDRA-11980)
 * Add option to override compaction space check (CASSANDRA-12180)
 * Faster startup by only scanning each directory for temporary files once (CASSANDRA-12114)
 * Respond with v1/v2 protocol header when responding to driver that attempts
   to connect with too low of a protocol version (CASSANDRA-11464)
 * NullPointerExpception when reading/compacting table (CASSANDRA-11988)
 * Fix problem with undeleteable rows on upgrade to new sstable format (CASSANDRA-12144)
 * Fix potential bad messaging service message for paged range reads
   within mixed-version 3.x clusters (CASSANDRA-12249)
 * Fix paging logic for deleted partitions with static columns (CASSANDRA-12107)
 * Wait until the message is being send to decide which serializer must be used (CASSANDRA-11393)
 * Fix migration of static thrift column names with non-text comparators (CASSANDRA-12147)
 * Fix upgrading sparse tables that are incorrectly marked as dense (CASSANDRA-11315)
 * Fix reverse queries ignoring range tombstones (CASSANDRA-11733)
 * Avoid potential race when rebuilding CFMetaData (CASSANDRA-12098)
 * Avoid missing sstables when getting the canonical sstables (CASSANDRA-11996)
 * Always select the live sstables when getting sstables in bounds (CASSANDRA-11944)
 * Fix column ordering of results with static columns for Thrift requests in
   a mixed 2.x/3.x cluster, also fix potential non-resolved duplication of
   those static columns in query results (CASSANDRA-12123)
 * Avoid digest mismatch with empty but static rows (CASSANDRA-12090)
 * Fix EOF exception when altering column type (CASSANDRA-11820)
 * Fix potential race in schema during new table creation (CASSANDRA-12083)
 * cqlsh: fix error handling in rare COPY FROM failure scenario (CASSANDRA-12070)
 * Disable autocompaction during drain (CASSANDRA-11878)
 * Add a metrics timer to MemtablePool and use it to track time spent blocked on memory in MemtableAllocator (CASSANDRA-11327)
 * Fix upgrading schema with super columns with non-text subcomparators (CASSANDRA-12023)
 * Add TimeWindowCompactionStrategy (CASSANDRA-9666)
 * Fix JsonTransformer output of partition with deletion info (CASSANDRA-12418)
 * Fix NPE in SSTableLoader when specifying partial directory path (CASSANDRA-12609)
Merged from 2.2:
 * Add local address entry in PropertyFileSnitch (CASSANDRA-11332)
 * cqlsh copy: fix missing counter values (CASSANDRA-12476)
 * Move migration tasks to non-periodic queue, assure flush executor shutdown after non-periodic executor (CASSANDRA-12251)
 * cqlsh copy: fixed possible race in initializing feeding thread (CASSANDRA-11701)
 * Only set broadcast_rpc_address on Ec2MultiRegionSnitch if it's not set (CASSANDRA-11357)
 * Update StorageProxy range metrics for timeouts, failures and unavailables (CASSANDRA-9507)
 * Add Sigar to classes included in clientutil.jar (CASSANDRA-11635)
 * Add decay to histograms and timers used for metrics (CASSANDRA-11752)
 * Fix hanging stream session (CASSANDRA-10992)
 * Fix INSERT JSON, fromJson() support of smallint, tinyint types (CASSANDRA-12371)
 * Restore JVM metric export for metric reporters (CASSANDRA-12312)
 * Release sstables of failed stream sessions only when outgoing transfers are finished (CASSANDRA-11345)
 * Wait for tracing events before returning response and query at same consistency level client side (CASSANDRA-11465)
 * cqlsh copyutil should get host metadata by connected address (CASSANDRA-11979)
 * Fixed cqlshlib.test.remove_test_db (CASSANDRA-12214)
 * Synchronize ThriftServer::stop() (CASSANDRA-12105)
 * Use dedicated thread for JMX notifications (CASSANDRA-12146)
 * Improve streaming synchronization and fault tolerance (CASSANDRA-11414)
 * MemoryUtil.getShort() should return an unsigned short also for architectures not supporting unaligned memory accesses (CASSANDRA-11973)
 * Allow nodetool info to run with readonly JMX access (CASSANDRA-11755)
 * Validate bloom_filter_fp_chance against lowest supported
   value when the table is created (CASSANDRA-11920)
 * Don't send erroneous NEW_NODE notifications on restart (CASSANDRA-11038)
 * StorageService shutdown hook should use a volatile variable (CASSANDRA-11984)
Merged from 2.1:
 * Add system property to set the max number of native transport requests in queue (CASSANDRA-11363)
 * Fix queries with empty ByteBuffer values in clustering column restrictions (CASSANDRA-12127) 
 * Disable passing control to post-flush after flush failure to prevent data loss (CASSANDRA-11828)
 * Allow STCS-in-L0 compactions to reduce scope with LCS (CASSANDRA-12040)
 * cannot use cql since upgrading python to 2.7.11+ (CASSANDRA-11850)
 * Fix filtering on clustering columns when 2i is used (CASSANDRA-11907)
 * Avoid stalling paxos when the paxos state expires (CASSANDRA-12043)
 * Remove finished incoming streaming connections from MessagingService (CASSANDRA-11854)
 * Don't try to get sstables for non-repairing column families (CASSANDRA-12077)
 * Avoid marking too many sstables as repaired (CASSANDRA-11696)
 * Prevent select statements with clustering key > 64k (CASSANDRA-11882)
 * Fix clock skew corrupting other nodes with paxos (CASSANDRA-11991)
 * Remove distinction between non-existing static columns and existing but null in LWTs (CASSANDRA-9842)
 * Cache local ranges when calculating repair neighbors (CASSANDRA-11934)
 * Allow LWT operation on static column with only partition keys (CASSANDRA-10532)
 * Create interval tree over canonical sstables to avoid missing sstables during streaming (CASSANDRA-11886)
 * cqlsh COPY FROM: shutdown parent cluster after forking, to avoid corrupting SSL connections (CASSANDRA-11749)


3.7
 * Support multiple folders for user defined compaction tasks (CASSANDRA-11765)
 * Fix race in CompactionStrategyManager's pause/resume (CASSANDRA-11922)
Merged from 3.0:
 * Fix legacy serialization of Thrift-generated non-compound range tombstones
   when communicating with 2.x nodes (CASSANDRA-11930)
 * Fix Directories instantiations where CFS.initialDirectories should be used (CASSANDRA-11849)
 * Avoid referencing DatabaseDescriptor in AbstractType (CASSANDRA-11912)
 * Don't use static dataDirectories field in Directories instances (CASSANDRA-11647)
 * Fix sstables not being protected from removal during index build (CASSANDRA-11905)
 * cqlsh: Suppress stack trace from Read/WriteFailures (CASSANDRA-11032)
 * Remove unneeded code to repair index summaries that have
   been improperly down-sampled (CASSANDRA-11127)
 * Avoid WriteTimeoutExceptions during commit log replay due to materialized
   view lock contention (CASSANDRA-11891)
 * Prevent OOM failures on SSTable corruption, improve tests for corruption detection (CASSANDRA-9530)
 * Use CFS.initialDirectories when clearing snapshots (CASSANDRA-11705)
 * Allow compaction strategies to disable early open (CASSANDRA-11754)
 * Refactor Materialized View code (CASSANDRA-11475)
 * Update Java Driver (CASSANDRA-11615)
Merged from 2.2:
 * Persist local metadata earlier in startup sequence (CASSANDRA-11742)
 * cqlsh: fix tab completion for case-sensitive identifiers (CASSANDRA-11664)
 * Avoid showing estimated key as -1 in tablestats (CASSANDRA-11587)
 * Fix possible race condition in CommitLog.recover (CASSANDRA-11743)
 * Enable client encryption in sstableloader with cli options (CASSANDRA-11708)
 * Possible memory leak in NIODataInputStream (CASSANDRA-11867)
 * Add seconds to cqlsh tracing session duration (CASSANDRA-11753)
 * Fix commit log replay after out-of-order flush completion (CASSANDRA-9669)
 * Prohibit Reversed Counter type as part of the PK (CASSANDRA-9395)
 * cqlsh: correctly handle non-ascii chars in error messages (CASSANDRA-11626)
Merged from 2.1:
 * Run CommitLog tests with different compression settings (CASSANDRA-9039)
 * cqlsh: apply current keyspace to source command (CASSANDRA-11152)
 * Clear out parent repair session if repair coordinator dies (CASSANDRA-11824)
 * Set default streaming_socket_timeout_in_ms to 24 hours (CASSANDRA-11840)
 * Do not consider local node a valid source during replace (CASSANDRA-11848)
 * Add message dropped tasks to nodetool netstats (CASSANDRA-11855)
 * Avoid holding SSTableReaders for duration of incremental repair (CASSANDRA-11739)


3.6
 * Correctly migrate schema for frozen UDTs during 2.x -> 3.x upgrades
   (does not affect any released versions) (CASSANDRA-11613)
 * Allow server startup if JMX is configured directly (CASSANDRA-11725)
 * Prevent direct memory OOM on buffer pool allocations (CASSANDRA-11710)
 * Enhanced Compaction Logging (CASSANDRA-10805)
 * Make prepared statement cache size configurable (CASSANDRA-11555)
 * Integrated JMX authentication and authorization (CASSANDRA-10091)
 * Add units to stress ouput (CASSANDRA-11352)
 * Fix PER PARTITION LIMIT for single and multi partitions queries (CASSANDRA-11603)
 * Add uncompressed chunk cache for RandomAccessReader (CASSANDRA-5863)
 * Clarify ClusteringPrefix hierarchy (CASSANDRA-11213)
 * Always perform collision check before joining ring (CASSANDRA-10134)
 * SSTableWriter output discrepancy (CASSANDRA-11646)
 * Fix potential timeout in NativeTransportService.testConcurrentDestroys (CASSANDRA-10756)
 * Support large partitions on the 3.0 sstable format (CASSANDRA-11206,11763)
 * Add support to rebuild from specific range (CASSANDRA-10406)
 * Optimize the overlapping lookup by calculating all the
   bounds in advance (CASSANDRA-11571)
 * Support json/yaml output in nodetool tablestats (CASSANDRA-5977)
 * (stress) Add datacenter option to -node options (CASSANDRA-11591)
 * Fix handling of empty slices (CASSANDRA-11513)
 * Make number of cores used by cqlsh COPY visible to testing code (CASSANDRA-11437)
 * Allow filtering on clustering columns for queries without secondary indexes (CASSANDRA-11310)
 * Refactor Restriction hierarchy (CASSANDRA-11354)
 * Eliminate allocations in R/W path (CASSANDRA-11421)
 * Update Netty to 4.0.36 (CASSANDRA-11567)
 * Fix PER PARTITION LIMIT for queries requiring post-query ordering (CASSANDRA-11556)
 * Allow instantiation of UDTs and tuples in UDFs (CASSANDRA-10818)
 * Support UDT in CQLSSTableWriter (CASSANDRA-10624)
 * Support for non-frozen user-defined types, updating
   individual fields of user-defined types (CASSANDRA-7423)
 * Make LZ4 compression level configurable (CASSANDRA-11051)
 * Allow per-partition LIMIT clause in CQL (CASSANDRA-7017)
 * Make custom filtering more extensible with UserExpression (CASSANDRA-11295)
 * Improve field-checking and error reporting in cassandra.yaml (CASSANDRA-10649)
 * Print CAS stats in nodetool proxyhistograms (CASSANDRA-11507)
 * More user friendly error when providing an invalid token to nodetool (CASSANDRA-9348)
 * Add static column support to SASI index (CASSANDRA-11183)
 * Support EQ/PREFIX queries in SASI CONTAINS mode without tokenization (CASSANDRA-11434)
 * Support LIKE operator in prepared statements (CASSANDRA-11456)
 * Add a command to see if a Materialized View has finished building (CASSANDRA-9967)
 * Log endpoint and port associated with streaming operation (CASSANDRA-8777)
 * Print sensible units for all log messages (CASSANDRA-9692)
 * Upgrade Netty to version 4.0.34 (CASSANDRA-11096)
 * Break the CQL grammar into separate Parser and Lexer (CASSANDRA-11372)
 * Compress only inter-dc traffic by default (CASSANDRA-8888)
 * Add metrics to track write amplification (CASSANDRA-11420)
 * cassandra-stress: cannot handle "value-less" tables (CASSANDRA-7739)
 * Add/drop multiple columns in one ALTER TABLE statement (CASSANDRA-10411)
 * Add require_endpoint_verification opt for internode encryption (CASSANDRA-9220)
 * Add auto import java.util for UDF code block (CASSANDRA-11392)
 * Add --hex-format option to nodetool getsstables (CASSANDRA-11337)
 * sstablemetadata should print sstable min/max token (CASSANDRA-7159)
 * Do not wrap CassandraException in TriggerExecutor (CASSANDRA-9421)
 * COPY TO should have higher double precision (CASSANDRA-11255)
 * Stress should exit with non-zero status after failure (CASSANDRA-10340)
 * Add client to cqlsh SHOW_SESSION (CASSANDRA-8958)
 * Fix nodetool tablestats keyspace level metrics (CASSANDRA-11226)
 * Store repair options in parent_repair_history (CASSANDRA-11244)
 * Print current leveling in sstableofflinerelevel (CASSANDRA-9588)
 * Change repair message for keyspaces with RF 1 (CASSANDRA-11203)
 * Remove hard-coded SSL cipher suites and protocols (CASSANDRA-10508)
 * Improve concurrency in CompactionStrategyManager (CASSANDRA-10099)
 * (cqlsh) interpret CQL type for formatting blobs (CASSANDRA-11274)
 * Refuse to start and print txn log information in case of disk
   corruption (CASSANDRA-10112)
 * Resolve some eclipse-warnings (CASSANDRA-11086)
 * (cqlsh) Show static columns in a different color (CASSANDRA-11059)
 * Allow to remove TTLs on table with default_time_to_live (CASSANDRA-11207)
Merged from 3.0:
 * Disallow creating view with a static column (CASSANDRA-11602)
 * Reduce the amount of object allocations caused by the getFunctions methods (CASSANDRA-11593)
 * Potential error replaying commitlog with smallint/tinyint/date/time types (CASSANDRA-11618)
 * Fix queries with filtering on counter columns (CASSANDRA-11629)
 * Improve tombstone printing in sstabledump (CASSANDRA-11655)
 * Fix paging for range queries where all clustering columns are specified (CASSANDRA-11669)
 * Don't require HEAP_NEW_SIZE to be set when using G1 (CASSANDRA-11600)
 * Fix sstabledump not showing cells after tombstone marker (CASSANDRA-11654)
 * Ignore all LocalStrategy keyspaces for streaming and other related
   operations (CASSANDRA-11627)
 * Ensure columnfilter covers indexed columns for thrift 2i queries (CASSANDRA-11523)
 * Only open one sstable scanner per sstable (CASSANDRA-11412)
 * Option to specify ProtocolVersion in cassandra-stress (CASSANDRA-11410)
 * ArithmeticException in avgFunctionForDecimal (CASSANDRA-11485)
 * LogAwareFileLister should only use OLD sstable files in current folder to determine disk consistency (CASSANDRA-11470)
 * Notify indexers of expired rows during compaction (CASSANDRA-11329)
 * Properly respond with ProtocolError when a v1/v2 native protocol
   header is received (CASSANDRA-11464)
 * Validate that num_tokens and initial_token are consistent with one another (CASSANDRA-10120)
Merged from 2.2:
 * Exit JVM if JMX server fails to startup (CASSANDRA-11540)
 * Produce a heap dump when exiting on OOM (CASSANDRA-9861)
 * Restore ability to filter on clustering columns when using a 2i (CASSANDRA-11510)
 * JSON datetime formatting needs timezone (CASSANDRA-11137)
 * Fix is_dense recalculation for Thrift-updated tables (CASSANDRA-11502)
 * Remove unnescessary file existence check during anticompaction (CASSANDRA-11660)
 * Add missing files to debian packages (CASSANDRA-11642)
 * Avoid calling Iterables::concat in loops during ModificationStatement::getFunctions (CASSANDRA-11621)
 * cqlsh: COPY FROM should use regular inserts for single statement batches and
   report errors correctly if workers processes crash on initialization (CASSANDRA-11474)
 * Always close cluster with connection in CqlRecordWriter (CASSANDRA-11553)
 * Allow only DISTINCT queries with partition keys restrictions (CASSANDRA-11339)
 * CqlConfigHelper no longer requires both a keystore and truststore to work (CASSANDRA-11532)
 * Make deprecated repair methods backward-compatible with previous notification service (CASSANDRA-11430)
 * IncomingStreamingConnection version check message wrong (CASSANDRA-11462)
Merged from 2.1:
 * Support mlockall on IBM POWER arch (CASSANDRA-11576)
 * Add option to disable use of severity in DynamicEndpointSnitch (CASSANDRA-11737)
 * cqlsh COPY FROM fails for null values with non-prepared statements (CASSANDRA-11631)
 * Make cython optional in pylib/setup.py (CASSANDRA-11630)
 * Change order of directory searching for cassandra.in.sh to favor local one (CASSANDRA-11628)
 * cqlsh COPY FROM fails with []{} chars in UDT/tuple fields/values (CASSANDRA-11633)
 * clqsh: COPY FROM throws TypeError with Cython extensions enabled (CASSANDRA-11574)
 * cqlsh: COPY FROM ignores NULL values in conversion (CASSANDRA-11549)
 * Validate levels when building LeveledScanner to avoid overlaps with orphaned sstables (CASSANDRA-9935)


3.5
 * StaticTokenTreeBuilder should respect posibility of duplicate tokens (CASSANDRA-11525)
 * Correctly fix potential assertion error during compaction (CASSANDRA-11353)
 * Avoid index segment stitching in RAM which lead to OOM on big SSTable files (CASSANDRA-11383)
 * Fix clustering and row filters for LIKE queries on clustering columns (CASSANDRA-11397)
Merged from 3.0:
 * Fix rare NPE on schema upgrade from 2.x to 3.x (CASSANDRA-10943)
 * Improve backoff policy for cqlsh COPY FROM (CASSANDRA-11320)
 * Improve IF NOT EXISTS check in CREATE INDEX (CASSANDRA-11131)
 * Upgrade ohc to 0.4.3
 * Enable SO_REUSEADDR for JMX RMI server sockets (CASSANDRA-11093)
 * Allocate merkletrees with the correct size (CASSANDRA-11390)
 * Support streaming pre-3.0 sstables (CASSANDRA-10990)
 * Add backpressure to compressed or encrypted commit log (CASSANDRA-10971)
 * SSTableExport supports secondary index tables (CASSANDRA-11330)
 * Fix sstabledump to include missing info in debug output (CASSANDRA-11321)
 * Establish and implement canonical bulk reading workload(s) (CASSANDRA-10331)
 * Fix paging for IN queries on tables without clustering columns (CASSANDRA-11208)
 * Remove recursive call from CompositesSearcher (CASSANDRA-11304)
 * Fix filtering on non-primary key columns for queries without index (CASSANDRA-6377)
 * Fix sstableloader fail when using materialized view (CASSANDRA-11275)
Merged from 2.2:
 * DatabaseDescriptor should log stacktrace in case of Eception during seed provider creation (CASSANDRA-11312)
 * Use canonical path for directory in SSTable descriptor (CASSANDRA-10587)
 * Add cassandra-stress keystore option (CASSANDRA-9325)
 * Dont mark sstables as repairing with sub range repairs (CASSANDRA-11451)
 * Notify when sstables change after cancelling compaction (CASSANDRA-11373)
 * cqlsh: COPY FROM should check that explicit column names are valid (CASSANDRA-11333)
 * Add -Dcassandra.start_gossip startup option (CASSANDRA-10809)
 * Fix UTF8Validator.validate() for modified UTF-8 (CASSANDRA-10748)
 * Clarify that now() function is calculated on the coordinator node in CQL documentation (CASSANDRA-10900)
 * Fix bloom filter sizing with LCS (CASSANDRA-11344)
 * (cqlsh) Fix error when result is 0 rows with EXPAND ON (CASSANDRA-11092)
 * Add missing newline at end of bin/cqlsh (CASSANDRA-11325)
 * Unresolved hostname leads to replace being ignored (CASSANDRA-11210)
 * Only log yaml config once, at startup (CASSANDRA-11217)
 * Reference leak with parallel repairs on the same table (CASSANDRA-11215)
Merged from 2.1:
 * Add a -j parameter to scrub/cleanup/upgradesstables to state how
   many threads to use (CASSANDRA-11179)
 * COPY FROM on large datasets: fix progress report and debug performance (CASSANDRA-11053)
 * InvalidateKeys should have a weak ref to key cache (CASSANDRA-11176)


3.4
 * (cqlsh) add cqlshrc option to always connect using ssl (CASSANDRA-10458)
 * Cleanup a few resource warnings (CASSANDRA-11085)
 * Allow custom tracing implementations (CASSANDRA-10392)
 * Extract LoaderOptions to be able to be used from outside (CASSANDRA-10637)
 * fix OnDiskIndexTest to properly treat empty ranges (CASSANDRA-11205)
 * fix TrackerTest to handle new notifications (CASSANDRA-11178)
 * add SASI validation for partitioner and complex columns (CASSANDRA-11169)
 * Add caching of encrypted credentials in PasswordAuthenticator (CASSANDRA-7715)
 * fix SASI memtable switching on flush (CASSANDRA-11159)
 * Remove duplicate offline compaction tracking (CASSANDRA-11148)
 * fix EQ semantics of analyzed SASI indexes (CASSANDRA-11130)
 * Support long name output for nodetool commands (CASSANDRA-7950)
 * Encrypted hints (CASSANDRA-11040)
 * SASI index options validation (CASSANDRA-11136)
 * Optimize disk seek using min/max column name meta data when the LIMIT clause is used
   (CASSANDRA-8180)
 * Add LIKE support to CQL3 (CASSANDRA-11067)
 * Generic Java UDF types (CASSANDRA-10819)
 * cqlsh: Include sub-second precision in timestamps by default (CASSANDRA-10428)
 * Set javac encoding to utf-8 (CASSANDRA-11077)
 * Integrate SASI index into Cassandra (CASSANDRA-10661)
 * Add --skip-flush option to nodetool snapshot
 * Skip values for non-queried columns (CASSANDRA-10657)
 * Add support for secondary indexes on static columns (CASSANDRA-8103)
 * CommitLogUpgradeTestMaker creates broken commit logs (CASSANDRA-11051)
 * Add metric for number of dropped mutations (CASSANDRA-10866)
 * Simplify row cache invalidation code (CASSANDRA-10396)
 * Support user-defined compaction through nodetool (CASSANDRA-10660)
 * Stripe view locks by key and table ID to reduce contention (CASSANDRA-10981)
 * Add nodetool gettimeout and settimeout commands (CASSANDRA-10953)
 * Add 3.0 metadata to sstablemetadata output (CASSANDRA-10838)
Merged from 3.0:
 * MV should only query complex columns included in the view (CASSANDRA-11069)
 * Failed aggregate creation breaks server permanently (CASSANDRA-11064)
 * Add sstabledump tool (CASSANDRA-7464)
 * Introduce backpressure for hints (CASSANDRA-10972)
 * Fix ClusteringPrefix not being able to read tombstone range boundaries (CASSANDRA-11158)
 * Prevent logging in sandboxed state (CASSANDRA-11033)
 * Disallow drop/alter operations of UDTs used by UDAs (CASSANDRA-10721)
 * Add query time validation method on Index (CASSANDRA-11043)
 * Avoid potential AssertionError in mixed version cluster (CASSANDRA-11128)
 * Properly handle hinted handoff after topology changes (CASSANDRA-5902)
 * AssertionError when listing sstable files on inconsistent disk state (CASSANDRA-11156)
 * Fix wrong rack counting and invalid conditions check for TokenAllocation
   (CASSANDRA-11139)
 * Avoid creating empty hint files (CASSANDRA-11090)
 * Fix leak detection strong reference loop using weak reference (CASSANDRA-11120)
 * Configurie BatchlogManager to stop delayed tasks on shutdown (CASSANDRA-11062)
 * Hadoop integration is incompatible with Cassandra Driver 3.0.0 (CASSANDRA-11001)
 * Add dropped_columns to the list of schema table so it gets handled
   properly (CASSANDRA-11050)
 * Fix NPE when using forceRepairRangeAsync without DC (CASSANDRA-11239)
Merged from 2.2:
 * Preserve order for preferred SSL cipher suites (CASSANDRA-11164)
 * Range.compareTo() violates the contract of Comparable (CASSANDRA-11216)
 * Avoid NPE when serializing ErrorMessage with null message (CASSANDRA-11167)
 * Replacing an aggregate with a new version doesn't reset INITCOND (CASSANDRA-10840)
 * (cqlsh) cqlsh cannot be called through symlink (CASSANDRA-11037)
 * fix ohc and java-driver pom dependencies in build.xml (CASSANDRA-10793)
 * Protect from keyspace dropped during repair (CASSANDRA-11065)
 * Handle adding fields to a UDT in SELECT JSON and toJson() (CASSANDRA-11146)
 * Better error message for cleanup (CASSANDRA-10991)
 * cqlsh pg-style-strings broken if line ends with ';' (CASSANDRA-11123)
 * Always persist upsampled index summaries (CASSANDRA-10512)
 * (cqlsh) Fix inconsistent auto-complete (CASSANDRA-10733)
 * Make SELECT JSON and toJson() threadsafe (CASSANDRA-11048)
 * Fix SELECT on tuple relations for mixed ASC/DESC clustering order (CASSANDRA-7281)
 * Use cloned TokenMetadata in size estimates to avoid race against membership check
   (CASSANDRA-10736)
 * (cqlsh) Support utf-8/cp65001 encoding on Windows (CASSANDRA-11030)
 * Fix paging on DISTINCT queries repeats result when first row in partition changes
   (CASSANDRA-10010)
 * (cqlsh) Support timezone conversion using pytz (CASSANDRA-10397)
 * cqlsh: change default encoding to UTF-8 (CASSANDRA-11124)
Merged from 2.1:
 * Checking if an unlogged batch is local is inefficient (CASSANDRA-11529)
 * Fix out-of-space error treatment in memtable flushing (CASSANDRA-11448).
 * Don't do defragmentation if reading from repaired sstables (CASSANDRA-10342)
 * Fix streaming_socket_timeout_in_ms not enforced (CASSANDRA-11286)
 * Avoid dropping message too quickly due to missing unit conversion (CASSANDRA-11302)
 * Don't remove FailureDetector history on removeEndpoint (CASSANDRA-10371)
 * Only notify if repair status changed (CASSANDRA-11172)
 * Use logback setting for 'cassandra -v' command (CASSANDRA-10767)
 * Fix sstableloader to unthrottle streaming by default (CASSANDRA-9714)
 * Fix incorrect warning in 'nodetool status' (CASSANDRA-10176)
 * Properly release sstable ref when doing offline scrub (CASSANDRA-10697)
 * Improve nodetool status performance for large cluster (CASSANDRA-7238)
 * Gossiper#isEnabled is not thread safe (CASSANDRA-11116)
 * Avoid major compaction mixing repaired and unrepaired sstables in DTCS (CASSANDRA-11113)
 * Make it clear what DTCS timestamp_resolution is used for (CASSANDRA-11041)
 * (cqlsh) Display milliseconds when datetime overflows (CASSANDRA-10625)


3.3
 * Avoid infinite loop if owned range is smaller than number of
   data dirs (CASSANDRA-11034)
 * Avoid bootstrap hanging when existing nodes have no data to stream (CASSANDRA-11010)
Merged from 3.0:
 * Remove double initialization of newly added tables (CASSANDRA-11027)
 * Filter keys searcher results by target range (CASSANDRA-11104)
 * Fix deserialization of legacy read commands (CASSANDRA-11087)
 * Fix incorrect computation of deletion time in sstable metadata (CASSANDRA-11102)
 * Avoid memory leak when collecting sstable metadata (CASSANDRA-11026)
 * Mutations do not block for completion under view lock contention (CASSANDRA-10779)
 * Invalidate legacy schema tables when unloading them (CASSANDRA-11071)
 * (cqlsh) handle INSERT and UPDATE statements with LWT conditions correctly
   (CASSANDRA-11003)
 * Fix DISTINCT queries in mixed version clusters (CASSANDRA-10762)
 * Migrate build status for indexes along with legacy schema (CASSANDRA-11046)
 * Ensure SSTables for legacy KEYS indexes can be read (CASSANDRA-11045)
 * Added support for IBM zSystems architecture (CASSANDRA-11054)
 * Update CQL documentation (CASSANDRA-10899)
 * Check the column name, not cell name, for dropped columns when reading
   legacy sstables (CASSANDRA-11018)
 * Don't attempt to index clustering values of static rows (CASSANDRA-11021)
 * Remove checksum files after replaying hints (CASSANDRA-10947)
 * Support passing base table metadata to custom 2i validation (CASSANDRA-10924)
 * Ensure stale index entries are purged during reads (CASSANDRA-11013)
 * (cqlsh) Also apply --connect-timeout to control connection
   timeout (CASSANDRA-10959)
 * Fix AssertionError when removing from list using UPDATE (CASSANDRA-10954)
 * Fix UnsupportedOperationException when reading old sstable with range
   tombstone (CASSANDRA-10743)
 * MV should use the maximum timestamp of the primary key (CASSANDRA-10910)
 * Fix potential assertion error during compaction (CASSANDRA-10944)
Merged from 2.2:
 * maxPurgeableTimestamp needs to check memtables too (CASSANDRA-9949)
 * Apply change to compaction throughput in real time (CASSANDRA-10025)
 * (cqlsh) encode input correctly when saving history
 * Fix potential NPE on ORDER BY queries with IN (CASSANDRA-10955)
 * Start L0 STCS-compactions even if there is a L0 -> L1 compaction
   going (CASSANDRA-10979)
 * Make UUID LSB unique per process (CASSANDRA-7925)
 * Avoid NPE when performing sstable tasks (scrub etc.) (CASSANDRA-10980)
 * Make sure client gets tombstone overwhelmed warning (CASSANDRA-9465)
 * Fix error streaming section more than 2GB (CASSANDRA-10961)
 * Histogram buckets exposed in jmx are sorted incorrectly (CASSANDRA-10975)
 * Enable GC logging by default (CASSANDRA-10140)
 * Optimize pending range computation (CASSANDRA-9258)
 * Skip commit log and saved cache directories in SSTable version startup check (CASSANDRA-10902)
 * drop/alter user should be case sensitive (CASSANDRA-10817)
Merged from 2.1:
 * test_bulk_round_trip_blogposts is failing occasionally (CASSANDRA-10938)
 * Fix isJoined return true only after becoming cluster member (CASANDRA-11007)
 * Fix bad gossip generation seen in long-running clusters (CASSANDRA-10969)
 * Avoid NPE when incremental repair fails (CASSANDRA-10909)
 * Unmark sstables compacting once they are done in cleanup/scrub/upgradesstables (CASSANDRA-10829)
 * Allow simultaneous bootstrapping with strict consistency when no vnodes are used (CASSANDRA-11005)
 * Log a message when major compaction does not result in a single file (CASSANDRA-10847)
 * (cqlsh) fix cqlsh_copy_tests when vnodes are disabled (CASSANDRA-10997)
 * (cqlsh) Add request timeout option to cqlsh (CASSANDRA-10686)
 * Avoid AssertionError while submitting hint with LWT (CASSANDRA-10477)
 * If CompactionMetadata is not in stats file, use index summary instead (CASSANDRA-10676)
 * Retry sending gossip syn multiple times during shadow round (CASSANDRA-8072)
 * Fix pending range calculation during moves (CASSANDRA-10887)
 * Sane default (200Mbps) for inter-DC streaming througput (CASSANDRA-8708)



3.2
 * Make sure tokens don't exist in several data directories (CASSANDRA-6696)
 * Add requireAuthorization method to IAuthorizer (CASSANDRA-10852)
 * Move static JVM options to conf/jvm.options file (CASSANDRA-10494)
 * Fix CassandraVersion to accept x.y version string (CASSANDRA-10931)
 * Add forceUserDefinedCleanup to allow more flexible cleanup (CASSANDRA-10708)
 * (cqlsh) allow setting TTL with COPY (CASSANDRA-9494)
 * Fix counting of received sstables in streaming (CASSANDRA-10949)
 * Implement hints compression (CASSANDRA-9428)
 * Fix potential assertion error when reading static columns (CASSANDRA-10903)
 * Fix EstimatedHistogram creation in nodetool tablehistograms (CASSANDRA-10859)
 * Establish bootstrap stream sessions sequentially (CASSANDRA-6992)
 * Sort compactionhistory output by timestamp (CASSANDRA-10464)
 * More efficient BTree removal (CASSANDRA-9991)
 * Make tablehistograms accept the same syntax as tablestats (CASSANDRA-10149)
 * Group pending compactions based on table (CASSANDRA-10718)
 * Add compressor name in sstablemetadata output (CASSANDRA-9879)
 * Fix type casting for counter columns (CASSANDRA-10824)
 * Prevent running Cassandra as root (CASSANDRA-8142)
 * bound maximum in-flight commit log replay mutation bytes to 64 megabytes (CASSANDRA-8639)
 * Normalize all scripts (CASSANDRA-10679)
 * Make compression ratio much more accurate (CASSANDRA-10225)
 * Optimize building of Clustering object when only one is created (CASSANDRA-10409)
 * Make index building pluggable (CASSANDRA-10681)
 * Add sstable flush observer (CASSANDRA-10678)
 * Improve NTS endpoints calculation (CASSANDRA-10200)
 * Improve performance of the folderSize function (CASSANDRA-10677)
 * Add support for type casting in selection clause (CASSANDRA-10310)
 * Added graphing option to cassandra-stress (CASSANDRA-7918)
 * Abort in-progress queries that time out (CASSANDRA-7392)
 * Add transparent data encryption core classes (CASSANDRA-9945)
Merged from 3.0:
 * Better handling of SSL connection errors inter-node (CASSANDRA-10816)
 * Avoid NoSuchElementException when executing empty batch (CASSANDRA-10711)
 * Avoid building PartitionUpdate in toString (CASSANDRA-10897)
 * Reduce heap spent when receiving many SSTables (CASSANDRA-10797)
 * Add back support for 3rd party auth providers to bulk loader (CASSANDRA-10873)
 * Eliminate the dependency on jgrapht for UDT resolution (CASSANDRA-10653)
 * (Hadoop) Close Clusters and Sessions in Hadoop Input/Output classes (CASSANDRA-10837)
 * Fix sstableloader not working with upper case keyspace name (CASSANDRA-10806)
Merged from 2.2:
 * jemalloc detection fails due to quoting issues in regexv (CASSANDRA-10946)
 * (cqlsh) show correct column names for empty result sets (CASSANDRA-9813)
 * Add new types to Stress (CASSANDRA-9556)
 * Add property to allow listening on broadcast interface (CASSANDRA-9748)
Merged from 2.1:
 * Match cassandra-loader options in COPY FROM (CASSANDRA-9303)
 * Fix binding to any address in CqlBulkRecordWriter (CASSANDRA-9309)
 * cqlsh fails to decode utf-8 characters for text typed columns (CASSANDRA-10875)
 * Log error when stream session fails (CASSANDRA-9294)
 * Fix bugs in commit log archiving startup behavior (CASSANDRA-10593)
 * (cqlsh) further optimise COPY FROM (CASSANDRA-9302)
 * Allow CREATE TABLE WITH ID (CASSANDRA-9179)
 * Make Stress compiles within eclipse (CASSANDRA-10807)
 * Cassandra Daemon should print JVM arguments (CASSANDRA-10764)
 * Allow cancellation of index summary redistribution (CASSANDRA-8805)


3.1.1
Merged from 3.0:
  * Fix upgrade data loss due to range tombstone deleting more data than then should
    (CASSANDRA-10822)


3.1
Merged from 3.0:
 * Avoid MV race during node decommission (CASSANDRA-10674)
 * Disable reloading of GossipingPropertyFileSnitch (CASSANDRA-9474)
 * Handle single-column deletions correction in materialized views
   when the column is part of the view primary key (CASSANDRA-10796)
 * Fix issue with datadir migration on upgrade (CASSANDRA-10788)
 * Fix bug with range tombstones on reverse queries and test coverage for
   AbstractBTreePartition (CASSANDRA-10059)
 * Remove 64k limit on collection elements (CASSANDRA-10374)
 * Remove unclear Indexer.indexes() method (CASSANDRA-10690)
 * Fix NPE on stream read error (CASSANDRA-10771)
 * Normalize cqlsh DESC output (CASSANDRA-10431)
 * Rejects partition range deletions when columns are specified (CASSANDRA-10739)
 * Fix error when saving cached key for old format sstable (CASSANDRA-10778)
 * Invalidate prepared statements on DROP INDEX (CASSANDRA-10758)
 * Fix SELECT statement with IN restrictions on partition key,
   ORDER BY and LIMIT (CASSANDRA-10729)
 * Improve stress performance over 1k threads (CASSANDRA-7217)
 * Wait for migration responses to complete before bootstrapping (CASSANDRA-10731)
 * Unable to create a function with argument of type Inet (CASSANDRA-10741)
 * Fix backward incompatibiliy in CqlInputFormat (CASSANDRA-10717)
 * Correctly preserve deletion info on updated rows when notifying indexers
   of single-row deletions (CASSANDRA-10694)
 * Notify indexers of partition delete during cleanup (CASSANDRA-10685)
 * Keep the file open in trySkipCache (CASSANDRA-10669)
 * Updated trigger example (CASSANDRA-10257)
Merged from 2.2:
 * Verify tables in pseudo-system keyspaces at startup (CASSANDRA-10761)
 * Fix IllegalArgumentException in DataOutputBuffer.reallocate for large buffers (CASSANDRA-10592)
 * Show CQL help in cqlsh in web browser (CASSANDRA-7225)
 * Serialize on disk the proper SSTable compression ratio (CASSANDRA-10775)
 * Reject index queries while the index is building (CASSANDRA-8505)
 * CQL.textile syntax incorrectly includes optional keyspace for aggregate SFUNC and FINALFUNC (CASSANDRA-10747)
 * Fix JSON update with prepared statements (CASSANDRA-10631)
 * Don't do anticompaction after subrange repair (CASSANDRA-10422)
 * Fix SimpleDateType type compatibility (CASSANDRA-10027)
 * (Hadoop) fix splits calculation (CASSANDRA-10640)
 * (Hadoop) ensure that Cluster instances are always closed (CASSANDRA-10058)
Merged from 2.1:
 * Fix Stress profile parsing on Windows (CASSANDRA-10808)
 * Fix incremental repair hang when replica is down (CASSANDRA-10288)
 * Optimize the way we check if a token is repaired in anticompaction (CASSANDRA-10768)
 * Add proper error handling to stream receiver (CASSANDRA-10774)
 * Warn or fail when changing cluster topology live (CASSANDRA-10243)
 * Status command in debian/ubuntu init script doesn't work (CASSANDRA-10213)
 * Some DROP ... IF EXISTS incorrectly result in exceptions on non-existing KS (CASSANDRA-10658)
 * DeletionTime.compareTo wrong in rare cases (CASSANDRA-10749)
 * Force encoding when computing statement ids (CASSANDRA-10755)
 * Properly reject counters as map keys (CASSANDRA-10760)
 * Fix the sstable-needs-cleanup check (CASSANDRA-10740)
 * (cqlsh) Print column names before COPY operation (CASSANDRA-8935)
 * Fix CompressedInputStream for proper cleanup (CASSANDRA-10012)
 * (cqlsh) Support counters in COPY commands (CASSANDRA-9043)
 * Try next replica if not possible to connect to primary replica on
   ColumnFamilyRecordReader (CASSANDRA-2388)
 * Limit window size in DTCS (CASSANDRA-10280)
 * sstableloader does not use MAX_HEAP_SIZE env parameter (CASSANDRA-10188)
 * (cqlsh) Improve COPY TO performance and error handling (CASSANDRA-9304)
 * Create compression chunk for sending file only (CASSANDRA-10680)
 * Forbid compact clustering column type changes in ALTER TABLE (CASSANDRA-8879)
 * Reject incremental repair with subrange repair (CASSANDRA-10422)
 * Add a nodetool command to refresh size_estimates (CASSANDRA-9579)
 * Invalidate cache after stream receive task is completed (CASSANDRA-10341)
 * Reject counter writes in CQLSSTableWriter (CASSANDRA-10258)
 * Remove superfluous COUNTER_MUTATION stage mapping (CASSANDRA-10605)


3.0
 * Fix AssertionError while flushing memtable due to materialized views
   incorrectly inserting empty rows (CASSANDRA-10614)
 * Store UDA initcond as CQL literal in the schema table, instead of a blob (CASSANDRA-10650)
 * Don't use -1 for the position of partition key in schema (CASSANDRA-10491)
 * Fix distinct queries in mixed version cluster (CASSANDRA-10573)
 * Skip sstable on clustering in names query (CASSANDRA-10571)
 * Remove value skipping as it breaks read-repair (CASSANDRA-10655)
 * Fix bootstrapping with MVs (CASSANDRA-10621)
 * Make sure EACH_QUORUM reads are using NTS (CASSANDRA-10584)
 * Fix MV replica filtering for non-NetworkTopologyStrategy (CASSANDRA-10634)
 * (Hadoop) fix CIF describeSplits() not handling 0 size estimates (CASSANDRA-10600)
 * Fix reading of legacy sstables (CASSANDRA-10590)
 * Use CQL type names in schema metadata tables (CASSANDRA-10365)
 * Guard batchlog replay against integer division by zero (CASSANDRA-9223)
 * Fix bug when adding a column to thrift with the same name than a primary key (CASSANDRA-10608)
 * Add client address argument to IAuthenticator::newSaslNegotiator (CASSANDRA-8068)
 * Fix implementation of LegacyLayout.LegacyBoundComparator (CASSANDRA-10602)
 * Don't use 'names query' read path for counters (CASSANDRA-10572)
 * Fix backward compatibility for counters (CASSANDRA-10470)
 * Remove memory_allocator paramter from cassandra.yaml (CASSANDRA-10581,10628)
 * Execute the metadata reload task of all registered indexes on CFS::reload (CASSANDRA-10604)
 * Fix thrift cas operations with defined columns (CASSANDRA-10576)
 * Fix PartitionUpdate.operationCount()for updates with static column operations (CASSANDRA-10606)
 * Fix thrift get() queries with defined columns (CASSANDRA-10586)
 * Fix marking of indexes as built and removed (CASSANDRA-10601)
 * Skip initialization of non-registered 2i instances, remove Index::getIndexName (CASSANDRA-10595)
 * Fix batches on multiple tables (CASSANDRA-10554)
 * Ensure compaction options are validated when updating KeyspaceMetadata (CASSANDRA-10569)
 * Flatten Iterator Transformation Hierarchy (CASSANDRA-9975)
 * Remove token generator (CASSANDRA-5261)
 * RolesCache should not be created for any authenticator that does not requireAuthentication (CASSANDRA-10562)
 * Fix LogTransaction checking only a single directory for files (CASSANDRA-10421)
 * Fix handling of range tombstones when reading old format sstables (CASSANDRA-10360)
 * Aggregate with Initial Condition fails with C* 3.0 (CASSANDRA-10367)
Merged from 2.2:
 * (cqlsh) show partial trace if incomplete after max_trace_wait (CASSANDRA-7645)
 * Use most up-to-date version of schema for system tables (CASSANDRA-10652)
 * Deprecate memory_allocator in cassandra.yaml (CASSANDRA-10581,10628)
 * Expose phi values from failure detector via JMX and tweak debug
   and trace logging (CASSANDRA-9526)
 * Fix IllegalArgumentException in DataOutputBuffer.reallocate for large buffers (CASSANDRA-10592)
Merged from 2.1:
 * Shutdown compaction in drain to prevent leak (CASSANDRA-10079)
 * (cqlsh) fix COPY using wrong variable name for time_format (CASSANDRA-10633)
 * Do not run SizeEstimatesRecorder if a node is not a member of the ring (CASSANDRA-9912)
 * Improve handling of dead nodes in gossip (CASSANDRA-10298)
 * Fix logback-tools.xml incorrectly configured for outputing to System.err
   (CASSANDRA-9937)
 * Fix streaming to catch exception so retry not fail (CASSANDRA-10557)
 * Add validation method to PerRowSecondaryIndex (CASSANDRA-10092)
 * Support encrypted and plain traffic on the same port (CASSANDRA-10559)
 * Do STCS in DTCS windows (CASSANDRA-10276)
 * Avoid repetition of JVM_OPTS in debian package (CASSANDRA-10251)
 * Fix potential NPE from handling result of SIM.highestSelectivityIndex (CASSANDRA-10550)
 * Fix paging issues with partitions containing only static columns data (CASSANDRA-10381)
 * Fix conditions on static columns (CASSANDRA-10264)
 * AssertionError: attempted to delete non-existing file CommitLog (CASSANDRA-10377)
 * Fix sorting for queries with an IN condition on partition key columns (CASSANDRA-10363)


3.0-rc2
 * Fix SELECT DISTINCT queries between 2.2.2 nodes and 3.0 nodes (CASSANDRA-10473)
 * Remove circular references in SegmentedFile (CASSANDRA-10543)
 * Ensure validation of indexed values only occurs once per-partition (CASSANDRA-10536)
 * Fix handling of static columns for range tombstones in thrift (CASSANDRA-10174)
 * Support empty ColumnFilter for backward compatility on empty IN (CASSANDRA-10471)
 * Remove Pig support (CASSANDRA-10542)
 * Fix LogFile throws Exception when assertion is disabled (CASSANDRA-10522)
 * Revert CASSANDRA-7486, make CMS default GC, move GC config to
   conf/jvm.options (CASSANDRA-10403)
 * Fix TeeingAppender causing some logs to be truncated/empty (CASSANDRA-10447)
 * Allow EACH_QUORUM for reads (CASSANDRA-9602)
 * Fix potential ClassCastException while upgrading (CASSANDRA-10468)
 * Fix NPE in MVs on update (CASSANDRA-10503)
 * Only include modified cell data in indexing deltas (CASSANDRA-10438)
 * Do not load keyspace when creating sstable writer (CASSANDRA-10443)
 * If node is not yet gossiping write all MV updates to batchlog only (CASSANDRA-10413)
 * Re-populate token metadata after commit log recovery (CASSANDRA-10293)
 * Provide additional metrics for materialized views (CASSANDRA-10323)
 * Flush system schema tables after local schema changes (CASSANDRA-10429)
Merged from 2.2:
 * Reduce contention getting instances of CompositeType (CASSANDRA-10433)
 * Fix the regression when using LIMIT with aggregates (CASSANDRA-10487)
 * Avoid NoClassDefFoundError during DataDescriptor initialization on windows (CASSANDRA-10412)
 * Preserve case of quoted Role & User names (CASSANDRA-10394)
 * cqlsh pg-style-strings broken (CASSANDRA-10484)
 * cqlsh prompt includes name of keyspace after failed `use` statement (CASSANDRA-10369)
Merged from 2.1:
 * (cqlsh) Distinguish negative and positive infinity in output (CASSANDRA-10523)
 * (cqlsh) allow custom time_format for COPY TO (CASSANDRA-8970)
 * Don't allow startup if the node's rack has changed (CASSANDRA-10242)
 * (cqlsh) show partial trace if incomplete after max_trace_wait (CASSANDRA-7645)
 * Allow LOCAL_JMX to be easily overridden (CASSANDRA-10275)
 * Mark nodes as dead even if they've already left (CASSANDRA-10205)


3.0.0-rc1
 * Fix mixed version read request compatibility for compact static tables
   (CASSANDRA-10373)
 * Fix paging of DISTINCT with static and IN (CASSANDRA-10354)
 * Allow MATERIALIZED VIEW's SELECT statement to restrict primary key
   columns (CASSANDRA-9664)
 * Move crc_check_chance out of compression options (CASSANDRA-9839)
 * Fix descending iteration past end of BTreeSearchIterator (CASSANDRA-10301)
 * Transfer hints to a different node on decommission (CASSANDRA-10198)
 * Check partition keys for CAS operations during stmt validation (CASSANDRA-10338)
 * Add custom query expressions to SELECT (CASSANDRA-10217)
 * Fix minor bugs in MV handling (CASSANDRA-10362)
 * Allow custom indexes with 0,1 or multiple target columns (CASSANDRA-10124)
 * Improve MV schema representation (CASSANDRA-9921)
 * Add flag to enable/disable coordinator batchlog for MV writes (CASSANDRA-10230)
 * Update cqlsh COPY for new internal driver serialization interface (CASSANDRA-10318)
 * Give index implementations more control over rebuild operations (CASSANDRA-10312)
 * Update index file format (CASSANDRA-10314)
 * Add "shadowable" row tombstones to deal with mv timestamp issues (CASSANDRA-10261)
 * CFS.loadNewSSTables() broken for pre-3.0 sstables
 * Cache selected index in read command to reduce lookups (CASSANDRA-10215)
 * Small optimizations of sstable index serialization (CASSANDRA-10232)
 * Support for both encrypted and unencrypted native transport connections (CASSANDRA-9590)
Merged from 2.2:
 * Configurable page size in cqlsh (CASSANDRA-9855)
 * Defer default role manager setup until all nodes are on 2.2+ (CASSANDRA-9761)
 * Handle missing RoleManager in config after upgrade to 2.2 (CASSANDRA-10209)
Merged from 2.1:
 * Bulk Loader API could not tolerate even node failure (CASSANDRA-10347)
 * Avoid misleading pushed notifications when multiple nodes
   share an rpc_address (CASSANDRA-10052)
 * Fix dropping undroppable when message queue is full (CASSANDRA-10113)
 * Fix potential ClassCastException during paging (CASSANDRA-10352)
 * Prevent ALTER TYPE from creating circular references (CASSANDRA-10339)
 * Fix cache handling of 2i and base tables (CASSANDRA-10155, 10359)
 * Fix NPE in nodetool compactionhistory (CASSANDRA-9758)
 * (Pig) support BulkOutputFormat as a URL parameter (CASSANDRA-7410)
 * BATCH statement is broken in cqlsh (CASSANDRA-10272)
 * (cqlsh) Make cqlsh PEP8 Compliant (CASSANDRA-10066)
 * (cqlsh) Fix error when starting cqlsh with --debug (CASSANDRA-10282)
 * Scrub, Cleanup and Upgrade do not unmark compacting until all operations
   have completed, regardless of the occurence of exceptions (CASSANDRA-10274)


3.0.0-beta2
 * Fix columns returned by AbstractBtreePartitions (CASSANDRA-10220)
 * Fix backward compatibility issue due to AbstractBounds serialization bug (CASSANDRA-9857)
 * Fix startup error when upgrading nodes (CASSANDRA-10136)
 * Base table PRIMARY KEY can be assumed to be NOT NULL in MV creation (CASSANDRA-10147)
 * Improve batchlog write patch (CASSANDRA-9673)
 * Re-apply MaterializedView updates on commitlog replay (CASSANDRA-10164)
 * Require AbstractType.isByteOrderComparable declaration in constructor (CASSANDRA-9901)
 * Avoid digest mismatch on upgrade to 3.0 (CASSANDRA-9554)
 * Fix Materialized View builder when adding multiple MVs (CASSANDRA-10156)
 * Choose better poolingOptions for protocol v4 in cassandra-stress (CASSANDRA-10182)
 * Fix LWW bug affecting Materialized Views (CASSANDRA-10197)
 * Ensures frozen sets and maps are always sorted (CASSANDRA-10162)
 * Don't deadlock when flushing CFS backed custom indexes (CASSANDRA-10181)
 * Fix double flushing of secondary index tables (CASSANDRA-10180)
 * Fix incorrect handling of range tombstones in thrift (CASSANDRA-10046)
 * Only use batchlog when paired materialized view replica is remote (CASSANDRA-10061)
 * Reuse TemporalRow when updating multiple MaterializedViews (CASSANDRA-10060)
 * Validate gc_grace_seconds for batchlog writes and MVs (CASSANDRA-9917)
 * Fix sstablerepairedset (CASSANDRA-10132)
Merged from 2.2:
 * Cancel transaction for sstables we wont redistribute index summary
   for (CASSANDRA-10270)
 * Retry snapshot deletion after compaction and gc on Windows (CASSANDRA-10222)
 * Fix failure to start with space in directory path on Windows (CASSANDRA-10239)
 * Fix repair hang when snapshot failed (CASSANDRA-10057)
 * Fall back to 1/4 commitlog volume for commitlog_total_space on small disks
   (CASSANDRA-10199)
Merged from 2.1:
 * Added configurable warning threshold for GC duration (CASSANDRA-8907)
 * Fix handling of streaming EOF (CASSANDRA-10206)
 * Only check KeyCache when it is enabled
 * Change streaming_socket_timeout_in_ms default to 1 hour (CASSANDRA-8611)
 * (cqlsh) update list of CQL keywords (CASSANDRA-9232)
 * Add nodetool gettraceprobability command (CASSANDRA-10234)
Merged from 2.0:
 * Fix rare race where older gossip states can be shadowed (CASSANDRA-10366)
 * Fix consolidating racks violating the RF contract (CASSANDRA-10238)
 * Disallow decommission when node is in drained state (CASSANDRA-8741)


2.2.1
 * Fix race during construction of commit log (CASSANDRA-10049)
 * Fix LeveledCompactionStrategyTest (CASSANDRA-9757)
 * Fix broken UnbufferedDataOutputStreamPlus.writeUTF (CASSANDRA-10203)
 * (cqlsh) default load-from-file encoding to utf-8 (CASSANDRA-9898)
 * Avoid returning Permission.NONE when failing to query users table (CASSANDRA-10168)
 * (cqlsh) add CLEAR command (CASSANDRA-10086)
 * Support string literals as Role names for compatibility (CASSANDRA-10135)
Merged from 2.1:
 * Only check KeyCache when it is enabled
 * Change streaming_socket_timeout_in_ms default to 1 hour (CASSANDRA-8611)
 * (cqlsh) update list of CQL keywords (CASSANDRA-9232)


3.0.0-beta1
 * Redesign secondary index API (CASSANDRA-9459, 7771, 9041)
 * Fix throwing ReadFailure instead of ReadTimeout on range queries (CASSANDRA-10125)
 * Rewrite hinted handoff (CASSANDRA-6230)
 * Fix query on static compact tables (CASSANDRA-10093)
 * Fix race during construction of commit log (CASSANDRA-10049)
 * Add option to only purge repaired tombstones (CASSANDRA-6434)
 * Change authorization handling for MVs (CASSANDRA-9927)
 * Add custom JMX enabled executor for UDF sandbox (CASSANDRA-10026)
 * Fix row deletion bug for Materialized Views (CASSANDRA-10014)
 * Support mixed-version clusters with Cassandra 2.1 and 2.2 (CASSANDRA-9704)
 * Fix multiple slices on RowSearchers (CASSANDRA-10002)
 * Fix bug in merging of collections (CASSANDRA-10001)
 * Optimize batchlog replay to avoid full scans (CASSANDRA-7237)
 * Repair improvements when using vnodes (CASSANDRA-5220)
 * Disable scripted UDFs by default (CASSANDRA-9889)
 * Bytecode inspection for Java-UDFs (CASSANDRA-9890)
 * Use byte to serialize MT hash length (CASSANDRA-9792)
 * Replace usage of Adler32 with CRC32 (CASSANDRA-8684)
 * Fix migration to new format from 2.1 SSTable (CASSANDRA-10006)
 * SequentialWriter should extend BufferedDataOutputStreamPlus (CASSANDRA-9500)
 * Use the same repairedAt timestamp within incremental repair session (CASSANDRA-9111)
Merged from 2.2:
 * Allow count(*) and count(1) to be use as normal aggregation (CASSANDRA-10114)
 * An NPE is thrown if the column name is unknown for an IN relation (CASSANDRA-10043)
 * Apply commit_failure_policy to more errors on startup (CASSANDRA-9749)
 * Fix histogram overflow exception (CASSANDRA-9973)
 * Route gossip messages over dedicated socket (CASSANDRA-9237)
 * Add checksum to saved cache files (CASSANDRA-9265)
 * Log warning when using an aggregate without partition key (CASSANDRA-9737)
Merged from 2.1:
 * (cqlsh) Allow encoding to be set through command line (CASSANDRA-10004)
 * Add new JMX methods to change local compaction strategy (CASSANDRA-9965)
 * Write hints for paxos commits (CASSANDRA-7342)
 * (cqlsh) Fix timestamps before 1970 on Windows, always
   use UTC for timestamp display (CASSANDRA-10000)
 * (cqlsh) Avoid overwriting new config file with old config
   when both exist (CASSANDRA-9777)
 * Release snapshot selfRef when doing snapshot repair (CASSANDRA-9998)
 * Cannot replace token does not exist - DN node removed as Fat Client (CASSANDRA-9871)
Merged from 2.0:
 * Don't cast expected bf size to an int (CASSANDRA-9959)
 * Make getFullyExpiredSSTables less expensive (CASSANDRA-9882)


3.0.0-alpha1
 * Implement proper sandboxing for UDFs (CASSANDRA-9402)
 * Simplify (and unify) cleanup of compaction leftovers (CASSANDRA-7066)
 * Allow extra schema definitions in cassandra-stress yaml (CASSANDRA-9850)
 * Metrics should use up to date nomenclature (CASSANDRA-9448)
 * Change CREATE/ALTER TABLE syntax for compression (CASSANDRA-8384)
 * Cleanup crc and adler code for java 8 (CASSANDRA-9650)
 * Storage engine refactor (CASSANDRA-8099, 9743, 9746, 9759, 9781, 9808, 9825,
   9848, 9705, 9859, 9867, 9874, 9828, 9801)
 * Update Guava to 18.0 (CASSANDRA-9653)
 * Bloom filter false positive ratio is not honoured (CASSANDRA-8413)
 * New option for cassandra-stress to leave a ratio of columns null (CASSANDRA-9522)
 * Change hinted_handoff_enabled yaml setting, JMX (CASSANDRA-9035)
 * Add algorithmic token allocation (CASSANDRA-7032)
 * Add nodetool command to replay batchlog (CASSANDRA-9547)
 * Make file buffer cache independent of paths being read (CASSANDRA-8897)
 * Remove deprecated legacy Hadoop code (CASSANDRA-9353)
 * Decommissioned nodes will not rejoin the cluster (CASSANDRA-8801)
 * Change gossip stabilization to use endpoit size (CASSANDRA-9401)
 * Change default garbage collector to G1 (CASSANDRA-7486)
 * Populate TokenMetadata early during startup (CASSANDRA-9317)
 * Undeprecate cache recentHitRate (CASSANDRA-6591)
 * Add support for selectively varint encoding fields (CASSANDRA-9499, 9865)
 * Materialized Views (CASSANDRA-6477)
Merged from 2.2:
 * Avoid grouping sstables for anticompaction with DTCS (CASSANDRA-9900)
 * UDF / UDA execution time in trace (CASSANDRA-9723)
 * Fix broken internode SSL (CASSANDRA-9884)
Merged from 2.1:
 * Add new JMX methods to change local compaction strategy (CASSANDRA-9965)
 * Fix handling of enable/disable autocompaction (CASSANDRA-9899)
 * Add consistency level to tracing ouput (CASSANDRA-9827)
 * Remove repair snapshot leftover on startup (CASSANDRA-7357)
 * Use random nodes for batch log when only 2 racks (CASSANDRA-8735)
 * Ensure atomicity inside thrift and stream session (CASSANDRA-7757)
 * Fix nodetool info error when the node is not joined (CASSANDRA-9031)
Merged from 2.0:
 * Log when messages are dropped due to cross_node_timeout (CASSANDRA-9793)
 * Don't track hotness when opening from snapshot for validation (CASSANDRA-9382)


2.2.0
 * Allow the selection of columns together with aggregates (CASSANDRA-9767)
 * Fix cqlsh copy methods and other windows specific issues (CASSANDRA-9795)
 * Don't wrap byte arrays in SequentialWriter (CASSANDRA-9797)
 * sum() and avg() functions missing for smallint and tinyint types (CASSANDRA-9671)
 * Revert CASSANDRA-9542 (allow native functions in UDA) (CASSANDRA-9771)
Merged from 2.1:
 * Fix MarshalException when upgrading superColumn family (CASSANDRA-9582)
 * Fix broken logging for "empty" flushes in Memtable (CASSANDRA-9837)
 * Handle corrupt files on startup (CASSANDRA-9686)
 * Fix clientutil jar and tests (CASSANDRA-9760)
 * (cqlsh) Allow the SSL protocol version to be specified through the
    config file or environment variables (CASSANDRA-9544)
Merged from 2.0:
 * Add tool to find why expired sstables are not getting dropped (CASSANDRA-10015)
 * Remove erroneous pending HH tasks from tpstats/jmx (CASSANDRA-9129)
 * Don't cast expected bf size to an int (CASSANDRA-9959)
 * checkForEndpointCollision fails for legitimate collisions (CASSANDRA-9765)
 * Complete CASSANDRA-8448 fix (CASSANDRA-9519)
 * Don't include auth credentials in debug log (CASSANDRA-9682)
 * Can't transition from write survey to normal mode (CASSANDRA-9740)
 * Scrub (recover) sstables even when -Index.db is missing (CASSANDRA-9591)
 * Fix growing pending background compaction (CASSANDRA-9662)


2.2.0-rc2
 * Re-enable memory-mapped I/O on Windows (CASSANDRA-9658)
 * Warn when an extra-large partition is compacted (CASSANDRA-9643)
 * (cqlsh) Allow setting the initial connection timeout (CASSANDRA-9601)
 * BulkLoader has --transport-factory option but does not use it (CASSANDRA-9675)
 * Allow JMX over SSL directly from nodetool (CASSANDRA-9090)
 * Update cqlsh for UDFs (CASSANDRA-7556)
 * Change Windows kernel default timer resolution (CASSANDRA-9634)
 * Deprected sstable2json and json2sstable (CASSANDRA-9618)
 * Allow native functions in user-defined aggregates (CASSANDRA-9542)
 * Don't repair system_distributed by default (CASSANDRA-9621)
 * Fix mixing min, max, and count aggregates for blob type (CASSANRA-9622)
 * Rename class for DATE type in Java driver (CASSANDRA-9563)
 * Duplicate compilation of UDFs on coordinator (CASSANDRA-9475)
 * Fix connection leak in CqlRecordWriter (CASSANDRA-9576)
 * Mlockall before opening system sstables & remove boot_without_jna option (CASSANDRA-9573)
 * Add functions to convert timeuuid to date or time, deprecate dateOf and unixTimestampOf (CASSANDRA-9229)
 * Make sure we cancel non-compacting sstables from LifecycleTransaction (CASSANDRA-9566)
 * Fix deprecated repair JMX API (CASSANDRA-9570)
 * Add logback metrics (CASSANDRA-9378)
 * Update and refactor ant test/test-compression to run the tests in parallel (CASSANDRA-9583)
 * Fix upgrading to new directory for secondary index (CASSANDRA-9687)
Merged from 2.1:
 * (cqlsh) Fix bad check for CQL compatibility when DESCRIBE'ing
   COMPACT STORAGE tables with no clustering columns
 * Eliminate strong self-reference chains in sstable ref tidiers (CASSANDRA-9656)
 * Ensure StreamSession uses canonical sstable reader instances (CASSANDRA-9700)
 * Ensure memtable book keeping is not corrupted in the event we shrink usage (CASSANDRA-9681)
 * Update internal python driver for cqlsh (CASSANDRA-9064)
 * Fix IndexOutOfBoundsException when inserting tuple with too many
   elements using the string literal notation (CASSANDRA-9559)
 * Enable describe on indices (CASSANDRA-7814)
 * Fix incorrect result for IN queries where column not found (CASSANDRA-9540)
 * ColumnFamilyStore.selectAndReference may block during compaction (CASSANDRA-9637)
 * Fix bug in cardinality check when compacting (CASSANDRA-9580)
 * Fix memory leak in Ref due to ConcurrentLinkedQueue.remove() behaviour (CASSANDRA-9549)
 * Make rebuild only run one at a time (CASSANDRA-9119)
Merged from 2.0:
 * Avoid NPE in AuthSuccess#decode (CASSANDRA-9727)
 * Add listen_address to system.local (CASSANDRA-9603)
 * Bug fixes to resultset metadata construction (CASSANDRA-9636)
 * Fix setting 'durable_writes' in ALTER KEYSPACE (CASSANDRA-9560)
 * Avoids ballot clash in Paxos (CASSANDRA-9649)
 * Improve trace messages for RR (CASSANDRA-9479)
 * Fix suboptimal secondary index selection when restricted
   clustering column is also indexed (CASSANDRA-9631)
 * (cqlsh) Add min_threshold to DTCS option autocomplete (CASSANDRA-9385)
 * Fix error message when attempting to create an index on a column
   in a COMPACT STORAGE table with clustering columns (CASSANDRA-9527)
 * 'WITH WITH' in alter keyspace statements causes NPE (CASSANDRA-9565)
 * Expose some internals of SelectStatement for inspection (CASSANDRA-9532)
 * ArrivalWindow should use primitives (CASSANDRA-9496)
 * Periodically submit background compaction tasks (CASSANDRA-9592)
 * Set HAS_MORE_PAGES flag to false when PagingState is null (CASSANDRA-9571)


2.2.0-rc1
 * Compressed commit log should measure compressed space used (CASSANDRA-9095)
 * Fix comparison bug in CassandraRoleManager#collectRoles (CASSANDRA-9551)
 * Add tinyint,smallint,time,date support for UDFs (CASSANDRA-9400)
 * Deprecates SSTableSimpleWriter and SSTableSimpleUnsortedWriter (CASSANDRA-9546)
 * Empty INITCOND treated as null in aggregate (CASSANDRA-9457)
 * Remove use of Cell in Thrift MapReduce classes (CASSANDRA-8609)
 * Integrate pre-release Java Driver 2.2-rc1, custom build (CASSANDRA-9493)
 * Clean up gossiper logic for old versions (CASSANDRA-9370)
 * Fix custom payload coding/decoding to match the spec (CASSANDRA-9515)
 * ant test-all results incomplete when parsed (CASSANDRA-9463)
 * Disallow frozen<> types in function arguments and return types for
   clarity (CASSANDRA-9411)
 * Static Analysis to warn on unsafe use of Autocloseable instances (CASSANDRA-9431)
 * Update commitlog archiving examples now that commitlog segments are
   not recycled (CASSANDRA-9350)
 * Extend Transactional API to sstable lifecycle management (CASSANDRA-8568)
 * (cqlsh) Add support for native protocol 4 (CASSANDRA-9399)
 * Ensure that UDF and UDAs are keyspace-isolated (CASSANDRA-9409)
 * Revert CASSANDRA-7807 (tracing completion client notifications) (CASSANDRA-9429)
 * Add ability to stop compaction by ID (CASSANDRA-7207)
 * Let CassandraVersion handle SNAPSHOT version (CASSANDRA-9438)
Merged from 2.1:
 * (cqlsh) Fix using COPY through SOURCE or -f (CASSANDRA-9083)
 * Fix occasional lack of `system` keyspace in schema tables (CASSANDRA-8487)
 * Use ProtocolError code instead of ServerError code for native protocol
   error responses to unsupported protocol versions (CASSANDRA-9451)
 * Default commitlog_sync_batch_window_in_ms changed to 2ms (CASSANDRA-9504)
 * Fix empty partition assertion in unsorted sstable writing tools (CASSANDRA-9071)
 * Ensure truncate without snapshot cannot produce corrupt responses (CASSANDRA-9388)
 * Consistent error message when a table mixes counter and non-counter
   columns (CASSANDRA-9492)
 * Avoid getting unreadable keys during anticompaction (CASSANDRA-9508)
 * (cqlsh) Better float precision by default (CASSANDRA-9224)
 * Improve estimated row count (CASSANDRA-9107)
 * Optimize range tombstone memory footprint (CASSANDRA-8603)
 * Use configured gcgs in anticompaction (CASSANDRA-9397)
Merged from 2.0:
 * Don't accumulate more range than necessary in RangeTombstone.Tracker (CASSANDRA-9486)
 * Add broadcast and rpc addresses to system.local (CASSANDRA-9436)
 * Always mark sstable suspect when corrupted (CASSANDRA-9478)
 * Add database users and permissions to CQL3 documentation (CASSANDRA-7558)
 * Allow JVM_OPTS to be passed to standalone tools (CASSANDRA-5969)
 * Fix bad condition in RangeTombstoneList (CASSANDRA-9485)
 * Fix potential StackOverflow when setting CrcCheckChance over JMX (CASSANDRA-9488)
 * Fix null static columns in pages after the first, paged reversed
   queries (CASSANDRA-8502)
 * Fix counting cache serialization in request metrics (CASSANDRA-9466)
 * Add option not to validate atoms during scrub (CASSANDRA-9406)


2.2.0-beta1
 * Introduce Transactional API for internal state changes (CASSANDRA-8984)
 * Add a flag in cassandra.yaml to enable UDFs (CASSANDRA-9404)
 * Better support of null for UDF (CASSANDRA-8374)
 * Use ecj instead of javassist for UDFs (CASSANDRA-8241)
 * faster async logback configuration for tests (CASSANDRA-9376)
 * Add `smallint` and `tinyint` data types (CASSANDRA-8951)
 * Avoid thrift schema creation when native driver is used in stress tool (CASSANDRA-9374)
 * Make Functions.declared thread-safe
 * Add client warnings to native protocol v4 (CASSANDRA-8930)
 * Allow roles cache to be invalidated (CASSANDRA-8967)
 * Upgrade Snappy (CASSANDRA-9063)
 * Don't start Thrift rpc by default (CASSANDRA-9319)
 * Only stream from unrepaired sstables with incremental repair (CASSANDRA-8267)
 * Aggregate UDFs allow SFUNC return type to differ from STYPE if FFUNC specified (CASSANDRA-9321)
 * Remove Thrift dependencies in bundled tools (CASSANDRA-8358)
 * Disable memory mapping of hsperfdata file for JVM statistics (CASSANDRA-9242)
 * Add pre-startup checks to detect potential incompatibilities (CASSANDRA-8049)
 * Distinguish between null and unset in protocol v4 (CASSANDRA-7304)
 * Add user/role permissions for user-defined functions (CASSANDRA-7557)
 * Allow cassandra config to be updated to restart daemon without unloading classes (CASSANDRA-9046)
 * Don't initialize compaction writer before checking if iter is empty (CASSANDRA-9117)
 * Don't execute any functions at prepare-time (CASSANDRA-9037)
 * Share file handles between all instances of a SegmentedFile (CASSANDRA-8893)
 * Make it possible to major compact LCS (CASSANDRA-7272)
 * Make FunctionExecutionException extend RequestExecutionException
   (CASSANDRA-9055)
 * Add support for SELECT JSON, INSERT JSON syntax and new toJson(), fromJson()
   functions (CASSANDRA-7970)
 * Optimise max purgeable timestamp calculation in compaction (CASSANDRA-8920)
 * Constrain internode message buffer sizes, and improve IO class hierarchy (CASSANDRA-8670)
 * New tool added to validate all sstables in a node (CASSANDRA-5791)
 * Push notification when tracing completes for an operation (CASSANDRA-7807)
 * Delay "node up" and "node added" notifications until native protocol server is started (CASSANDRA-8236)
 * Compressed Commit Log (CASSANDRA-6809)
 * Optimise IntervalTree (CASSANDRA-8988)
 * Add a key-value payload for third party usage (CASSANDRA-8553, 9212)
 * Bump metrics-reporter-config dependency for metrics 3.0 (CASSANDRA-8149)
 * Partition intra-cluster message streams by size, not type (CASSANDRA-8789)
 * Add WriteFailureException to native protocol, notify coordinator of
   write failures (CASSANDRA-8592)
 * Convert SequentialWriter to nio (CASSANDRA-8709)
 * Add role based access control (CASSANDRA-7653, 8650, 7216, 8760, 8849, 8761, 8850)
 * Record client ip address in tracing sessions (CASSANDRA-8162)
 * Indicate partition key columns in response metadata for prepared
   statements (CASSANDRA-7660)
 * Merge UUIDType and TimeUUIDType parse logic (CASSANDRA-8759)
 * Avoid memory allocation when searching index summary (CASSANDRA-8793)
 * Optimise (Time)?UUIDType Comparisons (CASSANDRA-8730)
 * Make CRC32Ex into a separate maven dependency (CASSANDRA-8836)
 * Use preloaded jemalloc w/ Unsafe (CASSANDRA-8714, 9197)
 * Avoid accessing partitioner through StorageProxy (CASSANDRA-8244, 8268)
 * Upgrade Metrics library and remove depricated metrics (CASSANDRA-5657)
 * Serializing Row cache alternative, fully off heap (CASSANDRA-7438)
 * Duplicate rows returned when in clause has repeated values (CASSANDRA-6706)
 * Make CassandraException unchecked, extend RuntimeException (CASSANDRA-8560)
 * Support direct buffer decompression for reads (CASSANDRA-8464)
 * DirectByteBuffer compatible LZ4 methods (CASSANDRA-7039)
 * Group sstables for anticompaction correctly (CASSANDRA-8578)
 * Add ReadFailureException to native protocol, respond
   immediately when replicas encounter errors while handling
   a read request (CASSANDRA-7886)
 * Switch CommitLogSegment from RandomAccessFile to nio (CASSANDRA-8308)
 * Allow mixing token and partition key restrictions (CASSANDRA-7016)
 * Support index key/value entries on map collections (CASSANDRA-8473)
 * Modernize schema tables (CASSANDRA-8261)
 * Support for user-defined aggregation functions (CASSANDRA-8053)
 * Fix NPE in SelectStatement with empty IN values (CASSANDRA-8419)
 * Refactor SelectStatement, return IN results in natural order instead
   of IN value list order and ignore duplicate values in partition key IN restrictions (CASSANDRA-7981)
 * Support UDTs, tuples, and collections in user-defined
   functions (CASSANDRA-7563)
 * Fix aggregate fn results on empty selection, result column name,
   and cqlsh parsing (CASSANDRA-8229)
 * Mark sstables as repaired after full repair (CASSANDRA-7586)
 * Extend Descriptor to include a format value and refactor reader/writer
   APIs (CASSANDRA-7443)
 * Integrate JMH for microbenchmarks (CASSANDRA-8151)
 * Keep sstable levels when bootstrapping (CASSANDRA-7460)
 * Add Sigar library and perform basic OS settings check on startup (CASSANDRA-7838)
 * Support for aggregation functions (CASSANDRA-4914)
 * Remove cassandra-cli (CASSANDRA-7920)
 * Accept dollar quoted strings in CQL (CASSANDRA-7769)
 * Make assassinate a first class command (CASSANDRA-7935)
 * Support IN clause on any partition key column (CASSANDRA-7855)
 * Support IN clause on any clustering column (CASSANDRA-4762)
 * Improve compaction logging (CASSANDRA-7818)
 * Remove YamlFileNetworkTopologySnitch (CASSANDRA-7917)
 * Do anticompaction in groups (CASSANDRA-6851)
 * Support user-defined functions (CASSANDRA-7395, 7526, 7562, 7740, 7781, 7929,
   7924, 7812, 8063, 7813, 7708)
 * Permit configurable timestamps with cassandra-stress (CASSANDRA-7416)
 * Move sstable RandomAccessReader to nio2, which allows using the
   FILE_SHARE_DELETE flag on Windows (CASSANDRA-4050)
 * Remove CQL2 (CASSANDRA-5918)
 * Optimize fetching multiple cells by name (CASSANDRA-6933)
 * Allow compilation in java 8 (CASSANDRA-7028)
 * Make incremental repair default (CASSANDRA-7250)
 * Enable code coverage thru JaCoCo (CASSANDRA-7226)
 * Switch external naming of 'column families' to 'tables' (CASSANDRA-4369)
 * Shorten SSTable path (CASSANDRA-6962)
 * Use unsafe mutations for most unit tests (CASSANDRA-6969)
 * Fix race condition during calculation of pending ranges (CASSANDRA-7390)
 * Fail on very large batch sizes (CASSANDRA-8011)
 * Improve concurrency of repair (CASSANDRA-6455, 8208, 9145)
 * Select optimal CRC32 implementation at runtime (CASSANDRA-8614)
 * Evaluate MurmurHash of Token once per query (CASSANDRA-7096)
 * Generalize progress reporting (CASSANDRA-8901)
 * Resumable bootstrap streaming (CASSANDRA-8838, CASSANDRA-8942)
 * Allow scrub for secondary index (CASSANDRA-5174)
 * Save repair data to system table (CASSANDRA-5839)
 * fix nodetool names that reference column families (CASSANDRA-8872)
 Merged from 2.1:
 * Warn on misuse of unlogged batches (CASSANDRA-9282)
 * Failure detector detects and ignores local pauses (CASSANDRA-9183)
 * Add utility class to support for rate limiting a given log statement (CASSANDRA-9029)
 * Add missing consistency levels to cassandra-stess (CASSANDRA-9361)
 * Fix commitlog getCompletedTasks to not increment (CASSANDRA-9339)
 * Fix for harmless exceptions logged as ERROR (CASSANDRA-8564)
 * Delete processed sstables in sstablesplit/sstableupgrade (CASSANDRA-8606)
 * Improve sstable exclusion from partition tombstones (CASSANDRA-9298)
 * Validate the indexed column rather than the cell's contents for 2i (CASSANDRA-9057)
 * Add support for top-k custom 2i queries (CASSANDRA-8717)
 * Fix error when dropping table during compaction (CASSANDRA-9251)
 * cassandra-stress supports validation operations over user profiles (CASSANDRA-8773)
 * Add support for rate limiting log messages (CASSANDRA-9029)
 * Log the partition key with tombstone warnings (CASSANDRA-8561)
 * Reduce runWithCompactionsDisabled poll interval to 1ms (CASSANDRA-9271)
 * Fix PITR commitlog replay (CASSANDRA-9195)
 * GCInspector logs very different times (CASSANDRA-9124)
 * Fix deleting from an empty list (CASSANDRA-9198)
 * Update tuple and collection types that use a user-defined type when that UDT
   is modified (CASSANDRA-9148, CASSANDRA-9192)
 * Use higher timeout for prepair and snapshot in repair (CASSANDRA-9261)
 * Fix anticompaction blocking ANTI_ENTROPY stage (CASSANDRA-9151)
 * Repair waits for anticompaction to finish (CASSANDRA-9097)
 * Fix streaming not holding ref when stream error (CASSANDRA-9295)
 * Fix canonical view returning early opened SSTables (CASSANDRA-9396)
Merged from 2.0:
 * (cqlsh) Add LOGIN command to switch users (CASSANDRA-7212)
 * Clone SliceQueryFilter in AbstractReadCommand implementations (CASSANDRA-8940)
 * Push correct protocol notification for DROP INDEX (CASSANDRA-9310)
 * token-generator - generated tokens too long (CASSANDRA-9300)
 * Fix counting of tombstones for TombstoneOverwhelmingException (CASSANDRA-9299)
 * Fix ReconnectableSnitch reconnecting to peers during upgrade (CASSANDRA-6702)
 * Include keyspace and table name in error log for collections over the size
   limit (CASSANDRA-9286)
 * Avoid potential overlap in LCS with single-partition sstables (CASSANDRA-9322)
 * Log warning message when a table is queried before the schema has fully
   propagated (CASSANDRA-9136)
 * Overload SecondaryIndex#indexes to accept the column definition (CASSANDRA-9314)
 * (cqlsh) Add SERIAL and LOCAL_SERIAL consistency levels (CASSANDRA-8051)
 * Fix index selection during rebuild with certain table layouts (CASSANDRA-9281)
 * Fix partition-level-delete-only workload accounting (CASSANDRA-9194)
 * Allow scrub to handle corrupted compressed chunks (CASSANDRA-9140)
 * Fix assertion error when resetlocalschema is run during repair (CASSANDRA-9249)
 * Disable single sstable tombstone compactions for DTCS by default (CASSANDRA-9234)
 * IncomingTcpConnection thread is not named (CASSANDRA-9262)
 * Close incoming connections when MessagingService is stopped (CASSANDRA-9238)
 * Fix streaming hang when retrying (CASSANDRA-9132)


2.1.5
 * Re-add deprecated cold_reads_to_omit param for backwards compat (CASSANDRA-9203)
 * Make anticompaction visible in compactionstats (CASSANDRA-9098)
 * Improve nodetool getendpoints documentation about the partition
   key parameter (CASSANDRA-6458)
 * Don't check other keyspaces for schema changes when an user-defined
   type is altered (CASSANDRA-9187)
 * Add generate-idea-files target to build.xml (CASSANDRA-9123)
 * Allow takeColumnFamilySnapshot to take a list of tables (CASSANDRA-8348)
 * Limit major sstable operations to their canonical representation (CASSANDRA-8669)
 * cqlsh: Add tests for INSERT and UPDATE tab completion (CASSANDRA-9125)
 * cqlsh: quote column names when needed in COPY FROM inserts (CASSANDRA-9080)
 * Do not load read meter for offline operations (CASSANDRA-9082)
 * cqlsh: Make CompositeType data readable (CASSANDRA-8919)
 * cqlsh: Fix display of triggers (CASSANDRA-9081)
 * Fix NullPointerException when deleting or setting an element by index on
   a null list collection (CASSANDRA-9077)
 * Buffer bloom filter serialization (CASSANDRA-9066)
 * Fix anti-compaction target bloom filter size (CASSANDRA-9060)
 * Make FROZEN and TUPLE unreserved keywords in CQL (CASSANDRA-9047)
 * Prevent AssertionError from SizeEstimatesRecorder (CASSANDRA-9034)
 * Avoid overwriting index summaries for sstables with an older format that
   does not support downsampling; rebuild summaries on startup when this
   is detected (CASSANDRA-8993)
 * Fix potential data loss in CompressedSequentialWriter (CASSANDRA-8949)
 * Make PasswordAuthenticator number of hashing rounds configurable (CASSANDRA-8085)
 * Fix AssertionError when binding nested collections in DELETE (CASSANDRA-8900)
 * Check for overlap with non-early sstables in LCS (CASSANDRA-8739)
 * Only calculate max purgable timestamp if we have to (CASSANDRA-8914)
 * (cqlsh) Greatly improve performance of COPY FROM (CASSANDRA-8225)
 * IndexSummary effectiveIndexInterval is now a guideline, not a rule (CASSANDRA-8993)
 * Use correct bounds for page cache eviction of compressed files (CASSANDRA-8746)
 * SSTableScanner enforces its bounds (CASSANDRA-8946)
 * Cleanup cell equality (CASSANDRA-8947)
 * Introduce intra-cluster message coalescing (CASSANDRA-8692)
 * DatabaseDescriptor throws NPE when rpc_interface is used (CASSANDRA-8839)
 * Don't check if an sstable is live for offline compactions (CASSANDRA-8841)
 * Don't set clientMode in SSTableLoader (CASSANDRA-8238)
 * Fix SSTableRewriter with disabled early open (CASSANDRA-8535)
 * Fix cassandra-stress so it respects the CL passed in user mode (CASSANDRA-8948)
 * Fix rare NPE in ColumnDefinition#hasIndexOption() (CASSANDRA-8786)
 * cassandra-stress reports per-operation statistics, plus misc (CASSANDRA-8769)
 * Add SimpleDate (cql date) and Time (cql time) types (CASSANDRA-7523)
 * Use long for key count in cfstats (CASSANDRA-8913)
 * Make SSTableRewriter.abort() more robust to failure (CASSANDRA-8832)
 * Remove cold_reads_to_omit from STCS (CASSANDRA-8860)
 * Make EstimatedHistogram#percentile() use ceil instead of floor (CASSANDRA-8883)
 * Fix top partitions reporting wrong cardinality (CASSANDRA-8834)
 * Fix rare NPE in KeyCacheSerializer (CASSANDRA-8067)
 * Pick sstables for validation as late as possible inc repairs (CASSANDRA-8366)
 * Fix commitlog getPendingTasks to not increment (CASSANDRA-8862)
 * Fix parallelism adjustment in range and secondary index queries
   when the first fetch does not satisfy the limit (CASSANDRA-8856)
 * Check if the filtered sstables is non-empty in STCS (CASSANDRA-8843)
 * Upgrade java-driver used for cassandra-stress (CASSANDRA-8842)
 * Fix CommitLog.forceRecycleAllSegments() memory access error (CASSANDRA-8812)
 * Improve assertions in Memory (CASSANDRA-8792)
 * Fix SSTableRewriter cleanup (CASSANDRA-8802)
 * Introduce SafeMemory for CompressionMetadata.Writer (CASSANDRA-8758)
 * 'nodetool info' prints exception against older node (CASSANDRA-8796)
 * Ensure SSTableReader.last corresponds exactly with the file end (CASSANDRA-8750)
 * Make SSTableWriter.openEarly more robust and obvious (CASSANDRA-8747)
 * Enforce SSTableReader.first/last (CASSANDRA-8744)
 * Cleanup SegmentedFile API (CASSANDRA-8749)
 * Avoid overlap with early compaction replacement (CASSANDRA-8683)
 * Safer Resource Management++ (CASSANDRA-8707)
 * Write partition size estimates into a system table (CASSANDRA-7688)
 * cqlsh: Fix keys() and full() collection indexes in DESCRIBE output
   (CASSANDRA-8154)
 * Show progress of streaming in nodetool netstats (CASSANDRA-8886)
 * IndexSummaryBuilder utilises offheap memory, and shares data between
   each IndexSummary opened from it (CASSANDRA-8757)
 * markCompacting only succeeds if the exact SSTableReader instances being
   marked are in the live set (CASSANDRA-8689)
 * cassandra-stress support for varint (CASSANDRA-8882)
 * Fix Adler32 digest for compressed sstables (CASSANDRA-8778)
 * Add nodetool statushandoff/statusbackup (CASSANDRA-8912)
 * Use stdout for progress and stats in sstableloader (CASSANDRA-8982)
 * Correctly identify 2i datadir from older versions (CASSANDRA-9116)
Merged from 2.0:
 * Ignore gossip SYNs after shutdown (CASSANDRA-9238)
 * Avoid overflow when calculating max sstable size in LCS (CASSANDRA-9235)
 * Make sstable blacklisting work with compression (CASSANDRA-9138)
 * Do not attempt to rebuild indexes if no index accepts any column (CASSANDRA-9196)
 * Don't initiate snitch reconnection for dead states (CASSANDRA-7292)
 * Fix ArrayIndexOutOfBoundsException in CQLSSTableWriter (CASSANDRA-8978)
 * Add shutdown gossip state to prevent timeouts during rolling restarts (CASSANDRA-8336)
 * Fix running with java.net.preferIPv6Addresses=true (CASSANDRA-9137)
 * Fix failed bootstrap/replace attempts being persisted in system.peers (CASSANDRA-9180)
 * Flush system.IndexInfo after marking index built (CASSANDRA-9128)
 * Fix updates to min/max_compaction_threshold through cassandra-cli
   (CASSANDRA-8102)
 * Don't include tmp files when doing offline relevel (CASSANDRA-9088)
 * Use the proper CAS WriteType when finishing a previous round during Paxos
   preparation (CASSANDRA-8672)
 * Avoid race in cancelling compactions (CASSANDRA-9070)
 * More aggressive check for expired sstables in DTCS (CASSANDRA-8359)
 * Fix ignored index_interval change in ALTER TABLE statements (CASSANDRA-7976)
 * Do more aggressive compaction in old time windows in DTCS (CASSANDRA-8360)
 * java.lang.AssertionError when reading saved cache (CASSANDRA-8740)
 * "disk full" when running cleanup (CASSANDRA-9036)
 * Lower logging level from ERROR to DEBUG when a scheduled schema pull
   cannot be completed due to a node being down (CASSANDRA-9032)
 * Fix MOVED_NODE client event (CASSANDRA-8516)
 * Allow overriding MAX_OUTSTANDING_REPLAY_COUNT (CASSANDRA-7533)
 * Fix malformed JMX ObjectName containing IPv6 addresses (CASSANDRA-9027)
 * (cqlsh) Allow increasing CSV field size limit through
   cqlshrc config option (CASSANDRA-8934)
 * Stop logging range tombstones when exceeding the threshold
   (CASSANDRA-8559)
 * Fix NullPointerException when nodetool getendpoints is run
   against invalid keyspaces or tables (CASSANDRA-8950)
 * Allow specifying the tmp dir (CASSANDRA-7712)
 * Improve compaction estimated tasks estimation (CASSANDRA-8904)
 * Fix duplicate up/down messages sent to native clients (CASSANDRA-7816)
 * Expose commit log archive status via JMX (CASSANDRA-8734)
 * Provide better exceptions for invalid replication strategy parameters
   (CASSANDRA-8909)
 * Fix regression in mixed single and multi-column relation support for
   SELECT statements (CASSANDRA-8613)
 * Add ability to limit number of native connections (CASSANDRA-8086)
 * Fix CQLSSTableWriter throwing exception and spawning threads
   (CASSANDRA-8808)
 * Fix MT mismatch between empty and GC-able data (CASSANDRA-8979)
 * Fix incorrect validation when snapshotting single table (CASSANDRA-8056)
 * Add offline tool to relevel sstables (CASSANDRA-8301)
 * Preserve stream ID for more protocol errors (CASSANDRA-8848)
 * Fix combining token() function with multi-column relations on
   clustering columns (CASSANDRA-8797)
 * Make CFS.markReferenced() resistant to bad refcounting (CASSANDRA-8829)
 * Fix StreamTransferTask abort/complete bad refcounting (CASSANDRA-8815)
 * Fix AssertionError when querying a DESC clustering ordered
   table with ASC ordering and paging (CASSANDRA-8767)
 * AssertionError: "Memory was freed" when running cleanup (CASSANDRA-8716)
 * Make it possible to set max_sstable_age to fractional days (CASSANDRA-8406)
 * Fix some multi-column relations with indexes on some clustering
   columns (CASSANDRA-8275)
 * Fix memory leak in SSTableSimple*Writer and SSTableReader.validate()
   (CASSANDRA-8748)
 * Throw OOM if allocating memory fails to return a valid pointer (CASSANDRA-8726)
 * Fix SSTableSimpleUnsortedWriter ConcurrentModificationException (CASSANDRA-8619)
 * 'nodetool info' prints exception against older node (CASSANDRA-8796)
 * Ensure SSTableSimpleUnsortedWriter.close() terminates if
   disk writer has crashed (CASSANDRA-8807)


2.1.4
 * Bind JMX to localhost unless explicitly configured otherwise (CASSANDRA-9085)


2.1.3
 * Fix HSHA/offheap_objects corruption (CASSANDRA-8719)
 * Upgrade libthrift to 0.9.2 (CASSANDRA-8685)
 * Don't use the shared ref in sstableloader (CASSANDRA-8704)
 * Purge internal prepared statements if related tables or
   keyspaces are dropped (CASSANDRA-8693)
 * (cqlsh) Handle unicode BOM at start of files (CASSANDRA-8638)
 * Stop compactions before exiting offline tools (CASSANDRA-8623)
 * Update tools/stress/README.txt to match current behaviour (CASSANDRA-7933)
 * Fix schema from Thrift conversion with empty metadata (CASSANDRA-8695)
 * Safer Resource Management (CASSANDRA-7705)
 * Make sure we compact highly overlapping cold sstables with
   STCS (CASSANDRA-8635)
 * rpc_interface and listen_interface generate NPE on startup when specified
   interface doesn't exist (CASSANDRA-8677)
 * Fix ArrayIndexOutOfBoundsException in nodetool cfhistograms (CASSANDRA-8514)
 * Switch from yammer metrics for nodetool cf/proxy histograms (CASSANDRA-8662)
 * Make sure we don't add tmplink files to the compaction
   strategy (CASSANDRA-8580)
 * (cqlsh) Handle maps with blob keys (CASSANDRA-8372)
 * (cqlsh) Handle DynamicCompositeType schemas correctly (CASSANDRA-8563)
 * Duplicate rows returned when in clause has repeated values (CASSANDRA-6706)
 * Add tooling to detect hot partitions (CASSANDRA-7974)
 * Fix cassandra-stress user-mode truncation of partition generation (CASSANDRA-8608)
 * Only stream from unrepaired sstables during inc repair (CASSANDRA-8267)
 * Don't allow starting multiple inc repairs on the same sstables (CASSANDRA-8316)
 * Invalidate prepared BATCH statements when related tables
   or keyspaces are dropped (CASSANDRA-8652)
 * Fix missing results in secondary index queries on collections
   with ALLOW FILTERING (CASSANDRA-8421)
 * Expose EstimatedHistogram metrics for range slices (CASSANDRA-8627)
 * (cqlsh) Escape clqshrc passwords properly (CASSANDRA-8618)
 * Fix NPE when passing wrong argument in ALTER TABLE statement (CASSANDRA-8355)
 * Pig: Refactor and deprecate CqlStorage (CASSANDRA-8599)
 * Don't reuse the same cleanup strategy for all sstables (CASSANDRA-8537)
 * Fix case-sensitivity of index name on CREATE and DROP INDEX
   statements (CASSANDRA-8365)
 * Better detection/logging for corruption in compressed sstables (CASSANDRA-8192)
 * Use the correct repairedAt value when closing writer (CASSANDRA-8570)
 * (cqlsh) Handle a schema mismatch being detected on startup (CASSANDRA-8512)
 * Properly calculate expected write size during compaction (CASSANDRA-8532)
 * Invalidate affected prepared statements when a table's columns
   are altered (CASSANDRA-7910)
 * Stress - user defined writes should populate sequentally (CASSANDRA-8524)
 * Fix regression in SSTableRewriter causing some rows to become unreadable
   during compaction (CASSANDRA-8429)
 * Run major compactions for repaired/unrepaired in parallel (CASSANDRA-8510)
 * (cqlsh) Fix compression options in DESCRIBE TABLE output when compression
   is disabled (CASSANDRA-8288)
 * (cqlsh) Fix DESCRIBE output after keyspaces are altered (CASSANDRA-7623)
 * Make sure we set lastCompactedKey correctly (CASSANDRA-8463)
 * (cqlsh) Fix output of CONSISTENCY command (CASSANDRA-8507)
 * (cqlsh) Fixed the handling of LIST statements (CASSANDRA-8370)
 * Make sstablescrub check leveled manifest again (CASSANDRA-8432)
 * Check first/last keys in sstable when giving out positions (CASSANDRA-8458)
 * Disable mmap on Windows (CASSANDRA-6993)
 * Add missing ConsistencyLevels to cassandra-stress (CASSANDRA-8253)
 * Add auth support to cassandra-stress (CASSANDRA-7985)
 * Fix ArrayIndexOutOfBoundsException when generating error message
   for some CQL syntax errors (CASSANDRA-8455)
 * Scale memtable slab allocation logarithmically (CASSANDRA-7882)
 * cassandra-stress simultaneous inserts over same seed (CASSANDRA-7964)
 * Reduce cassandra-stress sampling memory requirements (CASSANDRA-7926)
 * Ensure memtable flush cannot expire commit log entries from its future (CASSANDRA-8383)
 * Make read "defrag" async to reclaim memtables (CASSANDRA-8459)
 * Remove tmplink files for offline compactions (CASSANDRA-8321)
 * Reduce maxHintsInProgress (CASSANDRA-8415)
 * BTree updates may call provided update function twice (CASSANDRA-8018)
 * Release sstable references after anticompaction (CASSANDRA-8386)
 * Handle abort() in SSTableRewriter properly (CASSANDRA-8320)
 * Centralize shared executors (CASSANDRA-8055)
 * Fix filtering for CONTAINS (KEY) relations on frozen collection
   clustering columns when the query is restricted to a single
   partition (CASSANDRA-8203)
 * Do more aggressive entire-sstable TTL expiry checks (CASSANDRA-8243)
 * Add more log info if readMeter is null (CASSANDRA-8238)
 * add check of the system wall clock time at startup (CASSANDRA-8305)
 * Support for frozen collections (CASSANDRA-7859)
 * Fix overflow on histogram computation (CASSANDRA-8028)
 * Have paxos reuse the timestamp generation of normal queries (CASSANDRA-7801)
 * Fix incremental repair not remove parent session on remote (CASSANDRA-8291)
 * Improve JBOD disk utilization (CASSANDRA-7386)
 * Log failed host when preparing incremental repair (CASSANDRA-8228)
 * Force config client mode in CQLSSTableWriter (CASSANDRA-8281)
 * Fix sstableupgrade throws exception (CASSANDRA-8688)
 * Fix hang when repairing empty keyspace (CASSANDRA-8694)
Merged from 2.0:
 * Fix IllegalArgumentException in dynamic snitch (CASSANDRA-8448)
 * Add support for UPDATE ... IF EXISTS (CASSANDRA-8610)
 * Fix reversal of list prepends (CASSANDRA-8733)
 * Prevent non-zero default_time_to_live on tables with counters
   (CASSANDRA-8678)
 * Fix SSTableSimpleUnsortedWriter ConcurrentModificationException
   (CASSANDRA-8619)
 * Round up time deltas lower than 1ms in BulkLoader (CASSANDRA-8645)
 * Add batch remove iterator to ABSC (CASSANDRA-8414, 8666)
 * Round up time deltas lower than 1ms in BulkLoader (CASSANDRA-8645)
 * Fix isClientMode check in Keyspace (CASSANDRA-8687)
 * Use more efficient slice size for querying internal secondary
   index tables (CASSANDRA-8550)
 * Fix potentially returning deleted rows with range tombstone (CASSANDRA-8558)
 * Check for available disk space before starting a compaction (CASSANDRA-8562)
 * Fix DISTINCT queries with LIMITs or paging when some partitions
   contain only tombstones (CASSANDRA-8490)
 * Introduce background cache refreshing to permissions cache
   (CASSANDRA-8194)
 * Fix race condition in StreamTransferTask that could lead to
   infinite loops and premature sstable deletion (CASSANDRA-7704)
 * Add an extra version check to MigrationTask (CASSANDRA-8462)
 * Ensure SSTableWriter cleans up properly after failure (CASSANDRA-8499)
 * Increase bf true positive count on key cache hit (CASSANDRA-8525)
 * Move MeteredFlusher to its own thread (CASSANDRA-8485)
 * Fix non-distinct results in DISTNCT queries on static columns when
   paging is enabled (CASSANDRA-8087)
 * Move all hints related tasks to hints internal executor (CASSANDRA-8285)
 * Fix paging for multi-partition IN queries (CASSANDRA-8408)
 * Fix MOVED_NODE topology event never being emitted when a node
   moves its token (CASSANDRA-8373)
 * Fix validation of indexes in COMPACT tables (CASSANDRA-8156)
 * Avoid StackOverflowError when a large list of IN values
   is used for a clustering column (CASSANDRA-8410)
 * Fix NPE when writetime() or ttl() calls are wrapped by
   another function call (CASSANDRA-8451)
 * Fix NPE after dropping a keyspace (CASSANDRA-8332)
 * Fix error message on read repair timeouts (CASSANDRA-7947)
 * Default DTCS base_time_seconds changed to 60 (CASSANDRA-8417)
 * Refuse Paxos operation with more than one pending endpoint (CASSANDRA-8346, 8640)
 * Throw correct exception when trying to bind a keyspace or table
   name (CASSANDRA-6952)
 * Make HHOM.compact synchronized (CASSANDRA-8416)
 * cancel latency-sampling task when CF is dropped (CASSANDRA-8401)
 * don't block SocketThread for MessagingService (CASSANDRA-8188)
 * Increase quarantine delay on replacement (CASSANDRA-8260)
 * Expose off-heap memory usage stats (CASSANDRA-7897)
 * Ignore Paxos commits for truncated tables (CASSANDRA-7538)
 * Validate size of indexed column values (CASSANDRA-8280)
 * Make LCS split compaction results over all data directories (CASSANDRA-8329)
 * Fix some failing queries that use multi-column relations
   on COMPACT STORAGE tables (CASSANDRA-8264)
 * Fix InvalidRequestException with ORDER BY (CASSANDRA-8286)
 * Disable SSLv3 for POODLE (CASSANDRA-8265)
 * Fix millisecond timestamps in Tracing (CASSANDRA-8297)
 * Include keyspace name in error message when there are insufficient
   live nodes to stream from (CASSANDRA-8221)
 * Avoid overlap in L1 when L0 contains many nonoverlapping
   sstables (CASSANDRA-8211)
 * Improve PropertyFileSnitch logging (CASSANDRA-8183)
 * Add DC-aware sequential repair (CASSANDRA-8193)
 * Use live sstables in snapshot repair if possible (CASSANDRA-8312)
 * Fix hints serialized size calculation (CASSANDRA-8587)


2.1.2
 * (cqlsh) parse_for_table_meta errors out on queries with undefined
   grammars (CASSANDRA-8262)
 * (cqlsh) Fix SELECT ... TOKEN() function broken in C* 2.1.1 (CASSANDRA-8258)
 * Fix Cassandra crash when running on JDK8 update 40 (CASSANDRA-8209)
 * Optimize partitioner tokens (CASSANDRA-8230)
 * Improve compaction of repaired/unrepaired sstables (CASSANDRA-8004)
 * Make cache serializers pluggable (CASSANDRA-8096)
 * Fix issues with CONTAINS (KEY) queries on secondary indexes
   (CASSANDRA-8147)
 * Fix read-rate tracking of sstables for some queries (CASSANDRA-8239)
 * Fix default timestamp in QueryOptions (CASSANDRA-8246)
 * Set socket timeout when reading remote version (CASSANDRA-8188)
 * Refactor how we track live size (CASSANDRA-7852)
 * Make sure unfinished compaction files are removed (CASSANDRA-8124)
 * Fix shutdown when run as Windows service (CASSANDRA-8136)
 * Fix DESCRIBE TABLE with custom indexes (CASSANDRA-8031)
 * Fix race in RecoveryManagerTest (CASSANDRA-8176)
 * Avoid IllegalArgumentException while sorting sstables in
   IndexSummaryManager (CASSANDRA-8182)
 * Shutdown JVM on file descriptor exhaustion (CASSANDRA-7579)
 * Add 'die' policy for commit log and disk failure (CASSANDRA-7927)
 * Fix installing as service on Windows (CASSANDRA-8115)
 * Fix CREATE TABLE for CQL2 (CASSANDRA-8144)
 * Avoid boxing in ColumnStats min/max trackers (CASSANDRA-8109)
Merged from 2.0:
 * Correctly handle non-text column names in cql3 (CASSANDRA-8178)
 * Fix deletion for indexes on primary key columns (CASSANDRA-8206)
 * Add 'nodetool statusgossip' (CASSANDRA-8125)
 * Improve client notification that nodes are ready for requests (CASSANDRA-7510)
 * Handle negative timestamp in writetime method (CASSANDRA-8139)
 * Pig: Remove errant LIMIT clause in CqlNativeStorage (CASSANDRA-8166)
 * Throw ConfigurationException when hsha is used with the default
   rpc_max_threads setting of 'unlimited' (CASSANDRA-8116)
 * Allow concurrent writing of the same table in the same JVM using
   CQLSSTableWriter (CASSANDRA-7463)
 * Fix totalDiskSpaceUsed calculation (CASSANDRA-8205)


2.1.1
 * Fix spin loop in AtomicSortedColumns (CASSANDRA-7546)
 * Dont notify when replacing tmplink files (CASSANDRA-8157)
 * Fix validation with multiple CONTAINS clause (CASSANDRA-8131)
 * Fix validation of collections in TriggerExecutor (CASSANDRA-8146)
 * Fix IllegalArgumentException when a list of IN values containing tuples
   is passed as a single arg to a prepared statement with the v1 or v2
   protocol (CASSANDRA-8062)
 * Fix ClassCastException in DISTINCT query on static columns with
   query paging (CASSANDRA-8108)
 * Fix NPE on null nested UDT inside a set (CASSANDRA-8105)
 * Fix exception when querying secondary index on set items or map keys
   when some clustering columns are specified (CASSANDRA-8073)
 * Send proper error response when there is an error during native
   protocol message decode (CASSANDRA-8118)
 * Gossip should ignore generation numbers too far in the future (CASSANDRA-8113)
 * Fix NPE when creating a table with frozen sets, lists (CASSANDRA-8104)
 * Fix high memory use due to tracking reads on incrementally opened sstable
   readers (CASSANDRA-8066)
 * Fix EXECUTE request with skipMetadata=false returning no metadata
   (CASSANDRA-8054)
 * Allow concurrent use of CQLBulkOutputFormat (CASSANDRA-7776)
 * Shutdown JVM on OOM (CASSANDRA-7507)
 * Upgrade netty version and enable epoll event loop (CASSANDRA-7761)
 * Don't duplicate sstables smaller than split size when using
   the sstablesplitter tool (CASSANDRA-7616)
 * Avoid re-parsing already prepared statements (CASSANDRA-7923)
 * Fix some Thrift slice deletions and updates of COMPACT STORAGE
   tables with some clustering columns omitted (CASSANDRA-7990)
 * Fix filtering for CONTAINS on sets (CASSANDRA-8033)
 * Properly track added size (CASSANDRA-7239)
 * Allow compilation in java 8 (CASSANDRA-7208)
 * Fix Assertion error on RangeTombstoneList diff (CASSANDRA-8013)
 * Release references to overlapping sstables during compaction (CASSANDRA-7819)
 * Send notification when opening compaction results early (CASSANDRA-8034)
 * Make native server start block until properly bound (CASSANDRA-7885)
 * (cqlsh) Fix IPv6 support (CASSANDRA-7988)
 * Ignore fat clients when checking for endpoint collision (CASSANDRA-7939)
 * Make sstablerepairedset take a list of files (CASSANDRA-7995)
 * (cqlsh) Tab completeion for indexes on map keys (CASSANDRA-7972)
 * (cqlsh) Fix UDT field selection in select clause (CASSANDRA-7891)
 * Fix resource leak in event of corrupt sstable
 * (cqlsh) Add command line option for cqlshrc file path (CASSANDRA-7131)
 * Provide visibility into prepared statements churn (CASSANDRA-7921, CASSANDRA-7930)
 * Invalidate prepared statements when their keyspace or table is
   dropped (CASSANDRA-7566)
 * cassandra-stress: fix support for NetworkTopologyStrategy (CASSANDRA-7945)
 * Fix saving caches when a table is dropped (CASSANDRA-7784)
 * Add better error checking of new stress profile (CASSANDRA-7716)
 * Use ThreadLocalRandom and remove FBUtilities.threadLocalRandom (CASSANDRA-7934)
 * Prevent operator mistakes due to simultaneous bootstrap (CASSANDRA-7069)
 * cassandra-stress supports whitelist mode for node config (CASSANDRA-7658)
 * GCInspector more closely tracks GC; cassandra-stress and nodetool report it (CASSANDRA-7916)
 * nodetool won't output bogus ownership info without a keyspace (CASSANDRA-7173)
 * Add human readable option to nodetool commands (CASSANDRA-5433)
 * Don't try to set repairedAt on old sstables (CASSANDRA-7913)
 * Add metrics for tracking PreparedStatement use (CASSANDRA-7719)
 * (cqlsh) tab-completion for triggers (CASSANDRA-7824)
 * (cqlsh) Support for query paging (CASSANDRA-7514)
 * (cqlsh) Show progress of COPY operations (CASSANDRA-7789)
 * Add syntax to remove multiple elements from a map (CASSANDRA-6599)
 * Support non-equals conditions in lightweight transactions (CASSANDRA-6839)
 * Add IF [NOT] EXISTS to create/drop triggers (CASSANDRA-7606)
 * (cqlsh) Display the current logged-in user (CASSANDRA-7785)
 * (cqlsh) Don't ignore CTRL-C during COPY FROM execution (CASSANDRA-7815)
 * (cqlsh) Order UDTs according to cross-type dependencies in DESCRIBE
   output (CASSANDRA-7659)
 * (cqlsh) Fix handling of CAS statement results (CASSANDRA-7671)
 * (cqlsh) COPY TO/FROM improvements (CASSANDRA-7405)
 * Support list index operations with conditions (CASSANDRA-7499)
 * Add max live/tombstoned cells to nodetool cfstats output (CASSANDRA-7731)
 * Validate IPv6 wildcard addresses properly (CASSANDRA-7680)
 * (cqlsh) Error when tracing query (CASSANDRA-7613)
 * Avoid IOOBE when building SyntaxError message snippet (CASSANDRA-7569)
 * SSTableExport uses correct validator to create string representation of partition
   keys (CASSANDRA-7498)
 * Avoid NPEs when receiving type changes for an unknown keyspace (CASSANDRA-7689)
 * Add support for custom 2i validation (CASSANDRA-7575)
 * Pig support for hadoop CqlInputFormat (CASSANDRA-6454)
 * Add duration mode to cassandra-stress (CASSANDRA-7468)
 * Add listen_interface and rpc_interface options (CASSANDRA-7417)
 * Improve schema merge performance (CASSANDRA-7444)
 * Adjust MT depth based on # of partition validating (CASSANDRA-5263)
 * Optimise NativeCell comparisons (CASSANDRA-6755)
 * Configurable client timeout for cqlsh (CASSANDRA-7516)
 * Include snippet of CQL query near syntax error in messages (CASSANDRA-7111)
 * Make repair -pr work with -local (CASSANDRA-7450)
 * Fix error in sstableloader with -cph > 1 (CASSANDRA-8007)
 * Fix snapshot repair error on indexed tables (CASSANDRA-8020)
 * Do not exit nodetool repair when receiving JMX NOTIF_LOST (CASSANDRA-7909)
 * Stream to private IP when available (CASSANDRA-8084)
Merged from 2.0:
 * Reject conditions on DELETE unless full PK is given (CASSANDRA-6430)
 * Properly reject the token function DELETE (CASSANDRA-7747)
 * Force batchlog replay before decommissioning a node (CASSANDRA-7446)
 * Fix hint replay with many accumulated expired hints (CASSANDRA-6998)
 * Fix duplicate results in DISTINCT queries on static columns with query
   paging (CASSANDRA-8108)
 * Add DateTieredCompactionStrategy (CASSANDRA-6602)
 * Properly validate ascii and utf8 string literals in CQL queries (CASSANDRA-8101)
 * (cqlsh) Fix autocompletion for alter keyspace (CASSANDRA-8021)
 * Create backup directories for commitlog archiving during startup (CASSANDRA-8111)
 * Reduce totalBlockFor() for LOCAL_* consistency levels (CASSANDRA-8058)
 * Fix merging schemas with re-dropped keyspaces (CASSANDRA-7256)
 * Fix counters in supercolumns during live upgrades from 1.2 (CASSANDRA-7188)
 * Notify DT subscribers when a column family is truncated (CASSANDRA-8088)
 * Add sanity check of $JAVA on startup (CASSANDRA-7676)
 * Schedule fat client schema pull on join (CASSANDRA-7993)
 * Don't reset nodes' versions when closing IncomingTcpConnections
   (CASSANDRA-7734)
 * Record the real messaging version in all cases in OutboundTcpConnection
   (CASSANDRA-8057)
 * SSL does not work in cassandra-cli (CASSANDRA-7899)
 * Fix potential exception when using ReversedType in DynamicCompositeType
   (CASSANDRA-7898)
 * Better validation of collection values (CASSANDRA-7833)
 * Track min/max timestamps correctly (CASSANDRA-7969)
 * Fix possible overflow while sorting CL segments for replay (CASSANDRA-7992)
 * Increase nodetool Xmx (CASSANDRA-7956)
 * Archive any commitlog segments present at startup (CASSANDRA-6904)
 * CrcCheckChance should adjust based on live CFMetadata not
   sstable metadata (CASSANDRA-7978)
 * token() should only accept columns in the partitioning
   key order (CASSANDRA-6075)
 * Add method to invalidate permission cache via JMX (CASSANDRA-7977)
 * Allow propagating multiple gossip states atomically (CASSANDRA-6125)
 * Log exceptions related to unclean native protocol client disconnects
   at DEBUG or INFO (CASSANDRA-7849)
 * Allow permissions cache to be set via JMX (CASSANDRA-7698)
 * Include schema_triggers CF in readable system resources (CASSANDRA-7967)
 * Fix RowIndexEntry to report correct serializedSize (CASSANDRA-7948)
 * Make CQLSSTableWriter sync within partitions (CASSANDRA-7360)
 * Potentially use non-local replicas in CqlConfigHelper (CASSANDRA-7906)
 * Explicitly disallow mixing multi-column and single-column
   relations on clustering columns (CASSANDRA-7711)
 * Better error message when condition is set on PK column (CASSANDRA-7804)
 * Don't send schema change responses and events for no-op DDL
   statements (CASSANDRA-7600)
 * (Hadoop) fix cluster initialisation for a split fetching (CASSANDRA-7774)
 * Throw InvalidRequestException when queries contain relations on entire
   collection columns (CASSANDRA-7506)
 * (cqlsh) enable CTRL-R history search with libedit (CASSANDRA-7577)
 * (Hadoop) allow ACFRW to limit nodes to local DC (CASSANDRA-7252)
 * (cqlsh) cqlsh should automatically disable tracing when selecting
   from system_traces (CASSANDRA-7641)
 * (Hadoop) Add CqlOutputFormat (CASSANDRA-6927)
 * Don't depend on cassandra config for nodetool ring (CASSANDRA-7508)
 * (cqlsh) Fix failing cqlsh formatting tests (CASSANDRA-7703)
 * Fix IncompatibleClassChangeError from hadoop2 (CASSANDRA-7229)
 * Add 'nodetool sethintedhandoffthrottlekb' (CASSANDRA-7635)
 * (cqlsh) Add tab-completion for CREATE/DROP USER IF [NOT] EXISTS (CASSANDRA-7611)
 * Catch errors when the JVM pulls the rug out from GCInspector (CASSANDRA-5345)
 * cqlsh fails when version number parts are not int (CASSANDRA-7524)
 * Fix NPE when table dropped during streaming (CASSANDRA-7946)
 * Fix wrong progress when streaming uncompressed (CASSANDRA-7878)
 * Fix possible infinite loop in creating repair range (CASSANDRA-7983)
 * Fix unit in nodetool for streaming throughput (CASSANDRA-7375)
Merged from 1.2:
 * Don't index tombstones (CASSANDRA-7828)
 * Improve PasswordAuthenticator default super user setup (CASSANDRA-7788)


2.1.0
 * (cqlsh) Removed "ALTER TYPE <name> RENAME TO <name>" from tab-completion
   (CASSANDRA-7895)
 * Fixed IllegalStateException in anticompaction (CASSANDRA-7892)
 * cqlsh: DESCRIBE support for frozen UDTs, tuples (CASSANDRA-7863)
 * Avoid exposing internal classes over JMX (CASSANDRA-7879)
 * Add null check for keys when freezing collection (CASSANDRA-7869)
 * Improve stress workload realism (CASSANDRA-7519)
Merged from 2.0:
 * Configure system.paxos with LeveledCompactionStrategy (CASSANDRA-7753)
 * Fix ALTER clustering column type from DateType to TimestampType when
   using DESC clustering order (CASSANRDA-7797)
 * Throw EOFException if we run out of chunks in compressed datafile
   (CASSANDRA-7664)
 * Fix PRSI handling of CQL3 row markers for row cleanup (CASSANDRA-7787)
 * Fix dropping collection when it's the last regular column (CASSANDRA-7744)
 * Make StreamReceiveTask thread safe and gc friendly (CASSANDRA-7795)
 * Validate empty cell names from counter updates (CASSANDRA-7798)
Merged from 1.2:
 * Don't allow compacted sstables to be marked as compacting (CASSANDRA-7145)
 * Track expired tombstones (CASSANDRA-7810)


2.1.0-rc7
 * Add frozen keyword and require UDT to be frozen (CASSANDRA-7857)
 * Track added sstable size correctly (CASSANDRA-7239)
 * (cqlsh) Fix case insensitivity (CASSANDRA-7834)
 * Fix failure to stream ranges when moving (CASSANDRA-7836)
 * Correctly remove tmplink files (CASSANDRA-7803)
 * (cqlsh) Fix column name formatting for functions, CAS operations,
   and UDT field selections (CASSANDRA-7806)
 * (cqlsh) Fix COPY FROM handling of null/empty primary key
   values (CASSANDRA-7792)
 * Fix ordering of static cells (CASSANDRA-7763)
Merged from 2.0:
 * Forbid re-adding dropped counter columns (CASSANDRA-7831)
 * Fix CFMetaData#isThriftCompatible() for PK-only tables (CASSANDRA-7832)
 * Always reject inequality on the partition key without token()
   (CASSANDRA-7722)
 * Always send Paxos commit to all replicas (CASSANDRA-7479)
 * Make disruptor_thrift_server invocation pool configurable (CASSANDRA-7594)
 * Make repair no-op when RF=1 (CASSANDRA-7864)


2.1.0-rc6
 * Fix OOM issue from netty caching over time (CASSANDRA-7743)
 * json2sstable couldn't import JSON for CQL table (CASSANDRA-7477)
 * Invalidate all caches on table drop (CASSANDRA-7561)
 * Skip strict endpoint selection for ranges if RF == nodes (CASSANRA-7765)
 * Fix Thrift range filtering without 2ary index lookups (CASSANDRA-7741)
 * Add tracing entries about concurrent range requests (CASSANDRA-7599)
 * (cqlsh) Fix DESCRIBE for NTS keyspaces (CASSANDRA-7729)
 * Remove netty buffer ref-counting (CASSANDRA-7735)
 * Pass mutated cf to index updater for use by PRSI (CASSANDRA-7742)
 * Include stress yaml example in release and deb (CASSANDRA-7717)
 * workaround for netty issue causing corrupted data off the wire (CASSANDRA-7695)
 * cqlsh DESC CLUSTER fails retrieving ring information (CASSANDRA-7687)
 * Fix binding null values inside UDT (CASSANDRA-7685)
 * Fix UDT field selection with empty fields (CASSANDRA-7670)
 * Bogus deserialization of static cells from sstable (CASSANDRA-7684)
 * Fix NPE on compaction leftover cleanup for dropped table (CASSANDRA-7770)
Merged from 2.0:
 * Fix race condition in StreamTransferTask that could lead to
   infinite loops and premature sstable deletion (CASSANDRA-7704)
 * (cqlsh) Wait up to 10 sec for a tracing session (CASSANDRA-7222)
 * Fix NPE in FileCacheService.sizeInBytes (CASSANDRA-7756)
 * Remove duplicates from StorageService.getJoiningNodes (CASSANDRA-7478)
 * Clone token map outside of hot gossip loops (CASSANDRA-7758)
 * Fix MS expiring map timeout for Paxos messages (CASSANDRA-7752)
 * Do not flush on truncate if durable_writes is false (CASSANDRA-7750)
 * Give CRR a default input_cql Statement (CASSANDRA-7226)
 * Better error message when adding a collection with the same name
   than a previously dropped one (CASSANDRA-6276)
 * Fix validation when adding static columns (CASSANDRA-7730)
 * (Thrift) fix range deletion of supercolumns (CASSANDRA-7733)
 * Fix potential AssertionError in RangeTombstoneList (CASSANDRA-7700)
 * Validate arguments of blobAs* functions (CASSANDRA-7707)
 * Fix potential AssertionError with 2ndary indexes (CASSANDRA-6612)
 * Avoid logging CompactionInterrupted at ERROR (CASSANDRA-7694)
 * Minor leak in sstable2jon (CASSANDRA-7709)
 * Add cassandra.auto_bootstrap system property (CASSANDRA-7650)
 * Update java driver (for hadoop) (CASSANDRA-7618)
 * Remove CqlPagingRecordReader/CqlPagingInputFormat (CASSANDRA-7570)
 * Support connecting to ipv6 jmx with nodetool (CASSANDRA-7669)


2.1.0-rc5
 * Reject counters inside user types (CASSANDRA-7672)
 * Switch to notification-based GCInspector (CASSANDRA-7638)
 * (cqlsh) Handle nulls in UDTs and tuples correctly (CASSANDRA-7656)
 * Don't use strict consistency when replacing (CASSANDRA-7568)
 * Fix min/max cell name collection on 2.0 SSTables with range
   tombstones (CASSANDRA-7593)
 * Tolerate min/max cell names of different lengths (CASSANDRA-7651)
 * Filter cached results correctly (CASSANDRA-7636)
 * Fix tracing on the new SEPExecutor (CASSANDRA-7644)
 * Remove shuffle and taketoken (CASSANDRA-7601)
 * Clean up Windows batch scripts (CASSANDRA-7619)
 * Fix native protocol drop user type notification (CASSANDRA-7571)
 * Give read access to system.schema_usertypes to all authenticated users
   (CASSANDRA-7578)
 * (cqlsh) Fix cqlsh display when zero rows are returned (CASSANDRA-7580)
 * Get java version correctly when JAVA_TOOL_OPTIONS is set (CASSANDRA-7572)
 * Fix NPE when dropping index from non-existent keyspace, AssertionError when
   dropping non-existent index with IF EXISTS (CASSANDRA-7590)
 * Fix sstablelevelresetter hang (CASSANDRA-7614)
 * (cqlsh) Fix deserialization of blobs (CASSANDRA-7603)
 * Use "keyspace updated" schema change message for UDT changes in v1 and
   v2 protocols (CASSANDRA-7617)
 * Fix tracing of range slices and secondary index lookups that are local
   to the coordinator (CASSANDRA-7599)
 * Set -Dcassandra.storagedir for all tool shell scripts (CASSANDRA-7587)
 * Don't swap max/min col names when mutating sstable metadata (CASSANDRA-7596)
 * (cqlsh) Correctly handle paged result sets (CASSANDRA-7625)
 * (cqlsh) Improve waiting for a trace to complete (CASSANDRA-7626)
 * Fix tracing of concurrent range slices and 2ary index queries (CASSANDRA-7626)
 * Fix scrub against collection type (CASSANDRA-7665)
Merged from 2.0:
 * Set gc_grace_seconds to seven days for system schema tables (CASSANDRA-7668)
 * SimpleSeedProvider no longer caches seeds forever (CASSANDRA-7663)
 * Always flush on truncate (CASSANDRA-7511)
 * Fix ReversedType(DateType) mapping to native protocol (CASSANDRA-7576)
 * Always merge ranges owned by a single node (CASSANDRA-6930)
 * Track max/min timestamps for range tombstones (CASSANDRA-7647)
 * Fix NPE when listing saved caches dir (CASSANDRA-7632)


2.1.0-rc4
 * Fix word count hadoop example (CASSANDRA-7200)
 * Updated memtable_cleanup_threshold and memtable_flush_writers defaults
   (CASSANDRA-7551)
 * (Windows) fix startup when WMI memory query fails (CASSANDRA-7505)
 * Anti-compaction proceeds if any part of the repair failed (CASSANDRA-7521)
 * Add missing table name to DROP INDEX responses and notifications (CASSANDRA-7539)
 * Bump CQL version to 3.2.0 and update CQL documentation (CASSANDRA-7527)
 * Fix configuration error message when running nodetool ring (CASSANDRA-7508)
 * Support conditional updates, tuple type, and the v3 protocol in cqlsh (CASSANDRA-7509)
 * Handle queries on multiple secondary index types (CASSANDRA-7525)
 * Fix cqlsh authentication with v3 native protocol (CASSANDRA-7564)
 * Fix NPE when unknown prepared statement ID is used (CASSANDRA-7454)
Merged from 2.0:
 * (Windows) force range-based repair to non-sequential mode (CASSANDRA-7541)
 * Fix range merging when DES scores are zero (CASSANDRA-7535)
 * Warn when SSL certificates have expired (CASSANDRA-7528)
 * Fix error when doing reversed queries with static columns (CASSANDRA-7490)
Merged from 1.2:
 * Set correct stream ID on responses when non-Exception Throwables
   are thrown while handling native protocol messages (CASSANDRA-7470)


2.1.0-rc3
 * Consider expiry when reconciling otherwise equal cells (CASSANDRA-7403)
 * Introduce CQL support for stress tool (CASSANDRA-6146)
 * Fix ClassCastException processing expired messages (CASSANDRA-7496)
 * Fix prepared marker for collections inside UDT (CASSANDRA-7472)
 * Remove left-over populate_io_cache_on_flush and replicate_on_write
   uses (CASSANDRA-7493)
 * (Windows) handle spaces in path names (CASSANDRA-7451)
 * Ensure writes have completed after dropping a table, before recycling
   commit log segments (CASSANDRA-7437)
 * Remove left-over rows_per_partition_to_cache (CASSANDRA-7493)
 * Fix error when CONTAINS is used with a bind marker (CASSANDRA-7502)
 * Properly reject unknown UDT field (CASSANDRA-7484)
Merged from 2.0:
 * Fix CC#collectTimeOrderedData() tombstone optimisations (CASSANDRA-7394)
 * Support DISTINCT for static columns and fix behaviour when DISTINC is
   not use (CASSANDRA-7305).
 * Workaround JVM NPE on JMX bind failure (CASSANDRA-7254)
 * Fix race in FileCacheService RemovalListener (CASSANDRA-7278)
 * Fix inconsistent use of consistencyForCommit that allowed LOCAL_QUORUM
   operations to incorrect become full QUORUM (CASSANDRA-7345)
 * Properly handle unrecognized opcodes and flags (CASSANDRA-7440)
 * (Hadoop) close CqlRecordWriter clients when finished (CASSANDRA-7459)
 * Commit disk failure policy (CASSANDRA-7429)
 * Make sure high level sstables get compacted (CASSANDRA-7414)
 * Fix AssertionError when using empty clustering columns and static columns
   (CASSANDRA-7455)
 * Add option to disable STCS in L0 (CASSANDRA-6621)
 * Upgrade to snappy-java 1.0.5.2 (CASSANDRA-7476)


2.1.0-rc2
 * Fix heap size calculation for CompoundSparseCellName and
   CompoundSparseCellName.WithCollection (CASSANDRA-7421)
 * Allow counter mutations in UNLOGGED batches (CASSANDRA-7351)
 * Modify reconcile logic to always pick a tombstone over a counter cell
   (CASSANDRA-7346)
 * Avoid incremental compaction on Windows (CASSANDRA-7365)
 * Fix exception when querying a composite-keyed table with a collection index
   (CASSANDRA-7372)
 * Use node's host id in place of counter ids (CASSANDRA-7366)
 * Fix error when doing reversed queries with static columns (CASSANDRA-7490)
 * Backport CASSANDRA-6747 (CASSANDRA-7560)
 * Track max/min timestamps for range tombstones (CASSANDRA-7647)
 * Fix NPE when listing saved caches dir (CASSANDRA-7632)
 * Fix sstableloader unable to connect encrypted node (CASSANDRA-7585)
Merged from 1.2:
 * Clone token map outside of hot gossip loops (CASSANDRA-7758)
 * Add stop method to EmbeddedCassandraService (CASSANDRA-7595)
 * Support connecting to ipv6 jmx with nodetool (CASSANDRA-7669)
 * Set gc_grace_seconds to seven days for system schema tables (CASSANDRA-7668)
 * SimpleSeedProvider no longer caches seeds forever (CASSANDRA-7663)
 * Set correct stream ID on responses when non-Exception Throwables
   are thrown while handling native protocol messages (CASSANDRA-7470)
 * Fix row size miscalculation in LazilyCompactedRow (CASSANDRA-7543)
 * Fix race in background compaction check (CASSANDRA-7745)
 * Don't clear out range tombstones during compaction (CASSANDRA-7808)


2.1.0-rc1
 * Revert flush directory (CASSANDRA-6357)
 * More efficient executor service for fast operations (CASSANDRA-4718)
 * Move less common tools into a new cassandra-tools package (CASSANDRA-7160)
 * Support more concurrent requests in native protocol (CASSANDRA-7231)
 * Add tab-completion to debian nodetool packaging (CASSANDRA-6421)
 * Change concurrent_compactors defaults (CASSANDRA-7139)
 * Add PowerShell Windows launch scripts (CASSANDRA-7001)
 * Make commitlog archive+restore more robust (CASSANDRA-6974)
 * Fix marking commitlogsegments clean (CASSANDRA-6959)
 * Add snapshot "manifest" describing files included (CASSANDRA-6326)
 * Parallel streaming for sstableloader (CASSANDRA-3668)
 * Fix bugs in supercolumns handling (CASSANDRA-7138)
 * Fix ClassClassException on composite dense tables (CASSANDRA-7112)
 * Cleanup and optimize collation and slice iterators (CASSANDRA-7107)
 * Upgrade NBHM lib (CASSANDRA-7128)
 * Optimize netty server (CASSANDRA-6861)
 * Fix repair hang when given CF does not exist (CASSANDRA-7189)
 * Allow c* to be shutdown in an embedded mode (CASSANDRA-5635)
 * Add server side batching to native transport (CASSANDRA-5663)
 * Make batchlog replay asynchronous (CASSANDRA-6134)
 * remove unused classes (CASSANDRA-7197)
 * Limit user types to the keyspace they are defined in (CASSANDRA-6643)
 * Add validate method to CollectionType (CASSANDRA-7208)
 * New serialization format for UDT values (CASSANDRA-7209, CASSANDRA-7261)
 * Fix nodetool netstats (CASSANDRA-7270)
 * Fix potential ClassCastException in HintedHandoffManager (CASSANDRA-7284)
 * Use prepared statements internally (CASSANDRA-6975)
 * Fix broken paging state with prepared statement (CASSANDRA-7120)
 * Fix IllegalArgumentException in CqlStorage (CASSANDRA-7287)
 * Allow nulls/non-existant fields in UDT (CASSANDRA-7206)
 * Add Thrift MultiSliceRequest (CASSANDRA-6757, CASSANDRA-7027)
 * Handle overlapping MultiSlices (CASSANDRA-7279)
 * Fix DataOutputTest on Windows (CASSANDRA-7265)
 * Embedded sets in user defined data-types are not updating (CASSANDRA-7267)
 * Add tuple type to CQL/native protocol (CASSANDRA-7248)
 * Fix CqlPagingRecordReader on tables with few rows (CASSANDRA-7322)
Merged from 2.0:
 * Copy compaction options to make sure they are reloaded (CASSANDRA-7290)
 * Add option to do more aggressive tombstone compactions (CASSANDRA-6563)
 * Don't try to compact already-compacting files in HHOM (CASSANDRA-7288)
 * Always reallocate buffers in HSHA (CASSANDRA-6285)
 * (Hadoop) support authentication in CqlRecordReader (CASSANDRA-7221)
 * (Hadoop) Close java driver Cluster in CQLRR.close (CASSANDRA-7228)
 * Warn when 'USING TIMESTAMP' is used on a CAS BATCH (CASSANDRA-7067)
 * return all cpu values from BackgroundActivityMonitor.readAndCompute (CASSANDRA-7183)
 * Correctly delete scheduled range xfers (CASSANDRA-7143)
 * return all cpu values from BackgroundActivityMonitor.readAndCompute (CASSANDRA-7183)
 * reduce garbage creation in calculatePendingRanges (CASSANDRA-7191)
 * fix c* launch issues on Russian os's due to output of linux 'free' cmd (CASSANDRA-6162)
 * Fix disabling autocompaction (CASSANDRA-7187)
 * Fix potential NumberFormatException when deserializing IntegerType (CASSANDRA-7088)
 * cqlsh can't tab-complete disabling compaction (CASSANDRA-7185)
 * cqlsh: Accept and execute CQL statement(s) from command-line parameter (CASSANDRA-7172)
 * Fix IllegalStateException in CqlPagingRecordReader (CASSANDRA-7198)
 * Fix the InvertedIndex trigger example (CASSANDRA-7211)
 * Add --resolve-ip option to 'nodetool ring' (CASSANDRA-7210)
 * reduce garbage on codec flag deserialization (CASSANDRA-7244)
 * Fix duplicated error messages on directory creation error at startup (CASSANDRA-5818)
 * Proper null handle for IF with map element access (CASSANDRA-7155)
 * Improve compaction visibility (CASSANDRA-7242)
 * Correctly delete scheduled range xfers (CASSANDRA-7143)
 * Make batchlog replica selection rack-aware (CASSANDRA-6551)
 * Fix CFMetaData#getColumnDefinitionFromColumnName() (CASSANDRA-7074)
 * Fix writetime/ttl functions for static columns (CASSANDRA-7081)
 * Suggest CTRL-C or semicolon after three blank lines in cqlsh (CASSANDRA-7142)
 * Fix 2ndary index queries with DESC clustering order (CASSANDRA-6950)
 * Invalid key cache entries on DROP (CASSANDRA-6525)
 * Fix flapping RecoveryManagerTest (CASSANDRA-7084)
 * Add missing iso8601 patterns for date strings (CASSANDRA-6973)
 * Support selecting multiple rows in a partition using IN (CASSANDRA-6875)
 * Add authentication support to shuffle (CASSANDRA-6484)
 * Swap local and global default read repair chances (CASSANDRA-7320)
 * Add conditional CREATE/DROP USER support (CASSANDRA-7264)
 * Cqlsh counts non-empty lines for "Blank lines" warning (CASSANDRA-7325)
Merged from 1.2:
 * Add Cloudstack snitch (CASSANDRA-7147)
 * Update system.peers correctly when relocating tokens (CASSANDRA-7126)
 * Add Google Compute Engine snitch (CASSANDRA-7132)
 * remove duplicate query for local tokens (CASSANDRA-7182)
 * exit CQLSH with error status code if script fails (CASSANDRA-6344)
 * Fix bug with some IN queries missig results (CASSANDRA-7105)
 * Fix availability validation for LOCAL_ONE CL (CASSANDRA-7319)
 * Hint streaming can cause decommission to fail (CASSANDRA-7219)


2.1.0-beta2
 * Increase default CL space to 8GB (CASSANDRA-7031)
 * Add range tombstones to read repair digests (CASSANDRA-6863)
 * Fix BTree.clear for large updates (CASSANDRA-6943)
 * Fail write instead of logging a warning when unable to append to CL
   (CASSANDRA-6764)
 * Eliminate possibility of CL segment appearing twice in active list
   (CASSANDRA-6557)
 * Apply DONTNEED fadvise to commitlog segments (CASSANDRA-6759)
 * Switch CRC component to Adler and include it for compressed sstables
   (CASSANDRA-4165)
 * Allow cassandra-stress to set compaction strategy options (CASSANDRA-6451)
 * Add broadcast_rpc_address option to cassandra.yaml (CASSANDRA-5899)
 * Auto reload GossipingPropertyFileSnitch config (CASSANDRA-5897)
 * Fix overflow of memtable_total_space_in_mb (CASSANDRA-6573)
 * Fix ABTC NPE and apply update function correctly (CASSANDRA-6692)
 * Allow nodetool to use a file or prompt for password (CASSANDRA-6660)
 * Fix AIOOBE when concurrently accessing ABSC (CASSANDRA-6742)
 * Fix assertion error in ALTER TYPE RENAME (CASSANDRA-6705)
 * Scrub should not always clear out repaired status (CASSANDRA-5351)
 * Improve handling of range tombstone for wide partitions (CASSANDRA-6446)
 * Fix ClassCastException for compact table with composites (CASSANDRA-6738)
 * Fix potentially repairing with wrong nodes (CASSANDRA-6808)
 * Change caching option syntax (CASSANDRA-6745)
 * Fix stress to do proper counter reads (CASSANDRA-6835)
 * Fix help message for stress counter_write (CASSANDRA-6824)
 * Fix stress smart Thrift client to pick servers correctly (CASSANDRA-6848)
 * Add logging levels (minimal, normal or verbose) to stress tool (CASSANDRA-6849)
 * Fix race condition in Batch CLE (CASSANDRA-6860)
 * Improve cleanup/scrub/upgradesstables failure handling (CASSANDRA-6774)
 * ByteBuffer write() methods for serializing sstables (CASSANDRA-6781)
 * Proper compare function for CollectionType (CASSANDRA-6783)
 * Update native server to Netty 4 (CASSANDRA-6236)
 * Fix off-by-one error in stress (CASSANDRA-6883)
 * Make OpOrder AutoCloseable (CASSANDRA-6901)
 * Remove sync repair JMX interface (CASSANDRA-6900)
 * Add multiple memory allocation options for memtables (CASSANDRA-6689, 6694)
 * Remove adjusted op rate from stress output (CASSANDRA-6921)
 * Add optimized CF.hasColumns() implementations (CASSANDRA-6941)
 * Serialize batchlog mutations with the version of the target node
   (CASSANDRA-6931)
 * Optimize CounterColumn#reconcile() (CASSANDRA-6953)
 * Properly remove 1.2 sstable support in 2.1 (CASSANDRA-6869)
 * Lock counter cells, not partitions (CASSANDRA-6880)
 * Track presence of legacy counter shards in sstables (CASSANDRA-6888)
 * Ensure safe resource cleanup when replacing sstables (CASSANDRA-6912)
 * Add failure handler to async callback (CASSANDRA-6747)
 * Fix AE when closing SSTable without releasing reference (CASSANDRA-7000)
 * Clean up IndexInfo on keyspace/table drops (CASSANDRA-6924)
 * Only snapshot relative SSTables when sequential repair (CASSANDRA-7024)
 * Require nodetool rebuild_index to specify index names (CASSANDRA-7038)
 * fix cassandra stress errors on reads with native protocol (CASSANDRA-7033)
 * Use OpOrder to guard sstable references for reads (CASSANDRA-6919)
 * Preemptive opening of compaction result (CASSANDRA-6916)
 * Multi-threaded scrub/cleanup/upgradesstables (CASSANDRA-5547)
 * Optimize cellname comparison (CASSANDRA-6934)
 * Native protocol v3 (CASSANDRA-6855)
 * Optimize Cell liveness checks and clean up Cell (CASSANDRA-7119)
 * Support consistent range movements (CASSANDRA-2434)
 * Display min timestamp in sstablemetadata viewer (CASSANDRA-6767)
Merged from 2.0:
 * Avoid race-prone second "scrub" of system keyspace (CASSANDRA-6797)
 * Pool CqlRecordWriter clients by inetaddress rather than Range
   (CASSANDRA-6665)
 * Fix compaction_history timestamps (CASSANDRA-6784)
 * Compare scores of full replica ordering in DES (CASSANDRA-6683)
 * fix CME in SessionInfo updateProgress affecting netstats (CASSANDRA-6577)
 * Allow repairing between specific replicas (CASSANDRA-6440)
 * Allow per-dc enabling of hints (CASSANDRA-6157)
 * Add compatibility for Hadoop 0.2.x (CASSANDRA-5201)
 * Fix EstimatedHistogram races (CASSANDRA-6682)
 * Failure detector correctly converts initial value to nanos (CASSANDRA-6658)
 * Add nodetool taketoken to relocate vnodes (CASSANDRA-4445)
 * Expose bulk loading progress over JMX (CASSANDRA-4757)
 * Correctly handle null with IF conditions and TTL (CASSANDRA-6623)
 * Account for range/row tombstones in tombstone drop
   time histogram (CASSANDRA-6522)
 * Stop CommitLogSegment.close() from calling sync() (CASSANDRA-6652)
 * Make commitlog failure handling configurable (CASSANDRA-6364)
 * Avoid overlaps in LCS (CASSANDRA-6688)
 * Improve support for paginating over composites (CASSANDRA-4851)
 * Fix count(*) queries in a mixed cluster (CASSANDRA-6707)
 * Improve repair tasks(snapshot, differencing) concurrency (CASSANDRA-6566)
 * Fix replaying pre-2.0 commit logs (CASSANDRA-6714)
 * Add static columns to CQL3 (CASSANDRA-6561)
 * Optimize single partition batch statements (CASSANDRA-6737)
 * Disallow post-query re-ordering when paging (CASSANDRA-6722)
 * Fix potential paging bug with deleted columns (CASSANDRA-6748)
 * Fix NPE on BulkLoader caused by losing StreamEvent (CASSANDRA-6636)
 * Fix truncating compression metadata (CASSANDRA-6791)
 * Add CMSClassUnloadingEnabled JVM option (CASSANDRA-6541)
 * Catch memtable flush exceptions during shutdown (CASSANDRA-6735)
 * Fix upgradesstables NPE for non-CF-based indexes (CASSANDRA-6645)
 * Fix UPDATE updating PRIMARY KEY columns implicitly (CASSANDRA-6782)
 * Fix IllegalArgumentException when updating from 1.2 with SuperColumns
   (CASSANDRA-6733)
 * FBUtilities.singleton() should use the CF comparator (CASSANDRA-6778)
 * Fix CQLSStableWriter.addRow(Map<String, Object>) (CASSANDRA-6526)
 * Fix HSHA server introducing corrupt data (CASSANDRA-6285)
 * Fix CAS conditions for COMPACT STORAGE tables (CASSANDRA-6813)
 * Starting threads in OutboundTcpConnectionPool constructor causes race conditions (CASSANDRA-7177)
 * Allow overriding cassandra-rackdc.properties file (CASSANDRA-7072)
 * Set JMX RMI port to 7199 (CASSANDRA-7087)
 * Use LOCAL_QUORUM for data reads at LOCAL_SERIAL (CASSANDRA-6939)
 * Log a warning for large batches (CASSANDRA-6487)
 * Put nodes in hibernate when join_ring is false (CASSANDRA-6961)
 * Avoid early loading of non-system keyspaces before compaction-leftovers
   cleanup at startup (CASSANDRA-6913)
 * Restrict Windows to parallel repairs (CASSANDRA-6907)
 * (Hadoop) Allow manually specifying start/end tokens in CFIF (CASSANDRA-6436)
 * Fix NPE in MeteredFlusher (CASSANDRA-6820)
 * Fix race processing range scan responses (CASSANDRA-6820)
 * Allow deleting snapshots from dropped keyspaces (CASSANDRA-6821)
 * Add uuid() function (CASSANDRA-6473)
 * Omit tombstones from schema digests (CASSANDRA-6862)
 * Include correct consistencyLevel in LWT timeout (CASSANDRA-6884)
 * Lower chances for losing new SSTables during nodetool refresh and
   ColumnFamilyStore.loadNewSSTables (CASSANDRA-6514)
 * Add support for DELETE ... IF EXISTS to CQL3 (CASSANDRA-5708)
 * Update hadoop_cql3_word_count example (CASSANDRA-6793)
 * Fix handling of RejectedExecution in sync Thrift server (CASSANDRA-6788)
 * Log more information when exceeding tombstone_warn_threshold (CASSANDRA-6865)
 * Fix truncate to not abort due to unreachable fat clients (CASSANDRA-6864)
 * Fix schema concurrency exceptions (CASSANDRA-6841)
 * Fix leaking validator FH in StreamWriter (CASSANDRA-6832)
 * Fix saving triggers to schema (CASSANDRA-6789)
 * Fix trigger mutations when base mutation list is immutable (CASSANDRA-6790)
 * Fix accounting in FileCacheService to allow re-using RAR (CASSANDRA-6838)
 * Fix static counter columns (CASSANDRA-6827)
 * Restore expiring->deleted (cell) compaction optimization (CASSANDRA-6844)
 * Fix CompactionManager.needsCleanup (CASSANDRA-6845)
 * Correctly compare BooleanType values other than 0 and 1 (CASSANDRA-6779)
 * Read message id as string from earlier versions (CASSANDRA-6840)
 * Properly use the Paxos consistency for (non-protocol) batch (CASSANDRA-6837)
 * Add paranoid disk failure option (CASSANDRA-6646)
 * Improve PerRowSecondaryIndex performance (CASSANDRA-6876)
 * Extend triggers to support CAS updates (CASSANDRA-6882)
 * Static columns with IF NOT EXISTS don't always work as expected (CASSANDRA-6873)
 * Fix paging with SELECT DISTINCT (CASSANDRA-6857)
 * Fix UnsupportedOperationException on CAS timeout (CASSANDRA-6923)
 * Improve MeteredFlusher handling of MF-unaffected column families
   (CASSANDRA-6867)
 * Add CqlRecordReader using native pagination (CASSANDRA-6311)
 * Add QueryHandler interface (CASSANDRA-6659)
 * Track liveRatio per-memtable, not per-CF (CASSANDRA-6945)
 * Make sure upgradesstables keeps sstable level (CASSANDRA-6958)
 * Fix LIMIT with static columns (CASSANDRA-6956)
 * Fix clash with CQL column name in thrift validation (CASSANDRA-6892)
 * Fix error with super columns in mixed 1.2-2.0 clusters (CASSANDRA-6966)
 * Fix bad skip of sstables on slice query with composite start/finish (CASSANDRA-6825)
 * Fix unintended update with conditional statement (CASSANDRA-6893)
 * Fix map element access in IF (CASSANDRA-6914)
 * Avoid costly range calculations for range queries on system keyspaces
   (CASSANDRA-6906)
 * Fix SSTable not released if stream session fails (CASSANDRA-6818)
 * Avoid build failure due to ANTLR timeout (CASSANDRA-6991)
 * Queries on compact tables can return more rows that requested (CASSANDRA-7052)
 * USING TIMESTAMP for batches does not work (CASSANDRA-7053)
 * Fix performance regression from CASSANDRA-5614 (CASSANDRA-6949)
 * Ensure that batchlog and hint timeouts do not produce hints (CASSANDRA-7058)
 * Merge groupable mutations in TriggerExecutor#execute() (CASSANDRA-7047)
 * Plug holes in resource release when wiring up StreamSession (CASSANDRA-7073)
 * Re-add parameter columns to tracing session (CASSANDRA-6942)
 * Preserves CQL metadata when updating table from thrift (CASSANDRA-6831)
Merged from 1.2:
 * Fix nodetool display with vnodes (CASSANDRA-7082)
 * Add UNLOGGED, COUNTER options to BATCH documentation (CASSANDRA-6816)
 * add extra SSL cipher suites (CASSANDRA-6613)
 * fix nodetool getsstables for blob PK (CASSANDRA-6803)
 * Fix BatchlogManager#deleteBatch() use of millisecond timestamps
   (CASSANDRA-6822)
 * Continue assassinating even if the endpoint vanishes (CASSANDRA-6787)
 * Schedule schema pulls on change (CASSANDRA-6971)
 * Non-droppable verbs shouldn't be dropped from OTC (CASSANDRA-6980)
 * Shutdown batchlog executor in SS#drain() (CASSANDRA-7025)
 * Fix batchlog to account for CF truncation records (CASSANDRA-6999)
 * Fix CQLSH parsing of functions and BLOB literals (CASSANDRA-7018)
 * Properly load trustore in the native protocol (CASSANDRA-6847)
 * Always clean up references in SerializingCache (CASSANDRA-6994)
 * Don't shut MessagingService down when replacing a node (CASSANDRA-6476)
 * fix npe when doing -Dcassandra.fd_initial_value_ms (CASSANDRA-6751)


2.1.0-beta1
 * Add flush directory distinct from compaction directories (CASSANDRA-6357)
 * Require JNA by default (CASSANDRA-6575)
 * add listsnapshots command to nodetool (CASSANDRA-5742)
 * Introduce AtomicBTreeColumns (CASSANDRA-6271, 6692)
 * Multithreaded commitlog (CASSANDRA-3578)
 * allocate fixed index summary memory pool and resample cold index summaries
   to use less memory (CASSANDRA-5519)
 * Removed multithreaded compaction (CASSANDRA-6142)
 * Parallelize fetching rows for low-cardinality indexes (CASSANDRA-1337)
 * change logging from log4j to logback (CASSANDRA-5883)
 * switch to LZ4 compression for internode communication (CASSANDRA-5887)
 * Stop using Thrift-generated Index* classes internally (CASSANDRA-5971)
 * Remove 1.2 network compatibility code (CASSANDRA-5960)
 * Remove leveled json manifest migration code (CASSANDRA-5996)
 * Remove CFDefinition (CASSANDRA-6253)
 * Use AtomicIntegerFieldUpdater in RefCountedMemory (CASSANDRA-6278)
 * User-defined types for CQL3 (CASSANDRA-5590)
 * Use of o.a.c.metrics in nodetool (CASSANDRA-5871, 6406)
 * Batch read from OTC's queue and cleanup (CASSANDRA-1632)
 * Secondary index support for collections (CASSANDRA-4511, 6383)
 * SSTable metadata(Stats.db) format change (CASSANDRA-6356)
 * Push composites support in the storage engine
   (CASSANDRA-5417, CASSANDRA-6520)
 * Add snapshot space used to cfstats (CASSANDRA-6231)
 * Add cardinality estimator for key count estimation (CASSANDRA-5906)
 * CF id is changed to be non-deterministic. Data dir/key cache are created
   uniquely for CF id (CASSANDRA-5202)
 * New counters implementation (CASSANDRA-6504)
 * Replace UnsortedColumns, EmptyColumns, TreeMapBackedSortedColumns with new
   ArrayBackedSortedColumns (CASSANDRA-6630, CASSANDRA-6662, CASSANDRA-6690)
 * Add option to use row cache with a given amount of rows (CASSANDRA-5357)
 * Avoid repairing already repaired data (CASSANDRA-5351)
 * Reject counter updates with USING TTL/TIMESTAMP (CASSANDRA-6649)
 * Replace index_interval with min/max_index_interval (CASSANDRA-6379)
 * Lift limitation that order by columns must be selected for IN queries (CASSANDRA-4911)


2.0.5
 * Reduce garbage generated by bloom filter lookups (CASSANDRA-6609)
 * Add ks.cf names to tombstone logging (CASSANDRA-6597)
 * Use LOCAL_QUORUM for LWT operations at LOCAL_SERIAL (CASSANDRA-6495)
 * Wait for gossip to settle before accepting client connections (CASSANDRA-4288)
 * Delete unfinished compaction incrementally (CASSANDRA-6086)
 * Allow specifying custom secondary index options in CQL3 (CASSANDRA-6480)
 * Improve replica pinning for cache efficiency in DES (CASSANDRA-6485)
 * Fix LOCAL_SERIAL from thrift (CASSANDRA-6584)
 * Don't special case received counts in CAS timeout exceptions (CASSANDRA-6595)
 * Add support for 2.1 global counter shards (CASSANDRA-6505)
 * Fix NPE when streaming connection is not yet established (CASSANDRA-6210)
 * Avoid rare duplicate read repair triggering (CASSANDRA-6606)
 * Fix paging discardFirst (CASSANDRA-6555)
 * Fix ArrayIndexOutOfBoundsException in 2ndary index query (CASSANDRA-6470)
 * Release sstables upon rebuilding 2i (CASSANDRA-6635)
 * Add AbstractCompactionStrategy.startup() method (CASSANDRA-6637)
 * SSTableScanner may skip rows during cleanup (CASSANDRA-6638)
 * sstables from stalled repair sessions can resurrect deleted data (CASSANDRA-6503)
 * Switch stress to use ITransportFactory (CASSANDRA-6641)
 * Fix IllegalArgumentException during prepare (CASSANDRA-6592)
 * Fix possible loss of 2ndary index entries during compaction (CASSANDRA-6517)
 * Fix direct Memory on architectures that do not support unaligned long access
   (CASSANDRA-6628)
 * Let scrub optionally skip broken counter partitions (CASSANDRA-5930)
Merged from 1.2:
 * fsync compression metadata (CASSANDRA-6531)
 * Validate CF existence on execution for prepared statement (CASSANDRA-6535)
 * Add ability to throttle batchlog replay (CASSANDRA-6550)
 * Fix executing LOCAL_QUORUM with SimpleStrategy (CASSANDRA-6545)
 * Avoid StackOverflow when using large IN queries (CASSANDRA-6567)
 * Nodetool upgradesstables includes secondary indexes (CASSANDRA-6598)
 * Paginate batchlog replay (CASSANDRA-6569)
 * skip blocking on streaming during drain (CASSANDRA-6603)
 * Improve error message when schema doesn't match loaded sstable (CASSANDRA-6262)
 * Add properties to adjust FD initial value and max interval (CASSANDRA-4375)
 * Fix preparing with batch and delete from collection (CASSANDRA-6607)
 * Fix ABSC reverse iterator's remove() method (CASSANDRA-6629)
 * Handle host ID conflicts properly (CASSANDRA-6615)
 * Move handling of migration event source to solve bootstrap race. (CASSANDRA-6648)
 * Make sure compaction throughput value doesn't overflow with int math (CASSANDRA-6647)


2.0.4
 * Allow removing snapshots of no-longer-existing CFs (CASSANDRA-6418)
 * add StorageService.stopDaemon() (CASSANDRA-4268)
 * add IRE for invalid CF supplied to get_count (CASSANDRA-5701)
 * add client encryption support to sstableloader (CASSANDRA-6378)
 * Fix accept() loop for SSL sockets post-shutdown (CASSANDRA-6468)
 * Fix size-tiered compaction in LCS L0 (CASSANDRA-6496)
 * Fix assertion failure in filterColdSSTables (CASSANDRA-6483)
 * Fix row tombstones in larger-than-memory compactions (CASSANDRA-6008)
 * Fix cleanup ClassCastException (CASSANDRA-6462)
 * Reduce gossip memory use by interning VersionedValue strings (CASSANDRA-6410)
 * Allow specifying datacenters to participate in a repair (CASSANDRA-6218)
 * Fix divide-by-zero in PCI (CASSANDRA-6403)
 * Fix setting last compacted key in the wrong level for LCS (CASSANDRA-6284)
 * Add millisecond precision formats to the timestamp parser (CASSANDRA-6395)
 * Expose a total memtable size metric for a CF (CASSANDRA-6391)
 * cqlsh: handle symlinks properly (CASSANDRA-6425)
 * Fix potential infinite loop when paging query with IN (CASSANDRA-6464)
 * Fix assertion error in AbstractQueryPager.discardFirst (CASSANDRA-6447)
 * Fix streaming older SSTable yields unnecessary tombstones (CASSANDRA-6527)
Merged from 1.2:
 * Improved error message on bad properties in DDL queries (CASSANDRA-6453)
 * Randomize batchlog candidates selection (CASSANDRA-6481)
 * Fix thundering herd on endpoint cache invalidation (CASSANDRA-6345, 6485)
 * Improve batchlog write performance with vnodes (CASSANDRA-6488)
 * cqlsh: quote single quotes in strings inside collections (CASSANDRA-6172)
 * Improve gossip performance for typical messages (CASSANDRA-6409)
 * Throw IRE if a prepared statement has more markers than supported
   (CASSANDRA-5598)
 * Expose Thread metrics for the native protocol server (CASSANDRA-6234)
 * Change snapshot response message verb to INTERNAL to avoid dropping it
   (CASSANDRA-6415)
 * Warn when collection read has > 65K elements (CASSANDRA-5428)
 * Fix cache persistence when both row and key cache are enabled
   (CASSANDRA-6413)
 * (Hadoop) add describe_local_ring (CASSANDRA-6268)
 * Fix handling of concurrent directory creation failure (CASSANDRA-6459)
 * Allow executing CREATE statements multiple times (CASSANDRA-6471)
 * Don't send confusing info with timeouts (CASSANDRA-6491)
 * Don't resubmit counter mutation runnables internally (CASSANDRA-6427)
 * Don't drop local mutations without a hint (CASSANDRA-6510)
 * Don't allow null max_hint_window_in_ms (CASSANDRA-6419)
 * Validate SliceRange start and finish lengths (CASSANDRA-6521)


2.0.3
 * Fix FD leak on slice read path (CASSANDRA-6275)
 * Cancel read meter task when closing SSTR (CASSANDRA-6358)
 * free off-heap IndexSummary during bulk (CASSANDRA-6359)
 * Recover from IOException in accept() thread (CASSANDRA-6349)
 * Improve Gossip tolerance of abnormally slow tasks (CASSANDRA-6338)
 * Fix trying to hint timed out counter writes (CASSANDRA-6322)
 * Allow restoring specific columnfamilies from archived CL (CASSANDRA-4809)
 * Avoid flushing compaction_history after each operation (CASSANDRA-6287)
 * Fix repair assertion error when tombstones expire (CASSANDRA-6277)
 * Skip loading corrupt key cache (CASSANDRA-6260)
 * Fixes for compacting larger-than-memory rows (CASSANDRA-6274)
 * Compact hottest sstables first and optionally omit coldest from
   compaction entirely (CASSANDRA-6109)
 * Fix modifying column_metadata from thrift (CASSANDRA-6182)
 * cqlsh: fix LIST USERS output (CASSANDRA-6242)
 * Add IRequestSink interface (CASSANDRA-6248)
 * Update memtable size while flushing (CASSANDRA-6249)
 * Provide hooks around CQL2/CQL3 statement execution (CASSANDRA-6252)
 * Require Permission.SELECT for CAS updates (CASSANDRA-6247)
 * New CQL-aware SSTableWriter (CASSANDRA-5894)
 * Reject CAS operation when the protocol v1 is used (CASSANDRA-6270)
 * Correctly throw error when frame too large (CASSANDRA-5981)
 * Fix serialization bug in PagedRange with 2ndary indexes (CASSANDRA-6299)
 * Fix CQL3 table validation in Thrift (CASSANDRA-6140)
 * Fix bug missing results with IN clauses (CASSANDRA-6327)
 * Fix paging with reversed slices (CASSANDRA-6343)
 * Set minTimestamp correctly to be able to drop expired sstables (CASSANDRA-6337)
 * Support NaN and Infinity as float literals (CASSANDRA-6003)
 * Remove RF from nodetool ring output (CASSANDRA-6289)
 * Fix attempting to flush empty rows (CASSANDRA-6374)
 * Fix potential out of bounds exception when paging (CASSANDRA-6333)
Merged from 1.2:
 * Optimize FD phi calculation (CASSANDRA-6386)
 * Improve initial FD phi estimate when starting up (CASSANDRA-6385)
 * Don't list CQL3 table in CLI describe even if named explicitely
   (CASSANDRA-5750)
 * Invalidate row cache when dropping CF (CASSANDRA-6351)
 * add non-jamm path for cached statements (CASSANDRA-6293)
 * add windows bat files for shell commands (CASSANDRA-6145)
 * Require logging in for Thrift CQL2/3 statement preparation (CASSANDRA-6254)
 * restrict max_num_tokens to 1536 (CASSANDRA-6267)
 * Nodetool gets default JMX port from cassandra-env.sh (CASSANDRA-6273)
 * make calculatePendingRanges asynchronous (CASSANDRA-6244)
 * Remove blocking flushes in gossip thread (CASSANDRA-6297)
 * Fix potential socket leak in connectionpool creation (CASSANDRA-6308)
 * Allow LOCAL_ONE/LOCAL_QUORUM to work with SimpleStrategy (CASSANDRA-6238)
 * cqlsh: handle 'null' as session duration (CASSANDRA-6317)
 * Fix json2sstable handling of range tombstones (CASSANDRA-6316)
 * Fix missing one row in reverse query (CASSANDRA-6330)
 * Fix reading expired row value from row cache (CASSANDRA-6325)
 * Fix AssertionError when doing set element deletion (CASSANDRA-6341)
 * Make CL code for the native protocol match the one in C* 2.0
   (CASSANDRA-6347)
 * Disallow altering CQL3 table from thrift (CASSANDRA-6370)
 * Fix size computation of prepared statement (CASSANDRA-6369)


2.0.2
 * Update FailureDetector to use nanontime (CASSANDRA-4925)
 * Fix FileCacheService regressions (CASSANDRA-6149)
 * Never return WriteTimeout for CL.ANY (CASSANDRA-6132)
 * Fix race conditions in bulk loader (CASSANDRA-6129)
 * Add configurable metrics reporting (CASSANDRA-4430)
 * drop queries exceeding a configurable number of tombstones (CASSANDRA-6117)
 * Track and persist sstable read activity (CASSANDRA-5515)
 * Fixes for speculative retry (CASSANDRA-5932, CASSANDRA-6194)
 * Improve memory usage of metadata min/max column names (CASSANDRA-6077)
 * Fix thrift validation refusing row markers on CQL3 tables (CASSANDRA-6081)
 * Fix insertion of collections with CAS (CASSANDRA-6069)
 * Correctly send metadata on SELECT COUNT (CASSANDRA-6080)
 * Track clients' remote addresses in ClientState (CASSANDRA-6070)
 * Create snapshot dir if it does not exist when migrating
   leveled manifest (CASSANDRA-6093)
 * make sequential nodetool repair the default (CASSANDRA-5950)
 * Add more hooks for compaction strategy implementations (CASSANDRA-6111)
 * Fix potential NPE on composite 2ndary indexes (CASSANDRA-6098)
 * Delete can potentially be skipped in batch (CASSANDRA-6115)
 * Allow alter keyspace on system_traces (CASSANDRA-6016)
 * Disallow empty column names in cql (CASSANDRA-6136)
 * Use Java7 file-handling APIs and fix file moving on Windows (CASSANDRA-5383)
 * Save compaction history to system keyspace (CASSANDRA-5078)
 * Fix NPE if StorageService.getOperationMode() is executed before full startup (CASSANDRA-6166)
 * CQL3: support pre-epoch longs for TimestampType (CASSANDRA-6212)
 * Add reloadtriggers command to nodetool (CASSANDRA-4949)
 * cqlsh: ignore empty 'value alias' in DESCRIBE (CASSANDRA-6139)
 * Fix sstable loader (CASSANDRA-6205)
 * Reject bootstrapping if the node already exists in gossip (CASSANDRA-5571)
 * Fix NPE while loading paxos state (CASSANDRA-6211)
 * cqlsh: add SHOW SESSION <tracing-session> command (CASSANDRA-6228)
Merged from 1.2:
 * (Hadoop) Require CFRR batchSize to be at least 2 (CASSANDRA-6114)
 * Add a warning for small LCS sstable size (CASSANDRA-6191)
 * Add ability to list specific KS/CF combinations in nodetool cfstats (CASSANDRA-4191)
 * Mark CF clean if a mutation raced the drop and got it marked dirty (CASSANDRA-5946)
 * Add a LOCAL_ONE consistency level (CASSANDRA-6202)
 * Limit CQL prepared statement cache by size instead of count (CASSANDRA-6107)
 * Tracing should log write failure rather than raw exceptions (CASSANDRA-6133)
 * lock access to TM.endpointToHostIdMap (CASSANDRA-6103)
 * Allow estimated memtable size to exceed slab allocator size (CASSANDRA-6078)
 * Start MeteredFlusher earlier to prevent OOM during CL replay (CASSANDRA-6087)
 * Avoid sending Truncate command to fat clients (CASSANDRA-6088)
 * Allow where clause conditions to be in parenthesis (CASSANDRA-6037)
 * Do not open non-ssl storage port if encryption option is all (CASSANDRA-3916)
 * Move batchlog replay to its own executor (CASSANDRA-6079)
 * Add tombstone debug threshold and histogram (CASSANDRA-6042, 6057)
 * Enable tcp keepalive on incoming connections (CASSANDRA-4053)
 * Fix fat client schema pull NPE (CASSANDRA-6089)
 * Fix memtable flushing for indexed tables (CASSANDRA-6112)
 * Fix skipping columns with multiple slices (CASSANDRA-6119)
 * Expose connected thrift + native client counts (CASSANDRA-5084)
 * Optimize auth setup (CASSANDRA-6122)
 * Trace index selection (CASSANDRA-6001)
 * Update sstablesPerReadHistogram to use biased sampling (CASSANDRA-6164)
 * Log UnknownColumnfamilyException when closing socket (CASSANDRA-5725)
 * Properly error out on CREATE INDEX for counters table (CASSANDRA-6160)
 * Handle JMX notification failure for repair (CASSANDRA-6097)
 * (Hadoop) Fetch no more than 128 splits in parallel (CASSANDRA-6169)
 * stress: add username/password authentication support (CASSANDRA-6068)
 * Fix indexed queries with row cache enabled on parent table (CASSANDRA-5732)
 * Fix compaction race during columnfamily drop (CASSANDRA-5957)
 * Fix validation of empty column names for compact tables (CASSANDRA-6152)
 * Skip replaying mutations that pass CRC but fail to deserialize (CASSANDRA-6183)
 * Rework token replacement to use replace_address (CASSANDRA-5916)
 * Fix altering column types (CASSANDRA-6185)
 * cqlsh: fix CREATE/ALTER WITH completion (CASSANDRA-6196)
 * add windows bat files for shell commands (CASSANDRA-6145)
 * Fix potential stack overflow during range tombstones insertion (CASSANDRA-6181)
 * (Hadoop) Make LOCAL_ONE the default consistency level (CASSANDRA-6214)


2.0.1
 * Fix bug that could allow reading deleted data temporarily (CASSANDRA-6025)
 * Improve memory use defaults (CASSANDRA-6059)
 * Make ThriftServer more easlly extensible (CASSANDRA-6058)
 * Remove Hadoop dependency from ITransportFactory (CASSANDRA-6062)
 * add file_cache_size_in_mb setting (CASSANDRA-5661)
 * Improve error message when yaml contains invalid properties (CASSANDRA-5958)
 * Improve leveled compaction's ability to find non-overlapping L0 compactions
   to work on concurrently (CASSANDRA-5921)
 * Notify indexer of columns shadowed by range tombstones (CASSANDRA-5614)
 * Log Merkle tree stats (CASSANDRA-2698)
 * Switch from crc32 to adler32 for compressed sstable checksums (CASSANDRA-5862)
 * Improve offheap memcpy performance (CASSANDRA-5884)
 * Use a range aware scanner for cleanup (CASSANDRA-2524)
 * Cleanup doesn't need to inspect sstables that contain only local data
   (CASSANDRA-5722)
 * Add ability for CQL3 to list partition keys (CASSANDRA-4536)
 * Improve native protocol serialization (CASSANDRA-5664)
 * Upgrade Thrift to 0.9.1 (CASSANDRA-5923)
 * Require superuser status for adding triggers (CASSANDRA-5963)
 * Make standalone scrubber handle old and new style leveled manifest
   (CASSANDRA-6005)
 * Fix paxos bugs (CASSANDRA-6012, 6013, 6023)
 * Fix paged ranges with multiple replicas (CASSANDRA-6004)
 * Fix potential AssertionError during tracing (CASSANDRA-6041)
 * Fix NPE in sstablesplit (CASSANDRA-6027)
 * Migrate pre-2.0 key/value/column aliases to system.schema_columns
   (CASSANDRA-6009)
 * Paging filter empty rows too agressively (CASSANDRA-6040)
 * Support variadic parameters for IN clauses (CASSANDRA-4210)
 * cqlsh: return the result of CAS writes (CASSANDRA-5796)
 * Fix validation of IN clauses with 2ndary indexes (CASSANDRA-6050)
 * Support named bind variables in CQL (CASSANDRA-6033)
Merged from 1.2:
 * Allow cache-keys-to-save to be set at runtime (CASSANDRA-5980)
 * Avoid second-guessing out-of-space state (CASSANDRA-5605)
 * Tuning knobs for dealing with large blobs and many CFs (CASSANDRA-5982)
 * (Hadoop) Fix CQLRW for thrift tables (CASSANDRA-6002)
 * Fix possible divide-by-zero in HHOM (CASSANDRA-5990)
 * Allow local batchlog writes for CL.ANY (CASSANDRA-5967)
 * Upgrade metrics-core to version 2.2.0 (CASSANDRA-5947)
 * Fix CqlRecordWriter with composite keys (CASSANDRA-5949)
 * Add snitch, schema version, cluster, partitioner to JMX (CASSANDRA-5881)
 * Allow disabling SlabAllocator (CASSANDRA-5935)
 * Make user-defined compaction JMX blocking (CASSANDRA-4952)
 * Fix streaming does not transfer wrapped range (CASSANDRA-5948)
 * Fix loading index summary containing empty key (CASSANDRA-5965)
 * Correctly handle limits in CompositesSearcher (CASSANDRA-5975)
 * Pig: handle CQL collections (CASSANDRA-5867)
 * Pass the updated cf to the PRSI index() method (CASSANDRA-5999)
 * Allow empty CQL3 batches (as no-op) (CASSANDRA-5994)
 * Support null in CQL3 functions (CASSANDRA-5910)
 * Replace the deprecated MapMaker with CacheLoader (CASSANDRA-6007)
 * Add SSTableDeletingNotification to DataTracker (CASSANDRA-6010)
 * Fix snapshots in use get deleted during snapshot repair (CASSANDRA-6011)
 * Move hints and exception count to o.a.c.metrics (CASSANDRA-6017)
 * Fix memory leak in snapshot repair (CASSANDRA-6047)
 * Fix sstable2sjon for CQL3 tables (CASSANDRA-5852)


2.0.0
 * Fix thrift validation when inserting into CQL3 tables (CASSANDRA-5138)
 * Fix periodic memtable flushing behavior with clean memtables (CASSANDRA-5931)
 * Fix dateOf() function for pre-2.0 timestamp columns (CASSANDRA-5928)
 * Fix SSTable unintentionally loads BF when opened for batch (CASSANDRA-5938)
 * Add stream session progress to JMX (CASSANDRA-4757)
 * Fix NPE during CAS operation (CASSANDRA-5925)
Merged from 1.2:
 * Fix getBloomFilterDiskSpaceUsed for AlwaysPresentFilter (CASSANDRA-5900)
 * Don't announce schema version until we've loaded the changes locally
   (CASSANDRA-5904)
 * Fix to support off heap bloom filters size greater than 2 GB (CASSANDRA-5903)
 * Properly handle parsing huge map and set literals (CASSANDRA-5893)


2.0.0-rc2
 * enable vnodes by default (CASSANDRA-5869)
 * fix CAS contention timeout (CASSANDRA-5830)
 * fix HsHa to respect max frame size (CASSANDRA-4573)
 * Fix (some) 2i on composite components omissions (CASSANDRA-5851)
 * cqlsh: add DESCRIBE FULL SCHEMA variant (CASSANDRA-5880)
Merged from 1.2:
 * Correctly validate sparse composite cells in scrub (CASSANDRA-5855)
 * Add KeyCacheHitRate metric to CF metrics (CASSANDRA-5868)
 * cqlsh: add support for multiline comments (CASSANDRA-5798)
 * Handle CQL3 SELECT duplicate IN restrictions on clustering columns
   (CASSANDRA-5856)


2.0.0-rc1
 * improve DecimalSerializer performance (CASSANDRA-5837)
 * fix potential spurious wakeup in AsyncOneResponse (CASSANDRA-5690)
 * fix schema-related trigger issues (CASSANDRA-5774)
 * Better validation when accessing CQL3 table from thrift (CASSANDRA-5138)
 * Fix assertion error during repair (CASSANDRA-5801)
 * Fix range tombstone bug (CASSANDRA-5805)
 * DC-local CAS (CASSANDRA-5797)
 * Add a native_protocol_version column to the system.local table (CASSANRDA-5819)
 * Use index_interval from cassandra.yaml when upgraded (CASSANDRA-5822)
 * Fix buffer underflow on socket close (CASSANDRA-5792)
Merged from 1.2:
 * Fix reading DeletionTime from 1.1-format sstables (CASSANDRA-5814)
 * cqlsh: add collections support to COPY (CASSANDRA-5698)
 * retry important messages for any IOException (CASSANDRA-5804)
 * Allow empty IN relations in SELECT/UPDATE/DELETE statements (CASSANDRA-5626)
 * cqlsh: fix crashing on Windows due to libedit detection (CASSANDRA-5812)
 * fix bulk-loading compressed sstables (CASSANDRA-5820)
 * (Hadoop) fix quoting in CqlPagingRecordReader and CqlRecordWriter
   (CASSANDRA-5824)
 * update default LCS sstable size to 160MB (CASSANDRA-5727)
 * Allow compacting 2Is via nodetool (CASSANDRA-5670)
 * Hex-encode non-String keys in OPP (CASSANDRA-5793)
 * nodetool history logging (CASSANDRA-5823)
 * (Hadoop) fix support for Thrift tables in CqlPagingRecordReader
   (CASSANDRA-5752)
 * add "all time blocked" to StatusLogger output (CASSANDRA-5825)
 * Future-proof inter-major-version schema migrations (CASSANDRA-5845)
 * (Hadoop) add CqlPagingRecordReader support for ReversedType in Thrift table
   (CASSANDRA-5718)
 * Add -no-snapshot option to scrub (CASSANDRA-5891)
 * Fix to support off heap bloom filters size greater than 2 GB (CASSANDRA-5903)
 * Properly handle parsing huge map and set literals (CASSANDRA-5893)
 * Fix LCS L0 compaction may overlap in L1 (CASSANDRA-5907)
 * New sstablesplit tool to split large sstables offline (CASSANDRA-4766)
 * Fix potential deadlock in native protocol server (CASSANDRA-5926)
 * Disallow incompatible type change in CQL3 (CASSANDRA-5882)
Merged from 1.1:
 * Correctly validate sparse composite cells in scrub (CASSANDRA-5855)


2.0.0-beta2
 * Replace countPendingHints with Hints Created metric (CASSANDRA-5746)
 * Allow nodetool with no args, and with help to run without a server (CASSANDRA-5734)
 * Cleanup AbstractType/TypeSerializer classes (CASSANDRA-5744)
 * Remove unimplemented cli option schema-mwt (CASSANDRA-5754)
 * Support range tombstones in thrift (CASSANDRA-5435)
 * Normalize table-manipulating CQL3 statements' class names (CASSANDRA-5759)
 * cqlsh: add missing table options to DESCRIBE output (CASSANDRA-5749)
 * Fix assertion error during repair (CASSANDRA-5757)
 * Fix bulkloader (CASSANDRA-5542)
 * Add LZ4 compression to the native protocol (CASSANDRA-5765)
 * Fix bugs in the native protocol v2 (CASSANDRA-5770)
 * CAS on 'primary key only' table (CASSANDRA-5715)
 * Support streaming SSTables of old versions (CASSANDRA-5772)
 * Always respect protocol version in native protocol (CASSANDRA-5778)
 * Fix ConcurrentModificationException during streaming (CASSANDRA-5782)
 * Update deletion timestamp in Commit#updatesWithPaxosTime (CASSANDRA-5787)
 * Thrift cas() method crashes if input columns are not sorted (CASSANDRA-5786)
 * Order columns names correctly when querying for CAS (CASSANDRA-5788)
 * Fix streaming retry (CASSANDRA-5775)
Merged from 1.2:
 * if no seeds can be a reached a node won't start in a ring by itself (CASSANDRA-5768)
 * add cassandra.unsafesystem property (CASSANDRA-5704)
 * (Hadoop) quote identifiers in CqlPagingRecordReader (CASSANDRA-5763)
 * Add replace_node functionality for vnodes (CASSANDRA-5337)
 * Add timeout events to query traces (CASSANDRA-5520)
 * Fix serialization of the LEFT gossip value (CASSANDRA-5696)
 * Pig: support for cql3 tables (CASSANDRA-5234)
 * Fix skipping range tombstones with reverse queries (CASSANDRA-5712)
 * Expire entries out of ThriftSessionManager (CASSANDRA-5719)
 * Don't keep ancestor information in memory (CASSANDRA-5342)
 * Expose native protocol server status in nodetool info (CASSANDRA-5735)
 * Fix pathetic performance of range tombstones (CASSANDRA-5677)
 * Fix querying with an empty (impossible) range (CASSANDRA-5573)
 * cqlsh: handle CUSTOM 2i in DESCRIBE output (CASSANDRA-5760)
 * Fix minor bug in Range.intersects(Bound) (CASSANDRA-5771)
 * cqlsh: handle disabled compression in DESCRIBE output (CASSANDRA-5766)
 * Ensure all UP events are notified on the native protocol (CASSANDRA-5769)
 * Fix formatting of sstable2json with multiple -k arguments (CASSANDRA-5781)
 * Don't rely on row marker for queries in general to hide lost markers
   after TTL expires (CASSANDRA-5762)
 * Sort nodetool help output (CASSANDRA-5776)
 * Fix column expiring during 2 phases compaction (CASSANDRA-5799)
 * now() is being rejected in INSERTs when inside collections (CASSANDRA-5795)


2.0.0-beta1
 * Add support for indexing clustered columns (CASSANDRA-5125)
 * Removed on-heap row cache (CASSANDRA-5348)
 * use nanotime consistently for node-local timeouts (CASSANDRA-5581)
 * Avoid unnecessary second pass on name-based queries (CASSANDRA-5577)
 * Experimental triggers (CASSANDRA-1311)
 * JEMalloc support for off-heap allocation (CASSANDRA-3997)
 * Single-pass compaction (CASSANDRA-4180)
 * Removed token range bisection (CASSANDRA-5518)
 * Removed compatibility with pre-1.2.5 sstables and network messages
   (CASSANDRA-5511)
 * removed PBSPredictor (CASSANDRA-5455)
 * CAS support (CASSANDRA-5062, 5441, 5442, 5443, 5619, 5667)
 * Leveled compaction performs size-tiered compactions in L0
   (CASSANDRA-5371, 5439)
 * Add yaml network topology snitch for mixed ec2/other envs (CASSANDRA-5339)
 * Log when a node is down longer than the hint window (CASSANDRA-4554)
 * Optimize tombstone creation for ExpiringColumns (CASSANDRA-4917)
 * Improve LeveledScanner work estimation (CASSANDRA-5250, 5407)
 * Replace compaction lock with runWithCompactionsDisabled (CASSANDRA-3430)
 * Change Message IDs to ints (CASSANDRA-5307)
 * Move sstable level information into the Stats component, removing the
   need for a separate Manifest file (CASSANDRA-4872)
 * avoid serializing to byte[] on commitlog append (CASSANDRA-5199)
 * make index_interval configurable per columnfamily (CASSANDRA-3961, CASSANDRA-5650)
 * add default_time_to_live (CASSANDRA-3974)
 * add memtable_flush_period_in_ms (CASSANDRA-4237)
 * replace supercolumns internally by composites (CASSANDRA-3237, 5123)
 * upgrade thrift to 0.9.0 (CASSANDRA-3719)
 * drop unnecessary keyspace parameter from user-defined compaction API
   (CASSANDRA-5139)
 * more robust solution to incomplete compactions + counters (CASSANDRA-5151)
 * Change order of directory searching for c*.in.sh (CASSANDRA-3983)
 * Add tool to reset SSTable compaction level for LCS (CASSANDRA-5271)
 * Allow custom configuration loader (CASSANDRA-5045)
 * Remove memory emergency pressure valve logic (CASSANDRA-3534)
 * Reduce request latency with eager retry (CASSANDRA-4705)
 * cqlsh: Remove ASSUME command (CASSANDRA-5331)
 * Rebuild BF when loading sstables if bloom_filter_fp_chance
   has changed since compaction (CASSANDRA-5015)
 * remove row-level bloom filters (CASSANDRA-4885)
 * Change Kernel Page Cache skipping into row preheating (disabled by default)
   (CASSANDRA-4937)
 * Improve repair by deciding on a gcBefore before sending
   out TreeRequests (CASSANDRA-4932)
 * Add an official way to disable compactions (CASSANDRA-5074)
 * Reenable ALTER TABLE DROP with new semantics (CASSANDRA-3919)
 * Add binary protocol versioning (CASSANDRA-5436)
 * Swap THshaServer for TThreadedSelectorServer (CASSANDRA-5530)
 * Add alias support to SELECT statement (CASSANDRA-5075)
 * Don't create empty RowMutations in CommitLogReplayer (CASSANDRA-5541)
 * Use range tombstones when dropping cfs/columns from schema (CASSANDRA-5579)
 * cqlsh: drop CQL2/CQL3-beta support (CASSANDRA-5585)
 * Track max/min column names in sstables to be able to optimize slice
   queries (CASSANDRA-5514, CASSANDRA-5595, CASSANDRA-5600)
 * Binary protocol: allow batching already prepared statements (CASSANDRA-4693)
 * Allow preparing timestamp, ttl and limit in CQL3 queries (CASSANDRA-4450)
 * Support native link w/o JNA in Java7 (CASSANDRA-3734)
 * Use SASL authentication in binary protocol v2 (CASSANDRA-5545)
 * Replace Thrift HsHa with LMAX Disruptor based implementation (CASSANDRA-5582)
 * cqlsh: Add row count to SELECT output (CASSANDRA-5636)
 * Include a timestamp with all read commands to determine column expiration
   (CASSANDRA-5149)
 * Streaming 2.0 (CASSANDRA-5286, 5699)
 * Conditional create/drop ks/table/index statements in CQL3 (CASSANDRA-2737)
 * more pre-table creation property validation (CASSANDRA-5693)
 * Redesign repair messages (CASSANDRA-5426)
 * Fix ALTER RENAME post-5125 (CASSANDRA-5702)
 * Disallow renaming a 2ndary indexed column (CASSANDRA-5705)
 * Rename Table to Keyspace (CASSANDRA-5613)
 * Ensure changing column_index_size_in_kb on different nodes don't corrupt the
   sstable (CASSANDRA-5454)
 * Move resultset type information into prepare, not execute (CASSANDRA-5649)
 * Auto paging in binary protocol (CASSANDRA-4415, 5714)
 * Don't tie client side use of AbstractType to JDBC (CASSANDRA-4495)
 * Adds new TimestampType to replace DateType (CASSANDRA-5723, CASSANDRA-5729)
Merged from 1.2:
 * make starting native protocol server idempotent (CASSANDRA-5728)
 * Fix loading key cache when a saved entry is no longer valid (CASSANDRA-5706)
 * Fix serialization of the LEFT gossip value (CASSANDRA-5696)
 * cqlsh: Don't show 'null' in place of empty values (CASSANDRA-5675)
 * Race condition in detecting version on a mixed 1.1/1.2 cluster
   (CASSANDRA-5692)
 * Fix skipping range tombstones with reverse queries (CASSANDRA-5712)
 * Expire entries out of ThriftSessionManager (CASSANRDA-5719)
 * Don't keep ancestor information in memory (CASSANDRA-5342)
 * cqlsh: fix handling of semicolons inside BATCH queries (CASSANDRA-5697)


1.2.6
 * Fix tracing when operation completes before all responses arrive
   (CASSANDRA-5668)
 * Fix cross-DC mutation forwarding (CASSANDRA-5632)
 * Reduce SSTableLoader memory usage (CASSANDRA-5555)
 * Scale hinted_handoff_throttle_in_kb to cluster size (CASSANDRA-5272)
 * (Hadoop) Add CQL3 input/output formats (CASSANDRA-4421, 5622)
 * (Hadoop) Fix InputKeyRange in CFIF (CASSANDRA-5536)
 * Fix dealing with ridiculously large max sstable sizes in LCS (CASSANDRA-5589)
 * Ignore pre-truncate hints (CASSANDRA-4655)
 * Move System.exit on OOM into a separate thread (CASSANDRA-5273)
 * Write row markers when serializing schema (CASSANDRA-5572)
 * Check only SSTables for the requested range when streaming (CASSANDRA-5569)
 * Improve batchlog replay behavior and hint ttl handling (CASSANDRA-5314)
 * Exclude localTimestamp from validation for tombstones (CASSANDRA-5398)
 * cqlsh: add custom prompt support (CASSANDRA-5539)
 * Reuse prepared statements in hot auth queries (CASSANDRA-5594)
 * cqlsh: add vertical output option (see EXPAND) (CASSANDRA-5597)
 * Add a rate limit option to stress (CASSANDRA-5004)
 * have BulkLoader ignore snapshots directories (CASSANDRA-5587)
 * fix SnitchProperties logging context (CASSANDRA-5602)
 * Expose whether jna is enabled and memory is locked via JMX (CASSANDRA-5508)
 * cqlsh: fix COPY FROM with ReversedType (CASSANDRA-5610)
 * Allow creating CUSTOM indexes on collections (CASSANDRA-5615)
 * Evaluate now() function at execution time (CASSANDRA-5616)
 * Expose detailed read repair metrics (CASSANDRA-5618)
 * Correct blob literal + ReversedType parsing (CASSANDRA-5629)
 * Allow GPFS to prefer the internal IP like EC2MRS (CASSANDRA-5630)
 * fix help text for -tspw cassandra-cli (CASSANDRA-5643)
 * don't throw away initial causes exceptions for internode encryption issues
   (CASSANDRA-5644)
 * Fix message spelling errors for cql select statements (CASSANDRA-5647)
 * Suppress custom exceptions thru jmx (CASSANDRA-5652)
 * Update CREATE CUSTOM INDEX syntax (CASSANDRA-5639)
 * Fix PermissionDetails.equals() method (CASSANDRA-5655)
 * Never allow partition key ranges in CQL3 without token() (CASSANDRA-5666)
 * Gossiper incorrectly drops AppState for an upgrading node (CASSANDRA-5660)
 * Connection thrashing during multi-region ec2 during upgrade, due to
   messaging version (CASSANDRA-5669)
 * Avoid over reconnecting in EC2MRS (CASSANDRA-5678)
 * Fix ReadResponseSerializer.serializedSize() for digest reads (CASSANDRA-5476)
 * allow sstable2json on 2i CFs (CASSANDRA-5694)
Merged from 1.1:
 * Remove buggy thrift max message length option (CASSANDRA-5529)
 * Fix NPE in Pig's widerow mode (CASSANDRA-5488)
 * Add split size parameter to Pig and disable split combination (CASSANDRA-5544)


1.2.5
 * make BytesToken.toString only return hex bytes (CASSANDRA-5566)
 * Ensure that submitBackground enqueues at least one task (CASSANDRA-5554)
 * fix 2i updates with identical values and timestamps (CASSANDRA-5540)
 * fix compaction throttling bursty-ness (CASSANDRA-4316)
 * reduce memory consumption of IndexSummary (CASSANDRA-5506)
 * remove per-row column name bloom filters (CASSANDRA-5492)
 * Include fatal errors in trace events (CASSANDRA-5447)
 * Ensure that PerRowSecondaryIndex is notified of row-level deletes
   (CASSANDRA-5445)
 * Allow empty blob literals in CQL3 (CASSANDRA-5452)
 * Fix streaming RangeTombstones at column index boundary (CASSANDRA-5418)
 * Fix preparing statements when current keyspace is not set (CASSANDRA-5468)
 * Fix SemanticVersion.isSupportedBy minor/patch handling (CASSANDRA-5496)
 * Don't provide oldCfId for post-1.1 system cfs (CASSANDRA-5490)
 * Fix primary range ignores replication strategy (CASSANDRA-5424)
 * Fix shutdown of binary protocol server (CASSANDRA-5507)
 * Fix repair -snapshot not working (CASSANDRA-5512)
 * Set isRunning flag later in binary protocol server (CASSANDRA-5467)
 * Fix use of CQL3 functions with descending clustering order (CASSANDRA-5472)
 * Disallow renaming columns one at a time for thrift table in CQL3
   (CASSANDRA-5531)
 * cqlsh: add CLUSTERING ORDER BY support to DESCRIBE (CASSANDRA-5528)
 * Add custom secondary index support to CQL3 (CASSANDRA-5484)
 * Fix repair hanging silently on unexpected error (CASSANDRA-5229)
 * Fix Ec2Snitch regression introduced by CASSANDRA-5171 (CASSANDRA-5432)
 * Add nodetool enablebackup/disablebackup (CASSANDRA-5556)
 * cqlsh: fix DESCRIBE after case insensitive USE (CASSANDRA-5567)
Merged from 1.1
 * Add retry mechanism to OTC for non-droppable_verbs (CASSANDRA-5393)
 * Use allocator information to improve memtable memory usage estimate
   (CASSANDRA-5497)
 * Fix trying to load deleted row into row cache on startup (CASSANDRA-4463)
 * fsync leveled manifest to avoid corruption (CASSANDRA-5535)
 * Fix Bound intersection computation (CASSANDRA-5551)
 * sstablescrub now respects max memory size in cassandra.in.sh (CASSANDRA-5562)


1.2.4
 * Ensure that PerRowSecondaryIndex updates see the most recent values
   (CASSANDRA-5397)
 * avoid duplicate index entries ind PrecompactedRow and
   ParallelCompactionIterable (CASSANDRA-5395)
 * remove the index entry on oldColumn when new column is a tombstone
   (CASSANDRA-5395)
 * Change default stream throughput from 400 to 200 mbps (CASSANDRA-5036)
 * Gossiper logs DOWN for symmetry with UP (CASSANDRA-5187)
 * Fix mixing prepared statements between keyspaces (CASSANDRA-5352)
 * Fix consistency level during bootstrap - strike 3 (CASSANDRA-5354)
 * Fix transposed arguments in AlreadyExistsException (CASSANDRA-5362)
 * Improve asynchronous hint delivery (CASSANDRA-5179)
 * Fix Guava dependency version (12.0 -> 13.0.1) for Maven (CASSANDRA-5364)
 * Validate that provided CQL3 collection value are < 64K (CASSANDRA-5355)
 * Make upgradeSSTable skip current version sstables by default (CASSANDRA-5366)
 * Optimize min/max timestamp collection (CASSANDRA-5373)
 * Invalid streamId in cql binary protocol when using invalid CL
   (CASSANDRA-5164)
 * Fix validation for IN where clauses with collections (CASSANDRA-5376)
 * Copy resultSet on count query to avoid ConcurrentModificationException
   (CASSANDRA-5382)
 * Correctly typecheck in CQL3 even with ReversedType (CASSANDRA-5386)
 * Fix streaming compressed files when using encryption (CASSANDRA-5391)
 * cassandra-all 1.2.0 pom missing netty dependency (CASSANDRA-5392)
 * Fix writetime/ttl functions on null values (CASSANDRA-5341)
 * Fix NPE during cql3 select with token() (CASSANDRA-5404)
 * IndexHelper.skipBloomFilters won't skip non-SHA filters (CASSANDRA-5385)
 * cqlsh: Print maps ordered by key, sort sets (CASSANDRA-5413)
 * Add null syntax support in CQL3 for inserts (CASSANDRA-3783)
 * Allow unauthenticated set_keyspace() calls (CASSANDRA-5423)
 * Fix potential incremental backups race (CASSANDRA-5410)
 * Fix prepared BATCH statements with batch-level timestamps (CASSANDRA-5415)
 * Allow overriding superuser setup delay (CASSANDRA-5430)
 * cassandra-shuffle with JMX usernames and passwords (CASSANDRA-5431)
Merged from 1.1:
 * cli: Quote ks and cf names in schema output when needed (CASSANDRA-5052)
 * Fix bad default for min/max timestamp in SSTableMetadata (CASSANDRA-5372)
 * Fix cf name extraction from manifest in Directories.migrateFile()
   (CASSANDRA-5242)
 * Support pluggable internode authentication (CASSANDRA-5401)


1.2.3
 * add check for sstable overlap within a level on startup (CASSANDRA-5327)
 * replace ipv6 colons in jmx object names (CASSANDRA-5298, 5328)
 * Avoid allocating SSTableBoundedScanner during repair when the range does
   not intersect the sstable (CASSANDRA-5249)
 * Don't lowercase property map keys (this breaks NTS) (CASSANDRA-5292)
 * Fix composite comparator with super columns (CASSANDRA-5287)
 * Fix insufficient validation of UPDATE queries against counter cfs
   (CASSANDRA-5300)
 * Fix PropertyFileSnitch default DC/Rack behavior (CASSANDRA-5285)
 * Handle null values when executing prepared statement (CASSANDRA-5081)
 * Add netty to pom dependencies (CASSANDRA-5181)
 * Include type arguments in Thrift CQLPreparedResult (CASSANDRA-5311)
 * Fix compaction not removing columns when bf_fp_ratio is 1 (CASSANDRA-5182)
 * cli: Warn about missing CQL3 tables in schema descriptions (CASSANDRA-5309)
 * Re-enable unknown option in replication/compaction strategies option for
   backward compatibility (CASSANDRA-4795)
 * Add binary protocol support to stress (CASSANDRA-4993)
 * cqlsh: Fix COPY FROM value quoting and null handling (CASSANDRA-5305)
 * Fix repair -pr for vnodes (CASSANDRA-5329)
 * Relax CL for auth queries for non-default users (CASSANDRA-5310)
 * Fix AssertionError during repair (CASSANDRA-5245)
 * Don't announce migrations to pre-1.2 nodes (CASSANDRA-5334)
Merged from 1.1:
 * Update offline scrub for 1.0 -> 1.1 directory structure (CASSANDRA-5195)
 * add tmp flag to Descriptor hashcode (CASSANDRA-4021)
 * fix logging of "Found table data in data directories" when only system tables
   are present (CASSANDRA-5289)
 * cli: Add JMX authentication support (CASSANDRA-5080)
 * nodetool: ability to repair specific range (CASSANDRA-5280)
 * Fix possible assertion triggered in SliceFromReadCommand (CASSANDRA-5284)
 * cqlsh: Add inet type support on Windows (ipv4-only) (CASSANDRA-4801)
 * Fix race when initializing ColumnFamilyStore (CASSANDRA-5350)
 * Add UseTLAB JVM flag (CASSANDRA-5361)


1.2.2
 * fix potential for multiple concurrent compactions of the same sstables
   (CASSANDRA-5256)
 * avoid no-op caching of byte[] on commitlog append (CASSANDRA-5199)
 * fix symlinks under data dir not working (CASSANDRA-5185)
 * fix bug in compact storage metadata handling (CASSANDRA-5189)
 * Validate login for USE queries (CASSANDRA-5207)
 * cli: remove default username and password (CASSANDRA-5208)
 * configure populate_io_cache_on_flush per-CF (CASSANDRA-4694)
 * allow configuration of internode socket buffer (CASSANDRA-3378)
 * Make sstable directory picking blacklist-aware again (CASSANDRA-5193)
 * Correctly expire gossip states for edge cases (CASSANDRA-5216)
 * Improve handling of directory creation failures (CASSANDRA-5196)
 * Expose secondary indicies to the rest of nodetool (CASSANDRA-4464)
 * Binary protocol: avoid sending notification for 0.0.0.0 (CASSANDRA-5227)
 * add UseCondCardMark XX jvm settings on jdk 1.7 (CASSANDRA-4366)
 * CQL3 refactor to allow conversion function (CASSANDRA-5226)
 * Fix drop of sstables in some circumstance (CASSANDRA-5232)
 * Implement caching of authorization results (CASSANDRA-4295)
 * Add support for LZ4 compression (CASSANDRA-5038)
 * Fix missing columns in wide rows queries (CASSANDRA-5225)
 * Simplify auth setup and make system_auth ks alterable (CASSANDRA-5112)
 * Stop compactions from hanging during bootstrap (CASSANDRA-5244)
 * fix compressed streaming sending extra chunk (CASSANDRA-5105)
 * Add CQL3-based implementations of IAuthenticator and IAuthorizer
   (CASSANDRA-4898)
 * Fix timestamp-based tomstone removal logic (CASSANDRA-5248)
 * cli: Add JMX authentication support (CASSANDRA-5080)
 * Fix forceFlush behavior (CASSANDRA-5241)
 * cqlsh: Add username autocompletion (CASSANDRA-5231)
 * Fix CQL3 composite partition key error (CASSANDRA-5240)
 * Allow IN clause on last clustering key (CASSANDRA-5230)
Merged from 1.1:
 * fix start key/end token validation for wide row iteration (CASSANDRA-5168)
 * add ConfigHelper support for Thrift frame and max message sizes (CASSANDRA-5188)
 * fix nodetool repair not fail on node down (CASSANDRA-5203)
 * always collect tombstone hints (CASSANDRA-5068)
 * Fix error when sourcing file in cqlsh (CASSANDRA-5235)


1.2.1
 * stream undelivered hints on decommission (CASSANDRA-5128)
 * GossipingPropertyFileSnitch loads saved dc/rack info if needed (CASSANDRA-5133)
 * drain should flush system CFs too (CASSANDRA-4446)
 * add inter_dc_tcp_nodelay setting (CASSANDRA-5148)
 * re-allow wrapping ranges for start_token/end_token range pairitspwng (CASSANDRA-5106)
 * fix validation compaction of empty rows (CASSANDRA-5136)
 * nodetool methods to enable/disable hint storage/delivery (CASSANDRA-4750)
 * disallow bloom filter false positive chance of 0 (CASSANDRA-5013)
 * add threadpool size adjustment methods to JMXEnabledThreadPoolExecutor and
   CompactionManagerMBean (CASSANDRA-5044)
 * fix hinting for dropped local writes (CASSANDRA-4753)
 * off-heap cache doesn't need mutable column container (CASSANDRA-5057)
 * apply disk_failure_policy to bad disks on initial directory creation
   (CASSANDRA-4847)
 * Optimize name-based queries to use ArrayBackedSortedColumns (CASSANDRA-5043)
 * Fall back to old manifest if most recent is unparseable (CASSANDRA-5041)
 * pool [Compressed]RandomAccessReader objects on the partitioned read path
   (CASSANDRA-4942)
 * Add debug logging to list filenames processed by Directories.migrateFile
   method (CASSANDRA-4939)
 * Expose black-listed directories via JMX (CASSANDRA-4848)
 * Log compaction merge counts (CASSANDRA-4894)
 * Minimize byte array allocation by AbstractData{Input,Output} (CASSANDRA-5090)
 * Add SSL support for the binary protocol (CASSANDRA-5031)
 * Allow non-schema system ks modification for shuffle to work (CASSANDRA-5097)
 * cqlsh: Add default limit to SELECT statements (CASSANDRA-4972)
 * cqlsh: fix DESCRIBE for 1.1 cfs in CQL3 (CASSANDRA-5101)
 * Correctly gossip with nodes >= 1.1.7 (CASSANDRA-5102)
 * Ensure CL guarantees on digest mismatch (CASSANDRA-5113)
 * Validate correctly selects on composite partition key (CASSANDRA-5122)
 * Fix exception when adding collection (CASSANDRA-5117)
 * Handle states for non-vnode clusters correctly (CASSANDRA-5127)
 * Refuse unrecognized replication and compaction strategy options (CASSANDRA-4795)
 * Pick the correct value validator in sstable2json for cql3 tables (CASSANDRA-5134)
 * Validate login for describe_keyspace, describe_keyspaces and set_keyspace
   (CASSANDRA-5144)
 * Fix inserting empty maps (CASSANDRA-5141)
 * Don't remove tokens from System table for node we know (CASSANDRA-5121)
 * fix streaming progress report for compresed files (CASSANDRA-5130)
 * Coverage analysis for low-CL queries (CASSANDRA-4858)
 * Stop interpreting dates as valid timeUUID value (CASSANDRA-4936)
 * Adds E notation for floating point numbers (CASSANDRA-4927)
 * Detect (and warn) unintentional use of the cql2 thrift methods when cql3 was
   intended (CASSANDRA-5172)
 * cli: Quote ks and cf names in schema output when needed (CASSANDRA-5052)
 * Fix cf name extraction from manifest in Directories.migrateFile() (CASSANDRA-5242)
 * Replace mistaken usage of commons-logging with slf4j (CASSANDRA-5464)
 * Ensure Jackson dependency matches lib (CASSANDRA-5126)
 * Expose droppable tombstone ratio stats over JMX (CASSANDRA-5159)
Merged from 1.1:
 * Simplify CompressedRandomAccessReader to work around JDK FD bug (CASSANDRA-5088)
 * Improve handling a changing target throttle rate mid-compaction (CASSANDRA-5087)
 * Pig: correctly decode row keys in widerow mode (CASSANDRA-5098)
 * nodetool repair command now prints progress (CASSANDRA-4767)
 * fix user defined compaction to run against 1.1 data directory (CASSANDRA-5118)
 * Fix CQL3 BATCH authorization caching (CASSANDRA-5145)
 * fix get_count returns incorrect value with TTL (CASSANDRA-5099)
 * better handling for mid-compaction failure (CASSANDRA-5137)
 * convert default marshallers list to map for better readability (CASSANDRA-5109)
 * fix ConcurrentModificationException in getBootstrapSource (CASSANDRA-5170)
 * fix sstable maxtimestamp for row deletes and pre-1.1.1 sstables (CASSANDRA-5153)
 * Fix thread growth on node removal (CASSANDRA-5175)
 * Make Ec2Region's datacenter name configurable (CASSANDRA-5155)


1.2.0
 * Disallow counters in collections (CASSANDRA-5082)
 * cqlsh: add unit tests (CASSANDRA-3920)
 * fix default bloom_filter_fp_chance for LeveledCompactionStrategy (CASSANDRA-5093)
Merged from 1.1:
 * add validation for get_range_slices with start_key and end_token (CASSANDRA-5089)


1.2.0-rc2
 * fix nodetool ownership display with vnodes (CASSANDRA-5065)
 * cqlsh: add DESCRIBE KEYSPACES command (CASSANDRA-5060)
 * Fix potential infinite loop when reloading CFS (CASSANDRA-5064)
 * Fix SimpleAuthorizer example (CASSANDRA-5072)
 * cqlsh: force CL.ONE for tracing and system.schema* queries (CASSANDRA-5070)
 * Includes cassandra-shuffle in the debian package (CASSANDRA-5058)
Merged from 1.1:
 * fix multithreaded compaction deadlock (CASSANDRA-4492)
 * fix temporarily missing schema after upgrade from pre-1.1.5 (CASSANDRA-5061)
 * Fix ALTER TABLE overriding compression options with defaults
   (CASSANDRA-4996, 5066)
 * fix specifying and altering crc_check_chance (CASSANDRA-5053)
 * fix Murmur3Partitioner ownership% calculation (CASSANDRA-5076)
 * Don't expire columns sooner than they should in 2ndary indexes (CASSANDRA-5079)


1.2-rc1
 * rename rpc_timeout settings to request_timeout (CASSANDRA-5027)
 * add BF with 0.1 FP to LCS by default (CASSANDRA-5029)
 * Fix preparing insert queries (CASSANDRA-5016)
 * Fix preparing queries with counter increment (CASSANDRA-5022)
 * Fix preparing updates with collections (CASSANDRA-5017)
 * Don't generate UUID based on other node address (CASSANDRA-5002)
 * Fix message when trying to alter a clustering key type (CASSANDRA-5012)
 * Update IAuthenticator to match the new IAuthorizer (CASSANDRA-5003)
 * Fix inserting only a key in CQL3 (CASSANDRA-5040)
 * Fix CQL3 token() function when used with strings (CASSANDRA-5050)
Merged from 1.1:
 * reduce log spam from invalid counter shards (CASSANDRA-5026)
 * Improve schema propagation performance (CASSANDRA-5025)
 * Fix for IndexHelper.IndexFor throws OOB Exception (CASSANDRA-5030)
 * cqlsh: make it possible to describe thrift CFs (CASSANDRA-4827)
 * cqlsh: fix timestamp formatting on some platforms (CASSANDRA-5046)


1.2-beta3
 * make consistency level configurable in cqlsh (CASSANDRA-4829)
 * fix cqlsh rendering of blob fields (CASSANDRA-4970)
 * fix cqlsh DESCRIBE command (CASSANDRA-4913)
 * save truncation position in system table (CASSANDRA-4906)
 * Move CompressionMetadata off-heap (CASSANDRA-4937)
 * allow CLI to GET cql3 columnfamily data (CASSANDRA-4924)
 * Fix rare race condition in getExpireTimeForEndpoint (CASSANDRA-4402)
 * acquire references to overlapping sstables during compaction so bloom filter
   doesn't get free'd prematurely (CASSANDRA-4934)
 * Don't share slice query filter in CQL3 SelectStatement (CASSANDRA-4928)
 * Separate tracing from Log4J (CASSANDRA-4861)
 * Exclude gcable tombstones from merkle-tree computation (CASSANDRA-4905)
 * Better printing of AbstractBounds for tracing (CASSANDRA-4931)
 * Optimize mostRecentTombstone check in CC.collectAllData (CASSANDRA-4883)
 * Change stream session ID to UUID to avoid collision from same node (CASSANDRA-4813)
 * Use Stats.db when bulk loading if present (CASSANDRA-4957)
 * Skip repair on system_trace and keyspaces with RF=1 (CASSANDRA-4956)
 * (cql3) Remove arbitrary SELECT limit (CASSANDRA-4918)
 * Correctly handle prepared operation on collections (CASSANDRA-4945)
 * Fix CQL3 LIMIT (CASSANDRA-4877)
 * Fix Stress for CQL3 (CASSANDRA-4979)
 * Remove cassandra specific exceptions from JMX interface (CASSANDRA-4893)
 * (CQL3) Force using ALLOW FILTERING on potentially inefficient queries (CASSANDRA-4915)
 * (cql3) Fix adding column when the table has collections (CASSANDRA-4982)
 * (cql3) Fix allowing collections with compact storage (CASSANDRA-4990)
 * (cql3) Refuse ttl/writetime function on collections (CASSANDRA-4992)
 * Replace IAuthority with new IAuthorizer (CASSANDRA-4874)
 * clqsh: fix KEY pseudocolumn escaping when describing Thrift tables
   in CQL3 mode (CASSANDRA-4955)
 * add basic authentication support for Pig CassandraStorage (CASSANDRA-3042)
 * fix CQL2 ALTER TABLE compaction_strategy_class altering (CASSANDRA-4965)
Merged from 1.1:
 * Fall back to old describe_splits if d_s_ex is not available (CASSANDRA-4803)
 * Improve error reporting when streaming ranges fail (CASSANDRA-5009)
 * Fix cqlsh timestamp formatting of timezone info (CASSANDRA-4746)
 * Fix assertion failure with leveled compaction (CASSANDRA-4799)
 * Check for null end_token in get_range_slice (CASSANDRA-4804)
 * Remove all remnants of removed nodes (CASSANDRA-4840)
 * Add aut-reloading of the log4j file in debian package (CASSANDRA-4855)
 * Fix estimated row cache entry size (CASSANDRA-4860)
 * reset getRangeSlice filter after finishing a row for get_paged_slice
   (CASSANDRA-4919)
 * expunge row cache post-truncate (CASSANDRA-4940)
 * Allow static CF definition with compact storage (CASSANDRA-4910)
 * Fix endless loop/compaction of schema_* CFs due to broken timestamps (CASSANDRA-4880)
 * Fix 'wrong class type' assertion in CounterColumn (CASSANDRA-4976)


1.2-beta2
 * fp rate of 1.0 disables BF entirely; LCS defaults to 1.0 (CASSANDRA-4876)
 * off-heap bloom filters for row keys (CASSANDRA_4865)
 * add extension point for sstable components (CASSANDRA-4049)
 * improve tracing output (CASSANDRA-4852, 4862)
 * make TRACE verb droppable (CASSANDRA-4672)
 * fix BulkLoader recognition of CQL3 columnfamilies (CASSANDRA-4755)
 * Sort commitlog segments for replay by id instead of mtime (CASSANDRA-4793)
 * Make hint delivery asynchronous (CASSANDRA-4761)
 * Pluggable Thrift transport factories for CLI and cqlsh (CASSANDRA-4609, 4610)
 * cassandra-cli: allow Double value type to be inserted to a column (CASSANDRA-4661)
 * Add ability to use custom TServerFactory implementations (CASSANDRA-4608)
 * optimize batchlog flushing to skip successful batches (CASSANDRA-4667)
 * include metadata for system keyspace itself in schema tables (CASSANDRA-4416)
 * add check to PropertyFileSnitch to verify presence of location for
   local node (CASSANDRA-4728)
 * add PBSPredictor consistency modeler (CASSANDRA-4261)
 * remove vestiges of Thrift unframed mode (CASSANDRA-4729)
 * optimize single-row PK lookups (CASSANDRA-4710)
 * adjust blockFor calculation to account for pending ranges due to node
   movement (CASSANDRA-833)
 * Change CQL version to 3.0.0 and stop accepting 3.0.0-beta1 (CASSANDRA-4649)
 * (CQL3) Make prepared statement global instead of per connection
   (CASSANDRA-4449)
 * Fix scrubbing of CQL3 created tables (CASSANDRA-4685)
 * (CQL3) Fix validation when using counter and regular columns in the same
   table (CASSANDRA-4706)
 * Fix bug starting Cassandra with simple authentication (CASSANDRA-4648)
 * Add support for batchlog in CQL3 (CASSANDRA-4545, 4738)
 * Add support for multiple column family outputs in CFOF (CASSANDRA-4208)
 * Support repairing only the local DC nodes (CASSANDRA-4747)
 * Use rpc_address for binary protocol and change default port (CASSANDRA-4751)
 * Fix use of collections in prepared statements (CASSANDRA-4739)
 * Store more information into peers table (CASSANDRA-4351, 4814)
 * Configurable bucket size for size tiered compaction (CASSANDRA-4704)
 * Run leveled compaction in parallel (CASSANDRA-4310)
 * Fix potential NPE during CFS reload (CASSANDRA-4786)
 * Composite indexes may miss results (CASSANDRA-4796)
 * Move consistency level to the protocol level (CASSANDRA-4734, 4824)
 * Fix Subcolumn slice ends not respected (CASSANDRA-4826)
 * Fix Assertion error in cql3 select (CASSANDRA-4783)
 * Fix list prepend logic (CQL3) (CASSANDRA-4835)
 * Add booleans as literals in CQL3 (CASSANDRA-4776)
 * Allow renaming PK columns in CQL3 (CASSANDRA-4822)
 * Fix binary protocol NEW_NODE event (CASSANDRA-4679)
 * Fix potential infinite loop in tombstone compaction (CASSANDRA-4781)
 * Remove system tables accounting from schema (CASSANDRA-4850)
 * (cql3) Force provided columns in clustering key order in
   'CLUSTERING ORDER BY' (CASSANDRA-4881)
 * Fix composite index bug (CASSANDRA-4884)
 * Fix short read protection for CQL3 (CASSANDRA-4882)
 * Add tracing support to the binary protocol (CASSANDRA-4699)
 * (cql3) Don't allow prepared marker inside collections (CASSANDRA-4890)
 * Re-allow order by on non-selected columns (CASSANDRA-4645)
 * Bug when composite index is created in a table having collections (CASSANDRA-4909)
 * log index scan subject in CompositesSearcher (CASSANDRA-4904)
Merged from 1.1:
 * add get[Row|Key]CacheEntries to CacheServiceMBean (CASSANDRA-4859)
 * fix get_paged_slice to wrap to next row correctly (CASSANDRA-4816)
 * fix indexing empty column values (CASSANDRA-4832)
 * allow JdbcDate to compose null Date objects (CASSANDRA-4830)
 * fix possible stackoverflow when compacting 1000s of sstables
   (CASSANDRA-4765)
 * fix wrong leveled compaction progress calculation (CASSANDRA-4807)
 * add a close() method to CRAR to prevent leaking file descriptors (CASSANDRA-4820)
 * fix potential infinite loop in get_count (CASSANDRA-4833)
 * fix compositeType.{get/from}String methods (CASSANDRA-4842)
 * (CQL) fix CREATE COLUMNFAMILY permissions check (CASSANDRA-4864)
 * Fix DynamicCompositeType same type comparison (CASSANDRA-4711)
 * Fix duplicate SSTable reference when stream session failed (CASSANDRA-3306)
 * Allow static CF definition with compact storage (CASSANDRA-4910)
 * Fix endless loop/compaction of schema_* CFs due to broken timestamps (CASSANDRA-4880)
 * Fix 'wrong class type' assertion in CounterColumn (CASSANDRA-4976)


1.2-beta1
 * add atomic_batch_mutate (CASSANDRA-4542, -4635)
 * increase default max_hint_window_in_ms to 3h (CASSANDRA-4632)
 * include message initiation time to replicas so they can more
   accurately drop timed-out requests (CASSANDRA-2858)
 * fix clientutil.jar dependencies (CASSANDRA-4566)
 * optimize WriteResponse (CASSANDRA-4548)
 * new metrics (CASSANDRA-4009)
 * redesign KEYS indexes to avoid read-before-write (CASSANDRA-2897)
 * debug tracing (CASSANDRA-1123)
 * parallelize row cache loading (CASSANDRA-4282)
 * Make compaction, flush JBOD-aware (CASSANDRA-4292)
 * run local range scans on the read stage (CASSANDRA-3687)
 * clean up ioexceptions (CASSANDRA-2116)
 * add disk_failure_policy (CASSANDRA-2118)
 * Introduce new json format with row level deletion (CASSANDRA-4054)
 * remove redundant "name" column from schema_keyspaces (CASSANDRA-4433)
 * improve "nodetool ring" handling of multi-dc clusters (CASSANDRA-3047)
 * update NTS calculateNaturalEndpoints to be O(N log N) (CASSANDRA-3881)
 * split up rpc timeout by operation type (CASSANDRA-2819)
 * rewrite key cache save/load to use only sequential i/o (CASSANDRA-3762)
 * update MS protocol with a version handshake + broadcast address id
   (CASSANDRA-4311)
 * multithreaded hint replay (CASSANDRA-4189)
 * add inter-node message compression (CASSANDRA-3127)
 * remove COPP (CASSANDRA-2479)
 * Track tombstone expiration and compact when tombstone content is
   higher than a configurable threshold, default 20% (CASSANDRA-3442, 4234)
 * update MurmurHash to version 3 (CASSANDRA-2975)
 * (CLI) track elapsed time for `delete' operation (CASSANDRA-4060)
 * (CLI) jline version is bumped to 1.0 to properly  support
   'delete' key function (CASSANDRA-4132)
 * Save IndexSummary into new SSTable 'Summary' component (CASSANDRA-2392, 4289)
 * Add support for range tombstones (CASSANDRA-3708)
 * Improve MessagingService efficiency (CASSANDRA-3617)
 * Avoid ID conflicts from concurrent schema changes (CASSANDRA-3794)
 * Set thrift HSHA server thread limit to unlimited by default (CASSANDRA-4277)
 * Avoids double serialization of CF id in RowMutation messages
   (CASSANDRA-4293)
 * stream compressed sstables directly with java nio (CASSANDRA-4297)
 * Support multiple ranges in SliceQueryFilter (CASSANDRA-3885)
 * Add column metadata to system column families (CASSANDRA-4018)
 * (cql3) Always use composite types by default (CASSANDRA-4329)
 * (cql3) Add support for set, map and list (CASSANDRA-3647)
 * Validate date type correctly (CASSANDRA-4441)
 * (cql3) Allow definitions with only a PK (CASSANDRA-4361)
 * (cql3) Add support for row key composites (CASSANDRA-4179)
 * improve DynamicEndpointSnitch by using reservoir sampling (CASSANDRA-4038)
 * (cql3) Add support for 2ndary indexes (CASSANDRA-3680)
 * (cql3) fix defining more than one PK to be invalid (CASSANDRA-4477)
 * remove schema agreement checking from all external APIs (Thrift, CQL and CQL3) (CASSANDRA-4487)
 * add Murmur3Partitioner and make it default for new installations (CASSANDRA-3772, 4621)
 * (cql3) update pseudo-map syntax to use map syntax (CASSANDRA-4497)
 * Finer grained exceptions hierarchy and provides error code with exceptions (CASSANDRA-3979)
 * Adds events push to binary protocol (CASSANDRA-4480)
 * Rewrite nodetool help (CASSANDRA-2293)
 * Make CQL3 the default for CQL (CASSANDRA-4640)
 * update stress tool to be able to use CQL3 (CASSANDRA-4406)
 * Accept all thrift update on CQL3 cf but don't expose their metadata (CASSANDRA-4377)
 * Replace Throttle with Guava's RateLimiter for HintedHandOff (CASSANDRA-4541)
 * fix counter add/get using CQL2 and CQL3 in stress tool (CASSANDRA-4633)
 * Add sstable count per level to cfstats (CASSANDRA-4537)
 * (cql3) Add ALTER KEYSPACE statement (CASSANDRA-4611)
 * (cql3) Allow defining default consistency levels (CASSANDRA-4448)
 * (cql3) Fix queries using LIMIT missing results (CASSANDRA-4579)
 * fix cross-version gossip messaging (CASSANDRA-4576)
 * added inet data type (CASSANDRA-4627)


1.1.6
 * Wait for writes on synchronous read digest mismatch (CASSANDRA-4792)
 * fix commitlog replay for nanotime-infected sstables (CASSANDRA-4782)
 * preflight check ttl for maximum of 20 years (CASSANDRA-4771)
 * (Pig) fix widerow input with single column rows (CASSANDRA-4789)
 * Fix HH to compact with correct gcBefore, which avoids wiping out
   undelivered hints (CASSANDRA-4772)
 * LCS will merge up to 32 L0 sstables as intended (CASSANDRA-4778)
 * NTS will default unconfigured DC replicas to zero (CASSANDRA-4675)
 * use default consistency level in counter validation if none is
   explicitly provide (CASSANDRA-4700)
 * Improve IAuthority interface by introducing fine-grained
   access permissions and grant/revoke commands (CASSANDRA-4490, 4644)
 * fix assumption error in CLI when updating/describing keyspace
   (CASSANDRA-4322)
 * Adds offline sstablescrub to debian packaging (CASSANDRA-4642)
 * Automatic fixing of overlapping leveled sstables (CASSANDRA-4644)
 * fix error when using ORDER BY with extended selections (CASSANDRA-4689)
 * (CQL3) Fix validation for IN queries for non-PK cols (CASSANDRA-4709)
 * fix re-created keyspace disappering after 1.1.5 upgrade
   (CASSANDRA-4698, 4752)
 * (CLI) display elapsed time in 2 fraction digits (CASSANDRA-3460)
 * add authentication support to sstableloader (CASSANDRA-4712)
 * Fix CQL3 'is reversed' logic (CASSANDRA-4716, 4759)
 * (CQL3) Don't return ReversedType in result set metadata (CASSANDRA-4717)
 * Backport adding AlterKeyspace statement (CASSANDRA-4611)
 * (CQL3) Correcty accept upper-case data types (CASSANDRA-4770)
 * Add binary protocol events for schema changes (CASSANDRA-4684)
Merged from 1.0:
 * Switch from NBHM to CHM in MessagingService's callback map, which
   prevents OOM in long-running instances (CASSANDRA-4708)


1.1.5
 * add SecondaryIndex.reload API (CASSANDRA-4581)
 * use millis + atomicint for commitlog segment creation instead of
   nanotime, which has issues under some hypervisors (CASSANDRA-4601)
 * fix FD leak in slice queries (CASSANDRA-4571)
 * avoid recursion in leveled compaction (CASSANDRA-4587)
 * increase stack size under Java7 to 180K
 * Log(info) schema changes (CASSANDRA-4547)
 * Change nodetool setcachecapcity to manipulate global caches (CASSANDRA-4563)
 * (cql3) fix setting compaction strategy (CASSANDRA-4597)
 * fix broken system.schema_* timestamps on system startup (CASSANDRA-4561)
 * fix wrong skip of cache saving (CASSANDRA-4533)
 * Avoid NPE when lost+found is in data dir (CASSANDRA-4572)
 * Respect five-minute flush moratorium after initial CL replay (CASSANDRA-4474)
 * Adds ntp as recommended in debian packaging (CASSANDRA-4606)
 * Configurable transport in CF Record{Reader|Writer} (CASSANDRA-4558)
 * (cql3) fix potential NPE with both equal and unequal restriction (CASSANDRA-4532)
 * (cql3) improves ORDER BY validation (CASSANDRA-4624)
 * Fix potential deadlock during counter writes (CASSANDRA-4578)
 * Fix cql error with ORDER BY when using IN (CASSANDRA-4612)
Merged from 1.0:
 * increase Xss to 160k to accomodate latest 1.6 JVMs (CASSANDRA-4602)
 * fix toString of hint destination tokens (CASSANDRA-4568)
 * Fix multiple values for CurrentLocal NodeID (CASSANDRA-4626)


1.1.4
 * fix offline scrub to catch >= out of order rows (CASSANDRA-4411)
 * fix cassandra-env.sh on RHEL and other non-dash-based systems
   (CASSANDRA-4494)
Merged from 1.0:
 * (Hadoop) fix setting key length for old-style mapred api (CASSANDRA-4534)
 * (Hadoop) fix iterating through a resultset consisting entirely
   of tombstoned rows (CASSANDRA-4466)


1.1.3
 * (cqlsh) add COPY TO (CASSANDRA-4434)
 * munmap commitlog segments before rename (CASSANDRA-4337)
 * (JMX) rename getRangeKeySample to sampleKeyRange to avoid returning
   multi-MB results as an attribute (CASSANDRA-4452)
 * flush based on data size, not throughput; overwritten columns no
   longer artificially inflate liveRatio (CASSANDRA-4399)
 * update default commitlog segment size to 32MB and total commitlog
   size to 32/1024 MB for 32/64 bit JVMs, respectively (CASSANDRA-4422)
 * avoid using global partitioner to estimate ranges in index sstables
   (CASSANDRA-4403)
 * restore pre-CASSANDRA-3862 approach to removing expired tombstones
   from row cache during compaction (CASSANDRA-4364)
 * (stress) support for CQL prepared statements (CASSANDRA-3633)
 * Correctly catch exception when Snappy cannot be loaded (CASSANDRA-4400)
 * (cql3) Support ORDER BY when IN condition is given in WHERE clause (CASSANDRA-4327)
 * (cql3) delete "component_index" column on DROP TABLE call (CASSANDRA-4420)
 * change nanoTime() to currentTimeInMillis() in schema related code (CASSANDRA-4432)
 * add a token generation tool (CASSANDRA-3709)
 * Fix LCS bug with sstable containing only 1 row (CASSANDRA-4411)
 * fix "Can't Modify Index Name" problem on CF update (CASSANDRA-4439)
 * Fix assertion error in getOverlappingSSTables during repair (CASSANDRA-4456)
 * fix nodetool's setcompactionthreshold command (CASSANDRA-4455)
 * Ensure compacted files are never used, to avoid counter overcount (CASSANDRA-4436)
Merged from 1.0:
 * Push the validation of secondary index values to the SecondaryIndexManager (CASSANDRA-4240)
 * allow dropping columns shadowed by not-yet-expired supercolumn or row
   tombstones in PrecompactedRow (CASSANDRA-4396)


1.1.2
 * Fix cleanup not deleting index entries (CASSANDRA-4379)
 * Use correct partitioner when saving + loading caches (CASSANDRA-4331)
 * Check schema before trying to export sstable (CASSANDRA-2760)
 * Raise a meaningful exception instead of NPE when PFS encounters
   an unconfigured node + no default (CASSANDRA-4349)
 * fix bug in sstable blacklisting with LCS (CASSANDRA-4343)
 * LCS no longer promotes tiny sstables out of L0 (CASSANDRA-4341)
 * skip tombstones during hint replay (CASSANDRA-4320)
 * fix NPE in compactionstats (CASSANDRA-4318)
 * enforce 1m min keycache for auto (CASSANDRA-4306)
 * Have DeletedColumn.isMFD always return true (CASSANDRA-4307)
 * (cql3) exeption message for ORDER BY constraints said primary filter can be
    an IN clause, which is misleading (CASSANDRA-4319)
 * (cql3) Reject (not yet supported) creation of 2ndardy indexes on tables with
   composite primary keys (CASSANDRA-4328)
 * Set JVM stack size to 160k for java 7 (CASSANDRA-4275)
 * cqlsh: add COPY command to load data from CSV flat files (CASSANDRA-4012)
 * CFMetaData.fromThrift to throw ConfigurationException upon error (CASSANDRA-4353)
 * Use CF comparator to sort indexed columns in SecondaryIndexManager
   (CASSANDRA-4365)
 * add strategy_options to the KSMetaData.toString() output (CASSANDRA-4248)
 * (cql3) fix range queries containing unqueried results (CASSANDRA-4372)
 * (cql3) allow updating column_alias types (CASSANDRA-4041)
 * (cql3) Fix deletion bug (CASSANDRA-4193)
 * Fix computation of overlapping sstable for leveled compaction (CASSANDRA-4321)
 * Improve scrub and allow to run it offline (CASSANDRA-4321)
 * Fix assertionError in StorageService.bulkLoad (CASSANDRA-4368)
 * (cqlsh) add option to authenticate to a keyspace at startup (CASSANDRA-4108)
 * (cqlsh) fix ASSUME functionality (CASSANDRA-4352)
 * Fix ColumnFamilyRecordReader to not return progress > 100% (CASSANDRA-3942)
Merged from 1.0:
 * Set gc_grace on index CF to 0 (CASSANDRA-4314)


1.1.1
 * add populate_io_cache_on_flush option (CASSANDRA-2635)
 * allow larger cache capacities than 2GB (CASSANDRA-4150)
 * add getsstables command to nodetool (CASSANDRA-4199)
 * apply parent CF compaction settings to secondary index CFs (CASSANDRA-4280)
 * preserve commitlog size cap when recycling segments at startup
   (CASSANDRA-4201)
 * (Hadoop) fix split generation regression (CASSANDRA-4259)
 * ignore min/max compactions settings in LCS, while preserving
   behavior that min=max=0 disables autocompaction (CASSANDRA-4233)
 * log number of rows read from saved cache (CASSANDRA-4249)
 * calculate exact size required for cleanup operations (CASSANDRA-1404)
 * avoid blocking additional writes during flush when the commitlog
   gets behind temporarily (CASSANDRA-1991)
 * enable caching on index CFs based on data CF cache setting (CASSANDRA-4197)
 * warn on invalid replication strategy creation options (CASSANDRA-4046)
 * remove [Freeable]Memory finalizers (CASSANDRA-4222)
 * include tombstone size in ColumnFamily.size, which can prevent OOM
   during sudden mass delete operations by yielding a nonzero liveRatio
   (CASSANDRA-3741)
 * Open 1 sstableScanner per level for leveled compaction (CASSANDRA-4142)
 * Optimize reads when row deletion timestamps allow us to restrict
   the set of sstables we check (CASSANDRA-4116)
 * add support for commitlog archiving and point-in-time recovery
   (CASSANDRA-3690)
 * avoid generating redundant compaction tasks during streaming
   (CASSANDRA-4174)
 * add -cf option to nodetool snapshot, and takeColumnFamilySnapshot to
   StorageService mbean (CASSANDRA-556)
 * optimize cleanup to drop entire sstables where possible (CASSANDRA-4079)
 * optimize truncate when autosnapshot is disabled (CASSANDRA-4153)
 * update caches to use byte[] keys to reduce memory overhead (CASSANDRA-3966)
 * add column limit to cli (CASSANDRA-3012, 4098)
 * clean up and optimize DataOutputBuffer, used by CQL compression and
   CompositeType (CASSANDRA-4072)
 * optimize commitlog checksumming (CASSANDRA-3610)
 * identify and blacklist corrupted SSTables from future compactions
   (CASSANDRA-2261)
 * Move CfDef and KsDef validation out of thrift (CASSANDRA-4037)
 * Expose API to repair a user provided range (CASSANDRA-3912)
 * Add way to force the cassandra-cli to refresh its schema (CASSANDRA-4052)
 * Avoid having replicate on write tasks stacking up at CL.ONE (CASSANDRA-2889)
 * (cql3) Backwards compatibility for composite comparators in non-cql3-aware
   clients (CASSANDRA-4093)
 * (cql3) Fix order by for reversed queries (CASSANDRA-4160)
 * (cql3) Add ReversedType support (CASSANDRA-4004)
 * (cql3) Add timeuuid type (CASSANDRA-4194)
 * (cql3) Minor fixes (CASSANDRA-4185)
 * (cql3) Fix prepared statement in BATCH (CASSANDRA-4202)
 * (cql3) Reduce the list of reserved keywords (CASSANDRA-4186)
 * (cql3) Move max/min compaction thresholds to compaction strategy options
   (CASSANDRA-4187)
 * Fix exception during move when localhost is the only source (CASSANDRA-4200)
 * (cql3) Allow paging through non-ordered partitioner results (CASSANDRA-3771)
 * (cql3) Fix drop index (CASSANDRA-4192)
 * (cql3) Don't return range ghosts anymore (CASSANDRA-3982)
 * fix re-creating Keyspaces/ColumnFamilies with the same name as dropped
   ones (CASSANDRA-4219)
 * fix SecondaryIndex LeveledManifest save upon snapshot (CASSANDRA-4230)
 * fix missing arrayOffset in FBUtilities.hash (CASSANDRA-4250)
 * (cql3) Add name of parameters in CqlResultSet (CASSANDRA-4242)
 * (cql3) Correctly validate order by queries (CASSANDRA-4246)
 * rename stress to cassandra-stress for saner packaging (CASSANDRA-4256)
 * Fix exception on colum metadata with non-string comparator (CASSANDRA-4269)
 * Check for unknown/invalid compression options (CASSANDRA-4266)
 * (cql3) Adds simple access to column timestamp and ttl (CASSANDRA-4217)
 * (cql3) Fix range queries with secondary indexes (CASSANDRA-4257)
 * Better error messages from improper input in cli (CASSANDRA-3865)
 * Try to stop all compaction upon Keyspace or ColumnFamily drop (CASSANDRA-4221)
 * (cql3) Allow keyspace properties to contain hyphens (CASSANDRA-4278)
 * (cql3) Correctly validate keyspace access in create table (CASSANDRA-4296)
 * Avoid deadlock in migration stage (CASSANDRA-3882)
 * Take supercolumn names and deletion info into account in memtable throughput
   (CASSANDRA-4264)
 * Add back backward compatibility for old style replication factor (CASSANDRA-4294)
 * Preserve compatibility with pre-1.1 index queries (CASSANDRA-4262)
Merged from 1.0:
 * Fix super columns bug where cache is not updated (CASSANDRA-4190)
 * fix maxTimestamp to include row tombstones (CASSANDRA-4116)
 * (CLI) properly handle quotes in create/update keyspace commands (CASSANDRA-4129)
 * Avoids possible deadlock during bootstrap (CASSANDRA-4159)
 * fix stress tool that hangs forever on timeout or error (CASSANDRA-4128)
 * stress tool to return appropriate exit code on failure (CASSANDRA-4188)
 * fix compaction NPE when out of disk space and assertions disabled
   (CASSANDRA-3985)
 * synchronize LCS getEstimatedTasks to avoid CME (CASSANDRA-4255)
 * ensure unique streaming session id's (CASSANDRA-4223)
 * kick off background compaction when min/max thresholds change
   (CASSANDRA-4279)
 * improve ability of STCS.getBuckets to deal with 100s of 1000s of
   sstables, such as when convertinb back from LCS (CASSANDRA-4287)
 * Oversize integer in CQL throws NumberFormatException (CASSANDRA-4291)
 * fix 1.0.x node join to mixed version cluster, other nodes >= 1.1 (CASSANDRA-4195)
 * Fix LCS splitting sstable base on uncompressed size (CASSANDRA-4419)
 * Push the validation of secondary index values to the SecondaryIndexManager (CASSANDRA-4240)
 * Don't purge columns during upgradesstables (CASSANDRA-4462)
 * Make cqlsh work with piping (CASSANDRA-4113)
 * Validate arguments for nodetool decommission (CASSANDRA-4061)
 * Report thrift status in nodetool info (CASSANDRA-4010)


1.1.0-final
 * average a reduced liveRatio estimate with the previous one (CASSANDRA-4065)
 * Allow KS and CF names up to 48 characters (CASSANDRA-4157)
 * fix stress build (CASSANDRA-4140)
 * add time remaining estimate to nodetool compactionstats (CASSANDRA-4167)
 * (cql) fix NPE in cql3 ALTER TABLE (CASSANDRA-4163)
 * (cql) Add support for CL.TWO and CL.THREE in CQL (CASSANDRA-4156)
 * (cql) Fix type in CQL3 ALTER TABLE preventing update (CASSANDRA-4170)
 * (cql) Throw invalid exception from CQL3 on obsolete options (CASSANDRA-4171)
 * (cqlsh) fix recognizing uppercase SELECT keyword (CASSANDRA-4161)
 * Pig: wide row support (CASSANDRA-3909)
Merged from 1.0:
 * avoid streaming empty files with bulk loader if sstablewriter errors out
   (CASSANDRA-3946)


1.1-rc1
 * Include stress tool in binary builds (CASSANDRA-4103)
 * (Hadoop) fix wide row iteration when last row read was deleted
   (CASSANDRA-4154)
 * fix read_repair_chance to really default to 0.1 in the cli (CASSANDRA-4114)
 * Adds caching and bloomFilterFpChange to CQL options (CASSANDRA-4042)
 * Adds posibility to autoconfigure size of the KeyCache (CASSANDRA-4087)
 * fix KEYS index from skipping results (CASSANDRA-3996)
 * Remove sliced_buffer_size_in_kb dead option (CASSANDRA-4076)
 * make loadNewSStable preserve sstable version (CASSANDRA-4077)
 * Respect 1.0 cache settings as much as possible when upgrading
   (CASSANDRA-4088)
 * relax path length requirement for sstable files when upgrading on
   non-Windows platforms (CASSANDRA-4110)
 * fix terminination of the stress.java when errors were encountered
   (CASSANDRA-4128)
 * Move CfDef and KsDef validation out of thrift (CASSANDRA-4037)
 * Fix get_paged_slice (CASSANDRA-4136)
 * CQL3: Support slice with exclusive start and stop (CASSANDRA-3785)
Merged from 1.0:
 * support PropertyFileSnitch in bulk loader (CASSANDRA-4145)
 * add auto_snapshot option allowing disabling snapshot before drop/truncate
   (CASSANDRA-3710)
 * allow short snitch names (CASSANDRA-4130)


1.1-beta2
 * rename loaded sstables to avoid conflicts with local snapshots
   (CASSANDRA-3967)
 * start hint replay as soon as FD notifies that the target is back up
   (CASSANDRA-3958)
 * avoid unproductive deserializing of cached rows during compaction
   (CASSANDRA-3921)
 * fix concurrency issues with CQL keyspace creation (CASSANDRA-3903)
 * Show Effective Owership via Nodetool ring <keyspace> (CASSANDRA-3412)
 * Update ORDER BY syntax for CQL3 (CASSANDRA-3925)
 * Fix BulkRecordWriter to not throw NPE if reducer gets no map data from Hadoop (CASSANDRA-3944)
 * Fix bug with counters in super columns (CASSANDRA-3821)
 * Remove deprecated merge_shard_chance (CASSANDRA-3940)
 * add a convenient way to reset a node's schema (CASSANDRA-2963)
 * fix for intermittent SchemaDisagreementException (CASSANDRA-3884)
 * CLI `list <CF>` to limit number of columns and their order (CASSANDRA-3012)
 * ignore deprecated KsDef/CfDef/ColumnDef fields in native schema (CASSANDRA-3963)
 * CLI to report when unsupported column_metadata pair was given (CASSANDRA-3959)
 * reincarnate removed and deprecated KsDef/CfDef attributes (CASSANDRA-3953)
 * Fix race between writes and read for cache (CASSANDRA-3862)
 * perform static initialization of StorageProxy on start-up (CASSANDRA-3797)
 * support trickling fsync() on writes (CASSANDRA-3950)
 * expose counters for unavailable/timeout exceptions given to thrift clients (CASSANDRA-3671)
 * avoid quadratic startup time in LeveledManifest (CASSANDRA-3952)
 * Add type information to new schema_ columnfamilies and remove thrift
   serialization for schema (CASSANDRA-3792)
 * add missing column validator options to the CLI help (CASSANDRA-3926)
 * skip reading saved key cache if CF's caching strategy is NONE or ROWS_ONLY (CASSANDRA-3954)
 * Unify migration code (CASSANDRA-4017)
Merged from 1.0:
 * cqlsh: guess correct version of Python for Arch Linux (CASSANDRA-4090)
 * (CLI) properly handle quotes in create/update keyspace commands (CASSANDRA-4129)
 * Avoids possible deadlock during bootstrap (CASSANDRA-4159)
 * fix stress tool that hangs forever on timeout or error (CASSANDRA-4128)
 * Fix super columns bug where cache is not updated (CASSANDRA-4190)
 * stress tool to return appropriate exit code on failure (CASSANDRA-4188)


1.0.9
 * improve index sampling performance (CASSANDRA-4023)
 * always compact away deleted hints immediately after handoff (CASSANDRA-3955)
 * delete hints from dropped ColumnFamilies on handoff instead of
   erroring out (CASSANDRA-3975)
 * add CompositeType ref to the CLI doc for create/update column family (CASSANDRA-3980)
 * Pig: support Counter ColumnFamilies (CASSANDRA-3973)
 * Pig: Composite column support (CASSANDRA-3684)
 * Avoid NPE during repair when a keyspace has no CFs (CASSANDRA-3988)
 * Fix division-by-zero error on get_slice (CASSANDRA-4000)
 * don't change manifest level for cleanup, scrub, and upgradesstables
   operations under LeveledCompactionStrategy (CASSANDRA-3989, 4112)
 * fix race leading to super columns assertion failure (CASSANDRA-3957)
 * fix NPE on invalid CQL delete command (CASSANDRA-3755)
 * allow custom types in CLI's assume command (CASSANDRA-4081)
 * fix totalBytes count for parallel compactions (CASSANDRA-3758)
 * fix intermittent NPE in get_slice (CASSANDRA-4095)
 * remove unnecessary asserts in native code interfaces (CASSANDRA-4096)
 * Validate blank keys in CQL to avoid assertion errors (CASSANDRA-3612)
 * cqlsh: fix bad decoding of some column names (CASSANDRA-4003)
 * cqlsh: fix incorrect padding with unicode chars (CASSANDRA-4033)
 * Fix EC2 snitch incorrectly reporting region (CASSANDRA-4026)
 * Shut down thrift during decommission (CASSANDRA-4086)
 * Expose nodetool cfhistograms for 2ndary indexes (CASSANDRA-4063)
Merged from 0.8:
 * Fix ConcurrentModificationException in gossiper (CASSANDRA-4019)


1.1-beta1
 * (cqlsh)
   + add SOURCE and CAPTURE commands, and --file option (CASSANDRA-3479)
   + add ALTER COLUMNFAMILY WITH (CASSANDRA-3523)
   + bundle Python dependencies with Cassandra (CASSANDRA-3507)
   + added to Debian package (CASSANDRA-3458)
   + display byte data instead of erroring out on decode failure
     (CASSANDRA-3874)
 * add nodetool rebuild_index (CASSANDRA-3583)
 * add nodetool rangekeysample (CASSANDRA-2917)
 * Fix streaming too much data during move operations (CASSANDRA-3639)
 * Nodetool and CLI connect to localhost by default (CASSANDRA-3568)
 * Reduce memory used by primary index sample (CASSANDRA-3743)
 * (Hadoop) separate input/output configurations (CASSANDRA-3197, 3765)
 * avoid returning internal Cassandra classes over JMX (CASSANDRA-2805)
 * add row-level isolation via SnapTree (CASSANDRA-2893)
 * Optimize key count estimation when opening sstable on startup
   (CASSANDRA-2988)
 * multi-dc replication optimization supporting CL > ONE (CASSANDRA-3577)
 * add command to stop compactions (CASSANDRA-1740, 3566, 3582)
 * multithreaded streaming (CASSANDRA-3494)
 * removed in-tree redhat spec (CASSANDRA-3567)
 * "defragment" rows for name-based queries under STCS, again (CASSANDRA-2503)
 * Recycle commitlog segments for improved performance
   (CASSANDRA-3411, 3543, 3557, 3615)
 * update size-tiered compaction to prioritize small tiers (CASSANDRA-2407)
 * add message expiration logic to OutboundTcpConnection (CASSANDRA-3005)
 * off-heap cache to use sun.misc.Unsafe instead of JNA (CASSANDRA-3271)
 * EACH_QUORUM is only supported for writes (CASSANDRA-3272)
 * replace compactionlock use in schema migration by checking CFS.isValid
   (CASSANDRA-3116)
 * recognize that "SELECT first ... *" isn't really "SELECT *" (CASSANDRA-3445)
 * Use faster bytes comparison (CASSANDRA-3434)
 * Bulk loader is no longer a fat client, (HADOOP) bulk load output format
   (CASSANDRA-3045)
 * (Hadoop) add support for KeyRange.filter
 * remove assumption that keys and token are in bijection
   (CASSANDRA-1034, 3574, 3604)
 * always remove endpoints from delevery queue in HH (CASSANDRA-3546)
 * fix race between cf flush and its 2ndary indexes flush (CASSANDRA-3547)
 * fix potential race in AES when a repair fails (CASSANDRA-3548)
 * Remove columns shadowed by a deleted container even when we cannot purge
   (CASSANDRA-3538)
 * Improve memtable slice iteration performance (CASSANDRA-3545)
 * more efficient allocation of small bloom filters (CASSANDRA-3618)
 * Use separate writer thread in SSTableSimpleUnsortedWriter (CASSANDRA-3619)
 * fsync the directory after new sstable or commitlog segment are created (CASSANDRA-3250)
 * fix minor issues reported by FindBugs (CASSANDRA-3658)
 * global key/row caches (CASSANDRA-3143, 3849)
 * optimize memtable iteration during range scan (CASSANDRA-3638)
 * introduce 'crc_check_chance' in CompressionParameters to support
   a checksum percentage checking chance similarly to read-repair (CASSANDRA-3611)
 * a way to deactivate global key/row cache on per-CF basis (CASSANDRA-3667)
 * fix LeveledCompactionStrategy broken because of generation pre-allocation
   in LeveledManifest (CASSANDRA-3691)
 * finer-grained control over data directories (CASSANDRA-2749)
 * Fix ClassCastException during hinted handoff (CASSANDRA-3694)
 * Upgrade Thrift to 0.7 (CASSANDRA-3213)
 * Make stress.java insert operation to use microseconds (CASSANDRA-3725)
 * Allows (internally) doing a range query with a limit of columns instead of
   rows (CASSANDRA-3742)
 * Allow rangeSlice queries to be start/end inclusive/exclusive (CASSANDRA-3749)
 * Fix BulkLoader to support new SSTable layout and add stream
   throttling to prevent an NPE when there is no yaml config (CASSANDRA-3752)
 * Allow concurrent schema migrations (CASSANDRA-1391, 3832)
 * Add SnapshotCommand to trigger snapshot on remote node (CASSANDRA-3721)
 * Make CFMetaData conversions to/from thrift/native schema inverses
   (CASSANDRA_3559)
 * Add initial code for CQL 3.0-beta (CASSANDRA-2474, 3781, 3753)
 * Add wide row support for ColumnFamilyInputFormat (CASSANDRA-3264)
 * Allow extending CompositeType comparator (CASSANDRA-3657)
 * Avoids over-paging during get_count (CASSANDRA-3798)
 * Add new command to rebuild a node without (repair) merkle tree calculations
   (CASSANDRA-3483, 3922)
 * respect not only row cache capacity but caching mode when
   trying to read data (CASSANDRA-3812)
 * fix system tests (CASSANDRA-3827)
 * CQL support for altering row key type in ALTER TABLE (CASSANDRA-3781)
 * turn compression on by default (CASSANDRA-3871)
 * make hexToBytes refuse invalid input (CASSANDRA-2851)
 * Make secondary indexes CF inherit compression and compaction from their
   parent CF (CASSANDRA-3877)
 * Finish cleanup up tombstone purge code (CASSANDRA-3872)
 * Avoid NPE on aboarted stream-out sessions (CASSANDRA-3904)
 * BulkRecordWriter throws NPE for counter columns (CASSANDRA-3906)
 * Support compression using BulkWriter (CASSANDRA-3907)


1.0.8
 * fix race between cleanup and flush on secondary index CFSes (CASSANDRA-3712)
 * avoid including non-queried nodes in rangeslice read repair
   (CASSANDRA-3843)
 * Only snapshot CF being compacted for snapshot_before_compaction
   (CASSANDRA-3803)
 * Log active compactions in StatusLogger (CASSANDRA-3703)
 * Compute more accurate compaction score per level (CASSANDRA-3790)
 * Return InvalidRequest when using a keyspace that doesn't exist
   (CASSANDRA-3764)
 * disallow user modification of System keyspace (CASSANDRA-3738)
 * allow using sstable2json on secondary index data (CASSANDRA-3738)
 * (cqlsh) add DESCRIBE COLUMNFAMILIES (CASSANDRA-3586)
 * (cqlsh) format blobs correctly and use colors to improve output
   readability (CASSANDRA-3726)
 * synchronize BiMap of bootstrapping tokens (CASSANDRA-3417)
 * show index options in CLI (CASSANDRA-3809)
 * add optional socket timeout for streaming (CASSANDRA-3838)
 * fix truncate not to leave behind non-CFS backed secondary indexes
   (CASSANDRA-3844)
 * make CLI `show schema` to use output stream directly instead
   of StringBuilder (CASSANDRA-3842)
 * remove the wait on hint future during write (CASSANDRA-3870)
 * (cqlsh) ignore missing CfDef opts (CASSANDRA-3933)
 * (cqlsh) look for cqlshlib relative to realpath (CASSANDRA-3767)
 * Fix short read protection (CASSANDRA-3934)
 * Make sure infered and actual schema match (CASSANDRA-3371)
 * Fix NPE during HH delivery (CASSANDRA-3677)
 * Don't put boostrapping node in 'hibernate' status (CASSANDRA-3737)
 * Fix double quotes in windows bat files (CASSANDRA-3744)
 * Fix bad validator lookup (CASSANDRA-3789)
 * Fix soft reset in EC2MultiRegionSnitch (CASSANDRA-3835)
 * Don't leave zombie connections with THSHA thrift server (CASSANDRA-3867)
 * (cqlsh) fix deserialization of data (CASSANDRA-3874)
 * Fix removetoken force causing an inconsistent state (CASSANDRA-3876)
 * Fix ahndling of some types with Pig (CASSANDRA-3886)
 * Don't allow to drop the system keyspace (CASSANDRA-3759)
 * Make Pig deletes disabled by default and configurable (CASSANDRA-3628)
Merged from 0.8:
 * (Pig) fix CassandraStorage to use correct comparator in Super ColumnFamily
   case (CASSANDRA-3251)
 * fix thread safety issues in commitlog replay, primarily affecting
   systems with many (100s) of CF definitions (CASSANDRA-3751)
 * Fix relevant tombstone ignored with super columns (CASSANDRA-3875)


1.0.7
 * fix regression in HH page size calculation (CASSANDRA-3624)
 * retry failed stream on IOException (CASSANDRA-3686)
 * allow configuring bloom_filter_fp_chance (CASSANDRA-3497)
 * attempt hint delivery every ten minutes, or when failure detector
   notifies us that a node is back up, whichever comes first.  hint
   handoff throttle delay default changed to 1ms, from 50 (CASSANDRA-3554)
 * add nodetool setstreamthroughput (CASSANDRA-3571)
 * fix assertion when dropping a columnfamily with no sstables (CASSANDRA-3614)
 * more efficient allocation of small bloom filters (CASSANDRA-3618)
 * CLibrary.createHardLinkWithExec() to check for errors (CASSANDRA-3101)
 * Avoid creating empty and non cleaned writer during compaction (CASSANDRA-3616)
 * stop thrift service in shutdown hook so we can quiesce MessagingService
   (CASSANDRA-3335)
 * (CQL) compaction_strategy_options and compression_parameters for
   CREATE COLUMNFAMILY statement (CASSANDRA-3374)
 * Reset min/max compaction threshold when creating size tiered compaction
   strategy (CASSANDRA-3666)
 * Don't ignore IOException during compaction (CASSANDRA-3655)
 * Fix assertion error for CF with gc_grace=0 (CASSANDRA-3579)
 * Shutdown ParallelCompaction reducer executor after use (CASSANDRA-3711)
 * Avoid < 0 value for pending tasks in leveled compaction (CASSANDRA-3693)
 * (Hadoop) Support TimeUUID in Pig CassandraStorage (CASSANDRA-3327)
 * Check schema is ready before continuing boostrapping (CASSANDRA-3629)
 * Catch overflows during parsing of chunk_length_kb (CASSANDRA-3644)
 * Improve stream protocol mismatch errors (CASSANDRA-3652)
 * Avoid multiple thread doing HH to the same target (CASSANDRA-3681)
 * Add JMX property for rp_timeout_in_ms (CASSANDRA-2940)
 * Allow DynamicCompositeType to compare component of different types
   (CASSANDRA-3625)
 * Flush non-cfs backed secondary indexes (CASSANDRA-3659)
 * Secondary Indexes should report memory consumption (CASSANDRA-3155)
 * fix for SelectStatement start/end key are not set correctly
   when a key alias is involved (CASSANDRA-3700)
 * fix CLI `show schema` command insert of an extra comma in
   column_metadata (CASSANDRA-3714)
Merged from 0.8:
 * avoid logging (harmless) exception when GC takes < 1ms (CASSANDRA-3656)
 * prevent new nodes from thinking down nodes are up forever (CASSANDRA-3626)
 * use correct list of replicas for LOCAL_QUORUM reads when read repair
   is disabled (CASSANDRA-3696)
 * block on flush before compacting hints (may prevent OOM) (CASSANDRA-3733)


1.0.6
 * (CQL) fix cqlsh support for replicate_on_write (CASSANDRA-3596)
 * fix adding to leveled manifest after streaming (CASSANDRA-3536)
 * filter out unavailable cipher suites when using encryption (CASSANDRA-3178)
 * (HADOOP) add old-style api support for CFIF and CFRR (CASSANDRA-2799)
 * Support TimeUUIDType column names in Stress.java tool (CASSANDRA-3541)
 * (CQL) INSERT/UPDATE/DELETE/TRUNCATE commands should allow CF names to
   be qualified by keyspace (CASSANDRA-3419)
 * always remove endpoints from delevery queue in HH (CASSANDRA-3546)
 * fix race between cf flush and its 2ndary indexes flush (CASSANDRA-3547)
 * fix potential race in AES when a repair fails (CASSANDRA-3548)
 * fix default value validation usage in CLI SET command (CASSANDRA-3553)
 * Optimize componentsFor method for compaction and startup time
   (CASSANDRA-3532)
 * (CQL) Proper ColumnFamily metadata validation on CREATE COLUMNFAMILY
   (CASSANDRA-3565)
 * fix compression "chunk_length_kb" option to set correct kb value for
   thrift/avro (CASSANDRA-3558)
 * fix missing response during range slice repair (CASSANDRA-3551)
 * 'describe ring' moved from CLI to nodetool and available through JMX (CASSANDRA-3220)
 * add back partitioner to sstable metadata (CASSANDRA-3540)
 * fix NPE in get_count for counters (CASSANDRA-3601)
Merged from 0.8:
 * remove invalid assertion that table was opened before dropping it
   (CASSANDRA-3580)
 * range and index scans now only send requests to enough replicas to
   satisfy requested CL + RR (CASSANDRA-3598)
 * use cannonical host for local node in nodetool info (CASSANDRA-3556)
 * remove nonlocal DC write optimization since it only worked with
   CL.ONE or CL.LOCAL_QUORUM (CASSANDRA-3577, 3585)
 * detect misuses of CounterColumnType (CASSANDRA-3422)
 * turn off string interning in json2sstable, take 2 (CASSANDRA-2189)
 * validate compression parameters on add/update of the ColumnFamily
   (CASSANDRA-3573)
 * Check for 0.0.0.0 is incorrect in CFIF (CASSANDRA-3584)
 * Increase vm.max_map_count in debian packaging (CASSANDRA-3563)
 * gossiper will never add itself to saved endpoints (CASSANDRA-3485)


1.0.5
 * revert CASSANDRA-3407 (see CASSANDRA-3540)
 * fix assertion error while forwarding writes to local nodes (CASSANDRA-3539)


1.0.4
 * fix self-hinting of timed out read repair updates and make hinted handoff
   less prone to OOMing a coordinator (CASSANDRA-3440)
 * expose bloom filter sizes via JMX (CASSANDRA-3495)
 * enforce RP tokens 0..2**127 (CASSANDRA-3501)
 * canonicalize paths exposed through JMX (CASSANDRA-3504)
 * fix "liveSize" stat when sstables are removed (CASSANDRA-3496)
 * add bloom filter FP rates to nodetool cfstats (CASSANDRA-3347)
 * record partitioner in sstable metadata component (CASSANDRA-3407)
 * add new upgradesstables nodetool command (CASSANDRA-3406)
 * skip --debug requirement to see common exceptions in CLI (CASSANDRA-3508)
 * fix incorrect query results due to invalid max timestamp (CASSANDRA-3510)
 * make sstableloader recognize compressed sstables (CASSANDRA-3521)
 * avoids race in OutboundTcpConnection in multi-DC setups (CASSANDRA-3530)
 * use SETLOCAL in cassandra.bat (CASSANDRA-3506)
 * fix ConcurrentModificationException in Table.all() (CASSANDRA-3529)
Merged from 0.8:
 * fix concurrence issue in the FailureDetector (CASSANDRA-3519)
 * fix array out of bounds error in counter shard removal (CASSANDRA-3514)
 * avoid dropping tombstones when they might still be needed to shadow
   data in a different sstable (CASSANDRA-2786)


1.0.3
 * revert name-based query defragmentation aka CASSANDRA-2503 (CASSANDRA-3491)
 * fix invalidate-related test failures (CASSANDRA-3437)
 * add next-gen cqlsh to bin/ (CASSANDRA-3188, 3131, 3493)
 * (CQL) fix handling of rows with no columns (CASSANDRA-3424, 3473)
 * fix querying supercolumns by name returning only a subset of
   subcolumns or old subcolumn versions (CASSANDRA-3446)
 * automatically compute sha1 sum for uncompressed data files (CASSANDRA-3456)
 * fix reading metadata/statistics component for version < h (CASSANDRA-3474)
 * add sstable forward-compatibility (CASSANDRA-3478)
 * report compression ratio in CFSMBean (CASSANDRA-3393)
 * fix incorrect size exception during streaming of counters (CASSANDRA-3481)
 * (CQL) fix for counter decrement syntax (CASSANDRA-3418)
 * Fix race introduced by CASSANDRA-2503 (CASSANDRA-3482)
 * Fix incomplete deletion of delivered hints (CASSANDRA-3466)
 * Avoid rescheduling compactions when no compaction was executed
   (CASSANDRA-3484)
 * fix handling of the chunk_length_kb compression options (CASSANDRA-3492)
Merged from 0.8:
 * fix updating CF row_cache_provider (CASSANDRA-3414)
 * CFMetaData.convertToThrift method to set RowCacheProvider (CASSANDRA-3405)
 * acquire compactionlock during truncate (CASSANDRA-3399)
 * fix displaying cfdef entries for super columnfamilies (CASSANDRA-3415)
 * Make counter shard merging thread safe (CASSANDRA-3178)
 * Revert CASSANDRA-2855
 * Fix bug preventing the use of efficient cross-DC writes (CASSANDRA-3472)
 * `describe ring` command for CLI (CASSANDRA-3220)
 * (Hadoop) skip empty rows when entire row is requested, redux (CASSANDRA-2855)


1.0.2
 * "defragment" rows for name-based queries under STCS (CASSANDRA-2503)
 * Add timing information to cassandra-cli GET/SET/LIST queries (CASSANDRA-3326)
 * Only create one CompressionMetadata object per sstable (CASSANDRA-3427)
 * cleanup usage of StorageService.setMode() (CASSANDRA-3388)
 * Avoid large array allocation for compressed chunk offsets (CASSANDRA-3432)
 * fix DecimalType bytebuffer marshalling (CASSANDRA-3421)
 * fix bug that caused first column in per row indexes to be ignored
   (CASSANDRA-3441)
 * add JMX call to clean (failed) repair sessions (CASSANDRA-3316)
 * fix sstableloader reference acquisition bug (CASSANDRA-3438)
 * fix estimated row size regression (CASSANDRA-3451)
 * make sure we don't return more columns than asked (CASSANDRA-3303, 3395)
Merged from 0.8:
 * acquire compactionlock during truncate (CASSANDRA-3399)
 * fix displaying cfdef entries for super columnfamilies (CASSANDRA-3415)


1.0.1
 * acquire references during index build to prevent delete problems
   on Windows (CASSANDRA-3314)
 * describe_ring should include datacenter/topology information (CASSANDRA-2882)
 * Thrift sockets are not properly buffered (CASSANDRA-3261)
 * performance improvement for bytebufferutil compare function (CASSANDRA-3286)
 * add system.versions ColumnFamily (CASSANDRA-3140)
 * reduce network copies (CASSANDRA-3333, 3373)
 * limit nodetool to 32MB of heap (CASSANDRA-3124)
 * (CQL) update parser to accept "timestamp" instead of "date" (CASSANDRA-3149)
 * Fix CLI `show schema` to include "compression_options" (CASSANDRA-3368)
 * Snapshot to include manifest under LeveledCompactionStrategy (CASSANDRA-3359)
 * (CQL) SELECT query should allow CF name to be qualified by keyspace (CASSANDRA-3130)
 * (CQL) Fix internal application error specifying 'using consistency ...'
   in lower case (CASSANDRA-3366)
 * fix Deflate compression when compression actually makes the data bigger
   (CASSANDRA-3370)
 * optimize UUIDGen to avoid lock contention on InetAddress.getLocalHost
   (CASSANDRA-3387)
 * tolerate index being dropped mid-mutation (CASSANDRA-3334, 3313)
 * CompactionManager is now responsible for checking for new candidates
   post-task execution, enabling more consistent leveled compaction
   (CASSANDRA-3391)
 * Cache HSHA threads (CASSANDRA-3372)
 * use CF/KS names as snapshot prefix for drop + truncate operations
   (CASSANDRA-2997)
 * Break bloom filters up to avoid heap fragmentation (CASSANDRA-2466)
 * fix cassandra hanging on jsvc stop (CASSANDRA-3302)
 * Avoid leveled compaction getting blocked on errors (CASSANDRA-3408)
 * Make reloading the compaction strategy safe (CASSANDRA-3409)
 * ignore 0.8 hints even if compaction begins before we try to purge
   them (CASSANDRA-3385)
 * remove procrun (bin\daemon) from Cassandra source tree and
   artifacts (CASSANDRA-3331)
 * make cassandra compile under JDK7 (CASSANDRA-3275)
 * remove dependency of clientutil.jar to FBUtilities (CASSANDRA-3299)
 * avoid truncation errors by using long math on long values (CASSANDRA-3364)
 * avoid clock drift on some Windows machine (CASSANDRA-3375)
 * display cache provider in cli 'describe keyspace' command (CASSANDRA-3384)
 * fix incomplete topology information in describe_ring (CASSANDRA-3403)
 * expire dead gossip states based on time (CASSANDRA-2961)
 * improve CompactionTask extensibility (CASSANDRA-3330)
 * Allow one leveled compaction task to kick off another (CASSANDRA-3363)
 * allow encryption only between datacenters (CASSANDRA-2802)
Merged from 0.8:
 * fix truncate allowing data to be replayed post-restart (CASSANDRA-3297)
 * make iwriter final in IndexWriter to avoid NPE (CASSANDRA-2863)
 * (CQL) update grammar to require key clause in DELETE statement
   (CASSANDRA-3349)
 * (CQL) allow numeric keyspace names in USE statement (CASSANDRA-3350)
 * (Hadoop) skip empty rows when slicing the entire row (CASSANDRA-2855)
 * Fix handling of tombstone by SSTableExport/Import (CASSANDRA-3357)
 * fix ColumnIndexer to use long offsets (CASSANDRA-3358)
 * Improved CLI exceptions (CASSANDRA-3312)
 * Fix handling of tombstone by SSTableExport/Import (CASSANDRA-3357)
 * Only count compaction as active (for throttling) when they have
   successfully acquired the compaction lock (CASSANDRA-3344)
 * Display CLI version string on startup (CASSANDRA-3196)
 * (Hadoop) make CFIF try rpc_address or fallback to listen_address
   (CASSANDRA-3214)
 * (Hadoop) accept comma delimited lists of initial thrift connections
   (CASSANDRA-3185)
 * ColumnFamily min_compaction_threshold should be >= 2 (CASSANDRA-3342)
 * (Pig) add 0.8+ types and key validation type in schema (CASSANDRA-3280)
 * Fix completely removing column metadata using CLI (CASSANDRA-3126)
 * CLI `describe cluster;` output should be on separate lines for separate versions
   (CASSANDRA-3170)
 * fix changing durable_writes keyspace option during CF creation
   (CASSANDRA-3292)
 * avoid locking on update when no indexes are involved (CASSANDRA-3386)
 * fix assertionError during repair with ordered partitioners (CASSANDRA-3369)
 * correctly serialize key_validation_class for avro (CASSANDRA-3391)
 * don't expire counter tombstone after streaming (CASSANDRA-3394)
 * prevent nodes that failed to join from hanging around forever
   (CASSANDRA-3351)
 * remove incorrect optimization from slice read path (CASSANDRA-3390)
 * Fix race in AntiEntropyService (CASSANDRA-3400)


1.0.0-final
 * close scrubbed sstable fd before deleting it (CASSANDRA-3318)
 * fix bug preventing obsolete commitlog segments from being removed
   (CASSANDRA-3269)
 * tolerate whitespace in seed CDL (CASSANDRA-3263)
 * Change default heap thresholds to max(min(1/2 ram, 1G), min(1/4 ram, 8GB))
   (CASSANDRA-3295)
 * Fix broken CompressedRandomAccessReaderTest (CASSANDRA-3298)
 * (CQL) fix type information returned for wildcard queries (CASSANDRA-3311)
 * add estimated tasks to LeveledCompactionStrategy (CASSANDRA-3322)
 * avoid including compaction cache-warming in keycache stats (CASSANDRA-3325)
 * run compaction and hinted handoff threads at MIN_PRIORITY (CASSANDRA-3308)
 * default hsha thrift server to cpu core count in rpc pool (CASSANDRA-3329)
 * add bin\daemon to binary tarball for Windows service (CASSANDRA-3331)
 * Fix places where uncompressed size of sstables was use in place of the
   compressed one (CASSANDRA-3338)
 * Fix hsha thrift server (CASSANDRA-3346)
 * Make sure repair only stream needed sstables (CASSANDRA-3345)


1.0.0-rc2
 * Log a meaningful warning when a node receives a message for a repair session
   that doesn't exist anymore (CASSANDRA-3256)
 * test for NUMA policy support as well as numactl presence (CASSANDRA-3245)
 * Fix FD leak when internode encryption is enabled (CASSANDRA-3257)
 * Remove incorrect assertion in mergeIterator (CASSANDRA-3260)
 * FBUtilities.hexToBytes(String) to throw NumberFormatException when string
   contains non-hex characters (CASSANDRA-3231)
 * Keep SimpleSnitch proximity ordering unchanged from what the Strategy
   generates, as intended (CASSANDRA-3262)
 * remove Scrub from compactionstats when finished (CASSANDRA-3255)
 * fix counter entry in jdbc TypesMap (CASSANDRA-3268)
 * fix full queue scenario for ParallelCompactionIterator (CASSANDRA-3270)
 * fix bootstrap process (CASSANDRA-3285)
 * don't try delivering hints if when there isn't any (CASSANDRA-3176)
 * CLI documentation change for ColumnFamily `compression_options` (CASSANDRA-3282)
 * ignore any CF ids sent by client for adding CF/KS (CASSANDRA-3288)
 * remove obsolete hints on first startup (CASSANDRA-3291)
 * use correct ISortedColumns for time-optimized reads (CASSANDRA-3289)
 * Evict gossip state immediately when a token is taken over by a new IP
   (CASSANDRA-3259)


1.0.0-rc1
 * Update CQL to generate microsecond timestamps by default (CASSANDRA-3227)
 * Fix counting CFMetadata towards Memtable liveRatio (CASSANDRA-3023)
 * Kill server on wrapped OOME such as from FileChannel.map (CASSANDRA-3201)
 * remove unnecessary copy when adding to row cache (CASSANDRA-3223)
 * Log message when a full repair operation completes (CASSANDRA-3207)
 * Fix streamOutSession keeping sstables references forever if the remote end
   dies (CASSANDRA-3216)
 * Remove dynamic_snitch boolean from example configuration (defaulting to
   true) and set default badness threshold to 0.1 (CASSANDRA-3229)
 * Base choice of random or "balanced" token on bootstrap on whether
   schema definitions were found (CASSANDRA-3219)
 * Fixes for LeveledCompactionStrategy score computation, prioritization,
   scheduling, and performance (CASSANDRA-3224, 3234)
 * parallelize sstable open at server startup (CASSANDRA-2988)
 * fix handling of exceptions writing to OutboundTcpConnection (CASSANDRA-3235)
 * Allow using quotes in "USE <keyspace>;" CLI command (CASSANDRA-3208)
 * Don't allow any cache loading exceptions to halt startup (CASSANDRA-3218)
 * Fix sstableloader --ignores option (CASSANDRA-3247)
 * File descriptor limit increased in packaging (CASSANDRA-3206)
 * Fix deadlock in commit log during flush (CASSANDRA-3253)


1.0.0-beta1
 * removed binarymemtable (CASSANDRA-2692)
 * add commitlog_total_space_in_mb to prevent fragmented logs (CASSANDRA-2427)
 * removed commitlog_rotation_threshold_in_mb configuration (CASSANDRA-2771)
 * make AbstractBounds.normalize de-overlapp overlapping ranges (CASSANDRA-2641)
 * replace CollatingIterator, ReducingIterator with MergeIterator
   (CASSANDRA-2062)
 * Fixed the ability to set compaction strategy in cli using create column
   family command (CASSANDRA-2778)
 * clean up tmp files after failed compaction (CASSANDRA-2468)
 * restrict repair streaming to specific columnfamilies (CASSANDRA-2280)
 * don't bother persisting columns shadowed by a row tombstone (CASSANDRA-2589)
 * reset CF and SC deletion times after gc_grace (CASSANDRA-2317)
 * optimize away seek when compacting wide rows (CASSANDRA-2879)
 * single-pass streaming (CASSANDRA-2677, 2906, 2916, 3003)
 * use reference counting for deleting sstables instead of relying on GC
   (CASSANDRA-2521, 3179)
 * store hints as serialized mutations instead of pointers to data row
   (CASSANDRA-2045)
 * store hints in the coordinator node instead of in the closest replica
   (CASSANDRA-2914)
 * add row_cache_keys_to_save CF option (CASSANDRA-1966)
 * check column family validity in nodetool repair (CASSANDRA-2933)
 * use lazy initialization instead of class initialization in NodeId
   (CASSANDRA-2953)
 * add paging to get_count (CASSANDRA-2894)
 * fix "short reads" in [multi]get (CASSANDRA-2643, 3157, 3192)
 * add optional compression for sstables (CASSANDRA-47, 2994, 3001, 3128)
 * add scheduler JMX metrics (CASSANDRA-2962)
 * add block level checksum for compressed data (CASSANDRA-1717)
 * make column family backed column map pluggable and introduce unsynchronized
   ArrayList backed one to speedup reads (CASSANDRA-2843, 3165, 3205)
 * refactoring of the secondary index api (CASSANDRA-2982)
 * make CL > ONE reads wait for digest reconciliation before returning
   (CASSANDRA-2494)
 * fix missing logging for some exceptions (CASSANDRA-2061)
 * refactor and optimize ColumnFamilyStore.files(...) and Descriptor.fromFilename(String)
   and few other places responsible for work with SSTable files (CASSANDRA-3040)
 * Stop reading from sstables once we know we have the most recent columns,
   for query-by-name requests (CASSANDRA-2498)
 * Add query-by-column mode to stress.java (CASSANDRA-3064)
 * Add "install" command to cassandra.bat (CASSANDRA-292)
 * clean up KSMetadata, CFMetadata from unnecessary
   Thrift<->Avro conversion methods (CASSANDRA-3032)
 * Add timeouts to client request schedulers (CASSANDRA-3079, 3096)
 * Cli to use hashes rather than array of hashes for strategy options (CASSANDRA-3081)
 * LeveledCompactionStrategy (CASSANDRA-1608, 3085, 3110, 3087, 3145, 3154, 3182)
 * Improvements of the CLI `describe` command (CASSANDRA-2630)
 * reduce window where dropped CF sstables may not be deleted (CASSANDRA-2942)
 * Expose gossip/FD info to JMX (CASSANDRA-2806)
 * Fix streaming over SSL when compressed SSTable involved (CASSANDRA-3051)
 * Add support for pluggable secondary index implementations (CASSANDRA-3078)
 * remove compaction_thread_priority setting (CASSANDRA-3104)
 * generate hints for replicas that timeout, not just replicas that are known
   to be down before starting (CASSANDRA-2034)
 * Add throttling for internode streaming (CASSANDRA-3080)
 * make the repair of a range repair all replica (CASSANDRA-2610, 3194)
 * expose the ability to repair the first range (as returned by the
   partitioner) of a node (CASSANDRA-2606)
 * Streams Compression (CASSANDRA-3015)
 * add ability to use multiple threads during a single compaction
   (CASSANDRA-2901)
 * make AbstractBounds.normalize support overlapping ranges (CASSANDRA-2641)
 * fix of the CQL count() behavior (CASSANDRA-3068)
 * use TreeMap backed column families for the SSTable simple writers
   (CASSANDRA-3148)
 * fix inconsistency of the CLI syntax when {} should be used instead of [{}]
   (CASSANDRA-3119)
 * rename CQL type names to match expected SQL behavior (CASSANDRA-3149, 3031)
 * Arena-based allocation for memtables (CASSANDRA-2252, 3162, 3163, 3168)
 * Default RR chance to 0.1 (CASSANDRA-3169)
 * Add RowLevel support to secondary index API (CASSANDRA-3147)
 * Make SerializingCacheProvider the default if JNA is available (CASSANDRA-3183)
 * Fix backwards compatibilty for CQL memtable properties (CASSANDRA-3190)
 * Add five-minute delay before starting compactions on a restarted server
   (CASSANDRA-3181)
 * Reduce copies done for intra-host messages (CASSANDRA-1788, 3144)
 * support of compaction strategy option for stress.java (CASSANDRA-3204)
 * make memtable throughput and column count thresholds no-ops (CASSANDRA-2449)
 * Return schema information along with the resultSet in CQL (CASSANDRA-2734)
 * Add new DecimalType (CASSANDRA-2883)
 * Fix assertion error in RowRepairResolver (CASSANDRA-3156)
 * Reduce unnecessary high buffer sizes (CASSANDRA-3171)
 * Pluggable compaction strategy (CASSANDRA-1610)
 * Add new broadcast_address config option (CASSANDRA-2491)


0.8.7
 * Kill server on wrapped OOME such as from FileChannel.map (CASSANDRA-3201)
 * Allow using quotes in "USE <keyspace>;" CLI command (CASSANDRA-3208)
 * Log message when a full repair operation completes (CASSANDRA-3207)
 * Don't allow any cache loading exceptions to halt startup (CASSANDRA-3218)
 * Fix sstableloader --ignores option (CASSANDRA-3247)
 * File descriptor limit increased in packaging (CASSANDRA-3206)
 * Log a meaningfull warning when a node receive a message for a repair session
   that doesn't exist anymore (CASSANDRA-3256)
 * Fix FD leak when internode encryption is enabled (CASSANDRA-3257)
 * FBUtilities.hexToBytes(String) to throw NumberFormatException when string
   contains non-hex characters (CASSANDRA-3231)
 * Keep SimpleSnitch proximity ordering unchanged from what the Strategy
   generates, as intended (CASSANDRA-3262)
 * remove Scrub from compactionstats when finished (CASSANDRA-3255)
 * Fix tool .bat files when CASSANDRA_HOME contains spaces (CASSANDRA-3258)
 * Force flush of status table when removing/updating token (CASSANDRA-3243)
 * Evict gossip state immediately when a token is taken over by a new IP (CASSANDRA-3259)
 * Fix bug where the failure detector can take too long to mark a host
   down (CASSANDRA-3273)
 * (Hadoop) allow wrapping ranges in queries (CASSANDRA-3137)
 * (Hadoop) check all interfaces for a match with split location
   before falling back to random replica (CASSANDRA-3211)
 * (Hadoop) Make Pig storage handle implements LoadMetadata (CASSANDRA-2777)
 * (Hadoop) Fix exception during PIG 'dump' (CASSANDRA-2810)
 * Fix stress COUNTER_GET option (CASSANDRA-3301)
 * Fix missing fields in CLI `show schema` output (CASSANDRA-3304)
 * Nodetool no longer leaks threads and closes JMX connections (CASSANDRA-3309)
 * fix truncate allowing data to be replayed post-restart (CASSANDRA-3297)
 * Move SimpleAuthority and SimpleAuthenticator to examples (CASSANDRA-2922)
 * Fix handling of tombstone by SSTableExport/Import (CASSANDRA-3357)
 * Fix transposition in cfHistograms (CASSANDRA-3222)
 * Allow using number as DC name when creating keyspace in CQL (CASSANDRA-3239)
 * Force flush of system table after updating/removing a token (CASSANDRA-3243)


0.8.6
 * revert CASSANDRA-2388
 * change TokenRange.endpoints back to listen/broadcast address to match
   pre-1777 behavior, and add TokenRange.rpc_endpoints instead (CASSANDRA-3187)
 * avoid trying to watch cassandra-topology.properties when loaded from jar
   (CASSANDRA-3138)
 * prevent users from creating keyspaces with LocalStrategy replication
   (CASSANDRA-3139)
 * fix CLI `show schema;` to output correct keyspace definition statement
   (CASSANDRA-3129)
 * CustomTThreadPoolServer to log TTransportException at DEBUG level
   (CASSANDRA-3142)
 * allow topology sort to work with non-unique rack names between
   datacenters (CASSANDRA-3152)
 * Improve caching of same-version Messages on digest and repair paths
   (CASSANDRA-3158)
 * Randomize choice of first replica for counter increment (CASSANDRA-2890)
 * Fix using read_repair_chance instead of merge_shard_change (CASSANDRA-3202)
 * Avoid streaming data to nodes that already have it, on move as well as
   decommission (CASSANDRA-3041)
 * Fix divide by zero error in GCInspector (CASSANDRA-3164)
 * allow quoting of the ColumnFamily name in CLI `create column family`
   statement (CASSANDRA-3195)
 * Fix rolling upgrade from 0.7 to 0.8 problem (CASSANDRA-3166)
 * Accomodate missing encryption_options in IncomingTcpConnection.stream
   (CASSANDRA-3212)


0.8.5
 * fix NPE when encryption_options is unspecified (CASSANDRA-3007)
 * include column name in validation failure exceptions (CASSANDRA-2849)
 * make sure truncate clears out the commitlog so replay won't re-
   populate with truncated data (CASSANDRA-2950)
 * fix NPE when debug logging is enabled and dropped CF is present
   in a commitlog segment (CASSANDRA-3021)
 * fix cassandra.bat when CASSANDRA_HOME contains spaces (CASSANDRA-2952)
 * fix to SSTableSimpleUnsortedWriter bufferSize calculation (CASSANDRA-3027)
 * make cleanup and normal compaction able to skip empty rows
   (rows containing nothing but expired tombstones) (CASSANDRA-3039)
 * work around native memory leak in com.sun.management.GarbageCollectorMXBean
   (CASSANDRA-2868)
 * validate that column names in column_metadata are not equal to key_alias
   on create/update of the ColumnFamily and CQL 'ALTER' statement (CASSANDRA-3036)
 * return an InvalidRequestException if an indexed column is assigned
   a value larger than 64KB (CASSANDRA-3057)
 * fix of numeric-only and string column names handling in CLI "drop index"
   (CASSANDRA-3054)
 * prune index scan resultset back to original request for lazy
   resultset expansion case (CASSANDRA-2964)
 * (Hadoop) fail jobs when Cassandra node has failed but TaskTracker
   has not (CASSANDRA-2388)
 * fix dynamic snitch ignoring nodes when read_repair_chance is zero
   (CASSANDRA-2662)
 * avoid retaining references to dropped CFS objects in
   CompactionManager.estimatedCompactions (CASSANDRA-2708)
 * expose rpc timeouts per host in MessagingServiceMBean (CASSANDRA-2941)
 * avoid including cwd in classpath for deb and rpm packages (CASSANDRA-2881)
 * remove gossip state when a new IP takes over a token (CASSANDRA-3071)
 * allow sstable2json to work on index sstable files (CASSANDRA-3059)
 * always hint counters (CASSANDRA-3099)
 * fix log4j initialization in EmbeddedCassandraService (CASSANDRA-2857)
 * remove gossip state when a new IP takes over a token (CASSANDRA-3071)
 * work around native memory leak in com.sun.management.GarbageCollectorMXBean
    (CASSANDRA-2868)
 * fix UnavailableException with writes at CL.EACH_QUORM (CASSANDRA-3084)
 * fix parsing of the Keyspace and ColumnFamily names in numeric
   and string representations in CLI (CASSANDRA-3075)
 * fix corner cases in Range.differenceToFetch (CASSANDRA-3084)
 * fix ip address String representation in the ring cache (CASSANDRA-3044)
 * fix ring cache compatibility when mixing pre-0.8.4 nodes with post-
   in the same cluster (CASSANDRA-3023)
 * make repair report failure when a node participating dies (instead of
   hanging forever) (CASSANDRA-2433)
 * fix handling of the empty byte buffer by ReversedType (CASSANDRA-3111)
 * Add validation that Keyspace names are case-insensitively unique (CASSANDRA-3066)
 * catch invalid key_validation_class before instantiating UpdateColumnFamily (CASSANDRA-3102)
 * make Range and Bounds objects client-safe (CASSANDRA-3108)
 * optionally skip log4j configuration (CASSANDRA-3061)
 * bundle sstableloader with the debian package (CASSANDRA-3113)
 * don't try to build secondary indexes when there is none (CASSANDRA-3123)
 * improve SSTableSimpleUnsortedWriter speed for large rows (CASSANDRA-3122)
 * handle keyspace arguments correctly in nodetool snapshot (CASSANDRA-3038)
 * Fix SSTableImportTest on windows (CASSANDRA-3043)
 * expose compactionThroughputMbPerSec through JMX (CASSANDRA-3117)
 * log keyspace and CF of large rows being compacted


0.8.4
 * change TokenRing.endpoints to be a list of rpc addresses instead of
   listen/broadcast addresses (CASSANDRA-1777)
 * include files-to-be-streamed in StreamInSession.getSources (CASSANDRA-2972)
 * use JAVA env var in cassandra-env.sh (CASSANDRA-2785, 2992)
 * avoid doing read for no-op replicate-on-write at CL=1 (CASSANDRA-2892)
 * refuse counter write for CL.ANY (CASSANDRA-2990)
 * switch back to only logging recent dropped messages (CASSANDRA-3004)
 * always deserialize RowMutation for counters (CASSANDRA-3006)
 * ignore saved replication_factor strategy_option for NTS (CASSANDRA-3011)
 * make sure pre-truncate CL segments are discarded (CASSANDRA-2950)


0.8.3
 * add ability to drop local reads/writes that are going to timeout
   (CASSANDRA-2943)
 * revamp token removal process, keep gossip states for 3 days (CASSANDRA-2496)
 * don't accept extra args for 0-arg nodetool commands (CASSANDRA-2740)
 * log unavailableexception details at debug level (CASSANDRA-2856)
 * expose data_dir though jmx (CASSANDRA-2770)
 * don't include tmp files as sstable when create cfs (CASSANDRA-2929)
 * log Java classpath on startup (CASSANDRA-2895)
 * keep gossipped version in sync with actual on migration coordinator
   (CASSANDRA-2946)
 * use lazy initialization instead of class initialization in NodeId
   (CASSANDRA-2953)
 * check column family validity in nodetool repair (CASSANDRA-2933)
 * speedup bytes to hex conversions dramatically (CASSANDRA-2850)
 * Flush memtables on shutdown when durable writes are disabled
   (CASSANDRA-2958)
 * improved POSIX compatibility of start scripts (CASsANDRA-2965)
 * add counter support to Hadoop InputFormat (CASSANDRA-2981)
 * fix bug where dirty commitlog segments were removed (and avoid keeping
   segments with no post-flush activity permanently dirty) (CASSANDRA-2829)
 * fix throwing exception with batch mutation of counter super columns
   (CASSANDRA-2949)
 * ignore system tables during repair (CASSANDRA-2979)
 * throw exception when NTS is given replication_factor as an option
   (CASSANDRA-2960)
 * fix assertion error during compaction of counter CFs (CASSANDRA-2968)
 * avoid trying to create index names, when no index exists (CASSANDRA-2867)
 * don't sample the system table when choosing a bootstrap token
   (CASSANDRA-2825)
 * gossiper notifies of local state changes (CASSANDRA-2948)
 * add asynchronous and half-sync/half-async (hsha) thrift servers
   (CASSANDRA-1405)
 * fix potential use of free'd native memory in SerializingCache
   (CASSANDRA-2951)
 * prune index scan resultset back to original request for lazy
   resultset expansion case (CASSANDRA-2964)
 * (Hadoop) fail jobs when Cassandra node has failed but TaskTracker
    has not (CASSANDRA-2388)


0.8.2
 * CQL:
   - include only one row per unique key for IN queries (CASSANDRA-2717)
   - respect client timestamp on full row deletions (CASSANDRA-2912)
 * improve thread-safety in StreamOutSession (CASSANDRA-2792)
 * allow deleting a row and updating indexed columns in it in the
   same mutation (CASSANDRA-2773)
 * Expose number of threads blocked on submitting memtable to flush
   in JMX (CASSANDRA-2817)
 * add ability to return "endpoints" to nodetool (CASSANDRA-2776)
 * Add support for multiple (comma-delimited) coordinator addresses
   to ColumnFamilyInputFormat (CASSANDRA-2807)
 * fix potential NPE while scheduling read repair for range slice
   (CASSANDRA-2823)
 * Fix race in SystemTable.getCurrentLocalNodeId (CASSANDRA-2824)
 * Correctly set default for replicate_on_write (CASSANDRA-2835)
 * improve nodetool compactionstats formatting (CASSANDRA-2844)
 * fix index-building status display (CASSANDRA-2853)
 * fix CLI perpetuating obsolete KsDef.replication_factor (CASSANDRA-2846)
 * improve cli treatment of multiline comments (CASSANDRA-2852)
 * handle row tombstones correctly in EchoedRow (CASSANDRA-2786)
 * add MessagingService.get[Recently]DroppedMessages and
   StorageService.getExceptionCount (CASSANDRA-2804)
 * fix possibility of spurious UnavailableException for LOCAL_QUORUM
   reads with dynamic snitch + read repair disabled (CASSANDRA-2870)
 * add ant-optional as dependence for the debian package (CASSANDRA-2164)
 * add option to specify limit for get_slice in the CLI (CASSANDRA-2646)
 * decrease HH page size (CASSANDRA-2832)
 * reset cli keyspace after dropping the current one (CASSANDRA-2763)
 * add KeyRange option to Hadoop inputformat (CASSANDRA-1125)
 * fix protocol versioning (CASSANDRA-2818, 2860)
 * support spaces in path to log4j configuration (CASSANDRA-2383)
 * avoid including inferred types in CF update (CASSANDRA-2809)
 * fix JMX bulkload call (CASSANDRA-2908)
 * fix updating KS with durable_writes=false (CASSANDRA-2907)
 * add simplified facade to SSTableWriter for bulk loading use
   (CASSANDRA-2911)
 * fix re-using index CF sstable names after drop/recreate (CASSANDRA-2872)
 * prepend CF to default index names (CASSANDRA-2903)
 * fix hint replay (CASSANDRA-2928)
 * Properly synchronize repair's merkle tree computation (CASSANDRA-2816)


0.8.1
 * CQL:
   - support for insert, delete in BATCH (CASSANDRA-2537)
   - support for IN to SELECT, UPDATE (CASSANDRA-2553)
   - timestamp support for INSERT, UPDATE, and BATCH (CASSANDRA-2555)
   - TTL support (CASSANDRA-2476)
   - counter support (CASSANDRA-2473)
   - ALTER COLUMNFAMILY (CASSANDRA-1709)
   - DROP INDEX (CASSANDRA-2617)
   - add SCHEMA/TABLE as aliases for KS/CF (CASSANDRA-2743)
   - server handles wait-for-schema-agreement (CASSANDRA-2756)
   - key alias support (CASSANDRA-2480)
 * add support for comparator parameters and a generic ReverseType
   (CASSANDRA-2355)
 * add CompositeType and DynamicCompositeType (CASSANDRA-2231)
 * optimize batches containing multiple updates to the same row
   (CASSANDRA-2583)
 * adjust hinted handoff page size to avoid OOM with large columns
   (CASSANDRA-2652)
 * mark BRAF buffer invalid post-flush so we don't re-flush partial
   buffers again, especially on CL writes (CASSANDRA-2660)
 * add DROP INDEX support to CLI (CASSANDRA-2616)
 * don't perform HH to client-mode [storageproxy] nodes (CASSANDRA-2668)
 * Improve forceDeserialize/getCompactedRow encapsulation (CASSANDRA-2659)
 * Don't write CounterUpdateColumn to disk in tests (CASSANDRA-2650)
 * Add sstable bulk loading utility (CASSANDRA-1278)
 * avoid replaying hints to dropped columnfamilies (CASSANDRA-2685)
 * add placeholders for missing rows in range query pseudo-RR (CASSANDRA-2680)
 * remove no-op HHOM.renameHints (CASSANDRA-2693)
 * clone super columns to avoid modifying them during flush (CASSANDRA-2675)
 * allow writes to bypass the commitlog for certain keyspaces (CASSANDRA-2683)
 * avoid NPE when bypassing commitlog during memtable flush (CASSANDRA-2781)
 * Added support for making bootstrap retry if nodes flap (CASSANDRA-2644)
 * Added statusthrift to nodetool to report if thrift server is running (CASSANDRA-2722)
 * Fixed rows being cached if they do not exist (CASSANDRA-2723)
 * Support passing tableName and cfName to RowCacheProviders (CASSANDRA-2702)
 * close scrub file handles (CASSANDRA-2669)
 * throttle migration replay (CASSANDRA-2714)
 * optimize column serializer creation (CASSANDRA-2716)
 * Added support for making bootstrap retry if nodes flap (CASSANDRA-2644)
 * Added statusthrift to nodetool to report if thrift server is running
   (CASSANDRA-2722)
 * Fixed rows being cached if they do not exist (CASSANDRA-2723)
 * fix truncate/compaction race (CASSANDRA-2673)
 * workaround large resultsets causing large allocation retention
   by nio sockets (CASSANDRA-2654)
 * fix nodetool ring use with Ec2Snitch (CASSANDRA-2733)
 * fix removing columns and subcolumns that are supressed by a row or
   supercolumn tombstone during replica resolution (CASSANDRA-2590)
 * support sstable2json against snapshot sstables (CASSANDRA-2386)
 * remove active-pull schema requests (CASSANDRA-2715)
 * avoid marking entire list of sstables as actively being compacted
   in multithreaded compaction (CASSANDRA-2765)
 * seek back after deserializing a row to update cache with (CASSANDRA-2752)
 * avoid skipping rows in scrub for counter column family (CASSANDRA-2759)
 * fix ConcurrentModificationException in repair when dealing with 0.7 node
   (CASSANDRA-2767)
 * use threadsafe collections for StreamInSession (CASSANDRA-2766)
 * avoid infinite loop when creating merkle tree (CASSANDRA-2758)
 * avoids unmarking compacting sstable prematurely in cleanup (CASSANDRA-2769)
 * fix NPE when the commit log is bypassed (CASSANDRA-2718)
 * don't throw an exception in SS.isRPCServerRunning (CASSANDRA-2721)
 * make stress.jar executable (CASSANDRA-2744)
 * add daemon mode to java stress (CASSANDRA-2267)
 * expose the DC and rack of a node through JMX and nodetool ring (CASSANDRA-2531)
 * fix cache mbean getSize (CASSANDRA-2781)
 * Add Date, Float, Double, and Boolean types (CASSANDRA-2530)
 * Add startup flag to renew counter node id (CASSANDRA-2788)
 * add jamm agent to cassandra.bat (CASSANDRA-2787)
 * fix repair hanging if a neighbor has nothing to send (CASSANDRA-2797)
 * purge tombstone even if row is in only one sstable (CASSANDRA-2801)
 * Fix wrong purge of deleted cf during compaction (CASSANDRA-2786)
 * fix race that could result in Hadoop writer failing to throw an
   exception encountered after close() (CASSANDRA-2755)
 * fix scan wrongly throwing assertion error (CASSANDRA-2653)
 * Always use even distribution for merkle tree with RandomPartitionner
   (CASSANDRA-2841)
 * fix describeOwnership for OPP (CASSANDRA-2800)
 * ensure that string tokens do not contain commas (CASSANDRA-2762)


0.8.0-final
 * fix CQL grammar warning and cqlsh regression from CASSANDRA-2622
 * add ant generate-cql-html target (CASSANDRA-2526)
 * update CQL consistency levels (CASSANDRA-2566)
 * debian packaging fixes (CASSANDRA-2481, 2647)
 * fix UUIDType, IntegerType for direct buffers (CASSANDRA-2682, 2684)
 * switch to native Thrift for Hadoop map/reduce (CASSANDRA-2667)
 * fix StackOverflowError when building from eclipse (CASSANDRA-2687)
 * only provide replication_factor to strategy_options "help" for
   SimpleStrategy, OldNetworkTopologyStrategy (CASSANDRA-2678, 2713)
 * fix exception adding validators to non-string columns (CASSANDRA-2696)
 * avoid instantiating DatabaseDescriptor in JDBC (CASSANDRA-2694)
 * fix potential stack overflow during compaction (CASSANDRA-2626)
 * clone super columns to avoid modifying them during flush (CASSANDRA-2675)
 * reset underlying iterator in EchoedRow constructor (CASSANDRA-2653)


0.8.0-rc1
 * faster flushes and compaction from fixing excessively pessimistic
   rebuffering in BRAF (CASSANDRA-2581)
 * fix returning null column values in the python cql driver (CASSANDRA-2593)
 * fix merkle tree splitting exiting early (CASSANDRA-2605)
 * snapshot_before_compaction directory name fix (CASSANDRA-2598)
 * Disable compaction throttling during bootstrap (CASSANDRA-2612)
 * fix CQL treatment of > and < operators in range slices (CASSANDRA-2592)
 * fix potential double-application of counter updates on commitlog replay
   by moving replay position from header to sstable metadata (CASSANDRA-2419)
 * JDBC CQL driver exposes getColumn for access to timestamp
 * JDBC ResultSetMetadata properties added to AbstractType
 * r/m clustertool (CASSANDRA-2607)
 * add support for presenting row key as a column in CQL result sets
   (CASSANDRA-2622)
 * Don't allow {LOCAL|EACH}_QUORUM unless strategy is NTS (CASSANDRA-2627)
 * validate keyspace strategy_options during CQL create (CASSANDRA-2624)
 * fix empty Result with secondary index when limit=1 (CASSANDRA-2628)
 * Fix regression where bootstrapping a node with no schema fails
   (CASSANDRA-2625)
 * Allow removing LocationInfo sstables (CASSANDRA-2632)
 * avoid attempting to replay mutations from dropped keyspaces (CASSANDRA-2631)
 * avoid using cached position of a key when GT is requested (CASSANDRA-2633)
 * fix counting bloom filter true positives (CASSANDRA-2637)
 * initialize local ep state prior to gossip startup if needed (CASSANDRA-2638)
 * fix counter increment lost after restart (CASSANDRA-2642)
 * add quote-escaping via backslash to CLI (CASSANDRA-2623)
 * fix pig example script (CASSANDRA-2487)
 * fix dynamic snitch race in adding latencies (CASSANDRA-2618)
 * Start/stop cassandra after more important services such as mdadm in
   debian packaging (CASSANDRA-2481)


0.8.0-beta2
 * fix NPE compacting index CFs (CASSANDRA-2528)
 * Remove checking all column families on startup for compaction candidates
   (CASSANDRA-2444)
 * validate CQL create keyspace options (CASSANDRA-2525)
 * fix nodetool setcompactionthroughput (CASSANDRA-2550)
 * move	gossip heartbeat back to its own thread (CASSANDRA-2554)
 * validate cql TRUNCATE columnfamily before truncating (CASSANDRA-2570)
 * fix batch_mutate for mixed standard-counter mutations (CASSANDRA-2457)
 * disallow making schema changes to system keyspace (CASSANDRA-2563)
 * fix sending mutation messages multiple times (CASSANDRA-2557)
 * fix incorrect use of NBHM.size in ReadCallback that could cause
   reads to time out even when responses were received (CASSANDRA-2552)
 * trigger read repair correctly for LOCAL_QUORUM reads (CASSANDRA-2556)
 * Allow configuring the number of compaction thread (CASSANDRA-2558)
 * forceUserDefinedCompaction will attempt to compact what it is given
   even if the pessimistic estimate is that there is not enough disk space;
   automatic compactions will only compact 2 or more sstables (CASSANDRA-2575)
 * refuse to apply migrations with older timestamps than the current
   schema (CASSANDRA-2536)
 * remove unframed Thrift transport option
 * include indexes in snapshots (CASSANDRA-2596)
 * improve ignoring of obsolete mutations in index maintenance (CASSANDRA-2401)
 * recognize attempt to drop just the index while leaving the column
   definition alone (CASSANDRA-2619)


0.8.0-beta1
 * remove Avro RPC support (CASSANDRA-926)
 * support for columns that act as incr/decr counters
   (CASSANDRA-1072, 1937, 1944, 1936, 2101, 2093, 2288, 2105, 2384, 2236, 2342,
   2454)
 * CQL (CASSANDRA-1703, 1704, 1705, 1706, 1707, 1708, 1710, 1711, 1940,
   2124, 2302, 2277, 2493)
 * avoid double RowMutation serialization on write path (CASSANDRA-1800)
 * make NetworkTopologyStrategy the default (CASSANDRA-1960)
 * configurable internode encryption (CASSANDRA-1567, 2152)
 * human readable column names in sstable2json output (CASSANDRA-1933)
 * change default JMX port to 7199 (CASSANDRA-2027)
 * backwards compatible internal messaging (CASSANDRA-1015)
 * atomic switch of memtables and sstables (CASSANDRA-2284)
 * add pluggable SeedProvider (CASSANDRA-1669)
 * Fix clustertool to not throw exception when calling get_endpoints (CASSANDRA-2437)
 * upgrade to thrift 0.6 (CASSANDRA-2412)
 * repair works on a token range instead of full ring (CASSANDRA-2324)
 * purge tombstones from row cache (CASSANDRA-2305)
 * push replication_factor into strategy_options (CASSANDRA-1263)
 * give snapshots the same name on each node (CASSANDRA-1791)
 * remove "nodetool loadbalance" (CASSANDRA-2448)
 * multithreaded compaction (CASSANDRA-2191)
 * compaction throttling (CASSANDRA-2156)
 * add key type information and alias (CASSANDRA-2311, 2396)
 * cli no longer divides read_repair_chance by 100 (CASSANDRA-2458)
 * made CompactionInfo.getTaskType return an enum (CASSANDRA-2482)
 * add a server-wide cap on measured memtable memory usage and aggressively
   flush to keep under that threshold (CASSANDRA-2006)
 * add unified UUIDType (CASSANDRA-2233)
 * add off-heap row cache support (CASSANDRA-1969)


0.7.5
 * improvements/fixes to PIG driver (CASSANDRA-1618, CASSANDRA-2387,
   CASSANDRA-2465, CASSANDRA-2484)
 * validate index names (CASSANDRA-1761)
 * reduce contention on Table.flusherLock (CASSANDRA-1954)
 * try harder to detect failures during streaming, cleaning up temporary
   files more reliably (CASSANDRA-2088)
 * shut down server for OOM on a Thrift thread (CASSANDRA-2269)
 * fix tombstone handling in repair and sstable2json (CASSANDRA-2279)
 * preserve version when streaming data from old sstables (CASSANDRA-2283)
 * don't start repair if a neighboring node is marked as dead (CASSANDRA-2290)
 * purge tombstones from row cache (CASSANDRA-2305)
 * Avoid seeking when sstable2json exports the entire file (CASSANDRA-2318)
 * clear Built flag in system table when dropping an index (CASSANDRA-2320)
 * don't allow arbitrary argument for stress.java (CASSANDRA-2323)
 * validate values for index predicates in get_indexed_slice (CASSANDRA-2328)
 * queue secondary indexes for flush before the parent (CASSANDRA-2330)
 * allow job configuration to set the CL used in Hadoop jobs (CASSANDRA-2331)
 * add memtable_flush_queue_size defaulting to 4 (CASSANDRA-2333)
 * Allow overriding of initial_token, storage_port and rpc_port from system
   properties (CASSANDRA-2343)
 * fix comparator used for non-indexed secondary expressions in index scan
   (CASSANDRA-2347)
 * ensure size calculation and write phase of large-row compaction use
   the same threshold for TTL expiration (CASSANDRA-2349)
 * fix race when iterating CFs during add/drop (CASSANDRA-2350)
 * add ConsistencyLevel command to CLI (CASSANDRA-2354)
 * allow negative numbers in the cli (CASSANDRA-2358)
 * hard code serialVersionUID for tokens class (CASSANDRA-2361)
 * fix potential infinite loop in ByteBufferUtil.inputStream (CASSANDRA-2365)
 * fix encoding bugs in HintedHandoffManager, SystemTable when default
   charset is not UTF8 (CASSANDRA-2367)
 * avoids having removed node reappearing in Gossip (CASSANDRA-2371)
 * fix incorrect truncation of long to int when reading columns via block
   index (CASSANDRA-2376)
 * fix NPE during stream session (CASSANDRA-2377)
 * fix race condition that could leave orphaned data files when dropping CF or
   KS (CASSANDRA-2381)
 * fsync statistics component on write (CASSANDRA-2382)
 * fix duplicate results from CFS.scan (CASSANDRA-2406)
 * add IntegerType to CLI help (CASSANDRA-2414)
 * avoid caching token-only decoratedkeys (CASSANDRA-2416)
 * convert mmap assertion to if/throw so scrub can catch it (CASSANDRA-2417)
 * don't overwrite gc log (CASSANDR-2418)
 * invalidate row cache for streamed row to avoid inconsitencies
   (CASSANDRA-2420)
 * avoid copies in range/index scans (CASSANDRA-2425)
 * make sure we don't wipe data during cleanup if the node has not join
   the ring (CASSANDRA-2428)
 * Try harder to close files after compaction (CASSANDRA-2431)
 * re-set bootstrapped flag after move finishes (CASSANDRA-2435)
 * display validation_class in CLI 'describe keyspace' (CASSANDRA-2442)
 * make cleanup compactions cleanup the row cache (CASSANDRA-2451)
 * add column fields validation to scrub (CASSANDRA-2460)
 * use 64KB flush buffer instead of in_memory_compaction_limit (CASSANDRA-2463)
 * fix backslash substitutions in CLI (CASSANDRA-2492)
 * disable cache saving for system CFS (CASSANDRA-2502)
 * fixes for verifying destination availability under hinted conditions
   so UE can be thrown intead of timing out (CASSANDRA-2514)
 * fix update of validation class in column metadata (CASSANDRA-2512)
 * support LOCAL_QUORUM, EACH_QUORUM CLs outside of NTS (CASSANDRA-2516)
 * preserve version when streaming data from old sstables (CASSANDRA-2283)
 * fix backslash substitutions in CLI (CASSANDRA-2492)
 * count a row deletion as one operation towards memtable threshold
   (CASSANDRA-2519)
 * support LOCAL_QUORUM, EACH_QUORUM CLs outside of NTS (CASSANDRA-2516)


0.7.4
 * add nodetool join command (CASSANDRA-2160)
 * fix secondary indexes on pre-existing or streamed data (CASSANDRA-2244)
 * initialize endpoint in gossiper earlier (CASSANDRA-2228)
 * add ability to write to Cassandra from Pig (CASSANDRA-1828)
 * add rpc_[min|max]_threads (CASSANDRA-2176)
 * add CL.TWO, CL.THREE (CASSANDRA-2013)
 * avoid exporting an un-requested row in sstable2json, when exporting
   a key that does not exist (CASSANDRA-2168)
 * add incremental_backups option (CASSANDRA-1872)
 * add configurable row limit to Pig loadfunc (CASSANDRA-2276)
 * validate column values in batches as well as single-Column inserts
   (CASSANDRA-2259)
 * move sample schema from cassandra.yaml to schema-sample.txt,
   a cli scripts (CASSANDRA-2007)
 * avoid writing empty rows when scrubbing tombstoned rows (CASSANDRA-2296)
 * fix assertion error in range and index scans for CL < ALL
   (CASSANDRA-2282)
 * fix commitlog replay when flush position refers to data that didn't
   get synced before server died (CASSANDRA-2285)
 * fix fd leak in sstable2json with non-mmap'd i/o (CASSANDRA-2304)
 * reduce memory use during streaming of multiple sstables (CASSANDRA-2301)
 * purge tombstoned rows from cache after GCGraceSeconds (CASSANDRA-2305)
 * allow zero replicas in a NTS datacenter (CASSANDRA-1924)
 * make range queries respect snitch for local replicas (CASSANDRA-2286)
 * fix HH delivery when column index is larger than 2GB (CASSANDRA-2297)
 * make 2ary indexes use parent CF flush thresholds during initial build
   (CASSANDRA-2294)
 * update memtable_throughput to be a long (CASSANDRA-2158)


0.7.3
 * Keep endpoint state until aVeryLongTime (CASSANDRA-2115)
 * lower-latency read repair (CASSANDRA-2069)
 * add hinted_handoff_throttle_delay_in_ms option (CASSANDRA-2161)
 * fixes for cache save/load (CASSANDRA-2172, -2174)
 * Handle whole-row deletions in CFOutputFormat (CASSANDRA-2014)
 * Make memtable_flush_writers flush in parallel (CASSANDRA-2178)
 * Add compaction_preheat_key_cache option (CASSANDRA-2175)
 * refactor stress.py to have only one copy of the format string
   used for creating row keys (CASSANDRA-2108)
 * validate index names for \w+ (CASSANDRA-2196)
 * Fix Cassandra cli to respect timeout if schema does not settle
   (CASSANDRA-2187)
 * fix for compaction and cleanup writing old-format data into new-version
   sstable (CASSANDRA-2211, -2216)
 * add nodetool scrub (CASSANDRA-2217, -2240)
 * fix sstable2json large-row pagination (CASSANDRA-2188)
 * fix EOFing on requests for the last bytes in a file (CASSANDRA-2213)
 * fix BufferedRandomAccessFile bugs (CASSANDRA-2218, -2241)
 * check for memtable flush_after_mins exceeded every 10s (CASSANDRA-2183)
 * fix cache saving on Windows (CASSANDRA-2207)
 * add validateSchemaAgreement call + synchronization to schema
   modification operations (CASSANDRA-2222)
 * fix for reversed slice queries on large rows (CASSANDRA-2212)
 * fat clients were writing local data (CASSANDRA-2223)
 * set DEFAULT_MEMTABLE_LIFETIME_IN_MINS to 24h
 * improve detection and cleanup of partially-written sstables
   (CASSANDRA-2206)
 * fix supercolumn de/serialization when subcolumn comparator is different
   from supercolumn's (CASSANDRA-2104)
 * fix starting up on Windows when CASSANDRA_HOME contains whitespace
   (CASSANDRA-2237)
 * add [get|set][row|key]cacheSavePeriod to JMX (CASSANDRA-2100)
 * fix Hadoop ColumnFamilyOutputFormat dropping of mutations
   when batch fills up (CASSANDRA-2255)
 * move file deletions off of scheduledtasks executor (CASSANDRA-2253)


0.7.2
 * copy DecoratedKey.key when inserting into caches to avoid retaining
   a reference to the underlying buffer (CASSANDRA-2102)
 * format subcolumn names with subcomparator (CASSANDRA-2136)
 * fix column bloom filter deserialization (CASSANDRA-2165)


0.7.1
 * refactor MessageDigest creation code. (CASSANDRA-2107)
 * buffer network stack to avoid inefficient small TCP messages while avoiding
   the nagle/delayed ack problem (CASSANDRA-1896)
 * check log4j configuration for changes every 10s (CASSANDRA-1525, 1907)
 * more-efficient cross-DC replication (CASSANDRA-1530, -2051, -2138)
 * avoid polluting page cache with commitlog or sstable writes
   and seq scan operations (CASSANDRA-1470)
 * add RMI authentication options to nodetool (CASSANDRA-1921)
 * make snitches configurable at runtime (CASSANDRA-1374)
 * retry hadoop split requests on connection failure (CASSANDRA-1927)
 * implement describeOwnership for BOP, COPP (CASSANDRA-1928)
 * make read repair behave as expected for ConsistencyLevel > ONE
   (CASSANDRA-982, 2038)
 * distributed test harness (CASSANDRA-1859, 1964)
 * reduce flush lock contention (CASSANDRA-1930)
 * optimize supercolumn deserialization (CASSANDRA-1891)
 * fix CFMetaData.apply to only compare objects of the same class
   (CASSANDRA-1962)
 * allow specifying specific SSTables to compact from JMX (CASSANDRA-1963)
 * fix race condition in MessagingService.targets (CASSANDRA-1959, 2094, 2081)
 * refuse to open sstables from a future version (CASSANDRA-1935)
 * zero-copy reads (CASSANDRA-1714)
 * fix copy bounds for word Text in wordcount demo (CASSANDRA-1993)
 * fixes for contrib/javautils (CASSANDRA-1979)
 * check more frequently for memtable expiration (CASSANDRA-2000)
 * fix writing SSTable column count statistics (CASSANDRA-1976)
 * fix streaming of multiple CFs during bootstrap (CASSANDRA-1992)
 * explicitly set JVM GC new generation size with -Xmn (CASSANDRA-1968)
 * add short options for CLI flags (CASSANDRA-1565)
 * make keyspace argument to "describe keyspace" in CLI optional
   when authenticated to keyspace already (CASSANDRA-2029)
 * added option to specify -Dcassandra.join_ring=false on startup
   to allow "warm spare" nodes or performing JMX maintenance before
   joining the ring (CASSANDRA-526)
 * log migrations at INFO (CASSANDRA-2028)
 * add CLI verbose option in file mode (CASSANDRA-2030)
 * add single-line "--" comments to CLI (CASSANDRA-2032)
 * message serialization tests (CASSANDRA-1923)
 * switch from ivy to maven-ant-tasks (CASSANDRA-2017)
 * CLI attempts to block for new schema to propagate (CASSANDRA-2044)
 * fix potential overflow in nodetool cfstats (CASSANDRA-2057)
 * add JVM shutdownhook to sync commitlog (CASSANDRA-1919)
 * allow nodes to be up without being part of  normal traffic (CASSANDRA-1951)
 * fix CLI "show keyspaces" with null options on NTS (CASSANDRA-2049)
 * fix possible ByteBuffer race conditions (CASSANDRA-2066)
 * reduce garbage generated by MessagingService to prevent load spikes
   (CASSANDRA-2058)
 * fix math in RandomPartitioner.describeOwnership (CASSANDRA-2071)
 * fix deletion of sstable non-data components (CASSANDRA-2059)
 * avoid blocking gossip while deleting handoff hints (CASSANDRA-2073)
 * ignore messages from newer versions, keep track of nodes in gossip
   regardless of version (CASSANDRA-1970)
 * cache writing moved to CompactionManager to reduce i/o contention and
   updated to use non-cache-polluting writes (CASSANDRA-2053)
 * page through large rows when exporting to JSON (CASSANDRA-2041)
 * add flush_largest_memtables_at and reduce_cache_sizes_at options
   (CASSANDRA-2142)
 * add cli 'describe cluster' command (CASSANDRA-2127)
 * add cli support for setting username/password at 'connect' command
   (CASSANDRA-2111)
 * add -D option to Stress.java to allow reading hosts from a file
   (CASSANDRA-2149)
 * bound hints CF throughput between 32M and 256M (CASSANDRA-2148)
 * continue starting when invalid saved cache entries are encountered
   (CASSANDRA-2076)
 * add max_hint_window_in_ms option (CASSANDRA-1459)


0.7.0-final
 * fix offsets to ByteBuffer.get (CASSANDRA-1939)


0.7.0-rc4
 * fix cli crash after backgrounding (CASSANDRA-1875)
 * count timeouts in storageproxy latencies, and include latency
   histograms in StorageProxyMBean (CASSANDRA-1893)
 * fix CLI get recognition of supercolumns (CASSANDRA-1899)
 * enable keepalive on intra-cluster sockets (CASSANDRA-1766)
 * count timeouts towards dynamicsnitch latencies (CASSANDRA-1905)
 * Expose index-building status in JMX + cli schema description
   (CASSANDRA-1871)
 * allow [LOCAL|EACH]_QUORUM to be used with non-NetworkTopology
   replication Strategies
 * increased amount of index locks for faster commitlog replay
 * collect secondary index tombstones immediately (CASSANDRA-1914)
 * revert commitlog changes from #1780 (CASSANDRA-1917)
 * change RandomPartitioner min token to -1 to avoid collision w/
   tokens on actual nodes (CASSANDRA-1901)
 * examine the right nibble when validating TimeUUID (CASSANDRA-1910)
 * include secondary indexes in cleanup (CASSANDRA-1916)
 * CFS.scrubDataDirectories should also cleanup invalid secondary indexes
   (CASSANDRA-1904)
 * ability to disable/enable gossip on nodes to force them down
   (CASSANDRA-1108)


0.7.0-rc3
 * expose getNaturalEndpoints in StorageServiceMBean taking byte[]
   key; RMI cannot serialize ByteBuffer (CASSANDRA-1833)
 * infer org.apache.cassandra.locator for replication strategy classes
   when not otherwise specified
 * validation that generates less garbage (CASSANDRA-1814)
 * add TTL support to CLI (CASSANDRA-1838)
 * cli defaults to bytestype for subcomparator when creating
   column families (CASSANDRA-1835)
 * unregister index MBeans when index is dropped (CASSANDRA-1843)
 * make ByteBufferUtil.clone thread-safe (CASSANDRA-1847)
 * change exception for read requests during bootstrap from
   InvalidRequest to Unavailable (CASSANDRA-1862)
 * respect row-level tombstones post-flush in range scans
   (CASSANDRA-1837)
 * ReadResponseResolver check digests against each other (CASSANDRA-1830)
 * return InvalidRequest when remove of subcolumn without supercolumn
   is requested (CASSANDRA-1866)
 * flush before repair (CASSANDRA-1748)
 * SSTableExport validates key order (CASSANDRA-1884)
 * large row support for SSTableExport (CASSANDRA-1867)
 * Re-cache hot keys post-compaction without hitting disk (CASSANDRA-1878)
 * manage read repair in coordinator instead of data source, to
   provide latency information to dynamic snitch (CASSANDRA-1873)


0.7.0-rc2
 * fix live-column-count of slice ranges including tombstoned supercolumn
   with live subcolumn (CASSANDRA-1591)
 * rename o.a.c.internal.AntientropyStage -> AntiEntropyStage,
   o.a.c.request.Request_responseStage -> RequestResponseStage,
   o.a.c.internal.Internal_responseStage -> InternalResponseStage
 * add AbstractType.fromString (CASSANDRA-1767)
 * require index_type to be present when specifying index_name
   on ColumnDef (CASSANDRA-1759)
 * fix add/remove index bugs in CFMetadata (CASSANDRA-1768)
 * rebuild Strategy during system_update_keyspace (CASSANDRA-1762)
 * cli updates prompt to ... in continuation lines (CASSANDRA-1770)
 * support multiple Mutations per key in hadoop ColumnFamilyOutputFormat
   (CASSANDRA-1774)
 * improvements to Debian init script (CASSANDRA-1772)
 * use local classloader to check for version.properties (CASSANDRA-1778)
 * Validate that column names in column_metadata are valid for the
   defined comparator, and decode properly in cli (CASSANDRA-1773)
 * use cross-platform newlines in cli (CASSANDRA-1786)
 * add ExpiringColumn support to sstable import/export (CASSANDRA-1754)
 * add flush for each append to periodic commitlog mode; added
   periodic_without_flush option to disable this (CASSANDRA-1780)
 * close file handle used for post-flush truncate (CASSANDRA-1790)
 * various code cleanup (CASSANDRA-1793, -1794, -1795)
 * fix range queries against wrapped range (CASSANDRA-1781)
 * fix consistencylevel calculations for NetworkTopologyStrategy
   (CASSANDRA-1804)
 * cli support index type enum names (CASSANDRA-1810)
 * improved validation of column_metadata (CASSANDRA-1813)
 * reads at ConsistencyLevel > 1 throw UnavailableException
   immediately if insufficient live nodes exist (CASSANDRA-1803)
 * copy bytebuffers for local writes to avoid retaining the entire
   Thrift frame (CASSANDRA-1801)
 * fix NPE adding index to column w/o prior metadata (CASSANDRA-1764)
 * reduce fat client timeout (CASSANDRA-1730)
 * fix botched merge of CASSANDRA-1316


0.7.0-rc1
 * fix compaction and flush races with schema updates (CASSANDRA-1715)
 * add clustertool, config-converter, sstablekeys, and schematool
   Windows .bat files (CASSANDRA-1723)
 * reject range queries received during bootstrap (CASSANDRA-1739)
 * fix wrapping-range queries on non-minimum token (CASSANDRA-1700)
 * add nodetool cfhistogram (CASSANDRA-1698)
 * limit repaired ranges to what the nodes have in common (CASSANDRA-1674)
 * index scan treats missing columns as not matching secondary
   expressions (CASSANDRA-1745)
 * Fix misuse of DataOutputBuffer.getData in AntiEntropyService
   (CASSANDRA-1729)
 * detect and warn when obsolete version of JNA is present (CASSANDRA-1760)
 * reduce fat client timeout (CASSANDRA-1730)
 * cleanup smallest CFs first to increase free temp space for larger ones
   (CASSANDRA-1811)
 * Update windows .bat files to work outside of main Cassandra
   directory (CASSANDRA-1713)
 * fix read repair regression from 0.6.7 (CASSANDRA-1727)
 * more-efficient read repair (CASSANDRA-1719)
 * fix hinted handoff replay (CASSANDRA-1656)
 * log type of dropped messages (CASSANDRA-1677)
 * upgrade to SLF4J 1.6.1
 * fix ByteBuffer bug in ExpiringColumn.updateDigest (CASSANDRA-1679)
 * fix IntegerType.getString (CASSANDRA-1681)
 * make -Djava.net.preferIPv4Stack=true the default (CASSANDRA-628)
 * add INTERNAL_RESPONSE verb to differentiate from responses related
   to client requests (CASSANDRA-1685)
 * log tpstats when dropping messages (CASSANDRA-1660)
 * include unreachable nodes in describeSchemaVersions (CASSANDRA-1678)
 * Avoid dropping messages off the client request path (CASSANDRA-1676)
 * fix jna errno reporting (CASSANDRA-1694)
 * add friendlier error for UnknownHostException on startup (CASSANDRA-1697)
 * include jna dependency in RPM package (CASSANDRA-1690)
 * add --skip-keys option to stress.py (CASSANDRA-1696)
 * improve cli handling of non-string keys and column names
   (CASSANDRA-1701, -1693)
 * r/m extra subcomparator line in cli keyspaces output (CASSANDRA-1712)
 * add read repair chance to cli "show keyspaces"
 * upgrade to ConcurrentLinkedHashMap 1.1 (CASSANDRA-975)
 * fix index scan routing (CASSANDRA-1722)
 * fix tombstoning of supercolumns in range queries (CASSANDRA-1734)
 * clear endpoint cache after updating keyspace metadata (CASSANDRA-1741)
 * fix wrapping-range queries on non-minimum token (CASSANDRA-1700)
 * truncate includes secondary indexes (CASSANDRA-1747)
 * retain reference to PendingFile sstables (CASSANDRA-1749)
 * fix sstableimport regression (CASSANDRA-1753)
 * fix for bootstrap when no non-system tables are defined (CASSANDRA-1732)
 * handle replica unavailability in index scan (CASSANDRA-1755)
 * fix service initialization order deadlock (CASSANDRA-1756)
 * multi-line cli commands (CASSANDRA-1742)
 * fix race between snapshot and compaction (CASSANDRA-1736)
 * add listEndpointsPendingHints, deleteHintsForEndpoint JMX methods
   (CASSANDRA-1551)


0.7.0-beta3
 * add strategy options to describe_keyspace output (CASSANDRA-1560)
 * log warning when using randomly generated token (CASSANDRA-1552)
 * re-organize JMX into .db, .net, .internal, .request (CASSANDRA-1217)
 * allow nodes to change IPs between restarts (CASSANDRA-1518)
 * remember ring state between restarts by default (CASSANDRA-1518)
 * flush index built flag so we can read it before log replay (CASSANDRA-1541)
 * lock row cache updates to prevent race condition (CASSANDRA-1293)
 * remove assertion causing rare (and harmless) error messages in
   commitlog (CASSANDRA-1330)
 * fix moving nodes with no keyspaces defined (CASSANDRA-1574)
 * fix unbootstrap when no data is present in a transfer range (CASSANDRA-1573)
 * take advantage of AVRO-495 to simplify our avro IDL (CASSANDRA-1436)
 * extend authorization hierarchy to column family (CASSANDRA-1554)
 * deletion support in secondary indexes (CASSANDRA-1571)
 * meaningful error message for invalid replication strategy class
   (CASSANDRA-1566)
 * allow keyspace creation with RF > N (CASSANDRA-1428)
 * improve cli error handling (CASSANDRA-1580)
 * add cache save/load ability (CASSANDRA-1417, 1606, 1647)
 * add StorageService.getDrainProgress (CASSANDRA-1588)
 * Disallow bootstrap to an in-use token (CASSANDRA-1561)
 * Allow dynamic secondary index creation and destruction (CASSANDRA-1532)
 * log auto-guessed memtable thresholds (CASSANDRA-1595)
 * add ColumnDef support to cli (CASSANDRA-1583)
 * reduce index sample time by 75% (CASSANDRA-1572)
 * add cli support for column, strategy metadata (CASSANDRA-1578, 1612)
 * add cli support for schema modification (CASSANDRA-1584)
 * delete temp files on failed compactions (CASSANDRA-1596)
 * avoid blocking for dead nodes during removetoken (CASSANDRA-1605)
 * remove ConsistencyLevel.ZERO (CASSANDRA-1607)
 * expose in-progress compaction type in jmx (CASSANDRA-1586)
 * removed IClock & related classes from internals (CASSANDRA-1502)
 * fix removing tokens from SystemTable on decommission and removetoken
   (CASSANDRA-1609)
 * include CF metadata in cli 'show keyspaces' (CASSANDRA-1613)
 * switch from Properties to HashMap in PropertyFileSnitch to
   avoid synchronization bottleneck (CASSANDRA-1481)
 * PropertyFileSnitch configuration file renamed to
   cassandra-topology.properties
 * add cli support for get_range_slices (CASSANDRA-1088, CASSANDRA-1619)
 * Make memtable flush thresholds per-CF instead of global
   (CASSANDRA-1007, 1637)
 * add cli support for binary data without CfDef hints (CASSANDRA-1603)
 * fix building SSTable statistics post-stream (CASSANDRA-1620)
 * fix potential infinite loop in 2ary index queries (CASSANDRA-1623)
 * allow creating NTS keyspaces with no replicas configured (CASSANDRA-1626)
 * add jmx histogram of sstables accessed per read (CASSANDRA-1624)
 * remove system_rename_column_family and system_rename_keyspace from the
   client API until races can be fixed (CASSANDRA-1630, CASSANDRA-1585)
 * add cli sanity tests (CASSANDRA-1582)
 * update GC settings in cassandra.bat (CASSANDRA-1636)
 * cli support for index queries (CASSANDRA-1635)
 * cli support for updating schema memtable settings (CASSANDRA-1634)
 * cli --file option (CASSANDRA-1616)
 * reduce automatically chosen memtable sizes by 50% (CASSANDRA-1641)
 * move endpoint cache from snitch to strategy (CASSANDRA-1643)
 * fix commitlog recovery deleting the newly-created segment as well as
   the old ones (CASSANDRA-1644)
 * upgrade to Thrift 0.5 (CASSANDRA-1367)
 * renamed CL.DCQUORUM to LOCAL_QUORUM and DCQUORUMSYNC to EACH_QUORUM
 * cli truncate support (CASSANDRA-1653)
 * update GC settings in cassandra.bat (CASSANDRA-1636)
 * avoid logging when a node's ip/token is gossipped back to it (CASSANDRA-1666)


0.7-beta2
 * always use UTF-8 for hint keys (CASSANDRA-1439)
 * remove cassandra.yaml dependency from Hadoop and Pig (CASSADRA-1322)
 * expose CfDef metadata in describe_keyspaces (CASSANDRA-1363)
 * restore use of mmap_index_only option (CASSANDRA-1241)
 * dropping a keyspace with no column families generated an error
   (CASSANDRA-1378)
 * rename RackAwareStrategy to OldNetworkTopologyStrategy, RackUnawareStrategy
   to SimpleStrategy, DatacenterShardStrategy to NetworkTopologyStrategy,
   AbstractRackAwareSnitch to AbstractNetworkTopologySnitch (CASSANDRA-1392)
 * merge StorageProxy.mutate, mutateBlocking (CASSANDRA-1396)
 * faster UUIDType, LongType comparisons (CASSANDRA-1386, 1393)
 * fix setting read_repair_chance from CLI addColumnFamily (CASSANDRA-1399)
 * fix updates to indexed columns (CASSANDRA-1373)
 * fix race condition leaving to FileNotFoundException (CASSANDRA-1382)
 * fix sharded lock hash on index write path (CASSANDRA-1402)
 * add support for GT/E, LT/E in subordinate index clauses (CASSANDRA-1401)
 * cfId counter got out of sync when CFs were added (CASSANDRA-1403)
 * less chatty schema updates (CASSANDRA-1389)
 * rename column family mbeans. 'type' will now include either
   'IndexColumnFamilies' or 'ColumnFamilies' depending on the CFS type.
   (CASSANDRA-1385)
 * disallow invalid keyspace and column family names. This includes name that
   matches a '^\w+' regex. (CASSANDRA-1377)
 * use JNA, if present, to take snapshots (CASSANDRA-1371)
 * truncate hints if starting 0.7 for the first time (CASSANDRA-1414)
 * fix FD leak in single-row slicepredicate queries (CASSANDRA-1416)
 * allow index expressions against columns that are not part of the
   SlicePredicate (CASSANDRA-1410)
 * config-converter properly handles snitches and framed support
   (CASSANDRA-1420)
 * remove keyspace argument from multiget_count (CASSANDRA-1422)
 * allow specifying cassandra.yaml location as (local or remote) URL
   (CASSANDRA-1126)
 * fix using DynamicEndpointSnitch with NetworkTopologyStrategy
   (CASSANDRA-1429)
 * Add CfDef.default_validation_class (CASSANDRA-891)
 * fix EstimatedHistogram.max (CASSANDRA-1413)
 * quorum read optimization (CASSANDRA-1622)
 * handle zero-length (or missing) rows during HH paging (CASSANDRA-1432)
 * include secondary indexes during schema migrations (CASSANDRA-1406)
 * fix commitlog header race during schema change (CASSANDRA-1435)
 * fix ColumnFamilyStoreMBeanIterator to use new type name (CASSANDRA-1433)
 * correct filename generated by xml->yaml converter (CASSANDRA-1419)
 * add CMSInitiatingOccupancyFraction=75 and UseCMSInitiatingOccupancyOnly
   to default JVM options
 * decrease jvm heap for cassandra-cli (CASSANDRA-1446)
 * ability to modify keyspaces and column family definitions on a live cluster
   (CASSANDRA-1285)
 * support for Hadoop Streaming [non-jvm map/reduce via stdin/out]
   (CASSANDRA-1368)
 * Move persistent sstable stats from the system table to an sstable component
   (CASSANDRA-1430)
 * remove failed bootstrap attempt from pending ranges when gossip times
   it out after 1h (CASSANDRA-1463)
 * eager-create tcp connections to other cluster members (CASSANDRA-1465)
 * enumerate stages and derive stage from message type instead of
   transmitting separately (CASSANDRA-1465)
 * apply reversed flag during collation from different data sources
   (CASSANDRA-1450)
 * make failure to remove commitlog segment non-fatal (CASSANDRA-1348)
 * correct ordering of drain operations so CL.recover is no longer
   necessary (CASSANDRA-1408)
 * removed keyspace from describe_splits method (CASSANDRA-1425)
 * rename check_schema_agreement to describe_schema_versions
   (CASSANDRA-1478)
 * fix QUORUM calculation for RF > 3 (CASSANDRA-1487)
 * remove tombstones during non-major compactions when bloom filter
   verifies that row does not exist in other sstables (CASSANDRA-1074)
 * nodes that coordinated a loadbalance in the past could not be seen by
   newly added nodes (CASSANDRA-1467)
 * exposed endpoint states (gossip details) via jmx (CASSANDRA-1467)
 * ensure that compacted sstables are not included when new readers are
   instantiated (CASSANDRA-1477)
 * by default, calculate heap size and memtable thresholds at runtime (CASSANDRA-1469)
 * fix races dealing with adding/dropping keyspaces and column families in
   rapid succession (CASSANDRA-1477)
 * clean up of Streaming system (CASSANDRA-1503, 1504, 1506)
 * add options to configure Thrift socket keepalive and buffer sizes (CASSANDRA-1426)
 * make contrib CassandraServiceDataCleaner recursive (CASSANDRA-1509)
 * min, max compaction threshold are configurable and persistent
   per-ColumnFamily (CASSANDRA-1468)
 * fix replaying the last mutation in a commitlog unnecessarily
   (CASSANDRA-1512)
 * invoke getDefaultUncaughtExceptionHandler from DTPE with the original
   exception rather than the ExecutionException wrapper (CASSANDRA-1226)
 * remove Clock from the Thrift (and Avro) API (CASSANDRA-1501)
 * Close intra-node sockets when connection is broken (CASSANDRA-1528)
 * RPM packaging spec file (CASSANDRA-786)
 * weighted request scheduler (CASSANDRA-1485)
 * treat expired columns as deleted (CASSANDRA-1539)
 * make IndexInterval configurable (CASSANDRA-1488)
 * add describe_snitch to Thrift API (CASSANDRA-1490)
 * MD5 authenticator compares plain text submitted password with MD5'd
   saved property, instead of vice versa (CASSANDRA-1447)
 * JMX MessagingService pending and completed counts (CASSANDRA-1533)
 * fix race condition processing repair responses (CASSANDRA-1511)
 * make repair blocking (CASSANDRA-1511)
 * create EndpointSnitchInfo and MBean to expose rack and DC (CASSANDRA-1491)
 * added option to contrib/word_count to output results back to Cassandra
   (CASSANDRA-1342)
 * rewrite Hadoop ColumnFamilyRecordWriter to pool connections, retry to
   multiple Cassandra nodes, and smooth impact on the Cassandra cluster
   by using smaller batch sizes (CASSANDRA-1434)
 * fix setting gc_grace_seconds via CLI (CASSANDRA-1549)
 * support TTL'd index values (CASSANDRA-1536)
 * make removetoken work like decommission (CASSANDRA-1216)
 * make cli comparator-aware and improve quote rules (CASSANDRA-1523,-1524)
 * make nodetool compact and cleanup blocking (CASSANDRA-1449)
 * add memtable, cache information to GCInspector logs (CASSANDRA-1558)
 * enable/disable HintedHandoff via JMX (CASSANDRA-1550)
 * Ignore stray files in the commit log directory (CASSANDRA-1547)
 * Disallow bootstrap to an in-use token (CASSANDRA-1561)


0.7-beta1
 * sstable versioning (CASSANDRA-389)
 * switched to slf4j logging (CASSANDRA-625)
 * add (optional) expiration time for column (CASSANDRA-699)
 * access levels for authentication/authorization (CASSANDRA-900)
 * add ReadRepairChance to CF definition (CASSANDRA-930)
 * fix heisenbug in system tests, especially common on OS X (CASSANDRA-944)
 * convert to byte[] keys internally and all public APIs (CASSANDRA-767)
 * ability to alter schema definitions on a live cluster (CASSANDRA-44)
 * renamed configuration file to cassandra.xml, and log4j.properties to
   log4j-server.properties, which must now be loaded from
   the classpath (which is how our scripts in bin/ have always done it)
   (CASSANDRA-971)
 * change get_count to require a SlicePredicate. create multi_get_count
   (CASSANDRA-744)
 * re-organized endpointsnitch implementations and added SimpleSnitch
   (CASSANDRA-994)
 * Added preload_row_cache option (CASSANDRA-946)
 * add CRC to commitlog header (CASSANDRA-999)
 * removed deprecated batch_insert and get_range_slice methods (CASSANDRA-1065)
 * add truncate thrift method (CASSANDRA-531)
 * http mini-interface using mx4j (CASSANDRA-1068)
 * optimize away copy of sliced row on memtable read path (CASSANDRA-1046)
 * replace constant-size 2GB mmaped segments and special casing for index
   entries spanning segment boundaries, with SegmentedFile that computes
   segments that always contain entire entries/rows (CASSANDRA-1117)
 * avoid reading large rows into memory during compaction (CASSANDRA-16)
 * added hadoop OutputFormat (CASSANDRA-1101)
 * efficient Streaming (no more anticompaction) (CASSANDRA-579)
 * split commitlog header into separate file and add size checksum to
   mutations (CASSANDRA-1179)
 * avoid allocating a new byte[] for each mutation on replay (CASSANDRA-1219)
 * revise HH schema to be per-endpoint (CASSANDRA-1142)
 * add joining/leaving status to nodetool ring (CASSANDRA-1115)
 * allow multiple repair sessions per node (CASSANDRA-1190)
 * optimize away MessagingService for local range queries (CASSANDRA-1261)
 * make framed transport the default so malformed requests can't OOM the
   server (CASSANDRA-475)
 * significantly faster reads from row cache (CASSANDRA-1267)
 * take advantage of row cache during range queries (CASSANDRA-1302)
 * make GCGraceSeconds a per-ColumnFamily value (CASSANDRA-1276)
 * keep persistent row size and column count statistics (CASSANDRA-1155)
 * add IntegerType (CASSANDRA-1282)
 * page within a single row during hinted handoff (CASSANDRA-1327)
 * push DatacenterShardStrategy configuration into keyspace definition,
   eliminating datacenter.properties. (CASSANDRA-1066)
 * optimize forward slices starting with '' and single-index-block name
   queries by skipping the column index (CASSANDRA-1338)
 * streaming refactor (CASSANDRA-1189)
 * faster comparison for UUID types (CASSANDRA-1043)
 * secondary index support (CASSANDRA-749 and subtasks)
 * make compaction buckets deterministic (CASSANDRA-1265)


0.6.6
 * Allow using DynamicEndpointSnitch with RackAwareStrategy (CASSANDRA-1429)
 * remove the remaining vestiges of the unfinished DatacenterShardStrategy
   (replaced by NetworkTopologyStrategy in 0.7)


0.6.5
 * fix key ordering in range query results with RandomPartitioner
   and ConsistencyLevel > ONE (CASSANDRA-1145)
 * fix for range query starting with the wrong token range (CASSANDRA-1042)
 * page within a single row during hinted handoff (CASSANDRA-1327)
 * fix compilation on non-sun JDKs (CASSANDRA-1061)
 * remove String.trim() call on row keys in batch mutations (CASSANDRA-1235)
 * Log summary of dropped messages instead of spamming log (CASSANDRA-1284)
 * add dynamic endpoint snitch (CASSANDRA-981)
 * fix streaming for keyspaces with hyphens in their name (CASSANDRA-1377)
 * fix errors in hard-coded bloom filter optKPerBucket by computing it
   algorithmically (CASSANDRA-1220
 * remove message deserialization stage, and uncap read/write stages
   so slow reads/writes don't block gossip processing (CASSANDRA-1358)
 * add jmx port configuration to Debian package (CASSANDRA-1202)
 * use mlockall via JNA, if present, to prevent Linux from swapping
   out parts of the JVM (CASSANDRA-1214)


0.6.4
 * avoid queuing multiple hint deliveries for the same endpoint
   (CASSANDRA-1229)
 * better performance for and stricter checking of UTF8 column names
   (CASSANDRA-1232)
 * extend option to lower compaction priority to hinted handoff
   as well (CASSANDRA-1260)
 * log errors in gossip instead of re-throwing (CASSANDRA-1289)
 * avoid aborting commitlog replay prematurely if a flushed-but-
   not-removed commitlog segment is encountered (CASSANDRA-1297)
 * fix duplicate rows being read during mapreduce (CASSANDRA-1142)
 * failure detection wasn't closing command sockets (CASSANDRA-1221)
 * cassandra-cli.bat works on windows (CASSANDRA-1236)
 * pre-emptively drop requests that cannot be processed within RPCTimeout
   (CASSANDRA-685)
 * add ack to Binary write verb and update CassandraBulkLoader
   to wait for acks for each row (CASSANDRA-1093)
 * added describe_partitioner Thrift method (CASSANDRA-1047)
 * Hadoop jobs no longer require the Cassandra storage-conf.xml
   (CASSANDRA-1280, CASSANDRA-1047)
 * log thread pool stats when GC is excessive (CASSANDRA-1275)
 * remove gossip message size limit (CASSANDRA-1138)
 * parallelize local and remote reads during multiget, and respect snitch
   when determining whether to do local read for CL.ONE (CASSANDRA-1317)
 * fix read repair to use requested consistency level on digest mismatch,
   rather than assuming QUORUM (CASSANDRA-1316)
 * process digest mismatch re-reads in parallel (CASSANDRA-1323)
 * switch hints CF comparator to BytesType (CASSANDRA-1274)


0.6.3
 * retry to make streaming connections up to 8 times. (CASSANDRA-1019)
 * reject describe_ring() calls on invalid keyspaces (CASSANDRA-1111)
 * fix cache size calculation for size of 100% (CASSANDRA-1129)
 * fix cache capacity only being recalculated once (CASSANDRA-1129)
 * remove hourly scan of all hints on the off chance that the gossiper
   missed a status change; instead, expose deliverHintsToEndpoint to JMX
   so it can be done manually, if necessary (CASSANDRA-1141)
 * don't reject reads at CL.ALL (CASSANDRA-1152)
 * reject deletions to supercolumns in CFs containing only standard
   columns (CASSANDRA-1139)
 * avoid preserving login information after client disconnects
   (CASSANDRA-1057)
 * prefer sun jdk to openjdk in debian init script (CASSANDRA-1174)
 * detect partioner config changes between restarts and fail fast
   (CASSANDRA-1146)
 * use generation time to resolve node token reassignment disagreements
   (CASSANDRA-1118)
 * restructure the startup ordering of Gossiper and MessageService to avoid
   timing anomalies (CASSANDRA-1160)
 * detect incomplete commit log hearders (CASSANDRA-1119)
 * force anti-entropy service to stream files on the stream stage to avoid
   sending streams out of order (CASSANDRA-1169)
 * remove inactive stream managers after AES streams files (CASSANDRA-1169)
 * allow removing entire row through batch_mutate Deletion (CASSANDRA-1027)
 * add JMX metrics for row-level bloom filter false positives (CASSANDRA-1212)
 * added a redhat init script to contrib (CASSANDRA-1201)
 * use midpoint when bootstrapping a new machine into range with not
   much data yet instead of random token (CASSANDRA-1112)
 * kill server on OOM in executor stage as well as Thrift (CASSANDRA-1226)
 * remove opportunistic repairs, when two machines with overlapping replica
   responsibilities happen to finish major compactions of the same CF near
   the same time.  repairs are now fully manual (CASSANDRA-1190)
 * add ability to lower compaction priority (default is no change from 0.6.2)
   (CASSANDRA-1181)


0.6.2
 * fix contrib/word_count build. (CASSANDRA-992)
 * split CommitLogExecutorService into BatchCommitLogExecutorService and
   PeriodicCommitLogExecutorService (CASSANDRA-1014)
 * add latency histograms to CFSMBean (CASSANDRA-1024)
 * make resolving timestamp ties deterministic by using value bytes
   as a tiebreaker (CASSANDRA-1039)
 * Add option to turn off Hinted Handoff (CASSANDRA-894)
 * fix windows startup (CASSANDRA-948)
 * make concurrent_reads, concurrent_writes configurable at runtime via JMX
   (CASSANDRA-1060)
 * disable GCInspector on non-Sun JVMs (CASSANDRA-1061)
 * fix tombstone handling in sstable rows with no other data (CASSANDRA-1063)
 * fix size of row in spanned index entries (CASSANDRA-1056)
 * install json2sstable, sstable2json, and sstablekeys to Debian package
 * StreamingService.StreamDestinations wouldn't empty itself after streaming
   finished (CASSANDRA-1076)
 * added Collections.shuffle(splits) before returning the splits in
   ColumnFamilyInputFormat (CASSANDRA-1096)
 * do not recalculate cache capacity post-compaction if it's been manually
   modified (CASSANDRA-1079)
 * better defaults for flush sorter + writer executor queue sizes
   (CASSANDRA-1100)
 * windows scripts for SSTableImport/Export (CASSANDRA-1051)
 * windows script for nodetool (CASSANDRA-1113)
 * expose PhiConvictThreshold (CASSANDRA-1053)
 * make repair of RF==1 a no-op (CASSANDRA-1090)
 * improve default JVM GC options (CASSANDRA-1014)
 * fix SlicePredicate serialization inside Hadoop jobs (CASSANDRA-1049)
 * close Thrift sockets in Hadoop ColumnFamilyRecordReader (CASSANDRA-1081)


0.6.1
 * fix NPE in sstable2json when no excluded keys are given (CASSANDRA-934)
 * keep the replica set constant throughout the read repair process
   (CASSANDRA-937)
 * allow querying getAllRanges with empty token list (CASSANDRA-933)
 * fix command line arguments inversion in clustertool (CASSANDRA-942)
 * fix race condition that could trigger a false-positive assertion
   during post-flush discard of old commitlog segments (CASSANDRA-936)
 * fix neighbor calculation for anti-entropy repair (CASSANDRA-924)
 * perform repair even for small entropy differences (CASSANDRA-924)
 * Use hostnames in CFInputFormat to allow Hadoop's naive string-based
   locality comparisons to work (CASSANDRA-955)
 * cache read-only BufferedRandomAccessFile length to avoid
   3 system calls per invocation (CASSANDRA-950)
 * nodes with IPv6 (and no IPv4) addresses could not join cluster
   (CASSANDRA-969)
 * Retrieve the correct number of undeleted columns, if any, from
   a supercolumn in a row that had been deleted previously (CASSANDRA-920)
 * fix index scans that cross the 2GB mmap boundaries for both mmap
   and standard i/o modes (CASSANDRA-866)
 * expose drain via nodetool (CASSANDRA-978)


0.6.0-RC1
 * JMX drain to flush memtables and run through commit log (CASSANDRA-880)
 * Bootstrapping can skip ranges under the right conditions (CASSANDRA-902)
 * fix merging row versions in range_slice for CL > ONE (CASSANDRA-884)
 * default write ConsistencyLeven chaned from ZERO to ONE
 * fix for index entries spanning mmap buffer boundaries (CASSANDRA-857)
 * use lexical comparison if time part of TimeUUIDs are the same
   (CASSANDRA-907)
 * bound read, mutation, and response stages to fix possible OOM
   during log replay (CASSANDRA-885)
 * Use microseconds-since-epoch (UTC) in cli, instead of milliseconds
 * Treat batch_mutate Deletion with null supercolumn as "apply this predicate
   to top level supercolumns" (CASSANDRA-834)
 * Streaming destination nodes do not update their JMX status (CASSANDRA-916)
 * Fix internal RPC timeout calculation (CASSANDRA-911)
 * Added Pig loadfunc to contrib/pig (CASSANDRA-910)


0.6.0-beta3
 * fix compaction bucketing bug (CASSANDRA-814)
 * update windows batch file (CASSANDRA-824)
 * deprecate KeysCachedFraction configuration directive in favor
   of KeysCached; move to unified-per-CF key cache (CASSANDRA-801)
 * add invalidateRowCache to ColumnFamilyStoreMBean (CASSANDRA-761)
 * send Handoff hints to natural locations to reduce load on
   remaining nodes in a failure scenario (CASSANDRA-822)
 * Add RowWarningThresholdInMB configuration option to warn before very
   large rows get big enough to threaten node stability, and -x option to
   be able to remove them with sstable2json if the warning is unheeded
   until it's too late (CASSANDRA-843)
 * Add logging of GC activity (CASSANDRA-813)
 * fix ConcurrentModificationException in commitlog discard (CASSANDRA-853)
 * Fix hardcoded row count in Hadoop RecordReader (CASSANDRA-837)
 * Add a jmx status to the streaming service and change several DEBUG
   messages to INFO (CASSANDRA-845)
 * fix classpath in cassandra-cli.bat for Windows (CASSANDRA-858)
 * allow re-specifying host, port to cassandra-cli if invalid ones
   are first tried (CASSANDRA-867)
 * fix race condition handling rpc timeout in the coordinator
   (CASSANDRA-864)
 * Remove CalloutLocation and StagingFileDirectory from storage-conf files
   since those settings are no longer used (CASSANDRA-878)
 * Parse a long from RowWarningThresholdInMB instead of an int (CASSANDRA-882)
 * Remove obsolete ControlPort code from DatabaseDescriptor (CASSANDRA-886)
 * move skipBytes side effect out of assert (CASSANDRA-899)
 * add "double getLoad" to StorageServiceMBean (CASSANDRA-898)
 * track row stats per CF at compaction time (CASSANDRA-870)
 * disallow CommitLogDirectory matching a DataFileDirectory (CASSANDRA-888)
 * default key cache size is 200k entries, changed from 10% (CASSANDRA-863)
 * add -Dcassandra-foreground=yes to cassandra.bat
 * exit if cluster name is changed unexpectedly (CASSANDRA-769)


0.6.0-beta1/beta2
 * add batch_mutate thrift command, deprecating batch_insert (CASSANDRA-336)
 * remove get_key_range Thrift API, deprecated in 0.5 (CASSANDRA-710)
 * add optional login() Thrift call for authentication (CASSANDRA-547)
 * support fat clients using gossiper and StorageProxy to perform
   replication in-process [jvm-only] (CASSANDRA-535)
 * support mmapped I/O for reads, on by default on 64bit JVMs
   (CASSANDRA-408, CASSANDRA-669)
 * improve insert concurrency, particularly during Hinted Handoff
   (CASSANDRA-658)
 * faster network code (CASSANDRA-675)
 * stress.py moved to contrib (CASSANDRA-635)
 * row caching [must be explicitly enabled per-CF in config] (CASSANDRA-678)
 * present a useful measure of compaction progress in JMX (CASSANDRA-599)
 * add bin/sstablekeys (CASSNADRA-679)
 * add ConsistencyLevel.ANY (CASSANDRA-687)
 * make removetoken remove nodes from gossip entirely (CASSANDRA-644)
 * add ability to set cache sizes at runtime (CASSANDRA-708)
 * report latency and cache hit rate statistics with lifetime totals
   instead of average over the last minute (CASSANDRA-702)
 * support get_range_slice for RandomPartitioner (CASSANDRA-745)
 * per-keyspace replication factory and replication strategy (CASSANDRA-620)
 * track latency in microseconds (CASSANDRA-733)
 * add describe_ Thrift methods, deprecating get_string_property and
   get_string_list_property
 * jmx interface for tracking operation mode and streams in general.
   (CASSANDRA-709)
 * keep memtables in sorted order to improve range query performance
   (CASSANDRA-799)
 * use while loop instead of recursion when trimming sstables compaction list
   to avoid blowing stack in pathological cases (CASSANDRA-804)
 * basic Hadoop map/reduce support (CASSANDRA-342)


0.5.1
 * ensure all files for an sstable are streamed to the same directory.
   (CASSANDRA-716)
 * more accurate load estimate for bootstrapping (CASSANDRA-762)
 * tolerate dead or unavailable bootstrap target on write (CASSANDRA-731)
 * allow larger numbers of keys (> 140M) in a sstable bloom filter
   (CASSANDRA-790)
 * include jvm argument improvements from CASSANDRA-504 in debian package
 * change streaming chunk size to 32MB to accomodate Windows XP limitations
   (was 64MB) (CASSANDRA-795)
 * fix get_range_slice returning results in the wrong order (CASSANDRA-781)


0.5.0 final
 * avoid attempting to delete temporary bootstrap files twice (CASSANDRA-681)
 * fix bogus NaN in nodeprobe cfstats output (CASSANDRA-646)
 * provide a policy for dealing with single thread executors w/ a full queue
   (CASSANDRA-694)
 * optimize inner read in MessagingService, vastly improving multiple-node
   performance (CASSANDRA-675)
 * wait for table flush before streaming data back to a bootstrapping node.
   (CASSANDRA-696)
 * keep track of bootstrapping sources by table so that bootstrapping doesn't
   give the indication of finishing early (CASSANDRA-673)


0.5.0 RC3
 * commit the correct version of the patch for CASSANDRA-663


0.5.0 RC2 (unreleased)
 * fix bugs in converting get_range_slice results to Thrift
   (CASSANDRA-647, CASSANDRA-649)
 * expose java.util.concurrent.TimeoutException in StorageProxy methods
   (CASSANDRA-600)
 * TcpConnectionManager was holding on to disconnected connections,
   giving the false indication they were being used. (CASSANDRA-651)
 * Remove duplicated write. (CASSANDRA-662)
 * Abort bootstrap if IP is already in the token ring (CASSANDRA-663)
 * increase default commitlog sync period, and wait for last sync to
   finish before submitting another (CASSANDRA-668)


0.5.0 RC1
 * Fix potential NPE in get_range_slice (CASSANDRA-623)
 * add CRC32 to commitlog entries (CASSANDRA-605)
 * fix data streaming on windows (CASSANDRA-630)
 * GC compacted sstables after cleanup and compaction (CASSANDRA-621)
 * Speed up anti-entropy validation (CASSANDRA-629)
 * Fix anti-entropy assertion error (CASSANDRA-639)
 * Fix pending range conflicts when bootstapping or moving
   multiple nodes at once (CASSANDRA-603)
 * Handle obsolete gossip related to node movement in the case where
   one or more nodes is down when the movement occurs (CASSANDRA-572)
 * Include dead nodes in gossip to avoid a variety of problems
   and fix HH to removed nodes (CASSANDRA-634)
 * return an InvalidRequestException for mal-formed SlicePredicates
   (CASSANDRA-643)
 * fix bug determining closest neighbor for use in multiple datacenters
   (CASSANDRA-648)
 * Vast improvements in anticompaction speed (CASSANDRA-607)
 * Speed up log replay and writes by avoiding redundant serializations
   (CASSANDRA-652)


0.5.0 beta 2
 * Bootstrap improvements (several tickets)
 * add nodeprobe repair anti-entropy feature (CASSANDRA-193, CASSANDRA-520)
 * fix possibility of partition when many nodes restart at once
   in clusters with multiple seeds (CASSANDRA-150)
 * fix NPE in get_range_slice when no data is found (CASSANDRA-578)
 * fix potential NPE in hinted handoff (CASSANDRA-585)
 * fix cleanup of local "system" keyspace (CASSANDRA-576)
 * improve computation of cluster load balance (CASSANDRA-554)
 * added super column read/write, column count, and column/row delete to
   cassandra-cli (CASSANDRA-567, CASSANDRA-594)
 * fix returning live subcolumns of deleted supercolumns (CASSANDRA-583)
 * respect JAVA_HOME in bin/ scripts (several tickets)
 * add StorageService.initClient for fat clients on the JVM (CASSANDRA-535)
   (see contrib/client_only for an example of use)
 * make consistency_level functional in get_range_slice (CASSANDRA-568)
 * optimize key deserialization for RandomPartitioner (CASSANDRA-581)
 * avoid GCing tombstones except on major compaction (CASSANDRA-604)
 * increase failure conviction threshold, resulting in less nodes
   incorrectly (and temporarily) marked as down (CASSANDRA-610)
 * respect memtable thresholds during log replay (CASSANDRA-609)
 * support ConsistencyLevel.ALL on read (CASSANDRA-584)
 * add nodeprobe removetoken command (CASSANDRA-564)


0.5.0 beta
 * Allow multiple simultaneous flushes, improving flush throughput
   on multicore systems (CASSANDRA-401)
 * Split up locks to improve write and read throughput on multicore systems
   (CASSANDRA-444, CASSANDRA-414)
 * More efficient use of memory during compaction (CASSANDRA-436)
 * autobootstrap option: when enabled, all non-seed nodes will attempt
   to bootstrap when started, until bootstrap successfully
   completes. -b option is removed.  (CASSANDRA-438)
 * Unless a token is manually specified in the configuration xml,
   a bootstraping node will use a token that gives it half the
   keys from the most-heavily-loaded node in the cluster,
   instead of generating a random token.
   (CASSANDRA-385, CASSANDRA-517)
 * Miscellaneous bootstrap fixes (several tickets)
 * Ability to change a node's token even after it has data on it
   (CASSANDRA-541)
 * Ability to decommission a live node from the ring (CASSANDRA-435)
 * Semi-automatic loadbalancing via nodeprobe (CASSANDRA-192)
 * Add ability to set compaction thresholds at runtime via
   JMX / nodeprobe.  (CASSANDRA-465)
 * Add "comment" field to ColumnFamily definition. (CASSANDRA-481)
 * Additional JMX metrics (CASSANDRA-482)
 * JSON based export and import tools (several tickets)
 * Hinted Handoff fixes (several tickets)
 * Add key cache to improve read performance (CASSANDRA-423)
 * Simplified construction of custom ReplicationStrategy classes
   (CASSANDRA-497)
 * Graphical application (Swing) for ring integrity verification and
   visualization was added to contrib (CASSANDRA-252)
 * Add DCQUORUM, DCQUORUMSYNC consistency levels and corresponding
   ReplicationStrategy / EndpointSnitch classes.  Experimental.
   (CASSANDRA-492)
 * Web client interface added to contrib (CASSANDRA-457)
 * More-efficient flush for Random, CollatedOPP partitioners
   for normal writes (CASSANDRA-446) and bulk load (CASSANDRA-420)
 * Add MemtableFlushAfterMinutes, a global replacement for the old
   per-CF FlushPeriodInMinutes setting (CASSANDRA-463)
 * optimizations to slice reading (CASSANDRA-350) and supercolumn
   queries (CASSANDRA-510)
 * force binding to given listenaddress for nodes with multiple
   interfaces (CASSANDRA-546)
 * stress.py benchmarking tool improvements (several tickets)
 * optimized replica placement code (CASSANDRA-525)
 * faster log replay on restart (CASSANDRA-539, CASSANDRA-540)
 * optimized local-node writes (CASSANDRA-558)
 * added get_range_slice, deprecating get_key_range (CASSANDRA-344)
 * expose TimedOutException to thrift (CASSANDRA-563)


0.4.2
 * Add validation disallowing null keys (CASSANDRA-486)
 * Fix race conditions in TCPConnectionManager (CASSANDRA-487)
 * Fix using non-utf8-aware comparison as a sanity check.
   (CASSANDRA-493)
 * Improve default garbage collector options (CASSANDRA-504)
 * Add "nodeprobe flush" (CASSANDRA-505)
 * remove NotFoundException from get_slice throws list (CASSANDRA-518)
 * fix get (not get_slice) of entire supercolumn (CASSANDRA-508)
 * fix null token during bootstrap (CASSANDRA-501)


0.4.1
 * Fix FlushPeriod columnfamily configuration regression
   (CASSANDRA-455)
 * Fix long column name support (CASSANDRA-460)
 * Fix for serializing a row that only contains tombstones
   (CASSANDRA-458)
 * Fix for discarding unneeded commitlog segments (CASSANDRA-459)
 * Add SnapshotBeforeCompaction configuration option (CASSANDRA-426)
 * Fix compaction abort under insufficient disk space (CASSANDRA-473)
 * Fix reading subcolumn slice from tombstoned CF (CASSANDRA-484)
 * Fix race condition in RVH causing occasional NPE (CASSANDRA-478)


0.4.0
 * fix get_key_range problems when a node is down (CASSANDRA-440)
   and add UnavailableException to more Thrift methods
 * Add example EndPointSnitch contrib code (several tickets)


0.4.0 RC2
 * fix SSTable generation clash during compaction (CASSANDRA-418)
 * reject method calls with null parameters (CASSANDRA-308)
 * properly order ranges in nodeprobe output (CASSANDRA-421)
 * fix logging of certain errors on executor threads (CASSANDRA-425)


0.4.0 RC1
 * Bootstrap feature is live; use -b on startup (several tickets)
 * Added multiget api (CASSANDRA-70)
 * fix Deadlock with SelectorManager.doProcess and TcpConnection.write
   (CASSANDRA-392)
 * remove key cache b/c of concurrency bugs in third-party
   CLHM library (CASSANDRA-405)
 * update non-major compaction logic to use two threshold values
   (CASSANDRA-407)
 * add periodic / batch commitlog sync modes (several tickets)
 * inline BatchMutation into batch_insert params (CASSANDRA-403)
 * allow setting the logging level at runtime via mbean (CASSANDRA-402)
 * change default comparator to BytesType (CASSANDRA-400)
 * add forwards-compatible ConsistencyLevel parameter to get_key_range
   (CASSANDRA-322)
 * r/m special case of blocking for local destination when writing with
   ConsistencyLevel.ZERO (CASSANDRA-399)
 * Fixes to make BinaryMemtable [bulk load interface] useful (CASSANDRA-337);
   see contrib/bmt_example for an example of using it.
 * More JMX properties added (several tickets)
 * Thrift changes (several tickets)
    - Merged _super get methods with the normal ones; return values
      are now of ColumnOrSuperColumn.
    - Similarly, merged batch_insert_super into batch_insert.



0.4.0 beta
 * On-disk data format has changed to allow billions of keys/rows per
   node instead of only millions
 * Multi-keyspace support
 * Scan all sstables for all queries to avoid situations where
   different types of operation on the same ColumnFamily could
   disagree on what data was present
 * Snapshot support via JMX
 * Thrift API has changed a _lot_:
    - removed time-sorted CFs; instead, user-defined comparators
      may be defined on the column names, which are now byte arrays.
      Default comparators are provided for UTF8, Bytes, Ascii, Long (i64),
      and UUID types.
    - removed colon-delimited strings in thrift api in favor of explicit
      structs such as ColumnPath, ColumnParent, etc.  Also normalized
      thrift struct and argument naming.
    - Added columnFamily argument to get_key_range.
    - Change signature of get_slice to accept starting and ending
      columns as well as an offset.  (This allows use of indexes.)
      Added "ascending" flag to allow reasonably-efficient reverse
      scans as well.  Removed get_slice_by_range as redundant.
    - get_key_range operates on one CF at a time
    - changed `block` boolean on insert methods to ConsistencyLevel enum,
      with options of NONE, ONE, QUORUM, and ALL.
    - added similar consistency_level parameter to read methods
    - column-name-set slice with no names given now returns zero columns
      instead of all of them.  ("all" can run your server out of memory.
      use a range-based slice with a high max column count instead.)
 * Removed the web interface. Node information can now be obtained by
   using the newly introduced nodeprobe utility.
 * More JMX stats
 * Remove magic values from internals (e.g. special key to indicate
   when to flush memtables)
 * Rename configuration "table" to "keyspace"
 * Moved to crash-only design; no more shutdown (just kill the process)
 * Lots of bug fixes

Full list of issues resolved in 0.4 is at https://issues.apache.org/jira/secure/IssueNavigator.jspa?reset=true&&pid=12310865&fixfor=12313862&resolution=1&sorter/field=issuekey&sorter/order=DESC


0.3.0 RC3
 * Fix potential deadlock under load in TCPConnection.
   (CASSANDRA-220)


0.3.0 RC2
 * Fix possible data loss when server is stopped after replaying
   log but before new inserts force memtable flush.
   (CASSANDRA-204)
 * Added BUGS file


0.3.0 RC1
 * Range queries on keys, including user-defined key collation
 * Remove support
 * Workarounds for a weird bug in JDK select/register that seems
   particularly common on VM environments. Cassandra should deploy
   fine on EC2 now
 * Much improved infrastructure: the beginnings of a decent test suite
   ("ant test" for unit tests; "nosetests" for system tests), code
   coverage reporting, etc.
 * Expanded node status reporting via JMX
 * Improved error reporting/logging on both server and client
 * Reduced memory footprint in default configuration
 * Combined blocking and non-blocking versions of insert APIs
 * Added FlushPeriodInMinutes configuration parameter to force
   flushing of infrequently-updated ColumnFamilies<|MERGE_RESOLUTION|>--- conflicted
+++ resolved
@@ -6,14 +6,8 @@
  * Add (automate) Nodetool Documentation (CASSANDRA-12672)
  * Update bundled cqlsh python driver to 3.7.0 (CASSANDRA-12736)
  * Reject invalid replication settings when creating or altering a keyspace (CASSANDRA-12681)
-<<<<<<< HEAD
 Merged from 3.x:
-=======
-
-
-3.10
  * Make cassandra.yaml docs for batch_size_*_threshold_in_kb reflect changes in CASSANDRA-10876 (CASSANDRA-12761)
->>>>>>> b3a0130d
  * cqlsh fails to format collections when using aliases (CASSANDRA-11534)
  * Check for hash conflicts in prepared statements (CASSANDRA-12733)
  * Exit query parsing upon first error (CASSANDRA-12598)
