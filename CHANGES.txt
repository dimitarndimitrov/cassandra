<<<<<<< HEAD
DSE 5.1.0
 * Improve metrics and reduce overhead under contention (APOLLO-81)
 * Make SinglePartitionReadCommand::queriesMulticellType() faster (APOLLO-117)
 * Accept internal resource name in GRANT/REVOKE statements (APOLLO-113)
 * Improve StatementRestrictions::getPartitionKeys() execution speed (APOLLO-115)
 * Move responsibility for qualifying ks in authz stmts to IResource (APOLLO-76)
 * Insert default superuser role with fixed timestamp (APOLLO-18)
 * Make Permissions extensible (APOLLO-26)
 * Make IResource more easily extensible (APOLLO-26)
 * Add method to IAuthenticator to login by user as well as by role (APOLLO-70)
 * Add private protocol version (APOLLO-2)
Merged from DSE 5.0.4
 * Backport CASSANDRA-12461 (Add pre- and post-shutdown hooks to Storage Service) (APOLLO-48)
 * Wait for remaining tasks to finish on RepairJob after task failure (APOLLO-87)
 * Allow the prepared statement cache size to be changed. (APOLLO-50)


3.12
 * add method to get size of endpoints to TokenMetadata (CASSANDRA-12999)
 * Fix primary index calculation for SASI (CASSANDRA-12910)
 * Expose time spent waiting in thread pool queue (CASSANDRA-8398)
 * Conditionally update index built status to avoid unnecessary flushes (CASSANDRA-12969)
 * NoReplicationTokenAllocator should work with zero replication factor (CASSANDRA-12983)
 * cqlsh auto completion: refactor definition of compaction strategy options (CASSANDRA-12946)
 * Add support for arithmetic operators (CASSANDRA-11935)
 * Tables in system_distributed should not use gcgs of 0 (CASSANDRA-12954)


3.10
 * Remove outboundBindAny configuration property (CASSANDRA-12673)
 * Use correct bounds for all-data range when filtering (CASSANDRA-12666)
 * Remove timing window in test case (CASSANDRA-12875)
 * Resolve unit testing without JCE security libraries installed (CASSANDRA-12945)
 * Fix inconsistencies in cassandra-stress load balancing policy (CASSANDRA-12919)
 * Fix validation of non-frozen UDT cells (CASSANDRA-12916)
 * Don't shut down socket input/output on StreamSession (CASSANDRA-12903)
 * Fix Murmur3PartitionerTest (CASSANDRA-12858)
 * Move cqlsh syntax rules into separate module and allow easier customization (CASSANDRA-12897)
 * Fix CommitLogSegmentManagerTest (CASSANDRA-12283)
 * Fix cassandra-stress truncate option (CASSANDRA-12695)
 * Fix crossNode value when receiving messages (CASSANDRA-12791)
 * Don't load MX4J beans twice (CASSANDRA-12869)
 * Extend native protocol request flags, add versions to SUPPORTED, and introduce ProtocolVersion enum (CASSANDRA-12838)
 * Set JOINING mode when running pre-join tasks (CASSANDRA-12836)
 * remove net.mintern.primitive library due to license issue (CASSANDRA-12845)
 * Properly format IPv6 addresses when logging JMX service URL (CASSANDRA-12454)
 * Optimize the vnode allocation for single replica per DC (CASSANDRA-12777)
 * Use non-token restrictions for bounds when token restrictions are overridden (CASSANDRA-12419)
 * Fix CQLSH auto completion for PER PARTITION LIMIT (CASSANDRA-12803)
 * Use different build directories for Eclipse and Ant (CASSANDRA-12466)
 * Avoid potential AttributeError in cqlsh due to no table metadata (CASSANDRA-12815)
 * Fix RandomReplicationAwareTokenAllocatorTest.testExistingCluster (CASSANDRA-12812)
 * Upgrade commons-codec to 1.9 (CASSANDRA-12790)
 * Make the fanout size for LeveledCompactionStrategy to be configurable (CASSANDRA-11550)
 * Add duration data type (CASSANDRA-11873)
 * Fix timeout in ReplicationAwareTokenAllocatorTest (CASSANDRA-12784)
 * Improve sum aggregate functions (CASSANDRA-12417)
 * Make cassandra.yaml docs for batch_size_*_threshold_in_kb reflect changes in CASSANDRA-10876 (CASSANDRA-12761)
 * cqlsh fails to format collections when using aliases (CASSANDRA-11534)
 * Check for hash conflicts in prepared statements (CASSANDRA-12733)
 * Exit query parsing upon first error (CASSANDRA-12598)
 * Fix cassandra-stress to use single seed in UUID generation (CASSANDRA-12729)
 * CQLSSTableWriter does not allow Update statement (CASSANDRA-12450)
 * Config class uses boxed types but DD exposes primitive types (CASSANDRA-12199)
 * Add pre- and post-shutdown hooks to Storage Service (CASSANDRA-12461)
 * Add hint delivery metrics (CASSANDRA-12693)
 * Remove IndexInfo cache from FileIndexInfoRetriever (CASSANDRA-12731)
 * ColumnIndex does not reuse buffer (CASSANDRA-12502)
 * cdc column addition still breaks schema migration tasks (CASSANDRA-12697)
 * Upgrade metrics-reporter dependencies (CASSANDRA-12089)
 * Tune compaction thread count via nodetool (CASSANDRA-12248)
 * Add +=/-= shortcut syntax for update queries (CASSANDRA-12232)
 * Include repair session IDs in repair start message (CASSANDRA-12532)
 * Add a blocking task to Index, run before joining the ring (CASSANDRA-12039)
 * Fix NPE when using CQLSSTableWriter (CASSANDRA-12667)
 * Support optional backpressure strategies at the coordinator (CASSANDRA-9318)
 * Make randompartitioner work with new vnode allocation (CASSANDRA-12647)
 * Fix cassandra-stress graphing (CASSANDRA-12237)
 * Allow filtering on partition key columns for queries without secondary indexes (CASSANDRA-11031)
 * Fix Cassandra Stress reporting thread model and precision (CASSANDRA-12585)
 * Add JMH benchmarks.jar (CASSANDRA-12586)
 * Cleanup uses of AlterTableStatementColumn (CASSANDRA-12567)
 * Add keep-alive to streaming (CASSANDRA-11841)
 * Tracing payload is passed through newSession(..) (CASSANDRA-11706)
 * avoid deleting non existing sstable files and improve related log messages (CASSANDRA-12261)
 * json/yaml output format for nodetool compactionhistory (CASSANDRA-12486)
 * Retry all internode messages once after a connection is
   closed and reopened (CASSANDRA-12192)
 * Add support to rebuild from targeted replica (CASSANDRA-9875)
 * Add sequence distribution type to cassandra stress (CASSANDRA-12490)
 * "SELECT * FROM foo LIMIT ;" does not error out (CASSANDRA-12154)
 * Define executeLocally() at the ReadQuery Level (CASSANDRA-12474)
 * Extend read/write failure messages with a map of replica addresses
   to error codes in the v5 native protocol (CASSANDRA-12311)
 * Fix rebuild of SASI indexes with existing index files (CASSANDRA-12374)
 * Let DatabaseDescriptor not implicitly startup services (CASSANDRA-9054, 12550)
 * Fix clustering indexes in presence of static columns in SASI (CASSANDRA-12378)
 * Fix queries on columns with reversed type on SASI indexes (CASSANDRA-12223)
 * Added slow query log (CASSANDRA-12403)
 * Count full coordinated request against timeout (CASSANDRA-12256)
 * Allow TTL with null value on insert and update (CASSANDRA-12216)
 * Make decommission operation resumable (CASSANDRA-12008)
 * Add support to one-way targeted repair (CASSANDRA-9876)
 * Remove clientutil jar (CASSANDRA-11635)
 * Fix compaction throughput throttle (CASSANDRA-12366, CASSANDRA-12717)
 * Delay releasing Memtable memory on flush until PostFlush has finished running (CASSANDRA-12358)
 * Cassandra stress should dump all setting on startup (CASSANDRA-11914)
 * Make it possible to compact a given token range (CASSANDRA-10643)
 * Allow updating DynamicEndpointSnitch properties via JMX (CASSANDRA-12179)
 * Collect metrics on queries by consistency level (CASSANDRA-7384)
 * Add support for GROUP BY to SELECT statement (CASSANDRA-10707)
 * Deprecate memtable_cleanup_threshold and update default for memtable_flush_writers (CASSANDRA-12228)
 * Upgrade to OHC 0.4.4 (CASSANDRA-12133)
 * Add version command to cassandra-stress (CASSANDRA-12258)
 * Create compaction-stress tool (CASSANDRA-11844)
 * Garbage-collecting compaction operation and schema option (CASSANDRA-7019)
 * Add beta protocol flag for v5 native protocol (CASSANDRA-12142)
 * Support filtering on non-PRIMARY KEY columns in the CREATE
   MATERIALIZED VIEW statement's WHERE clause (CASSANDRA-10368)
 * Unify STDOUT and SYSTEMLOG logback format (CASSANDRA-12004)
 * COPY FROM should raise error for non-existing input files (CASSANDRA-12174)
 * Faster write path (CASSANDRA-12269)
 * Option to leave omitted columns in INSERT JSON unset (CASSANDRA-11424)
 * Support json/yaml output in nodetool tpstats (CASSANDRA-12035)
 * Expose metrics for successful/failed authentication attempts (CASSANDRA-10635)
 * Prepend snapshot name with "truncated" or "dropped" when a snapshot
   is taken before truncating or dropping a table (CASSANDRA-12178)
 * Optimize RestrictionSet (CASSANDRA-12153)
 * cqlsh does not automatically downgrade CQL version (CASSANDRA-12150)
 * Omit (de)serialization of state variable in UDAs (CASSANDRA-9613)
 * Create a system table to expose prepared statements (CASSANDRA-8831)
 * Reuse DataOutputBuffer from ColumnIndex (CASSANDRA-11970)
 * Remove DatabaseDescriptor dependency from SegmentedFile (CASSANDRA-11580)
 * Add supplied username to authentication error messages (CASSANDRA-12076)
 * Remove pre-startup check for open JMX port (CASSANDRA-12074)
 * Remove compaction Severity from DynamicEndpointSnitch (CASSANDRA-11738)
 * Restore resumable hints delivery (CASSANDRA-11960)
 * Properly report LWT contention (CASSANDRA-12626)
Merged from 3.0:
=======
DSE 5.0.4
 * Backport CASSANDRA-12461 (Add pre- and post-shutdown hooks to Storage Service) (APOLLO-48)
 * Wait for remaining tasks to finish on RepairJob after task failure (APOLLO-87)
 * Allow the prepared statement cache size to be changed. (APOLLO-50)
Merged from 3.0.X
>>>>>>> ca4a0acd
 * Set RPC_READY to false when draining or if a node is marked as shutdown (CASSANDRA-12781)
 * CQL often queries static columns unnecessarily (CASSANDRA-12768)
 * Make sure sstables only get committed when it's safe to discard commit log records (CASSANDRA-12956)
 * Reject default_time_to_live option when creating or altering MVs (CASSANDRA-12868)
 * Nodetool should use a more sane max heap size (CASSANDRA-12739)
 * LocalToken ensures token values are cloned on heap (CASSANDRA-12651)
 * AnticompactionRequestSerializer serializedSize is incorrect (CASSANDRA-12934)
 * Prevent reloading of logback.xml from UDF sandbox (CASSANDRA-12535)
 * Reenable HeapPool (CASSANDRA-12900)
 * Disallow offheap_buffers memtable allocation (CASSANDRA-11039)
 * Fix CommitLogSegmentManagerTest (CASSANDRA-12283)
 * Pass root cause to CorruptBlockException when uncompression failed (CASSANDRA-12889)
 * Batch with multiple conditional updates for the same partition causes AssertionError (CASSANDRA-12867)
 * Make AbstractReplicationStrategy extendable from outside its package (CASSANDRA-12788)
 * Don't tell users to turn off consistent rangemovements during rebuild. (CASSANDRA-12296)
 * Fix CommitLogTest.testDeleteIfNotDirty (CASSANDRA-12854)
 * Avoid deadlock due to MV lock contention (CASSANDRA-12689)
 * Fix for KeyCacheCqlTest flakiness (CASSANDRA-12801)
 * Include SSTable filename in compacting large row message (CASSANDRA-12384)
 * Fix potential socket leak (CASSANDRA-12329, CASSANDRA-12330)
 * Fix ViewTest.testCompaction (CASSANDRA-12789)
 * Improve avg aggregate functions (CASSANDRA-12417)
 * Preserve quoted reserved keyword column names in MV creation (CASSANDRA-11803)
 * nodetool stopdaemon errors out (CASSANDRA-12646)
 * Split materialized view mutations on build to prevent OOM (CASSANDRA-12268)
 * mx4j does not work in 3.0.8 (CASSANDRA-12274)
 * Abort cqlsh copy-from in case of no answer after prolonged period of time (CASSANDRA-12740)
 * Avoid sstable corrupt exception due to dropped static column (CASSANDRA-12582)
 * Make stress use client mode to avoid checking commit log size on startup (CASSANDRA-12478)
 * Fix exceptions with new vnode allocation (CASSANDRA-12715)
 * Unify drain and shutdown processes (CASSANDRA-12509)
 * Fix NPE in ComponentOfSlice.isEQ() (CASSANDRA-12706)
 * Fix failure in LogTransactionTest (CASSANDRA-12632)
 * Fix potentially incomplete non-frozen UDT values when querying with the
   full primary key specified (CASSANDRA-12605)
 * Make sure repaired tombstones are dropped when only_purge_repaired_tombstones is enabled (CASSANDRA-12703)
 * Skip writing MV mutations to commitlog on mutation.applyUnsafe() (CASSANDRA-11670)
 * Establish consistent distinction between non-existing partition and NULL value for LWTs on static columns (CASSANDRA-12060)
 * Extend ColumnIdentifier.internedInstances key to include the type that generated the byte buffer (CASSANDRA-12516)
 * Handle composite prefixes with final EOC=0 as in 2.x and refactor LegacyLayout.decodeBound (CASSANDRA-12423)
 * select_distinct_with_deletions_test failing on non-vnode environments (CASSANDRA-11126)
 * Stack Overflow returned to queries while upgrading (CASSANDRA-12527)
 * Fix legacy regex for temporary files from 2.2 (CASSANDRA-12565)
 * Add option to state current gc_grace_seconds to tools/bin/sstablemetadata (CASSANDRA-12208)
 * Fix file system race condition that may cause LogAwareFileLister to fail to classify files (CASSANDRA-11889)
 * Fix file handle leaks due to simultaneous compaction/repair and
   listing snapshots, calculating snapshot sizes, or making schema
   changes (CASSANDRA-11594)
 * Fix nodetool repair exits with 0 for some errors (CASSANDRA-12508)
 * Do not shut down BatchlogManager twice during drain (CASSANDRA-12504)
 * Disk failure policy should not be invoked on out of space (CASSANDRA-12385)
 * Calculate last compacted key on startup (CASSANDRA-6216)
 * Add schema to snapshot manifest, add USING TIMESTAMP clause to ALTER TABLE statements (CASSANDRA-7190)
 * If CF has no clustering columns, any row cache is full partition cache (CASSANDRA-12499)
 * Correct log message for statistics of offheap memtable flush (CASSANDRA-12776)
 * Explicitly set locale for string validation (CASSANDRA-12541,CASSANDRA-12542,CASSANDRA-12543,CASSANDRA-12545)
Merged from 2.2:
<<<<<<< HEAD
=======
 * Do not specify local address on outgoing connection when listen_on_broadcast_address is set (CASSANDRA-12673)
>>>>>>> ca4a0acd
 * Use saved tokens when setting local tokens on StorageService.joinRing (CASSANDRA-12935)
 * cqlsh: fix DESC TYPES errors (CASSANDRA-12914)
 * Fix leak on skipped SSTables in sstableupgrade (CASSANDRA-12899)
 * Avoid blocking gossip during pending range calculation (CASSANDRA-12281)
 * Fix purgeability of tombstones with max timestamp (CASSANDRA-12792)
 * Fail repair if participant dies during sync or anticompaction (CASSANDRA-12901)
 * Fix CommitLogSegmentManagerTest (CASSANDRA-12283)
 * cqlsh COPY: unprotected pk values before converting them if not using prepared statements (CASSANDRA-12863)
 * Fix Util.spinAssertEquals (CASSANDRA-12283)
 * Fix potential NPE for compactionstats (CASSANDRA-12462)
 * Prepare legacy authenticate statement if credentials table initialised after node startup (CASSANDRA-12813)
 * Change cassandra.wait_for_tracing_events_timeout_secs default to 0 (CASSANDRA-12754)
 * Clean up permissions when a UDA is dropped (CASSANDRA-12720)
 * Limit colUpdateTimeDelta histogram updates to reasonable deltas (CASSANDRA-11117)
 * Fix leak errors and execution rejected exceptions when draining (CASSANDRA-12457)
 * Fix merkle tree depth calculation (CASSANDRA-12580)
 * Make Collections deserialization more robust (CASSANDRA-12618)
 * Better handle invalid system roles table (CASSANDRA-12700)
 * Fix exceptions when enabling gossip on nodes that haven't joined the ring (CASSANDRA-12253)
 * Fix authentication problem when invoking cqlsh copy from a SOURCE command (CASSANDRA-12642)
 * Decrement pending range calculator jobs counter in finally block
 * cqlshlib tests: increase default execute timeout (CASSANDRA-12481)
 * Forward writes to replacement node when replace_address != broadcast_address (CASSANDRA-8523)
 * Fail repair on non-existing table (CASSANDRA-12279)
 * Enable repair -pr and -local together (fix regression of CASSANDRA-7450) (CASSANDRA-12522)
 * Split consistent range movement flag correction (CASSANDRA-12786)
Merged from 2.1:
 * Don't skip sstables based on maxLocalDeletionTime (CASSANDRA-12765)


3.8, 3.9
 * Fix value skipping with counter columns (CASSANDRA-11726)
 * Fix nodetool tablestats miss SSTable count (CASSANDRA-12205)
 * Fixed flacky SSTablesIteratedTest (CASSANDRA-12282)
 * Fixed flacky SSTableRewriterTest: check file counts before calling validateCFS (CASSANDRA-12348)
 * cqlsh: Fix handling of $$-escaped strings (CASSANDRA-12189)
 * Fix SSL JMX requiring truststore containing server cert (CASSANDRA-12109)
 * RTE from new CDC column breaks in flight queries (CASSANDRA-12236)
 * Fix hdr logging for single operation workloads (CASSANDRA-12145)
 * Fix SASI PREFIX search in CONTAINS mode with partial terms (CASSANDRA-12073)
 * Increase size of flushExecutor thread pool (CASSANDRA-12071)
 * Partial revert of CASSANDRA-11971, cannot recycle buffer in SP.sendMessagesToNonlocalDC (CASSANDRA-11950)
 * Upgrade netty to 4.0.39 (CASSANDRA-12032, CASSANDRA-12034)
 * Improve details in compaction log message (CASSANDRA-12080)
 * Allow unset values in CQLSSTableWriter (CASSANDRA-11911)
 * Chunk cache to request compressor-compatible buffers if pool space is exhausted (CASSANDRA-11993)
 * Remove DatabaseDescriptor dependencies from SequentialWriter (CASSANDRA-11579)
 * Move skip_stop_words filter before stemming (CASSANDRA-12078)
 * Support seek() in EncryptedFileSegmentInputStream (CASSANDRA-11957)
 * SSTable tools mishandling LocalPartitioner (CASSANDRA-12002)
 * When SEPWorker assigned work, set thread name to match pool (CASSANDRA-11966)
 * Add cross-DC latency metrics (CASSANDRA-11596)
 * Allow terms in selection clause (CASSANDRA-10783)
 * Add bind variables to trace (CASSANDRA-11719)
 * Switch counter shards' clock to timestamps (CASSANDRA-9811)
 * Introduce HdrHistogram and response/service/wait separation to stress tool (CASSANDRA-11853)
 * entry-weighers in QueryProcessor should respect partitionKeyBindIndexes field (CASSANDRA-11718)
 * Support older ant versions (CASSANDRA-11807)
 * Estimate compressed on disk size when deciding if sstable size limit reached (CASSANDRA-11623)
 * cassandra-stress profiles should support case sensitive schemas (CASSANDRA-11546)
 * Remove DatabaseDescriptor dependency from FileUtils (CASSANDRA-11578)
 * Faster streaming (CASSANDRA-9766)
 * Add prepared query parameter to trace for "Execute CQL3 prepared query" session (CASSANDRA-11425)
 * Add repaired percentage metric (CASSANDRA-11503)
 * Add Change-Data-Capture (CASSANDRA-8844)
Merged from 3.0:
 * Fix paging for 2.x to 3.x upgrades (CASSANDRA-11195)
 * Fix clean interval not sent to commit log for empty memtable flush (CASSANDRA-12436)
 * Fix potential resource leak in RMIServerSocketFactoryImpl (CASSANDRA-12331)
 * Make sure compaction stats are updated when compaction is interrupted (CASSANDRA-12100)
 * Change commitlog and sstables to track dirty and clean intervals (CASSANDRA-11828)
 * NullPointerException during compaction on table with static columns (CASSANDRA-12336)
 * Fixed ConcurrentModificationException when reading metrics in GraphiteReporter (CASSANDRA-11823)
 * Fix upgrade of super columns on thrift (CASSANDRA-12335)
 * Fixed flacky BlacklistingCompactionsTest, switched to fixed size types and increased corruption size (CASSANDRA-12359)
 * Rerun ReplicationAwareTokenAllocatorTest on failure to avoid flakiness (CASSANDRA-12277)
 * Exception when computing read-repair for range tombstones (CASSANDRA-12263)
 * Lost counter writes in compact table and static columns (CASSANDRA-12219)
 * AssertionError with MVs on updating a row that isn't indexed due to a null value (CASSANDRA-12247)
 * Disable RR and speculative retry with EACH_QUORUM reads (CASSANDRA-11980)
 * Add option to override compaction space check (CASSANDRA-12180)
 * Faster startup by only scanning each directory for temporary files once (CASSANDRA-12114)
 * Respond with v1/v2 protocol header when responding to driver that attempts
   to connect with too low of a protocol version (CASSANDRA-11464)
 * NullPointerExpception when reading/compacting table (CASSANDRA-11988)
 * Fix problem with undeleteable rows on upgrade to new sstable format (CASSANDRA-12144)
 * Fix potential bad messaging service message for paged range reads
   within mixed-version 3.x clusters (CASSANDRA-12249)
 * Fix paging logic for deleted partitions with static columns (CASSANDRA-12107)
 * Wait until the message is being send to decide which serializer must be used (CASSANDRA-11393)
 * Fix migration of static thrift column names with non-text comparators (CASSANDRA-12147)
 * Fix upgrading sparse tables that are incorrectly marked as dense (CASSANDRA-11315)
 * Fix reverse queries ignoring range tombstones (CASSANDRA-11733)
 * Avoid potential race when rebuilding CFMetaData (CASSANDRA-12098)
 * Avoid missing sstables when getting the canonical sstables (CASSANDRA-11996)
 * Always select the live sstables when getting sstables in bounds (CASSANDRA-11944)
 * Fix column ordering of results with static columns for Thrift requests in
   a mixed 2.x/3.x cluster, also fix potential non-resolved duplication of
   those static columns in query results (CASSANDRA-12123)
 * Avoid digest mismatch with empty but static rows (CASSANDRA-12090)
 * Fix EOF exception when altering column type (CASSANDRA-11820)
 * Fix potential race in schema during new table creation (CASSANDRA-12083)
 * cqlsh: fix error handling in rare COPY FROM failure scenario (CASSANDRA-12070)
 * Disable autocompaction during drain (CASSANDRA-11878)
 * Add a metrics timer to MemtablePool and use it to track time spent blocked on memory in MemtableAllocator (CASSANDRA-11327)
 * Fix upgrading schema with super columns with non-text subcomparators (CASSANDRA-12023)
 * Add TimeWindowCompactionStrategy (CASSANDRA-9666)
 * Fix JsonTransformer output of partition with deletion info (CASSANDRA-12418)
 * Fix NPE in SSTableLoader when specifying partial directory path (CASSANDRA-12609)
Merged from 2.2:
 * Add local address entry in PropertyFileSnitch (CASSANDRA-11332)
 * cqlsh copy: fix missing counter values (CASSANDRA-12476)
 * Move migration tasks to non-periodic queue, assure flush executor shutdown after non-periodic executor (CASSANDRA-12251)
 * cqlsh copy: fixed possible race in initializing feeding thread (CASSANDRA-11701)
 * Only set broadcast_rpc_address on Ec2MultiRegionSnitch if it's not set (CASSANDRA-11357)
 * Update StorageProxy range metrics for timeouts, failures and unavailables (CASSANDRA-9507)
 * Add Sigar to classes included in clientutil.jar (CASSANDRA-11635)
 * Add decay to histograms and timers used for metrics (CASSANDRA-11752)
 * Fix hanging stream session (CASSANDRA-10992)
 * Fix INSERT JSON, fromJson() support of smallint, tinyint types (CASSANDRA-12371)
 * Restore JVM metric export for metric reporters (CASSANDRA-12312)
 * Release sstables of failed stream sessions only when outgoing transfers are finished (CASSANDRA-11345)
 * Wait for tracing events before returning response and query at same consistency level client side (CASSANDRA-11465)
 * cqlsh copyutil should get host metadata by connected address (CASSANDRA-11979)
 * Fixed cqlshlib.test.remove_test_db (CASSANDRA-12214)
 * Synchronize ThriftServer::stop() (CASSANDRA-12105)
 * Use dedicated thread for JMX notifications (CASSANDRA-12146)
 * Improve streaming synchronization and fault tolerance (CASSANDRA-11414)
 * MemoryUtil.getShort() should return an unsigned short also for architectures not supporting unaligned memory accesses (CASSANDRA-11973)
 * Allow nodetool info to run with readonly JMX access (CASSANDRA-11755)
 * Validate bloom_filter_fp_chance against lowest supported
   value when the table is created (CASSANDRA-11920)
 * Don't send erroneous NEW_NODE notifications on restart (CASSANDRA-11038)
 * StorageService shutdown hook should use a volatile variable (CASSANDRA-11984)
Merged from 2.1:
 * Add system property to set the max number of native transport requests in queue (CASSANDRA-11363)
 * Fix queries with empty ByteBuffer values in clustering column restrictions (CASSANDRA-12127) 
 * Disable passing control to post-flush after flush failure to prevent data loss (CASSANDRA-11828)
 * Allow STCS-in-L0 compactions to reduce scope with LCS (CASSANDRA-12040)
 * cannot use cql since upgrading python to 2.7.11+ (CASSANDRA-11850)
 * Fix filtering on clustering columns when 2i is used (CASSANDRA-11907)
 * Avoid stalling paxos when the paxos state expires (CASSANDRA-12043)
 * Remove finished incoming streaming connections from MessagingService (CASSANDRA-11854)
 * Don't try to get sstables for non-repairing column families (CASSANDRA-12077)
 * Avoid marking too many sstables as repaired (CASSANDRA-11696)
 * Prevent select statements with clustering key > 64k (CASSANDRA-11882)
 * Fix clock skew corrupting other nodes with paxos (CASSANDRA-11991)
 * Remove distinction between non-existing static columns and existing but null in LWTs (CASSANDRA-9842)
 * Cache local ranges when calculating repair neighbors (CASSANDRA-11934)
 * Allow LWT operation on static column with only partition keys (CASSANDRA-10532)
 * Create interval tree over canonical sstables to avoid missing sstables during streaming (CASSANDRA-11886)
 * cqlsh COPY FROM: shutdown parent cluster after forking, to avoid corrupting SSL connections (CASSANDRA-11749)


3.7
 * Support multiple folders for user defined compaction tasks (CASSANDRA-11765)
 * Fix race in CompactionStrategyManager's pause/resume (CASSANDRA-11922)
Merged from 3.0:
 * Fix legacy serialization of Thrift-generated non-compound range tombstones
   when communicating with 2.x nodes (CASSANDRA-11930)
 * Fix Directories instantiations where CFS.initialDirectories should be used (CASSANDRA-11849)
 * Avoid referencing DatabaseDescriptor in AbstractType (CASSANDRA-11912)
 * Don't use static dataDirectories field in Directories instances (CASSANDRA-11647)
 * Fix sstables not being protected from removal during index build (CASSANDRA-11905)
 * cqlsh: Suppress stack trace from Read/WriteFailures (CASSANDRA-11032)
 * Remove unneeded code to repair index summaries that have
   been improperly down-sampled (CASSANDRA-11127)
 * Avoid WriteTimeoutExceptions during commit log replay due to materialized
   view lock contention (CASSANDRA-11891)
 * Prevent OOM failures on SSTable corruption, improve tests for corruption detection (CASSANDRA-9530)
 * Use CFS.initialDirectories when clearing snapshots (CASSANDRA-11705)
 * Allow compaction strategies to disable early open (CASSANDRA-11754)
 * Refactor Materialized View code (CASSANDRA-11475)
 * Update Java Driver (CASSANDRA-11615)
Merged from 2.2:
 * Persist local metadata earlier in startup sequence (CASSANDRA-11742)
 * cqlsh: fix tab completion for case-sensitive identifiers (CASSANDRA-11664)
 * Avoid showing estimated key as -1 in tablestats (CASSANDRA-11587)
 * Fix possible race condition in CommitLog.recover (CASSANDRA-11743)
 * Enable client encryption in sstableloader with cli options (CASSANDRA-11708)
 * Possible memory leak in NIODataInputStream (CASSANDRA-11867)
 * Add seconds to cqlsh tracing session duration (CASSANDRA-11753)
 * Fix commit log replay after out-of-order flush completion (CASSANDRA-9669)
 * Prohibit Reversed Counter type as part of the PK (CASSANDRA-9395)
 * cqlsh: correctly handle non-ascii chars in error messages (CASSANDRA-11626)
Merged from 2.1:
 * Run CommitLog tests with different compression settings (CASSANDRA-9039)
 * cqlsh: apply current keyspace to source command (CASSANDRA-11152)
 * Clear out parent repair session if repair coordinator dies (CASSANDRA-11824)
 * Set default streaming_socket_timeout_in_ms to 24 hours (CASSANDRA-11840)
 * Do not consider local node a valid source during replace (CASSANDRA-11848)
 * Add message dropped tasks to nodetool netstats (CASSANDRA-11855)
 * Avoid holding SSTableReaders for duration of incremental repair (CASSANDRA-11739)


3.6
 * Correctly migrate schema for frozen UDTs during 2.x -> 3.x upgrades
   (does not affect any released versions) (CASSANDRA-11613)
 * Allow server startup if JMX is configured directly (CASSANDRA-11725)
 * Prevent direct memory OOM on buffer pool allocations (CASSANDRA-11710)
 * Enhanced Compaction Logging (CASSANDRA-10805)
 * Make prepared statement cache size configurable (CASSANDRA-11555)
 * Integrated JMX authentication and authorization (CASSANDRA-10091)
 * Add units to stress ouput (CASSANDRA-11352)
 * Fix PER PARTITION LIMIT for single and multi partitions queries (CASSANDRA-11603)
 * Add uncompressed chunk cache for RandomAccessReader (CASSANDRA-5863)
 * Clarify ClusteringPrefix hierarchy (CASSANDRA-11213)
 * Always perform collision check before joining ring (CASSANDRA-10134)
 * SSTableWriter output discrepancy (CASSANDRA-11646)
 * Fix potential timeout in NativeTransportService.testConcurrentDestroys (CASSANDRA-10756)
 * Support large partitions on the 3.0 sstable format (CASSANDRA-11206,11763)
 * Add support to rebuild from specific range (CASSANDRA-10406)
 * Optimize the overlapping lookup by calculating all the
   bounds in advance (CASSANDRA-11571)
 * Support json/yaml output in nodetool tablestats (CASSANDRA-5977)
 * (stress) Add datacenter option to -node options (CASSANDRA-11591)
 * Fix handling of empty slices (CASSANDRA-11513)
 * Make number of cores used by cqlsh COPY visible to testing code (CASSANDRA-11437)
 * Allow filtering on clustering columns for queries without secondary indexes (CASSANDRA-11310)
 * Refactor Restriction hierarchy (CASSANDRA-11354)
 * Eliminate allocations in R/W path (CASSANDRA-11421)
 * Update Netty to 4.0.36 (CASSANDRA-11567)
 * Fix PER PARTITION LIMIT for queries requiring post-query ordering (CASSANDRA-11556)
 * Allow instantiation of UDTs and tuples in UDFs (CASSANDRA-10818)
 * Support UDT in CQLSSTableWriter (CASSANDRA-10624)
 * Support for non-frozen user-defined types, updating
   individual fields of user-defined types (CASSANDRA-7423)
 * Make LZ4 compression level configurable (CASSANDRA-11051)
 * Allow per-partition LIMIT clause in CQL (CASSANDRA-7017)
 * Make custom filtering more extensible with UserExpression (CASSANDRA-11295)
 * Improve field-checking and error reporting in cassandra.yaml (CASSANDRA-10649)
 * Print CAS stats in nodetool proxyhistograms (CASSANDRA-11507)
 * More user friendly error when providing an invalid token to nodetool (CASSANDRA-9348)
 * Add static column support to SASI index (CASSANDRA-11183)
 * Support EQ/PREFIX queries in SASI CONTAINS mode without tokenization (CASSANDRA-11434)
 * Support LIKE operator in prepared statements (CASSANDRA-11456)
 * Add a command to see if a Materialized View has finished building (CASSANDRA-9967)
 * Log endpoint and port associated with streaming operation (CASSANDRA-8777)
 * Print sensible units for all log messages (CASSANDRA-9692)
 * Upgrade Netty to version 4.0.34 (CASSANDRA-11096)
 * Break the CQL grammar into separate Parser and Lexer (CASSANDRA-11372)
 * Compress only inter-dc traffic by default (CASSANDRA-8888)
 * Add metrics to track write amplification (CASSANDRA-11420)
 * cassandra-stress: cannot handle "value-less" tables (CASSANDRA-7739)
 * Add/drop multiple columns in one ALTER TABLE statement (CASSANDRA-10411)
 * Add require_endpoint_verification opt for internode encryption (CASSANDRA-9220)
 * Add auto import java.util for UDF code block (CASSANDRA-11392)
 * Add --hex-format option to nodetool getsstables (CASSANDRA-11337)
 * sstablemetadata should print sstable min/max token (CASSANDRA-7159)
 * Do not wrap CassandraException in TriggerExecutor (CASSANDRA-9421)
 * COPY TO should have higher double precision (CASSANDRA-11255)
 * Stress should exit with non-zero status after failure (CASSANDRA-10340)
 * Add client to cqlsh SHOW_SESSION (CASSANDRA-8958)
 * Fix nodetool tablestats keyspace level metrics (CASSANDRA-11226)
 * Store repair options in parent_repair_history (CASSANDRA-11244)
 * Print current leveling in sstableofflinerelevel (CASSANDRA-9588)
 * Change repair message for keyspaces with RF 1 (CASSANDRA-11203)
 * Remove hard-coded SSL cipher suites and protocols (CASSANDRA-10508)
 * Improve concurrency in CompactionStrategyManager (CASSANDRA-10099)
 * (cqlsh) interpret CQL type for formatting blobs (CASSANDRA-11274)
 * Refuse to start and print txn log information in case of disk
   corruption (CASSANDRA-10112)
 * Resolve some eclipse-warnings (CASSANDRA-11086)
 * (cqlsh) Show static columns in a different color (CASSANDRA-11059)
 * Allow to remove TTLs on table with default_time_to_live (CASSANDRA-11207)
Merged from 3.0:
 * Disallow creating view with a static column (CASSANDRA-11602)
 * Reduce the amount of object allocations caused by the getFunctions methods (CASSANDRA-11593)
 * Potential error replaying commitlog with smallint/tinyint/date/time types (CASSANDRA-11618)
 * Fix queries with filtering on counter columns (CASSANDRA-11629)
 * Improve tombstone printing in sstabledump (CASSANDRA-11655)
 * Fix paging for range queries where all clustering columns are specified (CASSANDRA-11669)
 * Don't require HEAP_NEW_SIZE to be set when using G1 (CASSANDRA-11600)
 * Fix sstabledump not showing cells after tombstone marker (CASSANDRA-11654)
 * Ignore all LocalStrategy keyspaces for streaming and other related
   operations (CASSANDRA-11627)
 * Ensure columnfilter covers indexed columns for thrift 2i queries (CASSANDRA-11523)
 * Only open one sstable scanner per sstable (CASSANDRA-11412)
 * Option to specify ProtocolVersion in cassandra-stress (CASSANDRA-11410)
 * ArithmeticException in avgFunctionForDecimal (CASSANDRA-11485)
 * LogAwareFileLister should only use OLD sstable files in current folder to determine disk consistency (CASSANDRA-11470)
 * Notify indexers of expired rows during compaction (CASSANDRA-11329)
 * Properly respond with ProtocolError when a v1/v2 native protocol
   header is received (CASSANDRA-11464)
 * Validate that num_tokens and initial_token are consistent with one another (CASSANDRA-10120)
Merged from 2.2:
 * Exit JVM if JMX server fails to startup (CASSANDRA-11540)
 * Produce a heap dump when exiting on OOM (CASSANDRA-9861)
 * Restore ability to filter on clustering columns when using a 2i (CASSANDRA-11510)
 * JSON datetime formatting needs timezone (CASSANDRA-11137)
 * Fix is_dense recalculation for Thrift-updated tables (CASSANDRA-11502)
 * Remove unnescessary file existence check during anticompaction (CASSANDRA-11660)
 * Add missing files to debian packages (CASSANDRA-11642)
 * Avoid calling Iterables::concat in loops during ModificationStatement::getFunctions (CASSANDRA-11621)
 * cqlsh: COPY FROM should use regular inserts for single statement batches and
   report errors correctly if workers processes crash on initialization (CASSANDRA-11474)
 * Always close cluster with connection in CqlRecordWriter (CASSANDRA-11553)
 * Allow only DISTINCT queries with partition keys restrictions (CASSANDRA-11339)
 * CqlConfigHelper no longer requires both a keystore and truststore to work (CASSANDRA-11532)
 * Make deprecated repair methods backward-compatible with previous notification service (CASSANDRA-11430)
 * IncomingStreamingConnection version check message wrong (CASSANDRA-11462)
Merged from 2.1:
 * Support mlockall on IBM POWER arch (CASSANDRA-11576)
 * Add option to disable use of severity in DynamicEndpointSnitch (CASSANDRA-11737)
 * cqlsh COPY FROM fails for null values with non-prepared statements (CASSANDRA-11631)
 * Make cython optional in pylib/setup.py (CASSANDRA-11630)
 * Change order of directory searching for cassandra.in.sh to favor local one (CASSANDRA-11628)
 * cqlsh COPY FROM fails with []{} chars in UDT/tuple fields/values (CASSANDRA-11633)
 * clqsh: COPY FROM throws TypeError with Cython extensions enabled (CASSANDRA-11574)
 * cqlsh: COPY FROM ignores NULL values in conversion (CASSANDRA-11549)
 * Validate levels when building LeveledScanner to avoid overlaps with orphaned sstables (CASSANDRA-9935)


3.5
 * StaticTokenTreeBuilder should respect posibility of duplicate tokens (CASSANDRA-11525)
 * Correctly fix potential assertion error during compaction (CASSANDRA-11353)
 * Avoid index segment stitching in RAM which lead to OOM on big SSTable files (CASSANDRA-11383)
 * Fix clustering and row filters for LIKE queries on clustering columns (CASSANDRA-11397)
Merged from 3.0:
 * Fix rare NPE on schema upgrade from 2.x to 3.x (CASSANDRA-10943)
 * Improve backoff policy for cqlsh COPY FROM (CASSANDRA-11320)
 * Improve IF NOT EXISTS check in CREATE INDEX (CASSANDRA-11131)
 * Upgrade ohc to 0.4.3
 * Enable SO_REUSEADDR for JMX RMI server sockets (CASSANDRA-11093)
 * Allocate merkletrees with the correct size (CASSANDRA-11390)
 * Support streaming pre-3.0 sstables (CASSANDRA-10990)
 * Add backpressure to compressed or encrypted commit log (CASSANDRA-10971)
 * SSTableExport supports secondary index tables (CASSANDRA-11330)
 * Fix sstabledump to include missing info in debug output (CASSANDRA-11321)
 * Establish and implement canonical bulk reading workload(s) (CASSANDRA-10331)
 * Fix paging for IN queries on tables without clustering columns (CASSANDRA-11208)
 * Remove recursive call from CompositesSearcher (CASSANDRA-11304)
 * Fix filtering on non-primary key columns for queries without index (CASSANDRA-6377)
 * Fix sstableloader fail when using materialized view (CASSANDRA-11275)
Merged from 2.2:
 * DatabaseDescriptor should log stacktrace in case of Eception during seed provider creation (CASSANDRA-11312)
 * Use canonical path for directory in SSTable descriptor (CASSANDRA-10587)
 * Add cassandra-stress keystore option (CASSANDRA-9325)
 * Dont mark sstables as repairing with sub range repairs (CASSANDRA-11451)
 * Notify when sstables change after cancelling compaction (CASSANDRA-11373)
 * cqlsh: COPY FROM should check that explicit column names are valid (CASSANDRA-11333)
 * Add -Dcassandra.start_gossip startup option (CASSANDRA-10809)
 * Fix UTF8Validator.validate() for modified UTF-8 (CASSANDRA-10748)
 * Clarify that now() function is calculated on the coordinator node in CQL documentation (CASSANDRA-10900)
 * Fix bloom filter sizing with LCS (CASSANDRA-11344)
 * (cqlsh) Fix error when result is 0 rows with EXPAND ON (CASSANDRA-11092)
 * Add missing newline at end of bin/cqlsh (CASSANDRA-11325)
 * Unresolved hostname leads to replace being ignored (CASSANDRA-11210)
 * Only log yaml config once, at startup (CASSANDRA-11217)
 * Reference leak with parallel repairs on the same table (CASSANDRA-11215)
Merged from 2.1:
 * Add a -j parameter to scrub/cleanup/upgradesstables to state how
   many threads to use (CASSANDRA-11179)
 * COPY FROM on large datasets: fix progress report and debug performance (CASSANDRA-11053)
 * InvalidateKeys should have a weak ref to key cache (CASSANDRA-11176)


3.4
 * (cqlsh) add cqlshrc option to always connect using ssl (CASSANDRA-10458)
 * Cleanup a few resource warnings (CASSANDRA-11085)
 * Allow custom tracing implementations (CASSANDRA-10392)
 * Extract LoaderOptions to be able to be used from outside (CASSANDRA-10637)
 * fix OnDiskIndexTest to properly treat empty ranges (CASSANDRA-11205)
 * fix TrackerTest to handle new notifications (CASSANDRA-11178)
 * add SASI validation for partitioner and complex columns (CASSANDRA-11169)
 * Add caching of encrypted credentials in PasswordAuthenticator (CASSANDRA-7715)
 * fix SASI memtable switching on flush (CASSANDRA-11159)
 * Remove duplicate offline compaction tracking (CASSANDRA-11148)
 * fix EQ semantics of analyzed SASI indexes (CASSANDRA-11130)
 * Support long name output for nodetool commands (CASSANDRA-7950)
 * Encrypted hints (CASSANDRA-11040)
 * SASI index options validation (CASSANDRA-11136)
 * Optimize disk seek using min/max column name meta data when the LIMIT clause is used
   (CASSANDRA-8180)
 * Add LIKE support to CQL3 (CASSANDRA-11067)
 * Generic Java UDF types (CASSANDRA-10819)
 * cqlsh: Include sub-second precision in timestamps by default (CASSANDRA-10428)
 * Set javac encoding to utf-8 (CASSANDRA-11077)
 * Integrate SASI index into Cassandra (CASSANDRA-10661)
 * Add --skip-flush option to nodetool snapshot
 * Skip values for non-queried columns (CASSANDRA-10657)
 * Add support for secondary indexes on static columns (CASSANDRA-8103)
 * CommitLogUpgradeTestMaker creates broken commit logs (CASSANDRA-11051)
 * Add metric for number of dropped mutations (CASSANDRA-10866)
 * Simplify row cache invalidation code (CASSANDRA-10396)
 * Support user-defined compaction through nodetool (CASSANDRA-10660)
 * Stripe view locks by key and table ID to reduce contention (CASSANDRA-10981)
 * Add nodetool gettimeout and settimeout commands (CASSANDRA-10953)
 * Add 3.0 metadata to sstablemetadata output (CASSANDRA-10838)
Merged from 3.0:
 * MV should only query complex columns included in the view (CASSANDRA-11069)
 * Failed aggregate creation breaks server permanently (CASSANDRA-11064)
 * Add sstabledump tool (CASSANDRA-7464)
 * Introduce backpressure for hints (CASSANDRA-10972)
 * Fix ClusteringPrefix not being able to read tombstone range boundaries (CASSANDRA-11158)
 * Prevent logging in sandboxed state (CASSANDRA-11033)
 * Disallow drop/alter operations of UDTs used by UDAs (CASSANDRA-10721)
 * Add query time validation method on Index (CASSANDRA-11043)
 * Avoid potential AssertionError in mixed version cluster (CASSANDRA-11128)
 * Properly handle hinted handoff after topology changes (CASSANDRA-5902)
 * AssertionError when listing sstable files on inconsistent disk state (CASSANDRA-11156)
 * Fix wrong rack counting and invalid conditions check for TokenAllocation
   (CASSANDRA-11139)
 * Avoid creating empty hint files (CASSANDRA-11090)
 * Fix leak detection strong reference loop using weak reference (CASSANDRA-11120)
 * Configurie BatchlogManager to stop delayed tasks on shutdown (CASSANDRA-11062)
 * Hadoop integration is incompatible with Cassandra Driver 3.0.0 (CASSANDRA-11001)
 * Add dropped_columns to the list of schema table so it gets handled
   properly (CASSANDRA-11050)
 * Fix NPE when using forceRepairRangeAsync without DC (CASSANDRA-11239)
Merged from 2.2:
 * Preserve order for preferred SSL cipher suites (CASSANDRA-11164)
 * Range.compareTo() violates the contract of Comparable (CASSANDRA-11216)
 * Avoid NPE when serializing ErrorMessage with null message (CASSANDRA-11167)
 * Replacing an aggregate with a new version doesn't reset INITCOND (CASSANDRA-10840)
 * (cqlsh) cqlsh cannot be called through symlink (CASSANDRA-11037)
 * fix ohc and java-driver pom dependencies in build.xml (CASSANDRA-10793)
 * Protect from keyspace dropped during repair (CASSANDRA-11065)
 * Handle adding fields to a UDT in SELECT JSON and toJson() (CASSANDRA-11146)
 * Better error message for cleanup (CASSANDRA-10991)
 * cqlsh pg-style-strings broken if line ends with ';' (CASSANDRA-11123)
 * Always persist upsampled index summaries (CASSANDRA-10512)
 * (cqlsh) Fix inconsistent auto-complete (CASSANDRA-10733)
 * Make SELECT JSON and toJson() threadsafe (CASSANDRA-11048)
 * Fix SELECT on tuple relations for mixed ASC/DESC clustering order (CASSANDRA-7281)
 * Use cloned TokenMetadata in size estimates to avoid race against membership check
   (CASSANDRA-10736)
 * (cqlsh) Support utf-8/cp65001 encoding on Windows (CASSANDRA-11030)
 * Fix paging on DISTINCT queries repeats result when first row in partition changes
   (CASSANDRA-10010)
 * (cqlsh) Support timezone conversion using pytz (CASSANDRA-10397)
 * cqlsh: change default encoding to UTF-8 (CASSANDRA-11124)
Merged from 2.1:
 * Checking if an unlogged batch is local is inefficient (CASSANDRA-11529)
 * Fix out-of-space error treatment in memtable flushing (CASSANDRA-11448).
 * Don't do defragmentation if reading from repaired sstables (CASSANDRA-10342)
 * Fix streaming_socket_timeout_in_ms not enforced (CASSANDRA-11286)
 * Avoid dropping message too quickly due to missing unit conversion (CASSANDRA-11302)
 * Don't remove FailureDetector history on removeEndpoint (CASSANDRA-10371)
 * Only notify if repair status changed (CASSANDRA-11172)
 * Use logback setting for 'cassandra -v' command (CASSANDRA-10767)
 * Fix sstableloader to unthrottle streaming by default (CASSANDRA-9714)
 * Fix incorrect warning in 'nodetool status' (CASSANDRA-10176)
 * Properly release sstable ref when doing offline scrub (CASSANDRA-10697)
 * Improve nodetool status performance for large cluster (CASSANDRA-7238)
 * Gossiper#isEnabled is not thread safe (CASSANDRA-11116)
 * Avoid major compaction mixing repaired and unrepaired sstables in DTCS (CASSANDRA-11113)
 * Make it clear what DTCS timestamp_resolution is used for (CASSANDRA-11041)
 * (cqlsh) Display milliseconds when datetime overflows (CASSANDRA-10625)


3.3
 * Avoid infinite loop if owned range is smaller than number of
   data dirs (CASSANDRA-11034)
 * Avoid bootstrap hanging when existing nodes have no data to stream (CASSANDRA-11010)
Merged from 3.0:
 * Remove double initialization of newly added tables (CASSANDRA-11027)
 * Filter keys searcher results by target range (CASSANDRA-11104)
 * Fix deserialization of legacy read commands (CASSANDRA-11087)
 * Fix incorrect computation of deletion time in sstable metadata (CASSANDRA-11102)
 * Avoid memory leak when collecting sstable metadata (CASSANDRA-11026)
 * Mutations do not block for completion under view lock contention (CASSANDRA-10779)
 * Invalidate legacy schema tables when unloading them (CASSANDRA-11071)
 * (cqlsh) handle INSERT and UPDATE statements with LWT conditions correctly
   (CASSANDRA-11003)
 * Fix DISTINCT queries in mixed version clusters (CASSANDRA-10762)
 * Migrate build status for indexes along with legacy schema (CASSANDRA-11046)
 * Ensure SSTables for legacy KEYS indexes can be read (CASSANDRA-11045)
 * Added support for IBM zSystems architecture (CASSANDRA-11054)
 * Update CQL documentation (CASSANDRA-10899)
 * Check the column name, not cell name, for dropped columns when reading
   legacy sstables (CASSANDRA-11018)
 * Don't attempt to index clustering values of static rows (CASSANDRA-11021)
 * Remove checksum files after replaying hints (CASSANDRA-10947)
 * Support passing base table metadata to custom 2i validation (CASSANDRA-10924)
 * Ensure stale index entries are purged during reads (CASSANDRA-11013)
 * (cqlsh) Also apply --connect-timeout to control connection
   timeout (CASSANDRA-10959)
 * Fix AssertionError when removing from list using UPDATE (CASSANDRA-10954)
 * Fix UnsupportedOperationException when reading old sstable with range
   tombstone (CASSANDRA-10743)
 * MV should use the maximum timestamp of the primary key (CASSANDRA-10910)
 * Fix potential assertion error during compaction (CASSANDRA-10944)
Merged from 2.2:
 * maxPurgeableTimestamp needs to check memtables too (CASSANDRA-9949)
 * Apply change to compaction throughput in real time (CASSANDRA-10025)
 * (cqlsh) encode input correctly when saving history
 * Fix potential NPE on ORDER BY queries with IN (CASSANDRA-10955)
 * Start L0 STCS-compactions even if there is a L0 -> L1 compaction
   going (CASSANDRA-10979)
 * Make UUID LSB unique per process (CASSANDRA-7925)
 * Avoid NPE when performing sstable tasks (scrub etc.) (CASSANDRA-10980)
 * Make sure client gets tombstone overwhelmed warning (CASSANDRA-9465)
 * Fix error streaming section more than 2GB (CASSANDRA-10961)
 * Histogram buckets exposed in jmx are sorted incorrectly (CASSANDRA-10975)
 * Enable GC logging by default (CASSANDRA-10140)
 * Optimize pending range computation (CASSANDRA-9258)
 * Skip commit log and saved cache directories in SSTable version startup check (CASSANDRA-10902)
 * drop/alter user should be case sensitive (CASSANDRA-10817)
Merged from 2.1:
 * test_bulk_round_trip_blogposts is failing occasionally (CASSANDRA-10938)
 * Fix isJoined return true only after becoming cluster member (CASANDRA-11007)
 * Fix bad gossip generation seen in long-running clusters (CASSANDRA-10969)
 * Avoid NPE when incremental repair fails (CASSANDRA-10909)
 * Unmark sstables compacting once they are done in cleanup/scrub/upgradesstables (CASSANDRA-10829)
 * Allow simultaneous bootstrapping with strict consistency when no vnodes are used (CASSANDRA-11005)
 * Log a message when major compaction does not result in a single file (CASSANDRA-10847)
 * (cqlsh) fix cqlsh_copy_tests when vnodes are disabled (CASSANDRA-10997)
 * (cqlsh) Add request timeout option to cqlsh (CASSANDRA-10686)
 * Avoid AssertionError while submitting hint with LWT (CASSANDRA-10477)
 * If CompactionMetadata is not in stats file, use index summary instead (CASSANDRA-10676)
 * Retry sending gossip syn multiple times during shadow round (CASSANDRA-8072)
 * Fix pending range calculation during moves (CASSANDRA-10887)
 * Sane default (200Mbps) for inter-DC streaming througput (CASSANDRA-8708)



3.2
 * Make sure tokens don't exist in several data directories (CASSANDRA-6696)
 * Add requireAuthorization method to IAuthorizer (CASSANDRA-10852)
 * Move static JVM options to conf/jvm.options file (CASSANDRA-10494)
 * Fix CassandraVersion to accept x.y version string (CASSANDRA-10931)
 * Add forceUserDefinedCleanup to allow more flexible cleanup (CASSANDRA-10708)
 * (cqlsh) allow setting TTL with COPY (CASSANDRA-9494)
 * Fix counting of received sstables in streaming (CASSANDRA-10949)
 * Implement hints compression (CASSANDRA-9428)
 * Fix potential assertion error when reading static columns (CASSANDRA-10903)
 * Fix EstimatedHistogram creation in nodetool tablehistograms (CASSANDRA-10859)
 * Establish bootstrap stream sessions sequentially (CASSANDRA-6992)
 * Sort compactionhistory output by timestamp (CASSANDRA-10464)
 * More efficient BTree removal (CASSANDRA-9991)
 * Make tablehistograms accept the same syntax as tablestats (CASSANDRA-10149)
 * Group pending compactions based on table (CASSANDRA-10718)
 * Add compressor name in sstablemetadata output (CASSANDRA-9879)
 * Fix type casting for counter columns (CASSANDRA-10824)
 * Prevent running Cassandra as root (CASSANDRA-8142)
 * bound maximum in-flight commit log replay mutation bytes to 64 megabytes (CASSANDRA-8639)
 * Normalize all scripts (CASSANDRA-10679)
 * Make compression ratio much more accurate (CASSANDRA-10225)
 * Optimize building of Clustering object when only one is created (CASSANDRA-10409)
 * Make index building pluggable (CASSANDRA-10681)
 * Add sstable flush observer (CASSANDRA-10678)
 * Improve NTS endpoints calculation (CASSANDRA-10200)
 * Improve performance of the folderSize function (CASSANDRA-10677)
 * Add support for type casting in selection clause (CASSANDRA-10310)
 * Added graphing option to cassandra-stress (CASSANDRA-7918)
 * Abort in-progress queries that time out (CASSANDRA-7392)
 * Add transparent data encryption core classes (CASSANDRA-9945)
Merged from 3.0:
 * Better handling of SSL connection errors inter-node (CASSANDRA-10816)
 * Avoid NoSuchElementException when executing empty batch (CASSANDRA-10711)
 * Avoid building PartitionUpdate in toString (CASSANDRA-10897)
 * Reduce heap spent when receiving many SSTables (CASSANDRA-10797)
 * Add back support for 3rd party auth providers to bulk loader (CASSANDRA-10873)
 * Eliminate the dependency on jgrapht for UDT resolution (CASSANDRA-10653)
 * (Hadoop) Close Clusters and Sessions in Hadoop Input/Output classes (CASSANDRA-10837)
 * Fix sstableloader not working with upper case keyspace name (CASSANDRA-10806)
Merged from 2.2:
 * jemalloc detection fails due to quoting issues in regexv (CASSANDRA-10946)
 * (cqlsh) show correct column names for empty result sets (CASSANDRA-9813)
 * Add new types to Stress (CASSANDRA-9556)
 * Add property to allow listening on broadcast interface (CASSANDRA-9748)
Merged from 2.1:
 * Match cassandra-loader options in COPY FROM (CASSANDRA-9303)
 * Fix binding to any address in CqlBulkRecordWriter (CASSANDRA-9309)
 * cqlsh fails to decode utf-8 characters for text typed columns (CASSANDRA-10875)
 * Log error when stream session fails (CASSANDRA-9294)
 * Fix bugs in commit log archiving startup behavior (CASSANDRA-10593)
 * (cqlsh) further optimise COPY FROM (CASSANDRA-9302)
 * Allow CREATE TABLE WITH ID (CASSANDRA-9179)
 * Make Stress compiles within eclipse (CASSANDRA-10807)
 * Cassandra Daemon should print JVM arguments (CASSANDRA-10764)
 * Allow cancellation of index summary redistribution (CASSANDRA-8805)


3.1.1
Merged from 3.0:
  * Fix upgrade data loss due to range tombstone deleting more data than then should
    (CASSANDRA-10822)


3.1
Merged from 3.0:
 * Avoid MV race during node decommission (CASSANDRA-10674)
 * Disable reloading of GossipingPropertyFileSnitch (CASSANDRA-9474)
 * Handle single-column deletions correction in materialized views
   when the column is part of the view primary key (CASSANDRA-10796)
 * Fix issue with datadir migration on upgrade (CASSANDRA-10788)
 * Fix bug with range tombstones on reverse queries and test coverage for
   AbstractBTreePartition (CASSANDRA-10059)
 * Remove 64k limit on collection elements (CASSANDRA-10374)
 * Remove unclear Indexer.indexes() method (CASSANDRA-10690)
 * Fix NPE on stream read error (CASSANDRA-10771)
 * Normalize cqlsh DESC output (CASSANDRA-10431)
 * Rejects partition range deletions when columns are specified (CASSANDRA-10739)
 * Fix error when saving cached key for old format sstable (CASSANDRA-10778)
 * Invalidate prepared statements on DROP INDEX (CASSANDRA-10758)
 * Fix SELECT statement with IN restrictions on partition key,
   ORDER BY and LIMIT (CASSANDRA-10729)
 * Improve stress performance over 1k threads (CASSANDRA-7217)
 * Wait for migration responses to complete before bootstrapping (CASSANDRA-10731)
 * Unable to create a function with argument of type Inet (CASSANDRA-10741)
 * Fix backward incompatibiliy in CqlInputFormat (CASSANDRA-10717)
 * Correctly preserve deletion info on updated rows when notifying indexers
   of single-row deletions (CASSANDRA-10694)
 * Notify indexers of partition delete during cleanup (CASSANDRA-10685)
 * Keep the file open in trySkipCache (CASSANDRA-10669)
 * Updated trigger example (CASSANDRA-10257)
Merged from 2.2:
 * Verify tables in pseudo-system keyspaces at startup (CASSANDRA-10761)
 * Fix IllegalArgumentException in DataOutputBuffer.reallocate for large buffers (CASSANDRA-10592)
 * Show CQL help in cqlsh in web browser (CASSANDRA-7225)
 * Serialize on disk the proper SSTable compression ratio (CASSANDRA-10775)
 * Reject index queries while the index is building (CASSANDRA-8505)
 * CQL.textile syntax incorrectly includes optional keyspace for aggregate SFUNC and FINALFUNC (CASSANDRA-10747)
 * Fix JSON update with prepared statements (CASSANDRA-10631)
 * Don't do anticompaction after subrange repair (CASSANDRA-10422)
 * Fix SimpleDateType type compatibility (CASSANDRA-10027)
 * (Hadoop) fix splits calculation (CASSANDRA-10640)
 * (Hadoop) ensure that Cluster instances are always closed (CASSANDRA-10058)
Merged from 2.1:
 * Fix Stress profile parsing on Windows (CASSANDRA-10808)
 * Fix incremental repair hang when replica is down (CASSANDRA-10288)
 * Optimize the way we check if a token is repaired in anticompaction (CASSANDRA-10768)
 * Add proper error handling to stream receiver (CASSANDRA-10774)
 * Warn or fail when changing cluster topology live (CASSANDRA-10243)
 * Status command in debian/ubuntu init script doesn't work (CASSANDRA-10213)
 * Some DROP ... IF EXISTS incorrectly result in exceptions on non-existing KS (CASSANDRA-10658)
 * DeletionTime.compareTo wrong in rare cases (CASSANDRA-10749)
 * Force encoding when computing statement ids (CASSANDRA-10755)
 * Properly reject counters as map keys (CASSANDRA-10760)
 * Fix the sstable-needs-cleanup check (CASSANDRA-10740)
 * (cqlsh) Print column names before COPY operation (CASSANDRA-8935)
 * Fix CompressedInputStream for proper cleanup (CASSANDRA-10012)
 * (cqlsh) Support counters in COPY commands (CASSANDRA-9043)
 * Try next replica if not possible to connect to primary replica on
   ColumnFamilyRecordReader (CASSANDRA-2388)
 * Limit window size in DTCS (CASSANDRA-10280)
 * sstableloader does not use MAX_HEAP_SIZE env parameter (CASSANDRA-10188)
 * (cqlsh) Improve COPY TO performance and error handling (CASSANDRA-9304)
 * Create compression chunk for sending file only (CASSANDRA-10680)
 * Forbid compact clustering column type changes in ALTER TABLE (CASSANDRA-8879)
 * Reject incremental repair with subrange repair (CASSANDRA-10422)
 * Add a nodetool command to refresh size_estimates (CASSANDRA-9579)
 * Invalidate cache after stream receive task is completed (CASSANDRA-10341)
 * Reject counter writes in CQLSSTableWriter (CASSANDRA-10258)
 * Remove superfluous COUNTER_MUTATION stage mapping (CASSANDRA-10605)


3.0
 * Fix AssertionError while flushing memtable due to materialized views
   incorrectly inserting empty rows (CASSANDRA-10614)
 * Store UDA initcond as CQL literal in the schema table, instead of a blob (CASSANDRA-10650)
 * Don't use -1 for the position of partition key in schema (CASSANDRA-10491)
 * Fix distinct queries in mixed version cluster (CASSANDRA-10573)
 * Skip sstable on clustering in names query (CASSANDRA-10571)
 * Remove value skipping as it breaks read-repair (CASSANDRA-10655)
 * Fix bootstrapping with MVs (CASSANDRA-10621)
 * Make sure EACH_QUORUM reads are using NTS (CASSANDRA-10584)
 * Fix MV replica filtering for non-NetworkTopologyStrategy (CASSANDRA-10634)
 * (Hadoop) fix CIF describeSplits() not handling 0 size estimates (CASSANDRA-10600)
 * Fix reading of legacy sstables (CASSANDRA-10590)
 * Use CQL type names in schema metadata tables (CASSANDRA-10365)
 * Guard batchlog replay against integer division by zero (CASSANDRA-9223)
 * Fix bug when adding a column to thrift with the same name than a primary key (CASSANDRA-10608)
 * Add client address argument to IAuthenticator::newSaslNegotiator (CASSANDRA-8068)
 * Fix implementation of LegacyLayout.LegacyBoundComparator (CASSANDRA-10602)
 * Don't use 'names query' read path for counters (CASSANDRA-10572)
 * Fix backward compatibility for counters (CASSANDRA-10470)
 * Remove memory_allocator paramter from cassandra.yaml (CASSANDRA-10581,10628)
 * Execute the metadata reload task of all registered indexes on CFS::reload (CASSANDRA-10604)
 * Fix thrift cas operations with defined columns (CASSANDRA-10576)
 * Fix PartitionUpdate.operationCount()for updates with static column operations (CASSANDRA-10606)
 * Fix thrift get() queries with defined columns (CASSANDRA-10586)
 * Fix marking of indexes as built and removed (CASSANDRA-10601)
 * Skip initialization of non-registered 2i instances, remove Index::getIndexName (CASSANDRA-10595)
 * Fix batches on multiple tables (CASSANDRA-10554)
 * Ensure compaction options are validated when updating KeyspaceMetadata (CASSANDRA-10569)
 * Flatten Iterator Transformation Hierarchy (CASSANDRA-9975)
 * Remove token generator (CASSANDRA-5261)
 * RolesCache should not be created for any authenticator that does not requireAuthentication (CASSANDRA-10562)
 * Fix LogTransaction checking only a single directory for files (CASSANDRA-10421)
 * Fix handling of range tombstones when reading old format sstables (CASSANDRA-10360)
 * Aggregate with Initial Condition fails with C* 3.0 (CASSANDRA-10367)
Merged from 2.2:
 * (cqlsh) show partial trace if incomplete after max_trace_wait (CASSANDRA-7645)
 * Use most up-to-date version of schema for system tables (CASSANDRA-10652)
 * Deprecate memory_allocator in cassandra.yaml (CASSANDRA-10581,10628)
 * Expose phi values from failure detector via JMX and tweak debug
   and trace logging (CASSANDRA-9526)
 * Fix IllegalArgumentException in DataOutputBuffer.reallocate for large buffers (CASSANDRA-10592)
Merged from 2.1:
 * Shutdown compaction in drain to prevent leak (CASSANDRA-10079)
 * (cqlsh) fix COPY using wrong variable name for time_format (CASSANDRA-10633)
 * Do not run SizeEstimatesRecorder if a node is not a member of the ring (CASSANDRA-9912)
 * Improve handling of dead nodes in gossip (CASSANDRA-10298)
 * Fix logback-tools.xml incorrectly configured for outputing to System.err
   (CASSANDRA-9937)
 * Fix streaming to catch exception so retry not fail (CASSANDRA-10557)
 * Add validation method to PerRowSecondaryIndex (CASSANDRA-10092)
 * Support encrypted and plain traffic on the same port (CASSANDRA-10559)
 * Do STCS in DTCS windows (CASSANDRA-10276)
 * Avoid repetition of JVM_OPTS in debian package (CASSANDRA-10251)
 * Fix potential NPE from handling result of SIM.highestSelectivityIndex (CASSANDRA-10550)
 * Fix paging issues with partitions containing only static columns data (CASSANDRA-10381)
 * Fix conditions on static columns (CASSANDRA-10264)
 * AssertionError: attempted to delete non-existing file CommitLog (CASSANDRA-10377)
 * Fix sorting for queries with an IN condition on partition key columns (CASSANDRA-10363)


3.0-rc2
 * Fix SELECT DISTINCT queries between 2.2.2 nodes and 3.0 nodes (CASSANDRA-10473)
 * Remove circular references in SegmentedFile (CASSANDRA-10543)
 * Ensure validation of indexed values only occurs once per-partition (CASSANDRA-10536)
 * Fix handling of static columns for range tombstones in thrift (CASSANDRA-10174)
 * Support empty ColumnFilter for backward compatility on empty IN (CASSANDRA-10471)
 * Remove Pig support (CASSANDRA-10542)
 * Fix LogFile throws Exception when assertion is disabled (CASSANDRA-10522)
 * Revert CASSANDRA-7486, make CMS default GC, move GC config to
   conf/jvm.options (CASSANDRA-10403)
 * Fix TeeingAppender causing some logs to be truncated/empty (CASSANDRA-10447)
 * Allow EACH_QUORUM for reads (CASSANDRA-9602)
 * Fix potential ClassCastException while upgrading (CASSANDRA-10468)
 * Fix NPE in MVs on update (CASSANDRA-10503)
 * Only include modified cell data in indexing deltas (CASSANDRA-10438)
 * Do not load keyspace when creating sstable writer (CASSANDRA-10443)
 * If node is not yet gossiping write all MV updates to batchlog only (CASSANDRA-10413)
 * Re-populate token metadata after commit log recovery (CASSANDRA-10293)
 * Provide additional metrics for materialized views (CASSANDRA-10323)
 * Flush system schema tables after local schema changes (CASSANDRA-10429)
Merged from 2.2:
 * Reduce contention getting instances of CompositeType (CASSANDRA-10433)
 * Fix the regression when using LIMIT with aggregates (CASSANDRA-10487)
 * Avoid NoClassDefFoundError during DataDescriptor initialization on windows (CASSANDRA-10412)
 * Preserve case of quoted Role & User names (CASSANDRA-10394)
 * cqlsh pg-style-strings broken (CASSANDRA-10484)
 * cqlsh prompt includes name of keyspace after failed `use` statement (CASSANDRA-10369)
Merged from 2.1:
 * (cqlsh) Distinguish negative and positive infinity in output (CASSANDRA-10523)
 * (cqlsh) allow custom time_format for COPY TO (CASSANDRA-8970)
 * Don't allow startup if the node's rack has changed (CASSANDRA-10242)
 * (cqlsh) show partial trace if incomplete after max_trace_wait (CASSANDRA-7645)
 * Allow LOCAL_JMX to be easily overridden (CASSANDRA-10275)
 * Mark nodes as dead even if they've already left (CASSANDRA-10205)


3.0.0-rc1
 * Fix mixed version read request compatibility for compact static tables
   (CASSANDRA-10373)
 * Fix paging of DISTINCT with static and IN (CASSANDRA-10354)
 * Allow MATERIALIZED VIEW's SELECT statement to restrict primary key
   columns (CASSANDRA-9664)
 * Move crc_check_chance out of compression options (CASSANDRA-9839)
 * Fix descending iteration past end of BTreeSearchIterator (CASSANDRA-10301)
 * Transfer hints to a different node on decommission (CASSANDRA-10198)
 * Check partition keys for CAS operations during stmt validation (CASSANDRA-10338)
 * Add custom query expressions to SELECT (CASSANDRA-10217)
 * Fix minor bugs in MV handling (CASSANDRA-10362)
 * Allow custom indexes with 0,1 or multiple target columns (CASSANDRA-10124)
 * Improve MV schema representation (CASSANDRA-9921)
 * Add flag to enable/disable coordinator batchlog for MV writes (CASSANDRA-10230)
 * Update cqlsh COPY for new internal driver serialization interface (CASSANDRA-10318)
 * Give index implementations more control over rebuild operations (CASSANDRA-10312)
 * Update index file format (CASSANDRA-10314)
 * Add "shadowable" row tombstones to deal with mv timestamp issues (CASSANDRA-10261)
 * CFS.loadNewSSTables() broken for pre-3.0 sstables
 * Cache selected index in read command to reduce lookups (CASSANDRA-10215)
 * Small optimizations of sstable index serialization (CASSANDRA-10232)
 * Support for both encrypted and unencrypted native transport connections (CASSANDRA-9590)
Merged from 2.2:
 * Configurable page size in cqlsh (CASSANDRA-9855)
 * Defer default role manager setup until all nodes are on 2.2+ (CASSANDRA-9761)
 * Handle missing RoleManager in config after upgrade to 2.2 (CASSANDRA-10209)
Merged from 2.1:
 * Bulk Loader API could not tolerate even node failure (CASSANDRA-10347)
 * Avoid misleading pushed notifications when multiple nodes
   share an rpc_address (CASSANDRA-10052)
 * Fix dropping undroppable when message queue is full (CASSANDRA-10113)
 * Fix potential ClassCastException during paging (CASSANDRA-10352)
 * Prevent ALTER TYPE from creating circular references (CASSANDRA-10339)
 * Fix cache handling of 2i and base tables (CASSANDRA-10155, 10359)
 * Fix NPE in nodetool compactionhistory (CASSANDRA-9758)
 * (Pig) support BulkOutputFormat as a URL parameter (CASSANDRA-7410)
 * BATCH statement is broken in cqlsh (CASSANDRA-10272)
 * (cqlsh) Make cqlsh PEP8 Compliant (CASSANDRA-10066)
 * (cqlsh) Fix error when starting cqlsh with --debug (CASSANDRA-10282)
 * Scrub, Cleanup and Upgrade do not unmark compacting until all operations
   have completed, regardless of the occurence of exceptions (CASSANDRA-10274)


3.0.0-beta2
 * Fix columns returned by AbstractBtreePartitions (CASSANDRA-10220)
 * Fix backward compatibility issue due to AbstractBounds serialization bug (CASSANDRA-9857)
 * Fix startup error when upgrading nodes (CASSANDRA-10136)
 * Base table PRIMARY KEY can be assumed to be NOT NULL in MV creation (CASSANDRA-10147)
 * Improve batchlog write patch (CASSANDRA-9673)
 * Re-apply MaterializedView updates on commitlog replay (CASSANDRA-10164)
 * Require AbstractType.isByteOrderComparable declaration in constructor (CASSANDRA-9901)
 * Avoid digest mismatch on upgrade to 3.0 (CASSANDRA-9554)
 * Fix Materialized View builder when adding multiple MVs (CASSANDRA-10156)
 * Choose better poolingOptions for protocol v4 in cassandra-stress (CASSANDRA-10182)
 * Fix LWW bug affecting Materialized Views (CASSANDRA-10197)
 * Ensures frozen sets and maps are always sorted (CASSANDRA-10162)
 * Don't deadlock when flushing CFS backed custom indexes (CASSANDRA-10181)
 * Fix double flushing of secondary index tables (CASSANDRA-10180)
 * Fix incorrect handling of range tombstones in thrift (CASSANDRA-10046)
 * Only use batchlog when paired materialized view replica is remote (CASSANDRA-10061)
 * Reuse TemporalRow when updating multiple MaterializedViews (CASSANDRA-10060)
 * Validate gc_grace_seconds for batchlog writes and MVs (CASSANDRA-9917)
 * Fix sstablerepairedset (CASSANDRA-10132)
Merged from 2.2:
 * Cancel transaction for sstables we wont redistribute index summary
   for (CASSANDRA-10270)
 * Retry snapshot deletion after compaction and gc on Windows (CASSANDRA-10222)
 * Fix failure to start with space in directory path on Windows (CASSANDRA-10239)
 * Fix repair hang when snapshot failed (CASSANDRA-10057)
 * Fall back to 1/4 commitlog volume for commitlog_total_space on small disks
   (CASSANDRA-10199)
Merged from 2.1:
 * Added configurable warning threshold for GC duration (CASSANDRA-8907)
 * Fix handling of streaming EOF (CASSANDRA-10206)
 * Only check KeyCache when it is enabled
 * Change streaming_socket_timeout_in_ms default to 1 hour (CASSANDRA-8611)
 * (cqlsh) update list of CQL keywords (CASSANDRA-9232)
 * Add nodetool gettraceprobability command (CASSANDRA-10234)
Merged from 2.0:
 * Fix rare race where older gossip states can be shadowed (CASSANDRA-10366)
 * Fix consolidating racks violating the RF contract (CASSANDRA-10238)
 * Disallow decommission when node is in drained state (CASSANDRA-8741)


2.2.1
 * Fix race during construction of commit log (CASSANDRA-10049)
 * Fix LeveledCompactionStrategyTest (CASSANDRA-9757)
 * Fix broken UnbufferedDataOutputStreamPlus.writeUTF (CASSANDRA-10203)
 * (cqlsh) default load-from-file encoding to utf-8 (CASSANDRA-9898)
 * Avoid returning Permission.NONE when failing to query users table (CASSANDRA-10168)
 * (cqlsh) add CLEAR command (CASSANDRA-10086)
 * Support string literals as Role names for compatibility (CASSANDRA-10135)
Merged from 2.1:
 * Only check KeyCache when it is enabled
 * Change streaming_socket_timeout_in_ms default to 1 hour (CASSANDRA-8611)
 * (cqlsh) update list of CQL keywords (CASSANDRA-9232)


3.0.0-beta1
 * Redesign secondary index API (CASSANDRA-9459, 7771, 9041)
 * Fix throwing ReadFailure instead of ReadTimeout on range queries (CASSANDRA-10125)
 * Rewrite hinted handoff (CASSANDRA-6230)
 * Fix query on static compact tables (CASSANDRA-10093)
 * Fix race during construction of commit log (CASSANDRA-10049)
 * Add option to only purge repaired tombstones (CASSANDRA-6434)
 * Change authorization handling for MVs (CASSANDRA-9927)
 * Add custom JMX enabled executor for UDF sandbox (CASSANDRA-10026)
 * Fix row deletion bug for Materialized Views (CASSANDRA-10014)
 * Support mixed-version clusters with Cassandra 2.1 and 2.2 (CASSANDRA-9704)
 * Fix multiple slices on RowSearchers (CASSANDRA-10002)
 * Fix bug in merging of collections (CASSANDRA-10001)
 * Optimize batchlog replay to avoid full scans (CASSANDRA-7237)
 * Repair improvements when using vnodes (CASSANDRA-5220)
 * Disable scripted UDFs by default (CASSANDRA-9889)
 * Bytecode inspection for Java-UDFs (CASSANDRA-9890)
 * Use byte to serialize MT hash length (CASSANDRA-9792)
 * Replace usage of Adler32 with CRC32 (CASSANDRA-8684)
 * Fix migration to new format from 2.1 SSTable (CASSANDRA-10006)
 * SequentialWriter should extend BufferedDataOutputStreamPlus (CASSANDRA-9500)
 * Use the same repairedAt timestamp within incremental repair session (CASSANDRA-9111)
Merged from 2.2:
 * Allow count(*) and count(1) to be use as normal aggregation (CASSANDRA-10114)
 * An NPE is thrown if the column name is unknown for an IN relation (CASSANDRA-10043)
 * Apply commit_failure_policy to more errors on startup (CASSANDRA-9749)
 * Fix histogram overflow exception (CASSANDRA-9973)
 * Route gossip messages over dedicated socket (CASSANDRA-9237)
 * Add checksum to saved cache files (CASSANDRA-9265)
 * Log warning when using an aggregate without partition key (CASSANDRA-9737)
Merged from 2.1:
 * (cqlsh) Allow encoding to be set through command line (CASSANDRA-10004)
 * Add new JMX methods to change local compaction strategy (CASSANDRA-9965)
 * Write hints for paxos commits (CASSANDRA-7342)
 * (cqlsh) Fix timestamps before 1970 on Windows, always
   use UTC for timestamp display (CASSANDRA-10000)
 * (cqlsh) Avoid overwriting new config file with old config
   when both exist (CASSANDRA-9777)
 * Release snapshot selfRef when doing snapshot repair (CASSANDRA-9998)
 * Cannot replace token does not exist - DN node removed as Fat Client (CASSANDRA-9871)
Merged from 2.0:
 * Don't cast expected bf size to an int (CASSANDRA-9959)
 * Make getFullyExpiredSSTables less expensive (CASSANDRA-9882)


3.0.0-alpha1
 * Implement proper sandboxing for UDFs (CASSANDRA-9402)
 * Simplify (and unify) cleanup of compaction leftovers (CASSANDRA-7066)
 * Allow extra schema definitions in cassandra-stress yaml (CASSANDRA-9850)
 * Metrics should use up to date nomenclature (CASSANDRA-9448)
 * Change CREATE/ALTER TABLE syntax for compression (CASSANDRA-8384)
 * Cleanup crc and adler code for java 8 (CASSANDRA-9650)
 * Storage engine refactor (CASSANDRA-8099, 9743, 9746, 9759, 9781, 9808, 9825,
   9848, 9705, 9859, 9867, 9874, 9828, 9801)
 * Update Guava to 18.0 (CASSANDRA-9653)
 * Bloom filter false positive ratio is not honoured (CASSANDRA-8413)
 * New option for cassandra-stress to leave a ratio of columns null (CASSANDRA-9522)
 * Change hinted_handoff_enabled yaml setting, JMX (CASSANDRA-9035)
 * Add algorithmic token allocation (CASSANDRA-7032)
 * Add nodetool command to replay batchlog (CASSANDRA-9547)
 * Make file buffer cache independent of paths being read (CASSANDRA-8897)
 * Remove deprecated legacy Hadoop code (CASSANDRA-9353)
 * Decommissioned nodes will not rejoin the cluster (CASSANDRA-8801)
 * Change gossip stabilization to use endpoit size (CASSANDRA-9401)
 * Change default garbage collector to G1 (CASSANDRA-7486)
 * Populate TokenMetadata early during startup (CASSANDRA-9317)
 * Undeprecate cache recentHitRate (CASSANDRA-6591)
 * Add support for selectively varint encoding fields (CASSANDRA-9499, 9865)
 * Materialized Views (CASSANDRA-6477)
Merged from 2.2:
 * Avoid grouping sstables for anticompaction with DTCS (CASSANDRA-9900)
 * UDF / UDA execution time in trace (CASSANDRA-9723)
 * Fix broken internode SSL (CASSANDRA-9884)
Merged from 2.1:
 * Add new JMX methods to change local compaction strategy (CASSANDRA-9965)
 * Fix handling of enable/disable autocompaction (CASSANDRA-9899)
 * Add consistency level to tracing ouput (CASSANDRA-9827)
 * Remove repair snapshot leftover on startup (CASSANDRA-7357)
 * Use random nodes for batch log when only 2 racks (CASSANDRA-8735)
 * Ensure atomicity inside thrift and stream session (CASSANDRA-7757)
 * Fix nodetool info error when the node is not joined (CASSANDRA-9031)
Merged from 2.0:
 * Log when messages are dropped due to cross_node_timeout (CASSANDRA-9793)
 * Don't track hotness when opening from snapshot for validation (CASSANDRA-9382)


2.2.0
 * Allow the selection of columns together with aggregates (CASSANDRA-9767)
 * Fix cqlsh copy methods and other windows specific issues (CASSANDRA-9795)
 * Don't wrap byte arrays in SequentialWriter (CASSANDRA-9797)
 * sum() and avg() functions missing for smallint and tinyint types (CASSANDRA-9671)
 * Revert CASSANDRA-9542 (allow native functions in UDA) (CASSANDRA-9771)
Merged from 2.1:
 * Fix MarshalException when upgrading superColumn family (CASSANDRA-9582)
 * Fix broken logging for "empty" flushes in Memtable (CASSANDRA-9837)
 * Handle corrupt files on startup (CASSANDRA-9686)
 * Fix clientutil jar and tests (CASSANDRA-9760)
 * (cqlsh) Allow the SSL protocol version to be specified through the
    config file or environment variables (CASSANDRA-9544)
Merged from 2.0:
 * Add tool to find why expired sstables are not getting dropped (CASSANDRA-10015)
 * Remove erroneous pending HH tasks from tpstats/jmx (CASSANDRA-9129)
 * Don't cast expected bf size to an int (CASSANDRA-9959)
 * checkForEndpointCollision fails for legitimate collisions (CASSANDRA-9765)
 * Complete CASSANDRA-8448 fix (CASSANDRA-9519)
 * Don't include auth credentials in debug log (CASSANDRA-9682)
 * Can't transition from write survey to normal mode (CASSANDRA-9740)
 * Scrub (recover) sstables even when -Index.db is missing (CASSANDRA-9591)
 * Fix growing pending background compaction (CASSANDRA-9662)


2.2.0-rc2
 * Re-enable memory-mapped I/O on Windows (CASSANDRA-9658)
 * Warn when an extra-large partition is compacted (CASSANDRA-9643)
 * (cqlsh) Allow setting the initial connection timeout (CASSANDRA-9601)
 * BulkLoader has --transport-factory option but does not use it (CASSANDRA-9675)
 * Allow JMX over SSL directly from nodetool (CASSANDRA-9090)
 * Update cqlsh for UDFs (CASSANDRA-7556)
 * Change Windows kernel default timer resolution (CASSANDRA-9634)
 * Deprected sstable2json and json2sstable (CASSANDRA-9618)
 * Allow native functions in user-defined aggregates (CASSANDRA-9542)
 * Don't repair system_distributed by default (CASSANDRA-9621)
 * Fix mixing min, max, and count aggregates for blob type (CASSANRA-9622)
 * Rename class for DATE type in Java driver (CASSANDRA-9563)
 * Duplicate compilation of UDFs on coordinator (CASSANDRA-9475)
 * Fix connection leak in CqlRecordWriter (CASSANDRA-9576)
 * Mlockall before opening system sstables & remove boot_without_jna option (CASSANDRA-9573)
 * Add functions to convert timeuuid to date or time, deprecate dateOf and unixTimestampOf (CASSANDRA-9229)
 * Make sure we cancel non-compacting sstables from LifecycleTransaction (CASSANDRA-9566)
 * Fix deprecated repair JMX API (CASSANDRA-9570)
 * Add logback metrics (CASSANDRA-9378)
 * Update and refactor ant test/test-compression to run the tests in parallel (CASSANDRA-9583)
 * Fix upgrading to new directory for secondary index (CASSANDRA-9687)
Merged from 2.1:
 * (cqlsh) Fix bad check for CQL compatibility when DESCRIBE'ing
   COMPACT STORAGE tables with no clustering columns
 * Eliminate strong self-reference chains in sstable ref tidiers (CASSANDRA-9656)
 * Ensure StreamSession uses canonical sstable reader instances (CASSANDRA-9700)
 * Ensure memtable book keeping is not corrupted in the event we shrink usage (CASSANDRA-9681)
 * Update internal python driver for cqlsh (CASSANDRA-9064)
 * Fix IndexOutOfBoundsException when inserting tuple with too many
   elements using the string literal notation (CASSANDRA-9559)
 * Enable describe on indices (CASSANDRA-7814)
 * Fix incorrect result for IN queries where column not found (CASSANDRA-9540)
 * ColumnFamilyStore.selectAndReference may block during compaction (CASSANDRA-9637)
 * Fix bug in cardinality check when compacting (CASSANDRA-9580)
 * Fix memory leak in Ref due to ConcurrentLinkedQueue.remove() behaviour (CASSANDRA-9549)
 * Make rebuild only run one at a time (CASSANDRA-9119)
Merged from 2.0:
 * Avoid NPE in AuthSuccess#decode (CASSANDRA-9727)
 * Add listen_address to system.local (CASSANDRA-9603)
 * Bug fixes to resultset metadata construction (CASSANDRA-9636)
 * Fix setting 'durable_writes' in ALTER KEYSPACE (CASSANDRA-9560)
 * Avoids ballot clash in Paxos (CASSANDRA-9649)
 * Improve trace messages for RR (CASSANDRA-9479)
 * Fix suboptimal secondary index selection when restricted
   clustering column is also indexed (CASSANDRA-9631)
 * (cqlsh) Add min_threshold to DTCS option autocomplete (CASSANDRA-9385)
 * Fix error message when attempting to create an index on a column
   in a COMPACT STORAGE table with clustering columns (CASSANDRA-9527)
 * 'WITH WITH' in alter keyspace statements causes NPE (CASSANDRA-9565)
 * Expose some internals of SelectStatement for inspection (CASSANDRA-9532)
 * ArrivalWindow should use primitives (CASSANDRA-9496)
 * Periodically submit background compaction tasks (CASSANDRA-9592)
 * Set HAS_MORE_PAGES flag to false when PagingState is null (CASSANDRA-9571)


2.2.0-rc1
 * Compressed commit log should measure compressed space used (CASSANDRA-9095)
 * Fix comparison bug in CassandraRoleManager#collectRoles (CASSANDRA-9551)
 * Add tinyint,smallint,time,date support for UDFs (CASSANDRA-9400)
 * Deprecates SSTableSimpleWriter and SSTableSimpleUnsortedWriter (CASSANDRA-9546)
 * Empty INITCOND treated as null in aggregate (CASSANDRA-9457)
 * Remove use of Cell in Thrift MapReduce classes (CASSANDRA-8609)
 * Integrate pre-release Java Driver 2.2-rc1, custom build (CASSANDRA-9493)
 * Clean up gossiper logic for old versions (CASSANDRA-9370)
 * Fix custom payload coding/decoding to match the spec (CASSANDRA-9515)
 * ant test-all results incomplete when parsed (CASSANDRA-9463)
 * Disallow frozen<> types in function arguments and return types for
   clarity (CASSANDRA-9411)
 * Static Analysis to warn on unsafe use of Autocloseable instances (CASSANDRA-9431)
 * Update commitlog archiving examples now that commitlog segments are
   not recycled (CASSANDRA-9350)
 * Extend Transactional API to sstable lifecycle management (CASSANDRA-8568)
 * (cqlsh) Add support for native protocol 4 (CASSANDRA-9399)
 * Ensure that UDF and UDAs are keyspace-isolated (CASSANDRA-9409)
 * Revert CASSANDRA-7807 (tracing completion client notifications) (CASSANDRA-9429)
 * Add ability to stop compaction by ID (CASSANDRA-7207)
 * Let CassandraVersion handle SNAPSHOT version (CASSANDRA-9438)
Merged from 2.1:
 * (cqlsh) Fix using COPY through SOURCE or -f (CASSANDRA-9083)
 * Fix occasional lack of `system` keyspace in schema tables (CASSANDRA-8487)
 * Use ProtocolError code instead of ServerError code for native protocol
   error responses to unsupported protocol versions (CASSANDRA-9451)
 * Default commitlog_sync_batch_window_in_ms changed to 2ms (CASSANDRA-9504)
 * Fix empty partition assertion in unsorted sstable writing tools (CASSANDRA-9071)
 * Ensure truncate without snapshot cannot produce corrupt responses (CASSANDRA-9388)
 * Consistent error message when a table mixes counter and non-counter
   columns (CASSANDRA-9492)
 * Avoid getting unreadable keys during anticompaction (CASSANDRA-9508)
 * (cqlsh) Better float precision by default (CASSANDRA-9224)
 * Improve estimated row count (CASSANDRA-9107)
 * Optimize range tombstone memory footprint (CASSANDRA-8603)
 * Use configured gcgs in anticompaction (CASSANDRA-9397)
Merged from 2.0:
 * Don't accumulate more range than necessary in RangeTombstone.Tracker (CASSANDRA-9486)
 * Add broadcast and rpc addresses to system.local (CASSANDRA-9436)
 * Always mark sstable suspect when corrupted (CASSANDRA-9478)
 * Add database users and permissions to CQL3 documentation (CASSANDRA-7558)
 * Allow JVM_OPTS to be passed to standalone tools (CASSANDRA-5969)
 * Fix bad condition in RangeTombstoneList (CASSANDRA-9485)
 * Fix potential StackOverflow when setting CrcCheckChance over JMX (CASSANDRA-9488)
 * Fix null static columns in pages after the first, paged reversed
   queries (CASSANDRA-8502)
 * Fix counting cache serialization in request metrics (CASSANDRA-9466)
 * Add option not to validate atoms during scrub (CASSANDRA-9406)


2.2.0-beta1
 * Introduce Transactional API for internal state changes (CASSANDRA-8984)
 * Add a flag in cassandra.yaml to enable UDFs (CASSANDRA-9404)
 * Better support of null for UDF (CASSANDRA-8374)
 * Use ecj instead of javassist for UDFs (CASSANDRA-8241)
 * faster async logback configuration for tests (CASSANDRA-9376)
 * Add `smallint` and `tinyint` data types (CASSANDRA-8951)
 * Avoid thrift schema creation when native driver is used in stress tool (CASSANDRA-9374)
 * Make Functions.declared thread-safe
 * Add client warnings to native protocol v4 (CASSANDRA-8930)
 * Allow roles cache to be invalidated (CASSANDRA-8967)
 * Upgrade Snappy (CASSANDRA-9063)
 * Don't start Thrift rpc by default (CASSANDRA-9319)
 * Only stream from unrepaired sstables with incremental repair (CASSANDRA-8267)
 * Aggregate UDFs allow SFUNC return type to differ from STYPE if FFUNC specified (CASSANDRA-9321)
 * Remove Thrift dependencies in bundled tools (CASSANDRA-8358)
 * Disable memory mapping of hsperfdata file for JVM statistics (CASSANDRA-9242)
 * Add pre-startup checks to detect potential incompatibilities (CASSANDRA-8049)
 * Distinguish between null and unset in protocol v4 (CASSANDRA-7304)
 * Add user/role permissions for user-defined functions (CASSANDRA-7557)
 * Allow cassandra config to be updated to restart daemon without unloading classes (CASSANDRA-9046)
 * Don't initialize compaction writer before checking if iter is empty (CASSANDRA-9117)
 * Don't execute any functions at prepare-time (CASSANDRA-9037)
 * Share file handles between all instances of a SegmentedFile (CASSANDRA-8893)
 * Make it possible to major compact LCS (CASSANDRA-7272)
 * Make FunctionExecutionException extend RequestExecutionException
   (CASSANDRA-9055)
 * Add support for SELECT JSON, INSERT JSON syntax and new toJson(), fromJson()
   functions (CASSANDRA-7970)
 * Optimise max purgeable timestamp calculation in compaction (CASSANDRA-8920)
 * Constrain internode message buffer sizes, and improve IO class hierarchy (CASSANDRA-8670)
 * New tool added to validate all sstables in a node (CASSANDRA-5791)
 * Push notification when tracing completes for an operation (CASSANDRA-7807)
 * Delay "node up" and "node added" notifications until native protocol server is started (CASSANDRA-8236)
 * Compressed Commit Log (CASSANDRA-6809)
 * Optimise IntervalTree (CASSANDRA-8988)
 * Add a key-value payload for third party usage (CASSANDRA-8553, 9212)
 * Bump metrics-reporter-config dependency for metrics 3.0 (CASSANDRA-8149)
 * Partition intra-cluster message streams by size, not type (CASSANDRA-8789)
 * Add WriteFailureException to native protocol, notify coordinator of
   write failures (CASSANDRA-8592)
 * Convert SequentialWriter to nio (CASSANDRA-8709)
 * Add role based access control (CASSANDRA-7653, 8650, 7216, 8760, 8849, 8761, 8850)
 * Record client ip address in tracing sessions (CASSANDRA-8162)
 * Indicate partition key columns in response metadata for prepared
   statements (CASSANDRA-7660)
 * Merge UUIDType and TimeUUIDType parse logic (CASSANDRA-8759)
 * Avoid memory allocation when searching index summary (CASSANDRA-8793)
 * Optimise (Time)?UUIDType Comparisons (CASSANDRA-8730)
 * Make CRC32Ex into a separate maven dependency (CASSANDRA-8836)
 * Use preloaded jemalloc w/ Unsafe (CASSANDRA-8714, 9197)
 * Avoid accessing partitioner through StorageProxy (CASSANDRA-8244, 8268)
 * Upgrade Metrics library and remove depricated metrics (CASSANDRA-5657)
 * Serializing Row cache alternative, fully off heap (CASSANDRA-7438)
 * Duplicate rows returned when in clause has repeated values (CASSANDRA-6706)
 * Make CassandraException unchecked, extend RuntimeException (CASSANDRA-8560)
 * Support direct buffer decompression for reads (CASSANDRA-8464)
 * DirectByteBuffer compatible LZ4 methods (CASSANDRA-7039)
 * Group sstables for anticompaction correctly (CASSANDRA-8578)
 * Add ReadFailureException to native protocol, respond
   immediately when replicas encounter errors while handling
   a read request (CASSANDRA-7886)
 * Switch CommitLogSegment from RandomAccessFile to nio (CASSANDRA-8308)
 * Allow mixing token and partition key restrictions (CASSANDRA-7016)
 * Support index key/value entries on map collections (CASSANDRA-8473)
 * Modernize schema tables (CASSANDRA-8261)
 * Support for user-defined aggregation functions (CASSANDRA-8053)
 * Fix NPE in SelectStatement with empty IN values (CASSANDRA-8419)
 * Refactor SelectStatement, return IN results in natural order instead
   of IN value list order and ignore duplicate values in partition key IN restrictions (CASSANDRA-7981)
 * Support UDTs, tuples, and collections in user-defined
   functions (CASSANDRA-7563)
 * Fix aggregate fn results on empty selection, result column name,
   and cqlsh parsing (CASSANDRA-8229)
 * Mark sstables as repaired after full repair (CASSANDRA-7586)
 * Extend Descriptor to include a format value and refactor reader/writer
   APIs (CASSANDRA-7443)
 * Integrate JMH for microbenchmarks (CASSANDRA-8151)
 * Keep sstable levels when bootstrapping (CASSANDRA-7460)
 * Add Sigar library and perform basic OS settings check on startup (CASSANDRA-7838)
 * Support for aggregation functions (CASSANDRA-4914)
 * Remove cassandra-cli (CASSANDRA-7920)
 * Accept dollar quoted strings in CQL (CASSANDRA-7769)
 * Make assassinate a first class command (CASSANDRA-7935)
 * Support IN clause on any partition key column (CASSANDRA-7855)
 * Support IN clause on any clustering column (CASSANDRA-4762)
 * Improve compaction logging (CASSANDRA-7818)
 * Remove YamlFileNetworkTopologySnitch (CASSANDRA-7917)
 * Do anticompaction in groups (CASSANDRA-6851)
 * Support user-defined functions (CASSANDRA-7395, 7526, 7562, 7740, 7781, 7929,
   7924, 7812, 8063, 7813, 7708)
 * Permit configurable timestamps with cassandra-stress (CASSANDRA-7416)
 * Move sstable RandomAccessReader to nio2, which allows using the
   FILE_SHARE_DELETE flag on Windows (CASSANDRA-4050)
 * Remove CQL2 (CASSANDRA-5918)
 * Optimize fetching multiple cells by name (CASSANDRA-6933)
 * Allow compilation in java 8 (CASSANDRA-7028)
 * Make incremental repair default (CASSANDRA-7250)
 * Enable code coverage thru JaCoCo (CASSANDRA-7226)
 * Switch external naming of 'column families' to 'tables' (CASSANDRA-4369)
 * Shorten SSTable path (CASSANDRA-6962)
 * Use unsafe mutations for most unit tests (CASSANDRA-6969)
 * Fix race condition during calculation of pending ranges (CASSANDRA-7390)
 * Fail on very large batch sizes (CASSANDRA-8011)
 * Improve concurrency of repair (CASSANDRA-6455, 8208, 9145)
 * Select optimal CRC32 implementation at runtime (CASSANDRA-8614)
 * Evaluate MurmurHash of Token once per query (CASSANDRA-7096)
 * Generalize progress reporting (CASSANDRA-8901)
 * Resumable bootstrap streaming (CASSANDRA-8838, CASSANDRA-8942)
 * Allow scrub for secondary index (CASSANDRA-5174)
 * Save repair data to system table (CASSANDRA-5839)
 * fix nodetool names that reference column families (CASSANDRA-8872)
 Merged from 2.1:
 * Warn on misuse of unlogged batches (CASSANDRA-9282)
 * Failure detector detects and ignores local pauses (CASSANDRA-9183)
 * Add utility class to support for rate limiting a given log statement (CASSANDRA-9029)
 * Add missing consistency levels to cassandra-stess (CASSANDRA-9361)
 * Fix commitlog getCompletedTasks to not increment (CASSANDRA-9339)
 * Fix for harmless exceptions logged as ERROR (CASSANDRA-8564)
 * Delete processed sstables in sstablesplit/sstableupgrade (CASSANDRA-8606)
 * Improve sstable exclusion from partition tombstones (CASSANDRA-9298)
 * Validate the indexed column rather than the cell's contents for 2i (CASSANDRA-9057)
 * Add support for top-k custom 2i queries (CASSANDRA-8717)
 * Fix error when dropping table during compaction (CASSANDRA-9251)
 * cassandra-stress supports validation operations over user profiles (CASSANDRA-8773)
 * Add support for rate limiting log messages (CASSANDRA-9029)
 * Log the partition key with tombstone warnings (CASSANDRA-8561)
 * Reduce runWithCompactionsDisabled poll interval to 1ms (CASSANDRA-9271)
 * Fix PITR commitlog replay (CASSANDRA-9195)
 * GCInspector logs very different times (CASSANDRA-9124)
 * Fix deleting from an empty list (CASSANDRA-9198)
 * Update tuple and collection types that use a user-defined type when that UDT
   is modified (CASSANDRA-9148, CASSANDRA-9192)
 * Use higher timeout for prepair and snapshot in repair (CASSANDRA-9261)
 * Fix anticompaction blocking ANTI_ENTROPY stage (CASSANDRA-9151)
 * Repair waits for anticompaction to finish (CASSANDRA-9097)
 * Fix streaming not holding ref when stream error (CASSANDRA-9295)
 * Fix canonical view returning early opened SSTables (CASSANDRA-9396)
Merged from 2.0:
 * (cqlsh) Add LOGIN command to switch users (CASSANDRA-7212)
 * Clone SliceQueryFilter in AbstractReadCommand implementations (CASSANDRA-8940)
 * Push correct protocol notification for DROP INDEX (CASSANDRA-9310)
 * token-generator - generated tokens too long (CASSANDRA-9300)
 * Fix counting of tombstones for TombstoneOverwhelmingException (CASSANDRA-9299)
 * Fix ReconnectableSnitch reconnecting to peers during upgrade (CASSANDRA-6702)
 * Include keyspace and table name in error log for collections over the size
   limit (CASSANDRA-9286)
 * Avoid potential overlap in LCS with single-partition sstables (CASSANDRA-9322)
 * Log warning message when a table is queried before the schema has fully
   propagated (CASSANDRA-9136)
 * Overload SecondaryIndex#indexes to accept the column definition (CASSANDRA-9314)
 * (cqlsh) Add SERIAL and LOCAL_SERIAL consistency levels (CASSANDRA-8051)
 * Fix index selection during rebuild with certain table layouts (CASSANDRA-9281)
 * Fix partition-level-delete-only workload accounting (CASSANDRA-9194)
 * Allow scrub to handle corrupted compressed chunks (CASSANDRA-9140)
 * Fix assertion error when resetlocalschema is run during repair (CASSANDRA-9249)
 * Disable single sstable tombstone compactions for DTCS by default (CASSANDRA-9234)
 * IncomingTcpConnection thread is not named (CASSANDRA-9262)
 * Close incoming connections when MessagingService is stopped (CASSANDRA-9238)
 * Fix streaming hang when retrying (CASSANDRA-9132)


2.1.5
 * Re-add deprecated cold_reads_to_omit param for backwards compat (CASSANDRA-9203)
 * Make anticompaction visible in compactionstats (CASSANDRA-9098)
 * Improve nodetool getendpoints documentation about the partition
   key parameter (CASSANDRA-6458)
 * Don't check other keyspaces for schema changes when an user-defined
   type is altered (CASSANDRA-9187)
 * Add generate-idea-files target to build.xml (CASSANDRA-9123)
 * Allow takeColumnFamilySnapshot to take a list of tables (CASSANDRA-8348)
 * Limit major sstable operations to their canonical representation (CASSANDRA-8669)
 * cqlsh: Add tests for INSERT and UPDATE tab completion (CASSANDRA-9125)
 * cqlsh: quote column names when needed in COPY FROM inserts (CASSANDRA-9080)
 * Do not load read meter for offline operations (CASSANDRA-9082)
 * cqlsh: Make CompositeType data readable (CASSANDRA-8919)
 * cqlsh: Fix display of triggers (CASSANDRA-9081)
 * Fix NullPointerException when deleting or setting an element by index on
   a null list collection (CASSANDRA-9077)
 * Buffer bloom filter serialization (CASSANDRA-9066)
 * Fix anti-compaction target bloom filter size (CASSANDRA-9060)
 * Make FROZEN and TUPLE unreserved keywords in CQL (CASSANDRA-9047)
 * Prevent AssertionError from SizeEstimatesRecorder (CASSANDRA-9034)
 * Avoid overwriting index summaries for sstables with an older format that
   does not support downsampling; rebuild summaries on startup when this
   is detected (CASSANDRA-8993)
 * Fix potential data loss in CompressedSequentialWriter (CASSANDRA-8949)
 * Make PasswordAuthenticator number of hashing rounds configurable (CASSANDRA-8085)
 * Fix AssertionError when binding nested collections in DELETE (CASSANDRA-8900)
 * Check for overlap with non-early sstables in LCS (CASSANDRA-8739)
 * Only calculate max purgable timestamp if we have to (CASSANDRA-8914)
 * (cqlsh) Greatly improve performance of COPY FROM (CASSANDRA-8225)
 * IndexSummary effectiveIndexInterval is now a guideline, not a rule (CASSANDRA-8993)
 * Use correct bounds for page cache eviction of compressed files (CASSANDRA-8746)
 * SSTableScanner enforces its bounds (CASSANDRA-8946)
 * Cleanup cell equality (CASSANDRA-8947)
 * Introduce intra-cluster message coalescing (CASSANDRA-8692)
 * DatabaseDescriptor throws NPE when rpc_interface is used (CASSANDRA-8839)
 * Don't check if an sstable is live for offline compactions (CASSANDRA-8841)
 * Don't set clientMode in SSTableLoader (CASSANDRA-8238)
 * Fix SSTableRewriter with disabled early open (CASSANDRA-8535)
 * Fix cassandra-stress so it respects the CL passed in user mode (CASSANDRA-8948)
 * Fix rare NPE in ColumnDefinition#hasIndexOption() (CASSANDRA-8786)
 * cassandra-stress reports per-operation statistics, plus misc (CASSANDRA-8769)
 * Add SimpleDate (cql date) and Time (cql time) types (CASSANDRA-7523)
 * Use long for key count in cfstats (CASSANDRA-8913)
 * Make SSTableRewriter.abort() more robust to failure (CASSANDRA-8832)
 * Remove cold_reads_to_omit from STCS (CASSANDRA-8860)
 * Make EstimatedHistogram#percentile() use ceil instead of floor (CASSANDRA-8883)
 * Fix top partitions reporting wrong cardinality (CASSANDRA-8834)
 * Fix rare NPE in KeyCacheSerializer (CASSANDRA-8067)
 * Pick sstables for validation as late as possible inc repairs (CASSANDRA-8366)
 * Fix commitlog getPendingTasks to not increment (CASSANDRA-8862)
 * Fix parallelism adjustment in range and secondary index queries
   when the first fetch does not satisfy the limit (CASSANDRA-8856)
 * Check if the filtered sstables is non-empty in STCS (CASSANDRA-8843)
 * Upgrade java-driver used for cassandra-stress (CASSANDRA-8842)
 * Fix CommitLog.forceRecycleAllSegments() memory access error (CASSANDRA-8812)
 * Improve assertions in Memory (CASSANDRA-8792)
 * Fix SSTableRewriter cleanup (CASSANDRA-8802)
 * Introduce SafeMemory for CompressionMetadata.Writer (CASSANDRA-8758)
 * 'nodetool info' prints exception against older node (CASSANDRA-8796)
 * Ensure SSTableReader.last corresponds exactly with the file end (CASSANDRA-8750)
 * Make SSTableWriter.openEarly more robust and obvious (CASSANDRA-8747)
 * Enforce SSTableReader.first/last (CASSANDRA-8744)
 * Cleanup SegmentedFile API (CASSANDRA-8749)
 * Avoid overlap with early compaction replacement (CASSANDRA-8683)
 * Safer Resource Management++ (CASSANDRA-8707)
 * Write partition size estimates into a system table (CASSANDRA-7688)
 * cqlsh: Fix keys() and full() collection indexes in DESCRIBE output
   (CASSANDRA-8154)
 * Show progress of streaming in nodetool netstats (CASSANDRA-8886)
 * IndexSummaryBuilder utilises offheap memory, and shares data between
   each IndexSummary opened from it (CASSANDRA-8757)
 * markCompacting only succeeds if the exact SSTableReader instances being
   marked are in the live set (CASSANDRA-8689)
 * cassandra-stress support for varint (CASSANDRA-8882)
 * Fix Adler32 digest for compressed sstables (CASSANDRA-8778)
 * Add nodetool statushandoff/statusbackup (CASSANDRA-8912)
 * Use stdout for progress and stats in sstableloader (CASSANDRA-8982)
 * Correctly identify 2i datadir from older versions (CASSANDRA-9116)
Merged from 2.0:
 * Ignore gossip SYNs after shutdown (CASSANDRA-9238)
 * Avoid overflow when calculating max sstable size in LCS (CASSANDRA-9235)
 * Make sstable blacklisting work with compression (CASSANDRA-9138)
 * Do not attempt to rebuild indexes if no index accepts any column (CASSANDRA-9196)
 * Don't initiate snitch reconnection for dead states (CASSANDRA-7292)
 * Fix ArrayIndexOutOfBoundsException in CQLSSTableWriter (CASSANDRA-8978)
 * Add shutdown gossip state to prevent timeouts during rolling restarts (CASSANDRA-8336)
 * Fix running with java.net.preferIPv6Addresses=true (CASSANDRA-9137)
 * Fix failed bootstrap/replace attempts being persisted in system.peers (CASSANDRA-9180)
 * Flush system.IndexInfo after marking index built (CASSANDRA-9128)
 * Fix updates to min/max_compaction_threshold through cassandra-cli
   (CASSANDRA-8102)
 * Don't include tmp files when doing offline relevel (CASSANDRA-9088)
 * Use the proper CAS WriteType when finishing a previous round during Paxos
   preparation (CASSANDRA-8672)
 * Avoid race in cancelling compactions (CASSANDRA-9070)
 * More aggressive check for expired sstables in DTCS (CASSANDRA-8359)
 * Fix ignored index_interval change in ALTER TABLE statements (CASSANDRA-7976)
 * Do more aggressive compaction in old time windows in DTCS (CASSANDRA-8360)
 * java.lang.AssertionError when reading saved cache (CASSANDRA-8740)
 * "disk full" when running cleanup (CASSANDRA-9036)
 * Lower logging level from ERROR to DEBUG when a scheduled schema pull
   cannot be completed due to a node being down (CASSANDRA-9032)
 * Fix MOVED_NODE client event (CASSANDRA-8516)
 * Allow overriding MAX_OUTSTANDING_REPLAY_COUNT (CASSANDRA-7533)
 * Fix malformed JMX ObjectName containing IPv6 addresses (CASSANDRA-9027)
 * (cqlsh) Allow increasing CSV field size limit through
   cqlshrc config option (CASSANDRA-8934)
 * Stop logging range tombstones when exceeding the threshold
   (CASSANDRA-8559)
 * Fix NullPointerException when nodetool getendpoints is run
   against invalid keyspaces or tables (CASSANDRA-8950)
 * Allow specifying the tmp dir (CASSANDRA-7712)
 * Improve compaction estimated tasks estimation (CASSANDRA-8904)
 * Fix duplicate up/down messages sent to native clients (CASSANDRA-7816)
 * Expose commit log archive status via JMX (CASSANDRA-8734)
 * Provide better exceptions for invalid replication strategy parameters
   (CASSANDRA-8909)
 * Fix regression in mixed single and multi-column relation support for
   SELECT statements (CASSANDRA-8613)
 * Add ability to limit number of native connections (CASSANDRA-8086)
 * Fix CQLSSTableWriter throwing exception and spawning threads
   (CASSANDRA-8808)
 * Fix MT mismatch between empty and GC-able data (CASSANDRA-8979)
 * Fix incorrect validation when snapshotting single table (CASSANDRA-8056)
 * Add offline tool to relevel sstables (CASSANDRA-8301)
 * Preserve stream ID for more protocol errors (CASSANDRA-8848)
 * Fix combining token() function with multi-column relations on
   clustering columns (CASSANDRA-8797)
 * Make CFS.markReferenced() resistant to bad refcounting (CASSANDRA-8829)
 * Fix StreamTransferTask abort/complete bad refcounting (CASSANDRA-8815)
 * Fix AssertionError when querying a DESC clustering ordered
   table with ASC ordering and paging (CASSANDRA-8767)
 * AssertionError: "Memory was freed" when running cleanup (CASSANDRA-8716)
 * Make it possible to set max_sstable_age to fractional days (CASSANDRA-8406)
 * Fix some multi-column relations with indexes on some clustering
   columns (CASSANDRA-8275)
 * Fix memory leak in SSTableSimple*Writer and SSTableReader.validate()
   (CASSANDRA-8748)
 * Throw OOM if allocating memory fails to return a valid pointer (CASSANDRA-8726)
 * Fix SSTableSimpleUnsortedWriter ConcurrentModificationException (CASSANDRA-8619)
 * 'nodetool info' prints exception against older node (CASSANDRA-8796)
 * Ensure SSTableSimpleUnsortedWriter.close() terminates if
   disk writer has crashed (CASSANDRA-8807)


2.1.4
 * Bind JMX to localhost unless explicitly configured otherwise (CASSANDRA-9085)


2.1.3
 * Fix HSHA/offheap_objects corruption (CASSANDRA-8719)
 * Upgrade libthrift to 0.9.2 (CASSANDRA-8685)
 * Don't use the shared ref in sstableloader (CASSANDRA-8704)
 * Purge internal prepared statements if related tables or
   keyspaces are dropped (CASSANDRA-8693)
 * (cqlsh) Handle unicode BOM at start of files (CASSANDRA-8638)
 * Stop compactions before exiting offline tools (CASSANDRA-8623)
 * Update tools/stress/README.txt to match current behaviour (CASSANDRA-7933)
 * Fix schema from Thrift conversion with empty metadata (CASSANDRA-8695)
 * Safer Resource Management (CASSANDRA-7705)
 * Make sure we compact highly overlapping cold sstables with
   STCS (CASSANDRA-8635)
 * rpc_interface and listen_interface generate NPE on startup when specified
   interface doesn't exist (CASSANDRA-8677)
 * Fix ArrayIndexOutOfBoundsException in nodetool cfhistograms (CASSANDRA-8514)
 * Switch from yammer metrics for nodetool cf/proxy histograms (CASSANDRA-8662)
 * Make sure we don't add tmplink files to the compaction
   strategy (CASSANDRA-8580)
 * (cqlsh) Handle maps with blob keys (CASSANDRA-8372)
 * (cqlsh) Handle DynamicCompositeType schemas correctly (CASSANDRA-8563)
 * Duplicate rows returned when in clause has repeated values (CASSANDRA-6706)
 * Add tooling to detect hot partitions (CASSANDRA-7974)
 * Fix cassandra-stress user-mode truncation of partition generation (CASSANDRA-8608)
 * Only stream from unrepaired sstables during inc repair (CASSANDRA-8267)
 * Don't allow starting multiple inc repairs on the same sstables (CASSANDRA-8316)
 * Invalidate prepared BATCH statements when related tables
   or keyspaces are dropped (CASSANDRA-8652)
 * Fix missing results in secondary index queries on collections
   with ALLOW FILTERING (CASSANDRA-8421)
 * Expose EstimatedHistogram metrics for range slices (CASSANDRA-8627)
 * (cqlsh) Escape clqshrc passwords properly (CASSANDRA-8618)
 * Fix NPE when passing wrong argument in ALTER TABLE statement (CASSANDRA-8355)
 * Pig: Refactor and deprecate CqlStorage (CASSANDRA-8599)
 * Don't reuse the same cleanup strategy for all sstables (CASSANDRA-8537)
 * Fix case-sensitivity of index name on CREATE and DROP INDEX
   statements (CASSANDRA-8365)
 * Better detection/logging for corruption in compressed sstables (CASSANDRA-8192)
 * Use the correct repairedAt value when closing writer (CASSANDRA-8570)
 * (cqlsh) Handle a schema mismatch being detected on startup (CASSANDRA-8512)
 * Properly calculate expected write size during compaction (CASSANDRA-8532)
 * Invalidate affected prepared statements when a table's columns
   are altered (CASSANDRA-7910)
 * Stress - user defined writes should populate sequentally (CASSANDRA-8524)
 * Fix regression in SSTableRewriter causing some rows to become unreadable
   during compaction (CASSANDRA-8429)
 * Run major compactions for repaired/unrepaired in parallel (CASSANDRA-8510)
 * (cqlsh) Fix compression options in DESCRIBE TABLE output when compression
   is disabled (CASSANDRA-8288)
 * (cqlsh) Fix DESCRIBE output after keyspaces are altered (CASSANDRA-7623)
 * Make sure we set lastCompactedKey correctly (CASSANDRA-8463)
 * (cqlsh) Fix output of CONSISTENCY command (CASSANDRA-8507)
 * (cqlsh) Fixed the handling of LIST statements (CASSANDRA-8370)
 * Make sstablescrub check leveled manifest again (CASSANDRA-8432)
 * Check first/last keys in sstable when giving out positions (CASSANDRA-8458)
 * Disable mmap on Windows (CASSANDRA-6993)
 * Add missing ConsistencyLevels to cassandra-stress (CASSANDRA-8253)
 * Add auth support to cassandra-stress (CASSANDRA-7985)
 * Fix ArrayIndexOutOfBoundsException when generating error message
   for some CQL syntax errors (CASSANDRA-8455)
 * Scale memtable slab allocation logarithmically (CASSANDRA-7882)
 * cassandra-stress simultaneous inserts over same seed (CASSANDRA-7964)
 * Reduce cassandra-stress sampling memory requirements (CASSANDRA-7926)
 * Ensure memtable flush cannot expire commit log entries from its future (CASSANDRA-8383)
 * Make read "defrag" async to reclaim memtables (CASSANDRA-8459)
 * Remove tmplink files for offline compactions (CASSANDRA-8321)
 * Reduce maxHintsInProgress (CASSANDRA-8415)
 * BTree updates may call provided update function twice (CASSANDRA-8018)
 * Release sstable references after anticompaction (CASSANDRA-8386)
 * Handle abort() in SSTableRewriter properly (CASSANDRA-8320)
 * Centralize shared executors (CASSANDRA-8055)
 * Fix filtering for CONTAINS (KEY) relations on frozen collection
   clustering columns when the query is restricted to a single
   partition (CASSANDRA-8203)
 * Do more aggressive entire-sstable TTL expiry checks (CASSANDRA-8243)
 * Add more log info if readMeter is null (CASSANDRA-8238)
 * add check of the system wall clock time at startup (CASSANDRA-8305)
 * Support for frozen collections (CASSANDRA-7859)
 * Fix overflow on histogram computation (CASSANDRA-8028)
 * Have paxos reuse the timestamp generation of normal queries (CASSANDRA-7801)
 * Fix incremental repair not remove parent session on remote (CASSANDRA-8291)
 * Improve JBOD disk utilization (CASSANDRA-7386)
 * Log failed host when preparing incremental repair (CASSANDRA-8228)
 * Force config client mode in CQLSSTableWriter (CASSANDRA-8281)
 * Fix sstableupgrade throws exception (CASSANDRA-8688)
 * Fix hang when repairing empty keyspace (CASSANDRA-8694)
Merged from 2.0:
 * Fix IllegalArgumentException in dynamic snitch (CASSANDRA-8448)
 * Add support for UPDATE ... IF EXISTS (CASSANDRA-8610)
 * Fix reversal of list prepends (CASSANDRA-8733)
 * Prevent non-zero default_time_to_live on tables with counters
   (CASSANDRA-8678)
 * Fix SSTableSimpleUnsortedWriter ConcurrentModificationException
   (CASSANDRA-8619)
 * Round up time deltas lower than 1ms in BulkLoader (CASSANDRA-8645)
 * Add batch remove iterator to ABSC (CASSANDRA-8414, 8666)
 * Round up time deltas lower than 1ms in BulkLoader (CASSANDRA-8645)
 * Fix isClientMode check in Keyspace (CASSANDRA-8687)
 * Use more efficient slice size for querying internal secondary
   index tables (CASSANDRA-8550)
 * Fix potentially returning deleted rows with range tombstone (CASSANDRA-8558)
 * Check for available disk space before starting a compaction (CASSANDRA-8562)
 * Fix DISTINCT queries with LIMITs or paging when some partitions
   contain only tombstones (CASSANDRA-8490)
 * Introduce background cache refreshing to permissions cache
   (CASSANDRA-8194)
 * Fix race condition in StreamTransferTask that could lead to
   infinite loops and premature sstable deletion (CASSANDRA-7704)
 * Add an extra version check to MigrationTask (CASSANDRA-8462)
 * Ensure SSTableWriter cleans up properly after failure (CASSANDRA-8499)
 * Increase bf true positive count on key cache hit (CASSANDRA-8525)
 * Move MeteredFlusher to its own thread (CASSANDRA-8485)
 * Fix non-distinct results in DISTNCT queries on static columns when
   paging is enabled (CASSANDRA-8087)
 * Move all hints related tasks to hints internal executor (CASSANDRA-8285)
 * Fix paging for multi-partition IN queries (CASSANDRA-8408)
 * Fix MOVED_NODE topology event never being emitted when a node
   moves its token (CASSANDRA-8373)
 * Fix validation of indexes in COMPACT tables (CASSANDRA-8156)
 * Avoid StackOverflowError when a large list of IN values
   is used for a clustering column (CASSANDRA-8410)
 * Fix NPE when writetime() or ttl() calls are wrapped by
   another function call (CASSANDRA-8451)
 * Fix NPE after dropping a keyspace (CASSANDRA-8332)
 * Fix error message on read repair timeouts (CASSANDRA-7947)
 * Default DTCS base_time_seconds changed to 60 (CASSANDRA-8417)
 * Refuse Paxos operation with more than one pending endpoint (CASSANDRA-8346, 8640)
 * Throw correct exception when trying to bind a keyspace or table
   name (CASSANDRA-6952)
 * Make HHOM.compact synchronized (CASSANDRA-8416)
 * cancel latency-sampling task when CF is dropped (CASSANDRA-8401)
 * don't block SocketThread for MessagingService (CASSANDRA-8188)
 * Increase quarantine delay on replacement (CASSANDRA-8260)
 * Expose off-heap memory usage stats (CASSANDRA-7897)
 * Ignore Paxos commits for truncated tables (CASSANDRA-7538)
 * Validate size of indexed column values (CASSANDRA-8280)
 * Make LCS split compaction results over all data directories (CASSANDRA-8329)
 * Fix some failing queries that use multi-column relations
   on COMPACT STORAGE tables (CASSANDRA-8264)
 * Fix InvalidRequestException with ORDER BY (CASSANDRA-8286)
 * Disable SSLv3 for POODLE (CASSANDRA-8265)
 * Fix millisecond timestamps in Tracing (CASSANDRA-8297)
 * Include keyspace name in error message when there are insufficient
   live nodes to stream from (CASSANDRA-8221)
 * Avoid overlap in L1 when L0 contains many nonoverlapping
   sstables (CASSANDRA-8211)
 * Improve PropertyFileSnitch logging (CASSANDRA-8183)
 * Add DC-aware sequential repair (CASSANDRA-8193)
 * Use live sstables in snapshot repair if possible (CASSANDRA-8312)
 * Fix hints serialized size calculation (CASSANDRA-8587)


2.1.2
 * (cqlsh) parse_for_table_meta errors out on queries with undefined
   grammars (CASSANDRA-8262)
 * (cqlsh) Fix SELECT ... TOKEN() function broken in C* 2.1.1 (CASSANDRA-8258)
 * Fix Cassandra crash when running on JDK8 update 40 (CASSANDRA-8209)
 * Optimize partitioner tokens (CASSANDRA-8230)
 * Improve compaction of repaired/unrepaired sstables (CASSANDRA-8004)
 * Make cache serializers pluggable (CASSANDRA-8096)
 * Fix issues with CONTAINS (KEY) queries on secondary indexes
   (CASSANDRA-8147)
 * Fix read-rate tracking of sstables for some queries (CASSANDRA-8239)
 * Fix default timestamp in QueryOptions (CASSANDRA-8246)
 * Set socket timeout when reading remote version (CASSANDRA-8188)
 * Refactor how we track live size (CASSANDRA-7852)
 * Make sure unfinished compaction files are removed (CASSANDRA-8124)
 * Fix shutdown when run as Windows service (CASSANDRA-8136)
 * Fix DESCRIBE TABLE with custom indexes (CASSANDRA-8031)
 * Fix race in RecoveryManagerTest (CASSANDRA-8176)
 * Avoid IllegalArgumentException while sorting sstables in
   IndexSummaryManager (CASSANDRA-8182)
 * Shutdown JVM on file descriptor exhaustion (CASSANDRA-7579)
 * Add 'die' policy for commit log and disk failure (CASSANDRA-7927)
 * Fix installing as service on Windows (CASSANDRA-8115)
 * Fix CREATE TABLE for CQL2 (CASSANDRA-8144)
 * Avoid boxing in ColumnStats min/max trackers (CASSANDRA-8109)
Merged from 2.0:
 * Correctly handle non-text column names in cql3 (CASSANDRA-8178)
 * Fix deletion for indexes on primary key columns (CASSANDRA-8206)
 * Add 'nodetool statusgossip' (CASSANDRA-8125)
 * Improve client notification that nodes are ready for requests (CASSANDRA-7510)
 * Handle negative timestamp in writetime method (CASSANDRA-8139)
 * Pig: Remove errant LIMIT clause in CqlNativeStorage (CASSANDRA-8166)
 * Throw ConfigurationException when hsha is used with the default
   rpc_max_threads setting of 'unlimited' (CASSANDRA-8116)
 * Allow concurrent writing of the same table in the same JVM using
   CQLSSTableWriter (CASSANDRA-7463)
 * Fix totalDiskSpaceUsed calculation (CASSANDRA-8205)


2.1.1
 * Fix spin loop in AtomicSortedColumns (CASSANDRA-7546)
 * Dont notify when replacing tmplink files (CASSANDRA-8157)
 * Fix validation with multiple CONTAINS clause (CASSANDRA-8131)
 * Fix validation of collections in TriggerExecutor (CASSANDRA-8146)
 * Fix IllegalArgumentException when a list of IN values containing tuples
   is passed as a single arg to a prepared statement with the v1 or v2
   protocol (CASSANDRA-8062)
 * Fix ClassCastException in DISTINCT query on static columns with
   query paging (CASSANDRA-8108)
 * Fix NPE on null nested UDT inside a set (CASSANDRA-8105)
 * Fix exception when querying secondary index on set items or map keys
   when some clustering columns are specified (CASSANDRA-8073)
 * Send proper error response when there is an error during native
   protocol message decode (CASSANDRA-8118)
 * Gossip should ignore generation numbers too far in the future (CASSANDRA-8113)
 * Fix NPE when creating a table with frozen sets, lists (CASSANDRA-8104)
 * Fix high memory use due to tracking reads on incrementally opened sstable
   readers (CASSANDRA-8066)
 * Fix EXECUTE request with skipMetadata=false returning no metadata
   (CASSANDRA-8054)
 * Allow concurrent use of CQLBulkOutputFormat (CASSANDRA-7776)
 * Shutdown JVM on OOM (CASSANDRA-7507)
 * Upgrade netty version and enable epoll event loop (CASSANDRA-7761)
 * Don't duplicate sstables smaller than split size when using
   the sstablesplitter tool (CASSANDRA-7616)
 * Avoid re-parsing already prepared statements (CASSANDRA-7923)
 * Fix some Thrift slice deletions and updates of COMPACT STORAGE
   tables with some clustering columns omitted (CASSANDRA-7990)
 * Fix filtering for CONTAINS on sets (CASSANDRA-8033)
 * Properly track added size (CASSANDRA-7239)
 * Allow compilation in java 8 (CASSANDRA-7208)
 * Fix Assertion error on RangeTombstoneList diff (CASSANDRA-8013)
 * Release references to overlapping sstables during compaction (CASSANDRA-7819)
 * Send notification when opening compaction results early (CASSANDRA-8034)
 * Make native server start block until properly bound (CASSANDRA-7885)
 * (cqlsh) Fix IPv6 support (CASSANDRA-7988)
 * Ignore fat clients when checking for endpoint collision (CASSANDRA-7939)
 * Make sstablerepairedset take a list of files (CASSANDRA-7995)
 * (cqlsh) Tab completeion for indexes on map keys (CASSANDRA-7972)
 * (cqlsh) Fix UDT field selection in select clause (CASSANDRA-7891)
 * Fix resource leak in event of corrupt sstable
 * (cqlsh) Add command line option for cqlshrc file path (CASSANDRA-7131)
 * Provide visibility into prepared statements churn (CASSANDRA-7921, CASSANDRA-7930)
 * Invalidate prepared statements when their keyspace or table is
   dropped (CASSANDRA-7566)
 * cassandra-stress: fix support for NetworkTopologyStrategy (CASSANDRA-7945)
 * Fix saving caches when a table is dropped (CASSANDRA-7784)
 * Add better error checking of new stress profile (CASSANDRA-7716)
 * Use ThreadLocalRandom and remove FBUtilities.threadLocalRandom (CASSANDRA-7934)
 * Prevent operator mistakes due to simultaneous bootstrap (CASSANDRA-7069)
 * cassandra-stress supports whitelist mode for node config (CASSANDRA-7658)
 * GCInspector more closely tracks GC; cassandra-stress and nodetool report it (CASSANDRA-7916)
 * nodetool won't output bogus ownership info without a keyspace (CASSANDRA-7173)
 * Add human readable option to nodetool commands (CASSANDRA-5433)
 * Don't try to set repairedAt on old sstables (CASSANDRA-7913)
 * Add metrics for tracking PreparedStatement use (CASSANDRA-7719)
 * (cqlsh) tab-completion for triggers (CASSANDRA-7824)
 * (cqlsh) Support for query paging (CASSANDRA-7514)
 * (cqlsh) Show progress of COPY operations (CASSANDRA-7789)
 * Add syntax to remove multiple elements from a map (CASSANDRA-6599)
 * Support non-equals conditions in lightweight transactions (CASSANDRA-6839)
 * Add IF [NOT] EXISTS to create/drop triggers (CASSANDRA-7606)
 * (cqlsh) Display the current logged-in user (CASSANDRA-7785)
 * (cqlsh) Don't ignore CTRL-C during COPY FROM execution (CASSANDRA-7815)
 * (cqlsh) Order UDTs according to cross-type dependencies in DESCRIBE
   output (CASSANDRA-7659)
 * (cqlsh) Fix handling of CAS statement results (CASSANDRA-7671)
 * (cqlsh) COPY TO/FROM improvements (CASSANDRA-7405)
 * Support list index operations with conditions (CASSANDRA-7499)
 * Add max live/tombstoned cells to nodetool cfstats output (CASSANDRA-7731)
 * Validate IPv6 wildcard addresses properly (CASSANDRA-7680)
 * (cqlsh) Error when tracing query (CASSANDRA-7613)
 * Avoid IOOBE when building SyntaxError message snippet (CASSANDRA-7569)
 * SSTableExport uses correct validator to create string representation of partition
   keys (CASSANDRA-7498)
 * Avoid NPEs when receiving type changes for an unknown keyspace (CASSANDRA-7689)
 * Add support for custom 2i validation (CASSANDRA-7575)
 * Pig support for hadoop CqlInputFormat (CASSANDRA-6454)
 * Add duration mode to cassandra-stress (CASSANDRA-7468)
 * Add listen_interface and rpc_interface options (CASSANDRA-7417)
 * Improve schema merge performance (CASSANDRA-7444)
 * Adjust MT depth based on # of partition validating (CASSANDRA-5263)
 * Optimise NativeCell comparisons (CASSANDRA-6755)
 * Configurable client timeout for cqlsh (CASSANDRA-7516)
 * Include snippet of CQL query near syntax error in messages (CASSANDRA-7111)
 * Make repair -pr work with -local (CASSANDRA-7450)
 * Fix error in sstableloader with -cph > 1 (CASSANDRA-8007)
 * Fix snapshot repair error on indexed tables (CASSANDRA-8020)
 * Do not exit nodetool repair when receiving JMX NOTIF_LOST (CASSANDRA-7909)
 * Stream to private IP when available (CASSANDRA-8084)
Merged from 2.0:
 * Reject conditions on DELETE unless full PK is given (CASSANDRA-6430)
 * Properly reject the token function DELETE (CASSANDRA-7747)
 * Force batchlog replay before decommissioning a node (CASSANDRA-7446)
 * Fix hint replay with many accumulated expired hints (CASSANDRA-6998)
 * Fix duplicate results in DISTINCT queries on static columns with query
   paging (CASSANDRA-8108)
 * Add DateTieredCompactionStrategy (CASSANDRA-6602)
 * Properly validate ascii and utf8 string literals in CQL queries (CASSANDRA-8101)
 * (cqlsh) Fix autocompletion for alter keyspace (CASSANDRA-8021)
 * Create backup directories for commitlog archiving during startup (CASSANDRA-8111)
 * Reduce totalBlockFor() for LOCAL_* consistency levels (CASSANDRA-8058)
 * Fix merging schemas with re-dropped keyspaces (CASSANDRA-7256)
 * Fix counters in supercolumns during live upgrades from 1.2 (CASSANDRA-7188)
 * Notify DT subscribers when a column family is truncated (CASSANDRA-8088)
 * Add sanity check of $JAVA on startup (CASSANDRA-7676)
 * Schedule fat client schema pull on join (CASSANDRA-7993)
 * Don't reset nodes' versions when closing IncomingTcpConnections
   (CASSANDRA-7734)
 * Record the real messaging version in all cases in OutboundTcpConnection
   (CASSANDRA-8057)
 * SSL does not work in cassandra-cli (CASSANDRA-7899)
 * Fix potential exception when using ReversedType in DynamicCompositeType
   (CASSANDRA-7898)
 * Better validation of collection values (CASSANDRA-7833)
 * Track min/max timestamps correctly (CASSANDRA-7969)
 * Fix possible overflow while sorting CL segments for replay (CASSANDRA-7992)
 * Increase nodetool Xmx (CASSANDRA-7956)
 * Archive any commitlog segments present at startup (CASSANDRA-6904)
 * CrcCheckChance should adjust based on live CFMetadata not
   sstable metadata (CASSANDRA-7978)
 * token() should only accept columns in the partitioning
   key order (CASSANDRA-6075)
 * Add method to invalidate permission cache via JMX (CASSANDRA-7977)
 * Allow propagating multiple gossip states atomically (CASSANDRA-6125)
 * Log exceptions related to unclean native protocol client disconnects
   at DEBUG or INFO (CASSANDRA-7849)
 * Allow permissions cache to be set via JMX (CASSANDRA-7698)
 * Include schema_triggers CF in readable system resources (CASSANDRA-7967)
 * Fix RowIndexEntry to report correct serializedSize (CASSANDRA-7948)
 * Make CQLSSTableWriter sync within partitions (CASSANDRA-7360)
 * Potentially use non-local replicas in CqlConfigHelper (CASSANDRA-7906)
 * Explicitly disallow mixing multi-column and single-column
   relations on clustering columns (CASSANDRA-7711)
 * Better error message when condition is set on PK column (CASSANDRA-7804)
 * Don't send schema change responses and events for no-op DDL
   statements (CASSANDRA-7600)
 * (Hadoop) fix cluster initialisation for a split fetching (CASSANDRA-7774)
 * Throw InvalidRequestException when queries contain relations on entire
   collection columns (CASSANDRA-7506)
 * (cqlsh) enable CTRL-R history search with libedit (CASSANDRA-7577)
 * (Hadoop) allow ACFRW to limit nodes to local DC (CASSANDRA-7252)
 * (cqlsh) cqlsh should automatically disable tracing when selecting
   from system_traces (CASSANDRA-7641)
 * (Hadoop) Add CqlOutputFormat (CASSANDRA-6927)
 * Don't depend on cassandra config for nodetool ring (CASSANDRA-7508)
 * (cqlsh) Fix failing cqlsh formatting tests (CASSANDRA-7703)
 * Fix IncompatibleClassChangeError from hadoop2 (CASSANDRA-7229)
 * Add 'nodetool sethintedhandoffthrottlekb' (CASSANDRA-7635)
 * (cqlsh) Add tab-completion for CREATE/DROP USER IF [NOT] EXISTS (CASSANDRA-7611)
 * Catch errors when the JVM pulls the rug out from GCInspector (CASSANDRA-5345)
 * cqlsh fails when version number parts are not int (CASSANDRA-7524)
 * Fix NPE when table dropped during streaming (CASSANDRA-7946)
 * Fix wrong progress when streaming uncompressed (CASSANDRA-7878)
 * Fix possible infinite loop in creating repair range (CASSANDRA-7983)
 * Fix unit in nodetool for streaming throughput (CASSANDRA-7375)
Merged from 1.2:
 * Don't index tombstones (CASSANDRA-7828)
 * Improve PasswordAuthenticator default super user setup (CASSANDRA-7788)


2.1.0
 * (cqlsh) Removed "ALTER TYPE <name> RENAME TO <name>" from tab-completion
   (CASSANDRA-7895)
 * Fixed IllegalStateException in anticompaction (CASSANDRA-7892)
 * cqlsh: DESCRIBE support for frozen UDTs, tuples (CASSANDRA-7863)
 * Avoid exposing internal classes over JMX (CASSANDRA-7879)
 * Add null check for keys when freezing collection (CASSANDRA-7869)
 * Improve stress workload realism (CASSANDRA-7519)
Merged from 2.0:
 * Configure system.paxos with LeveledCompactionStrategy (CASSANDRA-7753)
 * Fix ALTER clustering column type from DateType to TimestampType when
   using DESC clustering order (CASSANRDA-7797)
 * Throw EOFException if we run out of chunks in compressed datafile
   (CASSANDRA-7664)
 * Fix PRSI handling of CQL3 row markers for row cleanup (CASSANDRA-7787)
 * Fix dropping collection when it's the last regular column (CASSANDRA-7744)
 * Make StreamReceiveTask thread safe and gc friendly (CASSANDRA-7795)
 * Validate empty cell names from counter updates (CASSANDRA-7798)
Merged from 1.2:
 * Don't allow compacted sstables to be marked as compacting (CASSANDRA-7145)
 * Track expired tombstones (CASSANDRA-7810)


2.1.0-rc7
 * Add frozen keyword and require UDT to be frozen (CASSANDRA-7857)
 * Track added sstable size correctly (CASSANDRA-7239)
 * (cqlsh) Fix case insensitivity (CASSANDRA-7834)
 * Fix failure to stream ranges when moving (CASSANDRA-7836)
 * Correctly remove tmplink files (CASSANDRA-7803)
 * (cqlsh) Fix column name formatting for functions, CAS operations,
   and UDT field selections (CASSANDRA-7806)
 * (cqlsh) Fix COPY FROM handling of null/empty primary key
   values (CASSANDRA-7792)
 * Fix ordering of static cells (CASSANDRA-7763)
Merged from 2.0:
 * Forbid re-adding dropped counter columns (CASSANDRA-7831)
 * Fix CFMetaData#isThriftCompatible() for PK-only tables (CASSANDRA-7832)
 * Always reject inequality on the partition key without token()
   (CASSANDRA-7722)
 * Always send Paxos commit to all replicas (CASSANDRA-7479)
 * Make disruptor_thrift_server invocation pool configurable (CASSANDRA-7594)
 * Make repair no-op when RF=1 (CASSANDRA-7864)


2.1.0-rc6
 * Fix OOM issue from netty caching over time (CASSANDRA-7743)
 * json2sstable couldn't import JSON for CQL table (CASSANDRA-7477)
 * Invalidate all caches on table drop (CASSANDRA-7561)
 * Skip strict endpoint selection for ranges if RF == nodes (CASSANRA-7765)
 * Fix Thrift range filtering without 2ary index lookups (CASSANDRA-7741)
 * Add tracing entries about concurrent range requests (CASSANDRA-7599)
 * (cqlsh) Fix DESCRIBE for NTS keyspaces (CASSANDRA-7729)
 * Remove netty buffer ref-counting (CASSANDRA-7735)
 * Pass mutated cf to index updater for use by PRSI (CASSANDRA-7742)
 * Include stress yaml example in release and deb (CASSANDRA-7717)
 * workaround for netty issue causing corrupted data off the wire (CASSANDRA-7695)
 * cqlsh DESC CLUSTER fails retrieving ring information (CASSANDRA-7687)
 * Fix binding null values inside UDT (CASSANDRA-7685)
 * Fix UDT field selection with empty fields (CASSANDRA-7670)
 * Bogus deserialization of static cells from sstable (CASSANDRA-7684)
 * Fix NPE on compaction leftover cleanup for dropped table (CASSANDRA-7770)
Merged from 2.0:
 * Fix race condition in StreamTransferTask that could lead to
   infinite loops and premature sstable deletion (CASSANDRA-7704)
 * (cqlsh) Wait up to 10 sec for a tracing session (CASSANDRA-7222)
 * Fix NPE in FileCacheService.sizeInBytes (CASSANDRA-7756)
 * Remove duplicates from StorageService.getJoiningNodes (CASSANDRA-7478)
 * Clone token map outside of hot gossip loops (CASSANDRA-7758)
 * Fix MS expiring map timeout for Paxos messages (CASSANDRA-7752)
 * Do not flush on truncate if durable_writes is false (CASSANDRA-7750)
 * Give CRR a default input_cql Statement (CASSANDRA-7226)
 * Better error message when adding a collection with the same name
   than a previously dropped one (CASSANDRA-6276)
 * Fix validation when adding static columns (CASSANDRA-7730)
 * (Thrift) fix range deletion of supercolumns (CASSANDRA-7733)
 * Fix potential AssertionError in RangeTombstoneList (CASSANDRA-7700)
 * Validate arguments of blobAs* functions (CASSANDRA-7707)
 * Fix potential AssertionError with 2ndary indexes (CASSANDRA-6612)
 * Avoid logging CompactionInterrupted at ERROR (CASSANDRA-7694)
 * Minor leak in sstable2jon (CASSANDRA-7709)
 * Add cassandra.auto_bootstrap system property (CASSANDRA-7650)
 * Update java driver (for hadoop) (CASSANDRA-7618)
 * Remove CqlPagingRecordReader/CqlPagingInputFormat (CASSANDRA-7570)
 * Support connecting to ipv6 jmx with nodetool (CASSANDRA-7669)


2.1.0-rc5
 * Reject counters inside user types (CASSANDRA-7672)
 * Switch to notification-based GCInspector (CASSANDRA-7638)
 * (cqlsh) Handle nulls in UDTs and tuples correctly (CASSANDRA-7656)
 * Don't use strict consistency when replacing (CASSANDRA-7568)
 * Fix min/max cell name collection on 2.0 SSTables with range
   tombstones (CASSANDRA-7593)
 * Tolerate min/max cell names of different lengths (CASSANDRA-7651)
 * Filter cached results correctly (CASSANDRA-7636)
 * Fix tracing on the new SEPExecutor (CASSANDRA-7644)
 * Remove shuffle and taketoken (CASSANDRA-7601)
 * Clean up Windows batch scripts (CASSANDRA-7619)
 * Fix native protocol drop user type notification (CASSANDRA-7571)
 * Give read access to system.schema_usertypes to all authenticated users
   (CASSANDRA-7578)
 * (cqlsh) Fix cqlsh display when zero rows are returned (CASSANDRA-7580)
 * Get java version correctly when JAVA_TOOL_OPTIONS is set (CASSANDRA-7572)
 * Fix NPE when dropping index from non-existent keyspace, AssertionError when
   dropping non-existent index with IF EXISTS (CASSANDRA-7590)
 * Fix sstablelevelresetter hang (CASSANDRA-7614)
 * (cqlsh) Fix deserialization of blobs (CASSANDRA-7603)
 * Use "keyspace updated" schema change message for UDT changes in v1 and
   v2 protocols (CASSANDRA-7617)
 * Fix tracing of range slices and secondary index lookups that are local
   to the coordinator (CASSANDRA-7599)
 * Set -Dcassandra.storagedir for all tool shell scripts (CASSANDRA-7587)
 * Don't swap max/min col names when mutating sstable metadata (CASSANDRA-7596)
 * (cqlsh) Correctly handle paged result sets (CASSANDRA-7625)
 * (cqlsh) Improve waiting for a trace to complete (CASSANDRA-7626)
 * Fix tracing of concurrent range slices and 2ary index queries (CASSANDRA-7626)
 * Fix scrub against collection type (CASSANDRA-7665)
Merged from 2.0:
 * Set gc_grace_seconds to seven days for system schema tables (CASSANDRA-7668)
 * SimpleSeedProvider no longer caches seeds forever (CASSANDRA-7663)
 * Always flush on truncate (CASSANDRA-7511)
 * Fix ReversedType(DateType) mapping to native protocol (CASSANDRA-7576)
 * Always merge ranges owned by a single node (CASSANDRA-6930)
 * Track max/min timestamps for range tombstones (CASSANDRA-7647)
 * Fix NPE when listing saved caches dir (CASSANDRA-7632)


2.1.0-rc4
 * Fix word count hadoop example (CASSANDRA-7200)
 * Updated memtable_cleanup_threshold and memtable_flush_writers defaults
   (CASSANDRA-7551)
 * (Windows) fix startup when WMI memory query fails (CASSANDRA-7505)
 * Anti-compaction proceeds if any part of the repair failed (CASSANDRA-7521)
 * Add missing table name to DROP INDEX responses and notifications (CASSANDRA-7539)
 * Bump CQL version to 3.2.0 and update CQL documentation (CASSANDRA-7527)
 * Fix configuration error message when running nodetool ring (CASSANDRA-7508)
 * Support conditional updates, tuple type, and the v3 protocol in cqlsh (CASSANDRA-7509)
 * Handle queries on multiple secondary index types (CASSANDRA-7525)
 * Fix cqlsh authentication with v3 native protocol (CASSANDRA-7564)
 * Fix NPE when unknown prepared statement ID is used (CASSANDRA-7454)
Merged from 2.0:
 * (Windows) force range-based repair to non-sequential mode (CASSANDRA-7541)
 * Fix range merging when DES scores are zero (CASSANDRA-7535)
 * Warn when SSL certificates have expired (CASSANDRA-7528)
 * Fix error when doing reversed queries with static columns (CASSANDRA-7490)
Merged from 1.2:
 * Set correct stream ID on responses when non-Exception Throwables
   are thrown while handling native protocol messages (CASSANDRA-7470)


2.1.0-rc3
 * Consider expiry when reconciling otherwise equal cells (CASSANDRA-7403)
 * Introduce CQL support for stress tool (CASSANDRA-6146)
 * Fix ClassCastException processing expired messages (CASSANDRA-7496)
 * Fix prepared marker for collections inside UDT (CASSANDRA-7472)
 * Remove left-over populate_io_cache_on_flush and replicate_on_write
   uses (CASSANDRA-7493)
 * (Windows) handle spaces in path names (CASSANDRA-7451)
 * Ensure writes have completed after dropping a table, before recycling
   commit log segments (CASSANDRA-7437)
 * Remove left-over rows_per_partition_to_cache (CASSANDRA-7493)
 * Fix error when CONTAINS is used with a bind marker (CASSANDRA-7502)
 * Properly reject unknown UDT field (CASSANDRA-7484)
Merged from 2.0:
 * Fix CC#collectTimeOrderedData() tombstone optimisations (CASSANDRA-7394)
 * Support DISTINCT for static columns and fix behaviour when DISTINC is
   not use (CASSANDRA-7305).
 * Workaround JVM NPE on JMX bind failure (CASSANDRA-7254)
 * Fix race in FileCacheService RemovalListener (CASSANDRA-7278)
 * Fix inconsistent use of consistencyForCommit that allowed LOCAL_QUORUM
   operations to incorrect become full QUORUM (CASSANDRA-7345)
 * Properly handle unrecognized opcodes and flags (CASSANDRA-7440)
 * (Hadoop) close CqlRecordWriter clients when finished (CASSANDRA-7459)
 * Commit disk failure policy (CASSANDRA-7429)
 * Make sure high level sstables get compacted (CASSANDRA-7414)
 * Fix AssertionError when using empty clustering columns and static columns
   (CASSANDRA-7455)
 * Add option to disable STCS in L0 (CASSANDRA-6621)
 * Upgrade to snappy-java 1.0.5.2 (CASSANDRA-7476)


2.1.0-rc2
 * Fix heap size calculation for CompoundSparseCellName and
   CompoundSparseCellName.WithCollection (CASSANDRA-7421)
 * Allow counter mutations in UNLOGGED batches (CASSANDRA-7351)
 * Modify reconcile logic to always pick a tombstone over a counter cell
   (CASSANDRA-7346)
 * Avoid incremental compaction on Windows (CASSANDRA-7365)
 * Fix exception when querying a composite-keyed table with a collection index
   (CASSANDRA-7372)
 * Use node's host id in place of counter ids (CASSANDRA-7366)
 * Fix error when doing reversed queries with static columns (CASSANDRA-7490)
 * Backport CASSANDRA-6747 (CASSANDRA-7560)
 * Track max/min timestamps for range tombstones (CASSANDRA-7647)
 * Fix NPE when listing saved caches dir (CASSANDRA-7632)
 * Fix sstableloader unable to connect encrypted node (CASSANDRA-7585)
Merged from 1.2:
 * Clone token map outside of hot gossip loops (CASSANDRA-7758)
 * Add stop method to EmbeddedCassandraService (CASSANDRA-7595)
 * Support connecting to ipv6 jmx with nodetool (CASSANDRA-7669)
 * Set gc_grace_seconds to seven days for system schema tables (CASSANDRA-7668)
 * SimpleSeedProvider no longer caches seeds forever (CASSANDRA-7663)
 * Set correct stream ID on responses when non-Exception Throwables
   are thrown while handling native protocol messages (CASSANDRA-7470)
 * Fix row size miscalculation in LazilyCompactedRow (CASSANDRA-7543)
 * Fix race in background compaction check (CASSANDRA-7745)
 * Don't clear out range tombstones during compaction (CASSANDRA-7808)


2.1.0-rc1
 * Revert flush directory (CASSANDRA-6357)
 * More efficient executor service for fast operations (CASSANDRA-4718)
 * Move less common tools into a new cassandra-tools package (CASSANDRA-7160)
 * Support more concurrent requests in native protocol (CASSANDRA-7231)
 * Add tab-completion to debian nodetool packaging (CASSANDRA-6421)
 * Change concurrent_compactors defaults (CASSANDRA-7139)
 * Add PowerShell Windows launch scripts (CASSANDRA-7001)
 * Make commitlog archive+restore more robust (CASSANDRA-6974)
 * Fix marking commitlogsegments clean (CASSANDRA-6959)
 * Add snapshot "manifest" describing files included (CASSANDRA-6326)
 * Parallel streaming for sstableloader (CASSANDRA-3668)
 * Fix bugs in supercolumns handling (CASSANDRA-7138)
 * Fix ClassClassException on composite dense tables (CASSANDRA-7112)
 * Cleanup and optimize collation and slice iterators (CASSANDRA-7107)
 * Upgrade NBHM lib (CASSANDRA-7128)
 * Optimize netty server (CASSANDRA-6861)
 * Fix repair hang when given CF does not exist (CASSANDRA-7189)
 * Allow c* to be shutdown in an embedded mode (CASSANDRA-5635)
 * Add server side batching to native transport (CASSANDRA-5663)
 * Make batchlog replay asynchronous (CASSANDRA-6134)
 * remove unused classes (CASSANDRA-7197)
 * Limit user types to the keyspace they are defined in (CASSANDRA-6643)
 * Add validate method to CollectionType (CASSANDRA-7208)
 * New serialization format for UDT values (CASSANDRA-7209, CASSANDRA-7261)
 * Fix nodetool netstats (CASSANDRA-7270)
 * Fix potential ClassCastException in HintedHandoffManager (CASSANDRA-7284)
 * Use prepared statements internally (CASSANDRA-6975)
 * Fix broken paging state with prepared statement (CASSANDRA-7120)
 * Fix IllegalArgumentException in CqlStorage (CASSANDRA-7287)
 * Allow nulls/non-existant fields in UDT (CASSANDRA-7206)
 * Add Thrift MultiSliceRequest (CASSANDRA-6757, CASSANDRA-7027)
 * Handle overlapping MultiSlices (CASSANDRA-7279)
 * Fix DataOutputTest on Windows (CASSANDRA-7265)
 * Embedded sets in user defined data-types are not updating (CASSANDRA-7267)
 * Add tuple type to CQL/native protocol (CASSANDRA-7248)
 * Fix CqlPagingRecordReader on tables with few rows (CASSANDRA-7322)
Merged from 2.0:
 * Copy compaction options to make sure they are reloaded (CASSANDRA-7290)
 * Add option to do more aggressive tombstone compactions (CASSANDRA-6563)
 * Don't try to compact already-compacting files in HHOM (CASSANDRA-7288)
 * Always reallocate buffers in HSHA (CASSANDRA-6285)
 * (Hadoop) support authentication in CqlRecordReader (CASSANDRA-7221)
 * (Hadoop) Close java driver Cluster in CQLRR.close (CASSANDRA-7228)
 * Warn when 'USING TIMESTAMP' is used on a CAS BATCH (CASSANDRA-7067)
 * return all cpu values from BackgroundActivityMonitor.readAndCompute (CASSANDRA-7183)
 * Correctly delete scheduled range xfers (CASSANDRA-7143)
 * return all cpu values from BackgroundActivityMonitor.readAndCompute (CASSANDRA-7183)
 * reduce garbage creation in calculatePendingRanges (CASSANDRA-7191)
 * fix c* launch issues on Russian os's due to output of linux 'free' cmd (CASSANDRA-6162)
 * Fix disabling autocompaction (CASSANDRA-7187)
 * Fix potential NumberFormatException when deserializing IntegerType (CASSANDRA-7088)
 * cqlsh can't tab-complete disabling compaction (CASSANDRA-7185)
 * cqlsh: Accept and execute CQL statement(s) from command-line parameter (CASSANDRA-7172)
 * Fix IllegalStateException in CqlPagingRecordReader (CASSANDRA-7198)
 * Fix the InvertedIndex trigger example (CASSANDRA-7211)
 * Add --resolve-ip option to 'nodetool ring' (CASSANDRA-7210)
 * reduce garbage on codec flag deserialization (CASSANDRA-7244)
 * Fix duplicated error messages on directory creation error at startup (CASSANDRA-5818)
 * Proper null handle for IF with map element access (CASSANDRA-7155)
 * Improve compaction visibility (CASSANDRA-7242)
 * Correctly delete scheduled range xfers (CASSANDRA-7143)
 * Make batchlog replica selection rack-aware (CASSANDRA-6551)
 * Fix CFMetaData#getColumnDefinitionFromColumnName() (CASSANDRA-7074)
 * Fix writetime/ttl functions for static columns (CASSANDRA-7081)
 * Suggest CTRL-C or semicolon after three blank lines in cqlsh (CASSANDRA-7142)
 * Fix 2ndary index queries with DESC clustering order (CASSANDRA-6950)
 * Invalid key cache entries on DROP (CASSANDRA-6525)
 * Fix flapping RecoveryManagerTest (CASSANDRA-7084)
 * Add missing iso8601 patterns for date strings (CASSANDRA-6973)
 * Support selecting multiple rows in a partition using IN (CASSANDRA-6875)
 * Add authentication support to shuffle (CASSANDRA-6484)
 * Swap local and global default read repair chances (CASSANDRA-7320)
 * Add conditional CREATE/DROP USER support (CASSANDRA-7264)
 * Cqlsh counts non-empty lines for "Blank lines" warning (CASSANDRA-7325)
Merged from 1.2:
 * Add Cloudstack snitch (CASSANDRA-7147)
 * Update system.peers correctly when relocating tokens (CASSANDRA-7126)
 * Add Google Compute Engine snitch (CASSANDRA-7132)
 * remove duplicate query for local tokens (CASSANDRA-7182)
 * exit CQLSH with error status code if script fails (CASSANDRA-6344)
 * Fix bug with some IN queries missig results (CASSANDRA-7105)
 * Fix availability validation for LOCAL_ONE CL (CASSANDRA-7319)
 * Hint streaming can cause decommission to fail (CASSANDRA-7219)


2.1.0-beta2
 * Increase default CL space to 8GB (CASSANDRA-7031)
 * Add range tombstones to read repair digests (CASSANDRA-6863)
 * Fix BTree.clear for large updates (CASSANDRA-6943)
 * Fail write instead of logging a warning when unable to append to CL
   (CASSANDRA-6764)
 * Eliminate possibility of CL segment appearing twice in active list
   (CASSANDRA-6557)
 * Apply DONTNEED fadvise to commitlog segments (CASSANDRA-6759)
 * Switch CRC component to Adler and include it for compressed sstables
   (CASSANDRA-4165)
 * Allow cassandra-stress to set compaction strategy options (CASSANDRA-6451)
 * Add broadcast_rpc_address option to cassandra.yaml (CASSANDRA-5899)
 * Auto reload GossipingPropertyFileSnitch config (CASSANDRA-5897)
 * Fix overflow of memtable_total_space_in_mb (CASSANDRA-6573)
 * Fix ABTC NPE and apply update function correctly (CASSANDRA-6692)
 * Allow nodetool to use a file or prompt for password (CASSANDRA-6660)
 * Fix AIOOBE when concurrently accessing ABSC (CASSANDRA-6742)
 * Fix assertion error in ALTER TYPE RENAME (CASSANDRA-6705)
 * Scrub should not always clear out repaired status (CASSANDRA-5351)
 * Improve handling of range tombstone for wide partitions (CASSANDRA-6446)
 * Fix ClassCastException for compact table with composites (CASSANDRA-6738)
 * Fix potentially repairing with wrong nodes (CASSANDRA-6808)
 * Change caching option syntax (CASSANDRA-6745)
 * Fix stress to do proper counter reads (CASSANDRA-6835)
 * Fix help message for stress counter_write (CASSANDRA-6824)
 * Fix stress smart Thrift client to pick servers correctly (CASSANDRA-6848)
 * Add logging levels (minimal, normal or verbose) to stress tool (CASSANDRA-6849)
 * Fix race condition in Batch CLE (CASSANDRA-6860)
 * Improve cleanup/scrub/upgradesstables failure handling (CASSANDRA-6774)
 * ByteBuffer write() methods for serializing sstables (CASSANDRA-6781)
 * Proper compare function for CollectionType (CASSANDRA-6783)
 * Update native server to Netty 4 (CASSANDRA-6236)
 * Fix off-by-one error in stress (CASSANDRA-6883)
 * Make OpOrder AutoCloseable (CASSANDRA-6901)
 * Remove sync repair JMX interface (CASSANDRA-6900)
 * Add multiple memory allocation options for memtables (CASSANDRA-6689, 6694)
 * Remove adjusted op rate from stress output (CASSANDRA-6921)
 * Add optimized CF.hasColumns() implementations (CASSANDRA-6941)
 * Serialize batchlog mutations with the version of the target node
   (CASSANDRA-6931)
 * Optimize CounterColumn#reconcile() (CASSANDRA-6953)
 * Properly remove 1.2 sstable support in 2.1 (CASSANDRA-6869)
 * Lock counter cells, not partitions (CASSANDRA-6880)
 * Track presence of legacy counter shards in sstables (CASSANDRA-6888)
 * Ensure safe resource cleanup when replacing sstables (CASSANDRA-6912)
 * Add failure handler to async callback (CASSANDRA-6747)
 * Fix AE when closing SSTable without releasing reference (CASSANDRA-7000)
 * Clean up IndexInfo on keyspace/table drops (CASSANDRA-6924)
 * Only snapshot relative SSTables when sequential repair (CASSANDRA-7024)
 * Require nodetool rebuild_index to specify index names (CASSANDRA-7038)
 * fix cassandra stress errors on reads with native protocol (CASSANDRA-7033)
 * Use OpOrder to guard sstable references for reads (CASSANDRA-6919)
 * Preemptive opening of compaction result (CASSANDRA-6916)
 * Multi-threaded scrub/cleanup/upgradesstables (CASSANDRA-5547)
 * Optimize cellname comparison (CASSANDRA-6934)
 * Native protocol v3 (CASSANDRA-6855)
 * Optimize Cell liveness checks and clean up Cell (CASSANDRA-7119)
 * Support consistent range movements (CASSANDRA-2434)
 * Display min timestamp in sstablemetadata viewer (CASSANDRA-6767)
Merged from 2.0:
 * Avoid race-prone second "scrub" of system keyspace (CASSANDRA-6797)
 * Pool CqlRecordWriter clients by inetaddress rather than Range
   (CASSANDRA-6665)
 * Fix compaction_history timestamps (CASSANDRA-6784)
 * Compare scores of full replica ordering in DES (CASSANDRA-6683)
 * fix CME in SessionInfo updateProgress affecting netstats (CASSANDRA-6577)
 * Allow repairing between specific replicas (CASSANDRA-6440)
 * Allow per-dc enabling of hints (CASSANDRA-6157)
 * Add compatibility for Hadoop 0.2.x (CASSANDRA-5201)
 * Fix EstimatedHistogram races (CASSANDRA-6682)
 * Failure detector correctly converts initial value to nanos (CASSANDRA-6658)
 * Add nodetool taketoken to relocate vnodes (CASSANDRA-4445)
 * Expose bulk loading progress over JMX (CASSANDRA-4757)
 * Correctly handle null with IF conditions and TTL (CASSANDRA-6623)
 * Account for range/row tombstones in tombstone drop
   time histogram (CASSANDRA-6522)
 * Stop CommitLogSegment.close() from calling sync() (CASSANDRA-6652)
 * Make commitlog failure handling configurable (CASSANDRA-6364)
 * Avoid overlaps in LCS (CASSANDRA-6688)
 * Improve support for paginating over composites (CASSANDRA-4851)
 * Fix count(*) queries in a mixed cluster (CASSANDRA-6707)
 * Improve repair tasks(snapshot, differencing) concurrency (CASSANDRA-6566)
 * Fix replaying pre-2.0 commit logs (CASSANDRA-6714)
 * Add static columns to CQL3 (CASSANDRA-6561)
 * Optimize single partition batch statements (CASSANDRA-6737)
 * Disallow post-query re-ordering when paging (CASSANDRA-6722)
 * Fix potential paging bug with deleted columns (CASSANDRA-6748)
 * Fix NPE on BulkLoader caused by losing StreamEvent (CASSANDRA-6636)
 * Fix truncating compression metadata (CASSANDRA-6791)
 * Add CMSClassUnloadingEnabled JVM option (CASSANDRA-6541)
 * Catch memtable flush exceptions during shutdown (CASSANDRA-6735)
 * Fix upgradesstables NPE for non-CF-based indexes (CASSANDRA-6645)
 * Fix UPDATE updating PRIMARY KEY columns implicitly (CASSANDRA-6782)
 * Fix IllegalArgumentException when updating from 1.2 with SuperColumns
   (CASSANDRA-6733)
 * FBUtilities.singleton() should use the CF comparator (CASSANDRA-6778)
 * Fix CQLSStableWriter.addRow(Map<String, Object>) (CASSANDRA-6526)
 * Fix HSHA server introducing corrupt data (CASSANDRA-6285)
 * Fix CAS conditions for COMPACT STORAGE tables (CASSANDRA-6813)
 * Starting threads in OutboundTcpConnectionPool constructor causes race conditions (CASSANDRA-7177)
 * Allow overriding cassandra-rackdc.properties file (CASSANDRA-7072)
 * Set JMX RMI port to 7199 (CASSANDRA-7087)
 * Use LOCAL_QUORUM for data reads at LOCAL_SERIAL (CASSANDRA-6939)
 * Log a warning for large batches (CASSANDRA-6487)
 * Put nodes in hibernate when join_ring is false (CASSANDRA-6961)
 * Avoid early loading of non-system keyspaces before compaction-leftovers
   cleanup at startup (CASSANDRA-6913)
 * Restrict Windows to parallel repairs (CASSANDRA-6907)
 * (Hadoop) Allow manually specifying start/end tokens in CFIF (CASSANDRA-6436)
 * Fix NPE in MeteredFlusher (CASSANDRA-6820)
 * Fix race processing range scan responses (CASSANDRA-6820)
 * Allow deleting snapshots from dropped keyspaces (CASSANDRA-6821)
 * Add uuid() function (CASSANDRA-6473)
 * Omit tombstones from schema digests (CASSANDRA-6862)
 * Include correct consistencyLevel in LWT timeout (CASSANDRA-6884)
 * Lower chances for losing new SSTables during nodetool refresh and
   ColumnFamilyStore.loadNewSSTables (CASSANDRA-6514)
 * Add support for DELETE ... IF EXISTS to CQL3 (CASSANDRA-5708)
 * Update hadoop_cql3_word_count example (CASSANDRA-6793)
 * Fix handling of RejectedExecution in sync Thrift server (CASSANDRA-6788)
 * Log more information when exceeding tombstone_warn_threshold (CASSANDRA-6865)
 * Fix truncate to not abort due to unreachable fat clients (CASSANDRA-6864)
 * Fix schema concurrency exceptions (CASSANDRA-6841)
 * Fix leaking validator FH in StreamWriter (CASSANDRA-6832)
 * Fix saving triggers to schema (CASSANDRA-6789)
 * Fix trigger mutations when base mutation list is immutable (CASSANDRA-6790)
 * Fix accounting in FileCacheService to allow re-using RAR (CASSANDRA-6838)
 * Fix static counter columns (CASSANDRA-6827)
 * Restore expiring->deleted (cell) compaction optimization (CASSANDRA-6844)
 * Fix CompactionManager.needsCleanup (CASSANDRA-6845)
 * Correctly compare BooleanType values other than 0 and 1 (CASSANDRA-6779)
 * Read message id as string from earlier versions (CASSANDRA-6840)
 * Properly use the Paxos consistency for (non-protocol) batch (CASSANDRA-6837)
 * Add paranoid disk failure option (CASSANDRA-6646)
 * Improve PerRowSecondaryIndex performance (CASSANDRA-6876)
 * Extend triggers to support CAS updates (CASSANDRA-6882)
 * Static columns with IF NOT EXISTS don't always work as expected (CASSANDRA-6873)
 * Fix paging with SELECT DISTINCT (CASSANDRA-6857)
 * Fix UnsupportedOperationException on CAS timeout (CASSANDRA-6923)
 * Improve MeteredFlusher handling of MF-unaffected column families
   (CASSANDRA-6867)
 * Add CqlRecordReader using native pagination (CASSANDRA-6311)
 * Add QueryHandler interface (CASSANDRA-6659)
 * Track liveRatio per-memtable, not per-CF (CASSANDRA-6945)
 * Make sure upgradesstables keeps sstable level (CASSANDRA-6958)
 * Fix LIMIT with static columns (CASSANDRA-6956)
 * Fix clash with CQL column name in thrift validation (CASSANDRA-6892)
 * Fix error with super columns in mixed 1.2-2.0 clusters (CASSANDRA-6966)
 * Fix bad skip of sstables on slice query with composite start/finish (CASSANDRA-6825)
 * Fix unintended update with conditional statement (CASSANDRA-6893)
 * Fix map element access in IF (CASSANDRA-6914)
 * Avoid costly range calculations for range queries on system keyspaces
   (CASSANDRA-6906)
 * Fix SSTable not released if stream session fails (CASSANDRA-6818)
 * Avoid build failure due to ANTLR timeout (CASSANDRA-6991)
 * Queries on compact tables can return more rows that requested (CASSANDRA-7052)
 * USING TIMESTAMP for batches does not work (CASSANDRA-7053)
 * Fix performance regression from CASSANDRA-5614 (CASSANDRA-6949)
 * Ensure that batchlog and hint timeouts do not produce hints (CASSANDRA-7058)
 * Merge groupable mutations in TriggerExecutor#execute() (CASSANDRA-7047)
 * Plug holes in resource release when wiring up StreamSession (CASSANDRA-7073)
 * Re-add parameter columns to tracing session (CASSANDRA-6942)
 * Preserves CQL metadata when updating table from thrift (CASSANDRA-6831)
Merged from 1.2:
 * Fix nodetool display with vnodes (CASSANDRA-7082)
 * Add UNLOGGED, COUNTER options to BATCH documentation (CASSANDRA-6816)
 * add extra SSL cipher suites (CASSANDRA-6613)
 * fix nodetool getsstables for blob PK (CASSANDRA-6803)
 * Fix BatchlogManager#deleteBatch() use of millisecond timestamps
   (CASSANDRA-6822)
 * Continue assassinating even if the endpoint vanishes (CASSANDRA-6787)
 * Schedule schema pulls on change (CASSANDRA-6971)
 * Non-droppable verbs shouldn't be dropped from OTC (CASSANDRA-6980)
 * Shutdown batchlog executor in SS#drain() (CASSANDRA-7025)
 * Fix batchlog to account for CF truncation records (CASSANDRA-6999)
 * Fix CQLSH parsing of functions and BLOB literals (CASSANDRA-7018)
 * Properly load trustore in the native protocol (CASSANDRA-6847)
 * Always clean up references in SerializingCache (CASSANDRA-6994)
 * Don't shut MessagingService down when replacing a node (CASSANDRA-6476)
 * fix npe when doing -Dcassandra.fd_initial_value_ms (CASSANDRA-6751)


2.1.0-beta1
 * Add flush directory distinct from compaction directories (CASSANDRA-6357)
 * Require JNA by default (CASSANDRA-6575)
 * add listsnapshots command to nodetool (CASSANDRA-5742)
 * Introduce AtomicBTreeColumns (CASSANDRA-6271, 6692)
 * Multithreaded commitlog (CASSANDRA-3578)
 * allocate fixed index summary memory pool and resample cold index summaries
   to use less memory (CASSANDRA-5519)
 * Removed multithreaded compaction (CASSANDRA-6142)
 * Parallelize fetching rows for low-cardinality indexes (CASSANDRA-1337)
 * change logging from log4j to logback (CASSANDRA-5883)
 * switch to LZ4 compression for internode communication (CASSANDRA-5887)
 * Stop using Thrift-generated Index* classes internally (CASSANDRA-5971)
 * Remove 1.2 network compatibility code (CASSANDRA-5960)
 * Remove leveled json manifest migration code (CASSANDRA-5996)
 * Remove CFDefinition (CASSANDRA-6253)
 * Use AtomicIntegerFieldUpdater in RefCountedMemory (CASSANDRA-6278)
 * User-defined types for CQL3 (CASSANDRA-5590)
 * Use of o.a.c.metrics in nodetool (CASSANDRA-5871, 6406)
 * Batch read from OTC's queue and cleanup (CASSANDRA-1632)
 * Secondary index support for collections (CASSANDRA-4511, 6383)
 * SSTable metadata(Stats.db) format change (CASSANDRA-6356)
 * Push composites support in the storage engine
   (CASSANDRA-5417, CASSANDRA-6520)
 * Add snapshot space used to cfstats (CASSANDRA-6231)
 * Add cardinality estimator for key count estimation (CASSANDRA-5906)
 * CF id is changed to be non-deterministic. Data dir/key cache are created
   uniquely for CF id (CASSANDRA-5202)
 * New counters implementation (CASSANDRA-6504)
 * Replace UnsortedColumns, EmptyColumns, TreeMapBackedSortedColumns with new
   ArrayBackedSortedColumns (CASSANDRA-6630, CASSANDRA-6662, CASSANDRA-6690)
 * Add option to use row cache with a given amount of rows (CASSANDRA-5357)
 * Avoid repairing already repaired data (CASSANDRA-5351)
 * Reject counter updates with USING TTL/TIMESTAMP (CASSANDRA-6649)
 * Replace index_interval with min/max_index_interval (CASSANDRA-6379)
 * Lift limitation that order by columns must be selected for IN queries (CASSANDRA-4911)


2.0.5
 * Reduce garbage generated by bloom filter lookups (CASSANDRA-6609)
 * Add ks.cf names to tombstone logging (CASSANDRA-6597)
 * Use LOCAL_QUORUM for LWT operations at LOCAL_SERIAL (CASSANDRA-6495)
 * Wait for gossip to settle before accepting client connections (CASSANDRA-4288)
 * Delete unfinished compaction incrementally (CASSANDRA-6086)
 * Allow specifying custom secondary index options in CQL3 (CASSANDRA-6480)
 * Improve replica pinning for cache efficiency in DES (CASSANDRA-6485)
 * Fix LOCAL_SERIAL from thrift (CASSANDRA-6584)
 * Don't special case received counts in CAS timeout exceptions (CASSANDRA-6595)
 * Add support for 2.1 global counter shards (CASSANDRA-6505)
 * Fix NPE when streaming connection is not yet established (CASSANDRA-6210)
 * Avoid rare duplicate read repair triggering (CASSANDRA-6606)
 * Fix paging discardFirst (CASSANDRA-6555)
 * Fix ArrayIndexOutOfBoundsException in 2ndary index query (CASSANDRA-6470)
 * Release sstables upon rebuilding 2i (CASSANDRA-6635)
 * Add AbstractCompactionStrategy.startup() method (CASSANDRA-6637)
 * SSTableScanner may skip rows during cleanup (CASSANDRA-6638)
 * sstables from stalled repair sessions can resurrect deleted data (CASSANDRA-6503)
 * Switch stress to use ITransportFactory (CASSANDRA-6641)
 * Fix IllegalArgumentException during prepare (CASSANDRA-6592)
 * Fix possible loss of 2ndary index entries during compaction (CASSANDRA-6517)
 * Fix direct Memory on architectures that do not support unaligned long access
   (CASSANDRA-6628)
 * Let scrub optionally skip broken counter partitions (CASSANDRA-5930)
Merged from 1.2:
 * fsync compression metadata (CASSANDRA-6531)
 * Validate CF existence on execution for prepared statement (CASSANDRA-6535)
 * Add ability to throttle batchlog replay (CASSANDRA-6550)
 * Fix executing LOCAL_QUORUM with SimpleStrategy (CASSANDRA-6545)
 * Avoid StackOverflow when using large IN queries (CASSANDRA-6567)
 * Nodetool upgradesstables includes secondary indexes (CASSANDRA-6598)
 * Paginate batchlog replay (CASSANDRA-6569)
 * skip blocking on streaming during drain (CASSANDRA-6603)
 * Improve error message when schema doesn't match loaded sstable (CASSANDRA-6262)
 * Add properties to adjust FD initial value and max interval (CASSANDRA-4375)
 * Fix preparing with batch and delete from collection (CASSANDRA-6607)
 * Fix ABSC reverse iterator's remove() method (CASSANDRA-6629)
 * Handle host ID conflicts properly (CASSANDRA-6615)
 * Move handling of migration event source to solve bootstrap race. (CASSANDRA-6648)
 * Make sure compaction throughput value doesn't overflow with int math (CASSANDRA-6647)


2.0.4
 * Allow removing snapshots of no-longer-existing CFs (CASSANDRA-6418)
 * add StorageService.stopDaemon() (CASSANDRA-4268)
 * add IRE for invalid CF supplied to get_count (CASSANDRA-5701)
 * add client encryption support to sstableloader (CASSANDRA-6378)
 * Fix accept() loop for SSL sockets post-shutdown (CASSANDRA-6468)
 * Fix size-tiered compaction in LCS L0 (CASSANDRA-6496)
 * Fix assertion failure in filterColdSSTables (CASSANDRA-6483)
 * Fix row tombstones in larger-than-memory compactions (CASSANDRA-6008)
 * Fix cleanup ClassCastException (CASSANDRA-6462)
 * Reduce gossip memory use by interning VersionedValue strings (CASSANDRA-6410)
 * Allow specifying datacenters to participate in a repair (CASSANDRA-6218)
 * Fix divide-by-zero in PCI (CASSANDRA-6403)
 * Fix setting last compacted key in the wrong level for LCS (CASSANDRA-6284)
 * Add millisecond precision formats to the timestamp parser (CASSANDRA-6395)
 * Expose a total memtable size metric for a CF (CASSANDRA-6391)
 * cqlsh: handle symlinks properly (CASSANDRA-6425)
 * Fix potential infinite loop when paging query with IN (CASSANDRA-6464)
 * Fix assertion error in AbstractQueryPager.discardFirst (CASSANDRA-6447)
 * Fix streaming older SSTable yields unnecessary tombstones (CASSANDRA-6527)
Merged from 1.2:
 * Improved error message on bad properties in DDL queries (CASSANDRA-6453)
 * Randomize batchlog candidates selection (CASSANDRA-6481)
 * Fix thundering herd on endpoint cache invalidation (CASSANDRA-6345, 6485)
 * Improve batchlog write performance with vnodes (CASSANDRA-6488)
 * cqlsh: quote single quotes in strings inside collections (CASSANDRA-6172)
 * Improve gossip performance for typical messages (CASSANDRA-6409)
 * Throw IRE if a prepared statement has more markers than supported
   (CASSANDRA-5598)
 * Expose Thread metrics for the native protocol server (CASSANDRA-6234)
 * Change snapshot response message verb to INTERNAL to avoid dropping it
   (CASSANDRA-6415)
 * Warn when collection read has > 65K elements (CASSANDRA-5428)
 * Fix cache persistence when both row and key cache are enabled
   (CASSANDRA-6413)
 * (Hadoop) add describe_local_ring (CASSANDRA-6268)
 * Fix handling of concurrent directory creation failure (CASSANDRA-6459)
 * Allow executing CREATE statements multiple times (CASSANDRA-6471)
 * Don't send confusing info with timeouts (CASSANDRA-6491)
 * Don't resubmit counter mutation runnables internally (CASSANDRA-6427)
 * Don't drop local mutations without a hint (CASSANDRA-6510)
 * Don't allow null max_hint_window_in_ms (CASSANDRA-6419)
 * Validate SliceRange start and finish lengths (CASSANDRA-6521)


2.0.3
 * Fix FD leak on slice read path (CASSANDRA-6275)
 * Cancel read meter task when closing SSTR (CASSANDRA-6358)
 * free off-heap IndexSummary during bulk (CASSANDRA-6359)
 * Recover from IOException in accept() thread (CASSANDRA-6349)
 * Improve Gossip tolerance of abnormally slow tasks (CASSANDRA-6338)
 * Fix trying to hint timed out counter writes (CASSANDRA-6322)
 * Allow restoring specific columnfamilies from archived CL (CASSANDRA-4809)
 * Avoid flushing compaction_history after each operation (CASSANDRA-6287)
 * Fix repair assertion error when tombstones expire (CASSANDRA-6277)
 * Skip loading corrupt key cache (CASSANDRA-6260)
 * Fixes for compacting larger-than-memory rows (CASSANDRA-6274)
 * Compact hottest sstables first and optionally omit coldest from
   compaction entirely (CASSANDRA-6109)
 * Fix modifying column_metadata from thrift (CASSANDRA-6182)
 * cqlsh: fix LIST USERS output (CASSANDRA-6242)
 * Add IRequestSink interface (CASSANDRA-6248)
 * Update memtable size while flushing (CASSANDRA-6249)
 * Provide hooks around CQL2/CQL3 statement execution (CASSANDRA-6252)
 * Require Permission.SELECT for CAS updates (CASSANDRA-6247)
 * New CQL-aware SSTableWriter (CASSANDRA-5894)
 * Reject CAS operation when the protocol v1 is used (CASSANDRA-6270)
 * Correctly throw error when frame too large (CASSANDRA-5981)
 * Fix serialization bug in PagedRange with 2ndary indexes (CASSANDRA-6299)
 * Fix CQL3 table validation in Thrift (CASSANDRA-6140)
 * Fix bug missing results with IN clauses (CASSANDRA-6327)
 * Fix paging with reversed slices (CASSANDRA-6343)
 * Set minTimestamp correctly to be able to drop expired sstables (CASSANDRA-6337)
 * Support NaN and Infinity as float literals (CASSANDRA-6003)
 * Remove RF from nodetool ring output (CASSANDRA-6289)
 * Fix attempting to flush empty rows (CASSANDRA-6374)
 * Fix potential out of bounds exception when paging (CASSANDRA-6333)
Merged from 1.2:
 * Optimize FD phi calculation (CASSANDRA-6386)
 * Improve initial FD phi estimate when starting up (CASSANDRA-6385)
 * Don't list CQL3 table in CLI describe even if named explicitely
   (CASSANDRA-5750)
 * Invalidate row cache when dropping CF (CASSANDRA-6351)
 * add non-jamm path for cached statements (CASSANDRA-6293)
 * add windows bat files for shell commands (CASSANDRA-6145)
 * Require logging in for Thrift CQL2/3 statement preparation (CASSANDRA-6254)
 * restrict max_num_tokens to 1536 (CASSANDRA-6267)
 * Nodetool gets default JMX port from cassandra-env.sh (CASSANDRA-6273)
 * make calculatePendingRanges asynchronous (CASSANDRA-6244)
 * Remove blocking flushes in gossip thread (CASSANDRA-6297)
 * Fix potential socket leak in connectionpool creation (CASSANDRA-6308)
 * Allow LOCAL_ONE/LOCAL_QUORUM to work with SimpleStrategy (CASSANDRA-6238)
 * cqlsh: handle 'null' as session duration (CASSANDRA-6317)
 * Fix json2sstable handling of range tombstones (CASSANDRA-6316)
 * Fix missing one row in reverse query (CASSANDRA-6330)
 * Fix reading expired row value from row cache (CASSANDRA-6325)
 * Fix AssertionError when doing set element deletion (CASSANDRA-6341)
 * Make CL code for the native protocol match the one in C* 2.0
   (CASSANDRA-6347)
 * Disallow altering CQL3 table from thrift (CASSANDRA-6370)
 * Fix size computation of prepared statement (CASSANDRA-6369)


2.0.2
 * Update FailureDetector to use nanontime (CASSANDRA-4925)
 * Fix FileCacheService regressions (CASSANDRA-6149)
 * Never return WriteTimeout for CL.ANY (CASSANDRA-6132)
 * Fix race conditions in bulk loader (CASSANDRA-6129)
 * Add configurable metrics reporting (CASSANDRA-4430)
 * drop queries exceeding a configurable number of tombstones (CASSANDRA-6117)
 * Track and persist sstable read activity (CASSANDRA-5515)
 * Fixes for speculative retry (CASSANDRA-5932, CASSANDRA-6194)
 * Improve memory usage of metadata min/max column names (CASSANDRA-6077)
 * Fix thrift validation refusing row markers on CQL3 tables (CASSANDRA-6081)
 * Fix insertion of collections with CAS (CASSANDRA-6069)
 * Correctly send metadata on SELECT COUNT (CASSANDRA-6080)
 * Track clients' remote addresses in ClientState (CASSANDRA-6070)
 * Create snapshot dir if it does not exist when migrating
   leveled manifest (CASSANDRA-6093)
 * make sequential nodetool repair the default (CASSANDRA-5950)
 * Add more hooks for compaction strategy implementations (CASSANDRA-6111)
 * Fix potential NPE on composite 2ndary indexes (CASSANDRA-6098)
 * Delete can potentially be skipped in batch (CASSANDRA-6115)
 * Allow alter keyspace on system_traces (CASSANDRA-6016)
 * Disallow empty column names in cql (CASSANDRA-6136)
 * Use Java7 file-handling APIs and fix file moving on Windows (CASSANDRA-5383)
 * Save compaction history to system keyspace (CASSANDRA-5078)
 * Fix NPE if StorageService.getOperationMode() is executed before full startup (CASSANDRA-6166)
 * CQL3: support pre-epoch longs for TimestampType (CASSANDRA-6212)
 * Add reloadtriggers command to nodetool (CASSANDRA-4949)
 * cqlsh: ignore empty 'value alias' in DESCRIBE (CASSANDRA-6139)
 * Fix sstable loader (CASSANDRA-6205)
 * Reject bootstrapping if the node already exists in gossip (CASSANDRA-5571)
 * Fix NPE while loading paxos state (CASSANDRA-6211)
 * cqlsh: add SHOW SESSION <tracing-session> command (CASSANDRA-6228)
Merged from 1.2:
 * (Hadoop) Require CFRR batchSize to be at least 2 (CASSANDRA-6114)
 * Add a warning for small LCS sstable size (CASSANDRA-6191)
 * Add ability to list specific KS/CF combinations in nodetool cfstats (CASSANDRA-4191)
 * Mark CF clean if a mutation raced the drop and got it marked dirty (CASSANDRA-5946)
 * Add a LOCAL_ONE consistency level (CASSANDRA-6202)
 * Limit CQL prepared statement cache by size instead of count (CASSANDRA-6107)
 * Tracing should log write failure rather than raw exceptions (CASSANDRA-6133)
 * lock access to TM.endpointToHostIdMap (CASSANDRA-6103)
 * Allow estimated memtable size to exceed slab allocator size (CASSANDRA-6078)
 * Start MeteredFlusher earlier to prevent OOM during CL replay (CASSANDRA-6087)
 * Avoid sending Truncate command to fat clients (CASSANDRA-6088)
 * Allow where clause conditions to be in parenthesis (CASSANDRA-6037)
 * Do not open non-ssl storage port if encryption option is all (CASSANDRA-3916)
 * Move batchlog replay to its own executor (CASSANDRA-6079)
 * Add tombstone debug threshold and histogram (CASSANDRA-6042, 6057)
 * Enable tcp keepalive on incoming connections (CASSANDRA-4053)
 * Fix fat client schema pull NPE (CASSANDRA-6089)
 * Fix memtable flushing for indexed tables (CASSANDRA-6112)
 * Fix skipping columns with multiple slices (CASSANDRA-6119)
 * Expose connected thrift + native client counts (CASSANDRA-5084)
 * Optimize auth setup (CASSANDRA-6122)
 * Trace index selection (CASSANDRA-6001)
 * Update sstablesPerReadHistogram to use biased sampling (CASSANDRA-6164)
 * Log UnknownColumnfamilyException when closing socket (CASSANDRA-5725)
 * Properly error out on CREATE INDEX for counters table (CASSANDRA-6160)
 * Handle JMX notification failure for repair (CASSANDRA-6097)
 * (Hadoop) Fetch no more than 128 splits in parallel (CASSANDRA-6169)
 * stress: add username/password authentication support (CASSANDRA-6068)
 * Fix indexed queries with row cache enabled on parent table (CASSANDRA-5732)
 * Fix compaction race during columnfamily drop (CASSANDRA-5957)
 * Fix validation of empty column names for compact tables (CASSANDRA-6152)
 * Skip replaying mutations that pass CRC but fail to deserialize (CASSANDRA-6183)
 * Rework token replacement to use replace_address (CASSANDRA-5916)
 * Fix altering column types (CASSANDRA-6185)
 * cqlsh: fix CREATE/ALTER WITH completion (CASSANDRA-6196)
 * add windows bat files for shell commands (CASSANDRA-6145)
 * Fix potential stack overflow during range tombstones insertion (CASSANDRA-6181)
 * (Hadoop) Make LOCAL_ONE the default consistency level (CASSANDRA-6214)


2.0.1
 * Fix bug that could allow reading deleted data temporarily (CASSANDRA-6025)
 * Improve memory use defaults (CASSANDRA-6059)
 * Make ThriftServer more easlly extensible (CASSANDRA-6058)
 * Remove Hadoop dependency from ITransportFactory (CASSANDRA-6062)
 * add file_cache_size_in_mb setting (CASSANDRA-5661)
 * Improve error message when yaml contains invalid properties (CASSANDRA-5958)
 * Improve leveled compaction's ability to find non-overlapping L0 compactions
   to work on concurrently (CASSANDRA-5921)
 * Notify indexer of columns shadowed by range tombstones (CASSANDRA-5614)
 * Log Merkle tree stats (CASSANDRA-2698)
 * Switch from crc32 to adler32 for compressed sstable checksums (CASSANDRA-5862)
 * Improve offheap memcpy performance (CASSANDRA-5884)
 * Use a range aware scanner for cleanup (CASSANDRA-2524)
 * Cleanup doesn't need to inspect sstables that contain only local data
   (CASSANDRA-5722)
 * Add ability for CQL3 to list partition keys (CASSANDRA-4536)
 * Improve native protocol serialization (CASSANDRA-5664)
 * Upgrade Thrift to 0.9.1 (CASSANDRA-5923)
 * Require superuser status for adding triggers (CASSANDRA-5963)
 * Make standalone scrubber handle old and new style leveled manifest
   (CASSANDRA-6005)
 * Fix paxos bugs (CASSANDRA-6012, 6013, 6023)
 * Fix paged ranges with multiple replicas (CASSANDRA-6004)
 * Fix potential AssertionError during tracing (CASSANDRA-6041)
 * Fix NPE in sstablesplit (CASSANDRA-6027)
 * Migrate pre-2.0 key/value/column aliases to system.schema_columns
   (CASSANDRA-6009)
 * Paging filter empty rows too agressively (CASSANDRA-6040)
 * Support variadic parameters for IN clauses (CASSANDRA-4210)
 * cqlsh: return the result of CAS writes (CASSANDRA-5796)
 * Fix validation of IN clauses with 2ndary indexes (CASSANDRA-6050)
 * Support named bind variables in CQL (CASSANDRA-6033)
Merged from 1.2:
 * Allow cache-keys-to-save to be set at runtime (CASSANDRA-5980)
 * Avoid second-guessing out-of-space state (CASSANDRA-5605)
 * Tuning knobs for dealing with large blobs and many CFs (CASSANDRA-5982)
 * (Hadoop) Fix CQLRW for thrift tables (CASSANDRA-6002)
 * Fix possible divide-by-zero in HHOM (CASSANDRA-5990)
 * Allow local batchlog writes for CL.ANY (CASSANDRA-5967)
 * Upgrade metrics-core to version 2.2.0 (CASSANDRA-5947)
 * Fix CqlRecordWriter with composite keys (CASSANDRA-5949)
 * Add snitch, schema version, cluster, partitioner to JMX (CASSANDRA-5881)
 * Allow disabling SlabAllocator (CASSANDRA-5935)
 * Make user-defined compaction JMX blocking (CASSANDRA-4952)
 * Fix streaming does not transfer wrapped range (CASSANDRA-5948)
 * Fix loading index summary containing empty key (CASSANDRA-5965)
 * Correctly handle limits in CompositesSearcher (CASSANDRA-5975)
 * Pig: handle CQL collections (CASSANDRA-5867)
 * Pass the updated cf to the PRSI index() method (CASSANDRA-5999)
 * Allow empty CQL3 batches (as no-op) (CASSANDRA-5994)
 * Support null in CQL3 functions (CASSANDRA-5910)
 * Replace the deprecated MapMaker with CacheLoader (CASSANDRA-6007)
 * Add SSTableDeletingNotification to DataTracker (CASSANDRA-6010)
 * Fix snapshots in use get deleted during snapshot repair (CASSANDRA-6011)
 * Move hints and exception count to o.a.c.metrics (CASSANDRA-6017)
 * Fix memory leak in snapshot repair (CASSANDRA-6047)
 * Fix sstable2sjon for CQL3 tables (CASSANDRA-5852)


2.0.0
 * Fix thrift validation when inserting into CQL3 tables (CASSANDRA-5138)
 * Fix periodic memtable flushing behavior with clean memtables (CASSANDRA-5931)
 * Fix dateOf() function for pre-2.0 timestamp columns (CASSANDRA-5928)
 * Fix SSTable unintentionally loads BF when opened for batch (CASSANDRA-5938)
 * Add stream session progress to JMX (CASSANDRA-4757)
 * Fix NPE during CAS operation (CASSANDRA-5925)
Merged from 1.2:
 * Fix getBloomFilterDiskSpaceUsed for AlwaysPresentFilter (CASSANDRA-5900)
 * Don't announce schema version until we've loaded the changes locally
   (CASSANDRA-5904)
 * Fix to support off heap bloom filters size greater than 2 GB (CASSANDRA-5903)
 * Properly handle parsing huge map and set literals (CASSANDRA-5893)


2.0.0-rc2
 * enable vnodes by default (CASSANDRA-5869)
 * fix CAS contention timeout (CASSANDRA-5830)
 * fix HsHa to respect max frame size (CASSANDRA-4573)
 * Fix (some) 2i on composite components omissions (CASSANDRA-5851)
 * cqlsh: add DESCRIBE FULL SCHEMA variant (CASSANDRA-5880)
Merged from 1.2:
 * Correctly validate sparse composite cells in scrub (CASSANDRA-5855)
 * Add KeyCacheHitRate metric to CF metrics (CASSANDRA-5868)
 * cqlsh: add support for multiline comments (CASSANDRA-5798)
 * Handle CQL3 SELECT duplicate IN restrictions on clustering columns
   (CASSANDRA-5856)


2.0.0-rc1
 * improve DecimalSerializer performance (CASSANDRA-5837)
 * fix potential spurious wakeup in AsyncOneResponse (CASSANDRA-5690)
 * fix schema-related trigger issues (CASSANDRA-5774)
 * Better validation when accessing CQL3 table from thrift (CASSANDRA-5138)
 * Fix assertion error during repair (CASSANDRA-5801)
 * Fix range tombstone bug (CASSANDRA-5805)
 * DC-local CAS (CASSANDRA-5797)
 * Add a native_protocol_version column to the system.local table (CASSANRDA-5819)
 * Use index_interval from cassandra.yaml when upgraded (CASSANDRA-5822)
 * Fix buffer underflow on socket close (CASSANDRA-5792)
Merged from 1.2:
 * Fix reading DeletionTime from 1.1-format sstables (CASSANDRA-5814)
 * cqlsh: add collections support to COPY (CASSANDRA-5698)
 * retry important messages for any IOException (CASSANDRA-5804)
 * Allow empty IN relations in SELECT/UPDATE/DELETE statements (CASSANDRA-5626)
 * cqlsh: fix crashing on Windows due to libedit detection (CASSANDRA-5812)
 * fix bulk-loading compressed sstables (CASSANDRA-5820)
 * (Hadoop) fix quoting in CqlPagingRecordReader and CqlRecordWriter
   (CASSANDRA-5824)
 * update default LCS sstable size to 160MB (CASSANDRA-5727)
 * Allow compacting 2Is via nodetool (CASSANDRA-5670)
 * Hex-encode non-String keys in OPP (CASSANDRA-5793)
 * nodetool history logging (CASSANDRA-5823)
 * (Hadoop) fix support for Thrift tables in CqlPagingRecordReader
   (CASSANDRA-5752)
 * add "all time blocked" to StatusLogger output (CASSANDRA-5825)
 * Future-proof inter-major-version schema migrations (CASSANDRA-5845)
 * (Hadoop) add CqlPagingRecordReader support for ReversedType in Thrift table
   (CASSANDRA-5718)
 * Add -no-snapshot option to scrub (CASSANDRA-5891)
 * Fix to support off heap bloom filters size greater than 2 GB (CASSANDRA-5903)
 * Properly handle parsing huge map and set literals (CASSANDRA-5893)
 * Fix LCS L0 compaction may overlap in L1 (CASSANDRA-5907)
 * New sstablesplit tool to split large sstables offline (CASSANDRA-4766)
 * Fix potential deadlock in native protocol server (CASSANDRA-5926)
 * Disallow incompatible type change in CQL3 (CASSANDRA-5882)
Merged from 1.1:
 * Correctly validate sparse composite cells in scrub (CASSANDRA-5855)


2.0.0-beta2
 * Replace countPendingHints with Hints Created metric (CASSANDRA-5746)
 * Allow nodetool with no args, and with help to run without a server (CASSANDRA-5734)
 * Cleanup AbstractType/TypeSerializer classes (CASSANDRA-5744)
 * Remove unimplemented cli option schema-mwt (CASSANDRA-5754)
 * Support range tombstones in thrift (CASSANDRA-5435)
 * Normalize table-manipulating CQL3 statements' class names (CASSANDRA-5759)
 * cqlsh: add missing table options to DESCRIBE output (CASSANDRA-5749)
 * Fix assertion error during repair (CASSANDRA-5757)
 * Fix bulkloader (CASSANDRA-5542)
 * Add LZ4 compression to the native protocol (CASSANDRA-5765)
 * Fix bugs in the native protocol v2 (CASSANDRA-5770)
 * CAS on 'primary key only' table (CASSANDRA-5715)
 * Support streaming SSTables of old versions (CASSANDRA-5772)
 * Always respect protocol version in native protocol (CASSANDRA-5778)
 * Fix ConcurrentModificationException during streaming (CASSANDRA-5782)
 * Update deletion timestamp in Commit#updatesWithPaxosTime (CASSANDRA-5787)
 * Thrift cas() method crashes if input columns are not sorted (CASSANDRA-5786)
 * Order columns names correctly when querying for CAS (CASSANDRA-5788)
 * Fix streaming retry (CASSANDRA-5775)
Merged from 1.2:
 * if no seeds can be a reached a node won't start in a ring by itself (CASSANDRA-5768)
 * add cassandra.unsafesystem property (CASSANDRA-5704)
 * (Hadoop) quote identifiers in CqlPagingRecordReader (CASSANDRA-5763)
 * Add replace_node functionality for vnodes (CASSANDRA-5337)
 * Add timeout events to query traces (CASSANDRA-5520)
 * Fix serialization of the LEFT gossip value (CASSANDRA-5696)
 * Pig: support for cql3 tables (CASSANDRA-5234)
 * Fix skipping range tombstones with reverse queries (CASSANDRA-5712)
 * Expire entries out of ThriftSessionManager (CASSANDRA-5719)
 * Don't keep ancestor information in memory (CASSANDRA-5342)
 * Expose native protocol server status in nodetool info (CASSANDRA-5735)
 * Fix pathetic performance of range tombstones (CASSANDRA-5677)
 * Fix querying with an empty (impossible) range (CASSANDRA-5573)
 * cqlsh: handle CUSTOM 2i in DESCRIBE output (CASSANDRA-5760)
 * Fix minor bug in Range.intersects(Bound) (CASSANDRA-5771)
 * cqlsh: handle disabled compression in DESCRIBE output (CASSANDRA-5766)
 * Ensure all UP events are notified on the native protocol (CASSANDRA-5769)
 * Fix formatting of sstable2json with multiple -k arguments (CASSANDRA-5781)
 * Don't rely on row marker for queries in general to hide lost markers
   after TTL expires (CASSANDRA-5762)
 * Sort nodetool help output (CASSANDRA-5776)
 * Fix column expiring during 2 phases compaction (CASSANDRA-5799)
 * now() is being rejected in INSERTs when inside collections (CASSANDRA-5795)


2.0.0-beta1
 * Add support for indexing clustered columns (CASSANDRA-5125)
 * Removed on-heap row cache (CASSANDRA-5348)
 * use nanotime consistently for node-local timeouts (CASSANDRA-5581)
 * Avoid unnecessary second pass on name-based queries (CASSANDRA-5577)
 * Experimental triggers (CASSANDRA-1311)
 * JEMalloc support for off-heap allocation (CASSANDRA-3997)
 * Single-pass compaction (CASSANDRA-4180)
 * Removed token range bisection (CASSANDRA-5518)
 * Removed compatibility with pre-1.2.5 sstables and network messages
   (CASSANDRA-5511)
 * removed PBSPredictor (CASSANDRA-5455)
 * CAS support (CASSANDRA-5062, 5441, 5442, 5443, 5619, 5667)
 * Leveled compaction performs size-tiered compactions in L0
   (CASSANDRA-5371, 5439)
 * Add yaml network topology snitch for mixed ec2/other envs (CASSANDRA-5339)
 * Log when a node is down longer than the hint window (CASSANDRA-4554)
 * Optimize tombstone creation for ExpiringColumns (CASSANDRA-4917)
 * Improve LeveledScanner work estimation (CASSANDRA-5250, 5407)
 * Replace compaction lock with runWithCompactionsDisabled (CASSANDRA-3430)
 * Change Message IDs to ints (CASSANDRA-5307)
 * Move sstable level information into the Stats component, removing the
   need for a separate Manifest file (CASSANDRA-4872)
 * avoid serializing to byte[] on commitlog append (CASSANDRA-5199)
 * make index_interval configurable per columnfamily (CASSANDRA-3961, CASSANDRA-5650)
 * add default_time_to_live (CASSANDRA-3974)
 * add memtable_flush_period_in_ms (CASSANDRA-4237)
 * replace supercolumns internally by composites (CASSANDRA-3237, 5123)
 * upgrade thrift to 0.9.0 (CASSANDRA-3719)
 * drop unnecessary keyspace parameter from user-defined compaction API
   (CASSANDRA-5139)
 * more robust solution to incomplete compactions + counters (CASSANDRA-5151)
 * Change order of directory searching for c*.in.sh (CASSANDRA-3983)
 * Add tool to reset SSTable compaction level for LCS (CASSANDRA-5271)
 * Allow custom configuration loader (CASSANDRA-5045)
 * Remove memory emergency pressure valve logic (CASSANDRA-3534)
 * Reduce request latency with eager retry (CASSANDRA-4705)
 * cqlsh: Remove ASSUME command (CASSANDRA-5331)
 * Rebuild BF when loading sstables if bloom_filter_fp_chance
   has changed since compaction (CASSANDRA-5015)
 * remove row-level bloom filters (CASSANDRA-4885)
 * Change Kernel Page Cache skipping into row preheating (disabled by default)
   (CASSANDRA-4937)
 * Improve repair by deciding on a gcBefore before sending
   out TreeRequests (CASSANDRA-4932)
 * Add an official way to disable compactions (CASSANDRA-5074)
 * Reenable ALTER TABLE DROP with new semantics (CASSANDRA-3919)
 * Add binary protocol versioning (CASSANDRA-5436)
 * Swap THshaServer for TThreadedSelectorServer (CASSANDRA-5530)
 * Add alias support to SELECT statement (CASSANDRA-5075)
 * Don't create empty RowMutations in CommitLogReplayer (CASSANDRA-5541)
 * Use range tombstones when dropping cfs/columns from schema (CASSANDRA-5579)
 * cqlsh: drop CQL2/CQL3-beta support (CASSANDRA-5585)
 * Track max/min column names in sstables to be able to optimize slice
   queries (CASSANDRA-5514, CASSANDRA-5595, CASSANDRA-5600)
 * Binary protocol: allow batching already prepared statements (CASSANDRA-4693)
 * Allow preparing timestamp, ttl and limit in CQL3 queries (CASSANDRA-4450)
 * Support native link w/o JNA in Java7 (CASSANDRA-3734)
 * Use SASL authentication in binary protocol v2 (CASSANDRA-5545)
 * Replace Thrift HsHa with LMAX Disruptor based implementation (CASSANDRA-5582)
 * cqlsh: Add row count to SELECT output (CASSANDRA-5636)
 * Include a timestamp with all read commands to determine column expiration
   (CASSANDRA-5149)
 * Streaming 2.0 (CASSANDRA-5286, 5699)
 * Conditional create/drop ks/table/index statements in CQL3 (CASSANDRA-2737)
 * more pre-table creation property validation (CASSANDRA-5693)
 * Redesign repair messages (CASSANDRA-5426)
 * Fix ALTER RENAME post-5125 (CASSANDRA-5702)
 * Disallow renaming a 2ndary indexed column (CASSANDRA-5705)
 * Rename Table to Keyspace (CASSANDRA-5613)
 * Ensure changing column_index_size_in_kb on different nodes don't corrupt the
   sstable (CASSANDRA-5454)
 * Move resultset type information into prepare, not execute (CASSANDRA-5649)
 * Auto paging in binary protocol (CASSANDRA-4415, 5714)
 * Don't tie client side use of AbstractType to JDBC (CASSANDRA-4495)
 * Adds new TimestampType to replace DateType (CASSANDRA-5723, CASSANDRA-5729)
Merged from 1.2:
 * make starting native protocol server idempotent (CASSANDRA-5728)
 * Fix loading key cache when a saved entry is no longer valid (CASSANDRA-5706)
 * Fix serialization of the LEFT gossip value (CASSANDRA-5696)
 * cqlsh: Don't show 'null' in place of empty values (CASSANDRA-5675)
 * Race condition in detecting version on a mixed 1.1/1.2 cluster
   (CASSANDRA-5692)
 * Fix skipping range tombstones with reverse queries (CASSANDRA-5712)
 * Expire entries out of ThriftSessionManager (CASSANRDA-5719)
 * Don't keep ancestor information in memory (CASSANDRA-5342)
 * cqlsh: fix handling of semicolons inside BATCH queries (CASSANDRA-5697)


1.2.6
 * Fix tracing when operation completes before all responses arrive
   (CASSANDRA-5668)
 * Fix cross-DC mutation forwarding (CASSANDRA-5632)
 * Reduce SSTableLoader memory usage (CASSANDRA-5555)
 * Scale hinted_handoff_throttle_in_kb to cluster size (CASSANDRA-5272)
 * (Hadoop) Add CQL3 input/output formats (CASSANDRA-4421, 5622)
 * (Hadoop) Fix InputKeyRange in CFIF (CASSANDRA-5536)
 * Fix dealing with ridiculously large max sstable sizes in LCS (CASSANDRA-5589)
 * Ignore pre-truncate hints (CASSANDRA-4655)
 * Move System.exit on OOM into a separate thread (CASSANDRA-5273)
 * Write row markers when serializing schema (CASSANDRA-5572)
 * Check only SSTables for the requested range when streaming (CASSANDRA-5569)
 * Improve batchlog replay behavior and hint ttl handling (CASSANDRA-5314)
 * Exclude localTimestamp from validation for tombstones (CASSANDRA-5398)
 * cqlsh: add custom prompt support (CASSANDRA-5539)
 * Reuse prepared statements in hot auth queries (CASSANDRA-5594)
 * cqlsh: add vertical output option (see EXPAND) (CASSANDRA-5597)
 * Add a rate limit option to stress (CASSANDRA-5004)
 * have BulkLoader ignore snapshots directories (CASSANDRA-5587)
 * fix SnitchProperties logging context (CASSANDRA-5602)
 * Expose whether jna is enabled and memory is locked via JMX (CASSANDRA-5508)
 * cqlsh: fix COPY FROM with ReversedType (CASSANDRA-5610)
 * Allow creating CUSTOM indexes on collections (CASSANDRA-5615)
 * Evaluate now() function at execution time (CASSANDRA-5616)
 * Expose detailed read repair metrics (CASSANDRA-5618)
 * Correct blob literal + ReversedType parsing (CASSANDRA-5629)
 * Allow GPFS to prefer the internal IP like EC2MRS (CASSANDRA-5630)
 * fix help text for -tspw cassandra-cli (CASSANDRA-5643)
 * don't throw away initial causes exceptions for internode encryption issues
   (CASSANDRA-5644)
 * Fix message spelling errors for cql select statements (CASSANDRA-5647)
 * Suppress custom exceptions thru jmx (CASSANDRA-5652)
 * Update CREATE CUSTOM INDEX syntax (CASSANDRA-5639)
 * Fix PermissionDetails.equals() method (CASSANDRA-5655)
 * Never allow partition key ranges in CQL3 without token() (CASSANDRA-5666)
 * Gossiper incorrectly drops AppState for an upgrading node (CASSANDRA-5660)
 * Connection thrashing during multi-region ec2 during upgrade, due to
   messaging version (CASSANDRA-5669)
 * Avoid over reconnecting in EC2MRS (CASSANDRA-5678)
 * Fix ReadResponseSerializer.serializedSize() for digest reads (CASSANDRA-5476)
 * allow sstable2json on 2i CFs (CASSANDRA-5694)
Merged from 1.1:
 * Remove buggy thrift max message length option (CASSANDRA-5529)
 * Fix NPE in Pig's widerow mode (CASSANDRA-5488)
 * Add split size parameter to Pig and disable split combination (CASSANDRA-5544)


1.2.5
 * make BytesToken.toString only return hex bytes (CASSANDRA-5566)
 * Ensure that submitBackground enqueues at least one task (CASSANDRA-5554)
 * fix 2i updates with identical values and timestamps (CASSANDRA-5540)
 * fix compaction throttling bursty-ness (CASSANDRA-4316)
 * reduce memory consumption of IndexSummary (CASSANDRA-5506)
 * remove per-row column name bloom filters (CASSANDRA-5492)
 * Include fatal errors in trace events (CASSANDRA-5447)
 * Ensure that PerRowSecondaryIndex is notified of row-level deletes
   (CASSANDRA-5445)
 * Allow empty blob literals in CQL3 (CASSANDRA-5452)
 * Fix streaming RangeTombstones at column index boundary (CASSANDRA-5418)
 * Fix preparing statements when current keyspace is not set (CASSANDRA-5468)
 * Fix SemanticVersion.isSupportedBy minor/patch handling (CASSANDRA-5496)
 * Don't provide oldCfId for post-1.1 system cfs (CASSANDRA-5490)
 * Fix primary range ignores replication strategy (CASSANDRA-5424)
 * Fix shutdown of binary protocol server (CASSANDRA-5507)
 * Fix repair -snapshot not working (CASSANDRA-5512)
 * Set isRunning flag later in binary protocol server (CASSANDRA-5467)
 * Fix use of CQL3 functions with descending clustering order (CASSANDRA-5472)
 * Disallow renaming columns one at a time for thrift table in CQL3
   (CASSANDRA-5531)
 * cqlsh: add CLUSTERING ORDER BY support to DESCRIBE (CASSANDRA-5528)
 * Add custom secondary index support to CQL3 (CASSANDRA-5484)
 * Fix repair hanging silently on unexpected error (CASSANDRA-5229)
 * Fix Ec2Snitch regression introduced by CASSANDRA-5171 (CASSANDRA-5432)
 * Add nodetool enablebackup/disablebackup (CASSANDRA-5556)
 * cqlsh: fix DESCRIBE after case insensitive USE (CASSANDRA-5567)
Merged from 1.1
 * Add retry mechanism to OTC for non-droppable_verbs (CASSANDRA-5393)
 * Use allocator information to improve memtable memory usage estimate
   (CASSANDRA-5497)
 * Fix trying to load deleted row into row cache on startup (CASSANDRA-4463)
 * fsync leveled manifest to avoid corruption (CASSANDRA-5535)
 * Fix Bound intersection computation (CASSANDRA-5551)
 * sstablescrub now respects max memory size in cassandra.in.sh (CASSANDRA-5562)


1.2.4
 * Ensure that PerRowSecondaryIndex updates see the most recent values
   (CASSANDRA-5397)
 * avoid duplicate index entries ind PrecompactedRow and
   ParallelCompactionIterable (CASSANDRA-5395)
 * remove the index entry on oldColumn when new column is a tombstone
   (CASSANDRA-5395)
 * Change default stream throughput from 400 to 200 mbps (CASSANDRA-5036)
 * Gossiper logs DOWN for symmetry with UP (CASSANDRA-5187)
 * Fix mixing prepared statements between keyspaces (CASSANDRA-5352)
 * Fix consistency level during bootstrap - strike 3 (CASSANDRA-5354)
 * Fix transposed arguments in AlreadyExistsException (CASSANDRA-5362)
 * Improve asynchronous hint delivery (CASSANDRA-5179)
 * Fix Guava dependency version (12.0 -> 13.0.1) for Maven (CASSANDRA-5364)
 * Validate that provided CQL3 collection value are < 64K (CASSANDRA-5355)
 * Make upgradeSSTable skip current version sstables by default (CASSANDRA-5366)
 * Optimize min/max timestamp collection (CASSANDRA-5373)
 * Invalid streamId in cql binary protocol when using invalid CL
   (CASSANDRA-5164)
 * Fix validation for IN where clauses with collections (CASSANDRA-5376)
 * Copy resultSet on count query to avoid ConcurrentModificationException
   (CASSANDRA-5382)
 * Correctly typecheck in CQL3 even with ReversedType (CASSANDRA-5386)
 * Fix streaming compressed files when using encryption (CASSANDRA-5391)
 * cassandra-all 1.2.0 pom missing netty dependency (CASSANDRA-5392)
 * Fix writetime/ttl functions on null values (CASSANDRA-5341)
 * Fix NPE during cql3 select with token() (CASSANDRA-5404)
 * IndexHelper.skipBloomFilters won't skip non-SHA filters (CASSANDRA-5385)
 * cqlsh: Print maps ordered by key, sort sets (CASSANDRA-5413)
 * Add null syntax support in CQL3 for inserts (CASSANDRA-3783)
 * Allow unauthenticated set_keyspace() calls (CASSANDRA-5423)
 * Fix potential incremental backups race (CASSANDRA-5410)
 * Fix prepared BATCH statements with batch-level timestamps (CASSANDRA-5415)
 * Allow overriding superuser setup delay (CASSANDRA-5430)
 * cassandra-shuffle with JMX usernames and passwords (CASSANDRA-5431)
Merged from 1.1:
 * cli: Quote ks and cf names in schema output when needed (CASSANDRA-5052)
 * Fix bad default for min/max timestamp in SSTableMetadata (CASSANDRA-5372)
 * Fix cf name extraction from manifest in Directories.migrateFile()
   (CASSANDRA-5242)
 * Support pluggable internode authentication (CASSANDRA-5401)


1.2.3
 * add check for sstable overlap within a level on startup (CASSANDRA-5327)
 * replace ipv6 colons in jmx object names (CASSANDRA-5298, 5328)
 * Avoid allocating SSTableBoundedScanner during repair when the range does
   not intersect the sstable (CASSANDRA-5249)
 * Don't lowercase property map keys (this breaks NTS) (CASSANDRA-5292)
 * Fix composite comparator with super columns (CASSANDRA-5287)
 * Fix insufficient validation of UPDATE queries against counter cfs
   (CASSANDRA-5300)
 * Fix PropertyFileSnitch default DC/Rack behavior (CASSANDRA-5285)
 * Handle null values when executing prepared statement (CASSANDRA-5081)
 * Add netty to pom dependencies (CASSANDRA-5181)
 * Include type arguments in Thrift CQLPreparedResult (CASSANDRA-5311)
 * Fix compaction not removing columns when bf_fp_ratio is 1 (CASSANDRA-5182)
 * cli: Warn about missing CQL3 tables in schema descriptions (CASSANDRA-5309)
 * Re-enable unknown option in replication/compaction strategies option for
   backward compatibility (CASSANDRA-4795)
 * Add binary protocol support to stress (CASSANDRA-4993)
 * cqlsh: Fix COPY FROM value quoting and null handling (CASSANDRA-5305)
 * Fix repair -pr for vnodes (CASSANDRA-5329)
 * Relax CL for auth queries for non-default users (CASSANDRA-5310)
 * Fix AssertionError during repair (CASSANDRA-5245)
 * Don't announce migrations to pre-1.2 nodes (CASSANDRA-5334)
Merged from 1.1:
 * Update offline scrub for 1.0 -> 1.1 directory structure (CASSANDRA-5195)
 * add tmp flag to Descriptor hashcode (CASSANDRA-4021)
 * fix logging of "Found table data in data directories" when only system tables
   are present (CASSANDRA-5289)
 * cli: Add JMX authentication support (CASSANDRA-5080)
 * nodetool: ability to repair specific range (CASSANDRA-5280)
 * Fix possible assertion triggered in SliceFromReadCommand (CASSANDRA-5284)
 * cqlsh: Add inet type support on Windows (ipv4-only) (CASSANDRA-4801)
 * Fix race when initializing ColumnFamilyStore (CASSANDRA-5350)
 * Add UseTLAB JVM flag (CASSANDRA-5361)


1.2.2
 * fix potential for multiple concurrent compactions of the same sstables
   (CASSANDRA-5256)
 * avoid no-op caching of byte[] on commitlog append (CASSANDRA-5199)
 * fix symlinks under data dir not working (CASSANDRA-5185)
 * fix bug in compact storage metadata handling (CASSANDRA-5189)
 * Validate login for USE queries (CASSANDRA-5207)
 * cli: remove default username and password (CASSANDRA-5208)
 * configure populate_io_cache_on_flush per-CF (CASSANDRA-4694)
 * allow configuration of internode socket buffer (CASSANDRA-3378)
 * Make sstable directory picking blacklist-aware again (CASSANDRA-5193)
 * Correctly expire gossip states for edge cases (CASSANDRA-5216)
 * Improve handling of directory creation failures (CASSANDRA-5196)
 * Expose secondary indicies to the rest of nodetool (CASSANDRA-4464)
 * Binary protocol: avoid sending notification for 0.0.0.0 (CASSANDRA-5227)
 * add UseCondCardMark XX jvm settings on jdk 1.7 (CASSANDRA-4366)
 * CQL3 refactor to allow conversion function (CASSANDRA-5226)
 * Fix drop of sstables in some circumstance (CASSANDRA-5232)
 * Implement caching of authorization results (CASSANDRA-4295)
 * Add support for LZ4 compression (CASSANDRA-5038)
 * Fix missing columns in wide rows queries (CASSANDRA-5225)
 * Simplify auth setup and make system_auth ks alterable (CASSANDRA-5112)
 * Stop compactions from hanging during bootstrap (CASSANDRA-5244)
 * fix compressed streaming sending extra chunk (CASSANDRA-5105)
 * Add CQL3-based implementations of IAuthenticator and IAuthorizer
   (CASSANDRA-4898)
 * Fix timestamp-based tomstone removal logic (CASSANDRA-5248)
 * cli: Add JMX authentication support (CASSANDRA-5080)
 * Fix forceFlush behavior (CASSANDRA-5241)
 * cqlsh: Add username autocompletion (CASSANDRA-5231)
 * Fix CQL3 composite partition key error (CASSANDRA-5240)
 * Allow IN clause on last clustering key (CASSANDRA-5230)
Merged from 1.1:
 * fix start key/end token validation for wide row iteration (CASSANDRA-5168)
 * add ConfigHelper support for Thrift frame and max message sizes (CASSANDRA-5188)
 * fix nodetool repair not fail on node down (CASSANDRA-5203)
 * always collect tombstone hints (CASSANDRA-5068)
 * Fix error when sourcing file in cqlsh (CASSANDRA-5235)


1.2.1
 * stream undelivered hints on decommission (CASSANDRA-5128)
 * GossipingPropertyFileSnitch loads saved dc/rack info if needed (CASSANDRA-5133)
 * drain should flush system CFs too (CASSANDRA-4446)
 * add inter_dc_tcp_nodelay setting (CASSANDRA-5148)
 * re-allow wrapping ranges for start_token/end_token range pairitspwng (CASSANDRA-5106)
 * fix validation compaction of empty rows (CASSANDRA-5136)
 * nodetool methods to enable/disable hint storage/delivery (CASSANDRA-4750)
 * disallow bloom filter false positive chance of 0 (CASSANDRA-5013)
 * add threadpool size adjustment methods to JMXEnabledThreadPoolExecutor and
   CompactionManagerMBean (CASSANDRA-5044)
 * fix hinting for dropped local writes (CASSANDRA-4753)
 * off-heap cache doesn't need mutable column container (CASSANDRA-5057)
 * apply disk_failure_policy to bad disks on initial directory creation
   (CASSANDRA-4847)
 * Optimize name-based queries to use ArrayBackedSortedColumns (CASSANDRA-5043)
 * Fall back to old manifest if most recent is unparseable (CASSANDRA-5041)
 * pool [Compressed]RandomAccessReader objects on the partitioned read path
   (CASSANDRA-4942)
 * Add debug logging to list filenames processed by Directories.migrateFile
   method (CASSANDRA-4939)
 * Expose black-listed directories via JMX (CASSANDRA-4848)
 * Log compaction merge counts (CASSANDRA-4894)
 * Minimize byte array allocation by AbstractData{Input,Output} (CASSANDRA-5090)
 * Add SSL support for the binary protocol (CASSANDRA-5031)
 * Allow non-schema system ks modification for shuffle to work (CASSANDRA-5097)
 * cqlsh: Add default limit to SELECT statements (CASSANDRA-4972)
 * cqlsh: fix DESCRIBE for 1.1 cfs in CQL3 (CASSANDRA-5101)
 * Correctly gossip with nodes >= 1.1.7 (CASSANDRA-5102)
 * Ensure CL guarantees on digest mismatch (CASSANDRA-5113)
 * Validate correctly selects on composite partition key (CASSANDRA-5122)
 * Fix exception when adding collection (CASSANDRA-5117)
 * Handle states for non-vnode clusters correctly (CASSANDRA-5127)
 * Refuse unrecognized replication and compaction strategy options (CASSANDRA-4795)
 * Pick the correct value validator in sstable2json for cql3 tables (CASSANDRA-5134)
 * Validate login for describe_keyspace, describe_keyspaces and set_keyspace
   (CASSANDRA-5144)
 * Fix inserting empty maps (CASSANDRA-5141)
 * Don't remove tokens from System table for node we know (CASSANDRA-5121)
 * fix streaming progress report for compresed files (CASSANDRA-5130)
 * Coverage analysis for low-CL queries (CASSANDRA-4858)
 * Stop interpreting dates as valid timeUUID value (CASSANDRA-4936)
 * Adds E notation for floating point numbers (CASSANDRA-4927)
 * Detect (and warn) unintentional use of the cql2 thrift methods when cql3 was
   intended (CASSANDRA-5172)
 * cli: Quote ks and cf names in schema output when needed (CASSANDRA-5052)
 * Fix cf name extraction from manifest in Directories.migrateFile() (CASSANDRA-5242)
 * Replace mistaken usage of commons-logging with slf4j (CASSANDRA-5464)
 * Ensure Jackson dependency matches lib (CASSANDRA-5126)
 * Expose droppable tombstone ratio stats over JMX (CASSANDRA-5159)
Merged from 1.1:
 * Simplify CompressedRandomAccessReader to work around JDK FD bug (CASSANDRA-5088)
 * Improve handling a changing target throttle rate mid-compaction (CASSANDRA-5087)
 * Pig: correctly decode row keys in widerow mode (CASSANDRA-5098)
 * nodetool repair command now prints progress (CASSANDRA-4767)
 * fix user defined compaction to run against 1.1 data directory (CASSANDRA-5118)
 * Fix CQL3 BATCH authorization caching (CASSANDRA-5145)
 * fix get_count returns incorrect value with TTL (CASSANDRA-5099)
 * better handling for mid-compaction failure (CASSANDRA-5137)
 * convert default marshallers list to map for better readability (CASSANDRA-5109)
 * fix ConcurrentModificationException in getBootstrapSource (CASSANDRA-5170)
 * fix sstable maxtimestamp for row deletes and pre-1.1.1 sstables (CASSANDRA-5153)
 * Fix thread growth on node removal (CASSANDRA-5175)
 * Make Ec2Region's datacenter name configurable (CASSANDRA-5155)


1.2.0
 * Disallow counters in collections (CASSANDRA-5082)
 * cqlsh: add unit tests (CASSANDRA-3920)
 * fix default bloom_filter_fp_chance for LeveledCompactionStrategy (CASSANDRA-5093)
Merged from 1.1:
 * add validation for get_range_slices with start_key and end_token (CASSANDRA-5089)


1.2.0-rc2
 * fix nodetool ownership display with vnodes (CASSANDRA-5065)
 * cqlsh: add DESCRIBE KEYSPACES command (CASSANDRA-5060)
 * Fix potential infinite loop when reloading CFS (CASSANDRA-5064)
 * Fix SimpleAuthorizer example (CASSANDRA-5072)
 * cqlsh: force CL.ONE for tracing and system.schema* queries (CASSANDRA-5070)
 * Includes cassandra-shuffle in the debian package (CASSANDRA-5058)
Merged from 1.1:
 * fix multithreaded compaction deadlock (CASSANDRA-4492)
 * fix temporarily missing schema after upgrade from pre-1.1.5 (CASSANDRA-5061)
 * Fix ALTER TABLE overriding compression options with defaults
   (CASSANDRA-4996, 5066)
 * fix specifying and altering crc_check_chance (CASSANDRA-5053)
 * fix Murmur3Partitioner ownership% calculation (CASSANDRA-5076)
 * Don't expire columns sooner than they should in 2ndary indexes (CASSANDRA-5079)


1.2-rc1
 * rename rpc_timeout settings to request_timeout (CASSANDRA-5027)
 * add BF with 0.1 FP to LCS by default (CASSANDRA-5029)
 * Fix preparing insert queries (CASSANDRA-5016)
 * Fix preparing queries with counter increment (CASSANDRA-5022)
 * Fix preparing updates with collections (CASSANDRA-5017)
 * Don't generate UUID based on other node address (CASSANDRA-5002)
 * Fix message when trying to alter a clustering key type (CASSANDRA-5012)
 * Update IAuthenticator to match the new IAuthorizer (CASSANDRA-5003)
 * Fix inserting only a key in CQL3 (CASSANDRA-5040)
 * Fix CQL3 token() function when used with strings (CASSANDRA-5050)
Merged from 1.1:
 * reduce log spam from invalid counter shards (CASSANDRA-5026)
 * Improve schema propagation performance (CASSANDRA-5025)
 * Fix for IndexHelper.IndexFor throws OOB Exception (CASSANDRA-5030)
 * cqlsh: make it possible to describe thrift CFs (CASSANDRA-4827)
 * cqlsh: fix timestamp formatting on some platforms (CASSANDRA-5046)


1.2-beta3
 * make consistency level configurable in cqlsh (CASSANDRA-4829)
 * fix cqlsh rendering of blob fields (CASSANDRA-4970)
 * fix cqlsh DESCRIBE command (CASSANDRA-4913)
 * save truncation position in system table (CASSANDRA-4906)
 * Move CompressionMetadata off-heap (CASSANDRA-4937)
 * allow CLI to GET cql3 columnfamily data (CASSANDRA-4924)
 * Fix rare race condition in getExpireTimeForEndpoint (CASSANDRA-4402)
 * acquire references to overlapping sstables during compaction so bloom filter
   doesn't get free'd prematurely (CASSANDRA-4934)
 * Don't share slice query filter in CQL3 SelectStatement (CASSANDRA-4928)
 * Separate tracing from Log4J (CASSANDRA-4861)
 * Exclude gcable tombstones from merkle-tree computation (CASSANDRA-4905)
 * Better printing of AbstractBounds for tracing (CASSANDRA-4931)
 * Optimize mostRecentTombstone check in CC.collectAllData (CASSANDRA-4883)
 * Change stream session ID to UUID to avoid collision from same node (CASSANDRA-4813)
 * Use Stats.db when bulk loading if present (CASSANDRA-4957)
 * Skip repair on system_trace and keyspaces with RF=1 (CASSANDRA-4956)
 * (cql3) Remove arbitrary SELECT limit (CASSANDRA-4918)
 * Correctly handle prepared operation on collections (CASSANDRA-4945)
 * Fix CQL3 LIMIT (CASSANDRA-4877)
 * Fix Stress for CQL3 (CASSANDRA-4979)
 * Remove cassandra specific exceptions from JMX interface (CASSANDRA-4893)
 * (CQL3) Force using ALLOW FILTERING on potentially inefficient queries (CASSANDRA-4915)
 * (cql3) Fix adding column when the table has collections (CASSANDRA-4982)
 * (cql3) Fix allowing collections with compact storage (CASSANDRA-4990)
 * (cql3) Refuse ttl/writetime function on collections (CASSANDRA-4992)
 * Replace IAuthority with new IAuthorizer (CASSANDRA-4874)
 * clqsh: fix KEY pseudocolumn escaping when describing Thrift tables
   in CQL3 mode (CASSANDRA-4955)
 * add basic authentication support for Pig CassandraStorage (CASSANDRA-3042)
 * fix CQL2 ALTER TABLE compaction_strategy_class altering (CASSANDRA-4965)
Merged from 1.1:
 * Fall back to old describe_splits if d_s_ex is not available (CASSANDRA-4803)
 * Improve error reporting when streaming ranges fail (CASSANDRA-5009)
 * Fix cqlsh timestamp formatting of timezone info (CASSANDRA-4746)
 * Fix assertion failure with leveled compaction (CASSANDRA-4799)
 * Check for null end_token in get_range_slice (CASSANDRA-4804)
 * Remove all remnants of removed nodes (CASSANDRA-4840)
 * Add aut-reloading of the log4j file in debian package (CASSANDRA-4855)
 * Fix estimated row cache entry size (CASSANDRA-4860)
 * reset getRangeSlice filter after finishing a row for get_paged_slice
   (CASSANDRA-4919)
 * expunge row cache post-truncate (CASSANDRA-4940)
 * Allow static CF definition with compact storage (CASSANDRA-4910)
 * Fix endless loop/compaction of schema_* CFs due to broken timestamps (CASSANDRA-4880)
 * Fix 'wrong class type' assertion in CounterColumn (CASSANDRA-4976)


1.2-beta2
 * fp rate of 1.0 disables BF entirely; LCS defaults to 1.0 (CASSANDRA-4876)
 * off-heap bloom filters for row keys (CASSANDRA_4865)
 * add extension point for sstable components (CASSANDRA-4049)
 * improve tracing output (CASSANDRA-4852, 4862)
 * make TRACE verb droppable (CASSANDRA-4672)
 * fix BulkLoader recognition of CQL3 columnfamilies (CASSANDRA-4755)
 * Sort commitlog segments for replay by id instead of mtime (CASSANDRA-4793)
 * Make hint delivery asynchronous (CASSANDRA-4761)
 * Pluggable Thrift transport factories for CLI and cqlsh (CASSANDRA-4609, 4610)
 * cassandra-cli: allow Double value type to be inserted to a column (CASSANDRA-4661)
 * Add ability to use custom TServerFactory implementations (CASSANDRA-4608)
 * optimize batchlog flushing to skip successful batches (CASSANDRA-4667)
 * include metadata for system keyspace itself in schema tables (CASSANDRA-4416)
 * add check to PropertyFileSnitch to verify presence of location for
   local node (CASSANDRA-4728)
 * add PBSPredictor consistency modeler (CASSANDRA-4261)
 * remove vestiges of Thrift unframed mode (CASSANDRA-4729)
 * optimize single-row PK lookups (CASSANDRA-4710)
 * adjust blockFor calculation to account for pending ranges due to node
   movement (CASSANDRA-833)
 * Change CQL version to 3.0.0 and stop accepting 3.0.0-beta1 (CASSANDRA-4649)
 * (CQL3) Make prepared statement global instead of per connection
   (CASSANDRA-4449)
 * Fix scrubbing of CQL3 created tables (CASSANDRA-4685)
 * (CQL3) Fix validation when using counter and regular columns in the same
   table (CASSANDRA-4706)
 * Fix bug starting Cassandra with simple authentication (CASSANDRA-4648)
 * Add support for batchlog in CQL3 (CASSANDRA-4545, 4738)
 * Add support for multiple column family outputs in CFOF (CASSANDRA-4208)
 * Support repairing only the local DC nodes (CASSANDRA-4747)
 * Use rpc_address for binary protocol and change default port (CASSANDRA-4751)
 * Fix use of collections in prepared statements (CASSANDRA-4739)
 * Store more information into peers table (CASSANDRA-4351, 4814)
 * Configurable bucket size for size tiered compaction (CASSANDRA-4704)
 * Run leveled compaction in parallel (CASSANDRA-4310)
 * Fix potential NPE during CFS reload (CASSANDRA-4786)
 * Composite indexes may miss results (CASSANDRA-4796)
 * Move consistency level to the protocol level (CASSANDRA-4734, 4824)
 * Fix Subcolumn slice ends not respected (CASSANDRA-4826)
 * Fix Assertion error in cql3 select (CASSANDRA-4783)
 * Fix list prepend logic (CQL3) (CASSANDRA-4835)
 * Add booleans as literals in CQL3 (CASSANDRA-4776)
 * Allow renaming PK columns in CQL3 (CASSANDRA-4822)
 * Fix binary protocol NEW_NODE event (CASSANDRA-4679)
 * Fix potential infinite loop in tombstone compaction (CASSANDRA-4781)
 * Remove system tables accounting from schema (CASSANDRA-4850)
 * (cql3) Force provided columns in clustering key order in
   'CLUSTERING ORDER BY' (CASSANDRA-4881)
 * Fix composite index bug (CASSANDRA-4884)
 * Fix short read protection for CQL3 (CASSANDRA-4882)
 * Add tracing support to the binary protocol (CASSANDRA-4699)
 * (cql3) Don't allow prepared marker inside collections (CASSANDRA-4890)
 * Re-allow order by on non-selected columns (CASSANDRA-4645)
 * Bug when composite index is created in a table having collections (CASSANDRA-4909)
 * log index scan subject in CompositesSearcher (CASSANDRA-4904)
Merged from 1.1:
 * add get[Row|Key]CacheEntries to CacheServiceMBean (CASSANDRA-4859)
 * fix get_paged_slice to wrap to next row correctly (CASSANDRA-4816)
 * fix indexing empty column values (CASSANDRA-4832)
 * allow JdbcDate to compose null Date objects (CASSANDRA-4830)
 * fix possible stackoverflow when compacting 1000s of sstables
   (CASSANDRA-4765)
 * fix wrong leveled compaction progress calculation (CASSANDRA-4807)
 * add a close() method to CRAR to prevent leaking file descriptors (CASSANDRA-4820)
 * fix potential infinite loop in get_count (CASSANDRA-4833)
 * fix compositeType.{get/from}String methods (CASSANDRA-4842)
 * (CQL) fix CREATE COLUMNFAMILY permissions check (CASSANDRA-4864)
 * Fix DynamicCompositeType same type comparison (CASSANDRA-4711)
 * Fix duplicate SSTable reference when stream session failed (CASSANDRA-3306)
 * Allow static CF definition with compact storage (CASSANDRA-4910)
 * Fix endless loop/compaction of schema_* CFs due to broken timestamps (CASSANDRA-4880)
 * Fix 'wrong class type' assertion in CounterColumn (CASSANDRA-4976)


1.2-beta1
 * add atomic_batch_mutate (CASSANDRA-4542, -4635)
 * increase default max_hint_window_in_ms to 3h (CASSANDRA-4632)
 * include message initiation time to replicas so they can more
   accurately drop timed-out requests (CASSANDRA-2858)
 * fix clientutil.jar dependencies (CASSANDRA-4566)
 * optimize WriteResponse (CASSANDRA-4548)
 * new metrics (CASSANDRA-4009)
 * redesign KEYS indexes to avoid read-before-write (CASSANDRA-2897)
 * debug tracing (CASSANDRA-1123)
 * parallelize row cache loading (CASSANDRA-4282)
 * Make compaction, flush JBOD-aware (CASSANDRA-4292)
 * run local range scans on the read stage (CASSANDRA-3687)
 * clean up ioexceptions (CASSANDRA-2116)
 * add disk_failure_policy (CASSANDRA-2118)
 * Introduce new json format with row level deletion (CASSANDRA-4054)
 * remove redundant "name" column from schema_keyspaces (CASSANDRA-4433)
 * improve "nodetool ring" handling of multi-dc clusters (CASSANDRA-3047)
 * update NTS calculateNaturalEndpoints to be O(N log N) (CASSANDRA-3881)
 * split up rpc timeout by operation type (CASSANDRA-2819)
 * rewrite key cache save/load to use only sequential i/o (CASSANDRA-3762)
 * update MS protocol with a version handshake + broadcast address id
   (CASSANDRA-4311)
 * multithreaded hint replay (CASSANDRA-4189)
 * add inter-node message compression (CASSANDRA-3127)
 * remove COPP (CASSANDRA-2479)
 * Track tombstone expiration and compact when tombstone content is
   higher than a configurable threshold, default 20% (CASSANDRA-3442, 4234)
 * update MurmurHash to version 3 (CASSANDRA-2975)
 * (CLI) track elapsed time for `delete' operation (CASSANDRA-4060)
 * (CLI) jline version is bumped to 1.0 to properly  support
   'delete' key function (CASSANDRA-4132)
 * Save IndexSummary into new SSTable 'Summary' component (CASSANDRA-2392, 4289)
 * Add support for range tombstones (CASSANDRA-3708)
 * Improve MessagingService efficiency (CASSANDRA-3617)
 * Avoid ID conflicts from concurrent schema changes (CASSANDRA-3794)
 * Set thrift HSHA server thread limit to unlimited by default (CASSANDRA-4277)
 * Avoids double serialization of CF id in RowMutation messages
   (CASSANDRA-4293)
 * stream compressed sstables directly with java nio (CASSANDRA-4297)
 * Support multiple ranges in SliceQueryFilter (CASSANDRA-3885)
 * Add column metadata to system column families (CASSANDRA-4018)
 * (cql3) Always use composite types by default (CASSANDRA-4329)
 * (cql3) Add support for set, map and list (CASSANDRA-3647)
 * Validate date type correctly (CASSANDRA-4441)
 * (cql3) Allow definitions with only a PK (CASSANDRA-4361)
 * (cql3) Add support for row key composites (CASSANDRA-4179)
 * improve DynamicEndpointSnitch by using reservoir sampling (CASSANDRA-4038)
 * (cql3) Add support for 2ndary indexes (CASSANDRA-3680)
 * (cql3) fix defining more than one PK to be invalid (CASSANDRA-4477)
 * remove schema agreement checking from all external APIs (Thrift, CQL and CQL3) (CASSANDRA-4487)
 * add Murmur3Partitioner and make it default for new installations (CASSANDRA-3772, 4621)
 * (cql3) update pseudo-map syntax to use map syntax (CASSANDRA-4497)
 * Finer grained exceptions hierarchy and provides error code with exceptions (CASSANDRA-3979)
 * Adds events push to binary protocol (CASSANDRA-4480)
 * Rewrite nodetool help (CASSANDRA-2293)
 * Make CQL3 the default for CQL (CASSANDRA-4640)
 * update stress tool to be able to use CQL3 (CASSANDRA-4406)
 * Accept all thrift update on CQL3 cf but don't expose their metadata (CASSANDRA-4377)
 * Replace Throttle with Guava's RateLimiter for HintedHandOff (CASSANDRA-4541)
 * fix counter add/get using CQL2 and CQL3 in stress tool (CASSANDRA-4633)
 * Add sstable count per level to cfstats (CASSANDRA-4537)
 * (cql3) Add ALTER KEYSPACE statement (CASSANDRA-4611)
 * (cql3) Allow defining default consistency levels (CASSANDRA-4448)
 * (cql3) Fix queries using LIMIT missing results (CASSANDRA-4579)
 * fix cross-version gossip messaging (CASSANDRA-4576)
 * added inet data type (CASSANDRA-4627)


1.1.6
 * Wait for writes on synchronous read digest mismatch (CASSANDRA-4792)
 * fix commitlog replay for nanotime-infected sstables (CASSANDRA-4782)
 * preflight check ttl for maximum of 20 years (CASSANDRA-4771)
 * (Pig) fix widerow input with single column rows (CASSANDRA-4789)
 * Fix HH to compact with correct gcBefore, which avoids wiping out
   undelivered hints (CASSANDRA-4772)
 * LCS will merge up to 32 L0 sstables as intended (CASSANDRA-4778)
 * NTS will default unconfigured DC replicas to zero (CASSANDRA-4675)
 * use default consistency level in counter validation if none is
   explicitly provide (CASSANDRA-4700)
 * Improve IAuthority interface by introducing fine-grained
   access permissions and grant/revoke commands (CASSANDRA-4490, 4644)
 * fix assumption error in CLI when updating/describing keyspace
   (CASSANDRA-4322)
 * Adds offline sstablescrub to debian packaging (CASSANDRA-4642)
 * Automatic fixing of overlapping leveled sstables (CASSANDRA-4644)
 * fix error when using ORDER BY with extended selections (CASSANDRA-4689)
 * (CQL3) Fix validation for IN queries for non-PK cols (CASSANDRA-4709)
 * fix re-created keyspace disappering after 1.1.5 upgrade
   (CASSANDRA-4698, 4752)
 * (CLI) display elapsed time in 2 fraction digits (CASSANDRA-3460)
 * add authentication support to sstableloader (CASSANDRA-4712)
 * Fix CQL3 'is reversed' logic (CASSANDRA-4716, 4759)
 * (CQL3) Don't return ReversedType in result set metadata (CASSANDRA-4717)
 * Backport adding AlterKeyspace statement (CASSANDRA-4611)
 * (CQL3) Correcty accept upper-case data types (CASSANDRA-4770)
 * Add binary protocol events for schema changes (CASSANDRA-4684)
Merged from 1.0:
 * Switch from NBHM to CHM in MessagingService's callback map, which
   prevents OOM in long-running instances (CASSANDRA-4708)


1.1.5
 * add SecondaryIndex.reload API (CASSANDRA-4581)
 * use millis + atomicint for commitlog segment creation instead of
   nanotime, which has issues under some hypervisors (CASSANDRA-4601)
 * fix FD leak in slice queries (CASSANDRA-4571)
 * avoid recursion in leveled compaction (CASSANDRA-4587)
 * increase stack size under Java7 to 180K
 * Log(info) schema changes (CASSANDRA-4547)
 * Change nodetool setcachecapcity to manipulate global caches (CASSANDRA-4563)
 * (cql3) fix setting compaction strategy (CASSANDRA-4597)
 * fix broken system.schema_* timestamps on system startup (CASSANDRA-4561)
 * fix wrong skip of cache saving (CASSANDRA-4533)
 * Avoid NPE when lost+found is in data dir (CASSANDRA-4572)
 * Respect five-minute flush moratorium after initial CL replay (CASSANDRA-4474)
 * Adds ntp as recommended in debian packaging (CASSANDRA-4606)
 * Configurable transport in CF Record{Reader|Writer} (CASSANDRA-4558)
 * (cql3) fix potential NPE with both equal and unequal restriction (CASSANDRA-4532)
 * (cql3) improves ORDER BY validation (CASSANDRA-4624)
 * Fix potential deadlock during counter writes (CASSANDRA-4578)
 * Fix cql error with ORDER BY when using IN (CASSANDRA-4612)
Merged from 1.0:
 * increase Xss to 160k to accomodate latest 1.6 JVMs (CASSANDRA-4602)
 * fix toString of hint destination tokens (CASSANDRA-4568)
 * Fix multiple values for CurrentLocal NodeID (CASSANDRA-4626)


1.1.4
 * fix offline scrub to catch >= out of order rows (CASSANDRA-4411)
 * fix cassandra-env.sh on RHEL and other non-dash-based systems
   (CASSANDRA-4494)
Merged from 1.0:
 * (Hadoop) fix setting key length for old-style mapred api (CASSANDRA-4534)
 * (Hadoop) fix iterating through a resultset consisting entirely
   of tombstoned rows (CASSANDRA-4466)


1.1.3
 * (cqlsh) add COPY TO (CASSANDRA-4434)
 * munmap commitlog segments before rename (CASSANDRA-4337)
 * (JMX) rename getRangeKeySample to sampleKeyRange to avoid returning
   multi-MB results as an attribute (CASSANDRA-4452)
 * flush based on data size, not throughput; overwritten columns no
   longer artificially inflate liveRatio (CASSANDRA-4399)
 * update default commitlog segment size to 32MB and total commitlog
   size to 32/1024 MB for 32/64 bit JVMs, respectively (CASSANDRA-4422)
 * avoid using global partitioner to estimate ranges in index sstables
   (CASSANDRA-4403)
 * restore pre-CASSANDRA-3862 approach to removing expired tombstones
   from row cache during compaction (CASSANDRA-4364)
 * (stress) support for CQL prepared statements (CASSANDRA-3633)
 * Correctly catch exception when Snappy cannot be loaded (CASSANDRA-4400)
 * (cql3) Support ORDER BY when IN condition is given in WHERE clause (CASSANDRA-4327)
 * (cql3) delete "component_index" column on DROP TABLE call (CASSANDRA-4420)
 * change nanoTime() to currentTimeInMillis() in schema related code (CASSANDRA-4432)
 * add a token generation tool (CASSANDRA-3709)
 * Fix LCS bug with sstable containing only 1 row (CASSANDRA-4411)
 * fix "Can't Modify Index Name" problem on CF update (CASSANDRA-4439)
 * Fix assertion error in getOverlappingSSTables during repair (CASSANDRA-4456)
 * fix nodetool's setcompactionthreshold command (CASSANDRA-4455)
 * Ensure compacted files are never used, to avoid counter overcount (CASSANDRA-4436)
Merged from 1.0:
 * Push the validation of secondary index values to the SecondaryIndexManager (CASSANDRA-4240)
 * allow dropping columns shadowed by not-yet-expired supercolumn or row
   tombstones in PrecompactedRow (CASSANDRA-4396)


1.1.2
 * Fix cleanup not deleting index entries (CASSANDRA-4379)
 * Use correct partitioner when saving + loading caches (CASSANDRA-4331)
 * Check schema before trying to export sstable (CASSANDRA-2760)
 * Raise a meaningful exception instead of NPE when PFS encounters
   an unconfigured node + no default (CASSANDRA-4349)
 * fix bug in sstable blacklisting with LCS (CASSANDRA-4343)
 * LCS no longer promotes tiny sstables out of L0 (CASSANDRA-4341)
 * skip tombstones during hint replay (CASSANDRA-4320)
 * fix NPE in compactionstats (CASSANDRA-4318)
 * enforce 1m min keycache for auto (CASSANDRA-4306)
 * Have DeletedColumn.isMFD always return true (CASSANDRA-4307)
 * (cql3) exeption message for ORDER BY constraints said primary filter can be
    an IN clause, which is misleading (CASSANDRA-4319)
 * (cql3) Reject (not yet supported) creation of 2ndardy indexes on tables with
   composite primary keys (CASSANDRA-4328)
 * Set JVM stack size to 160k for java 7 (CASSANDRA-4275)
 * cqlsh: add COPY command to load data from CSV flat files (CASSANDRA-4012)
 * CFMetaData.fromThrift to throw ConfigurationException upon error (CASSANDRA-4353)
 * Use CF comparator to sort indexed columns in SecondaryIndexManager
   (CASSANDRA-4365)
 * add strategy_options to the KSMetaData.toString() output (CASSANDRA-4248)
 * (cql3) fix range queries containing unqueried results (CASSANDRA-4372)
 * (cql3) allow updating column_alias types (CASSANDRA-4041)
 * (cql3) Fix deletion bug (CASSANDRA-4193)
 * Fix computation of overlapping sstable for leveled compaction (CASSANDRA-4321)
 * Improve scrub and allow to run it offline (CASSANDRA-4321)
 * Fix assertionError in StorageService.bulkLoad (CASSANDRA-4368)
 * (cqlsh) add option to authenticate to a keyspace at startup (CASSANDRA-4108)
 * (cqlsh) fix ASSUME functionality (CASSANDRA-4352)
 * Fix ColumnFamilyRecordReader to not return progress > 100% (CASSANDRA-3942)
Merged from 1.0:
 * Set gc_grace on index CF to 0 (CASSANDRA-4314)


1.1.1
 * add populate_io_cache_on_flush option (CASSANDRA-2635)
 * allow larger cache capacities than 2GB (CASSANDRA-4150)
 * add getsstables command to nodetool (CASSANDRA-4199)
 * apply parent CF compaction settings to secondary index CFs (CASSANDRA-4280)
 * preserve commitlog size cap when recycling segments at startup
   (CASSANDRA-4201)
 * (Hadoop) fix split generation regression (CASSANDRA-4259)
 * ignore min/max compactions settings in LCS, while preserving
   behavior that min=max=0 disables autocompaction (CASSANDRA-4233)
 * log number of rows read from saved cache (CASSANDRA-4249)
 * calculate exact size required for cleanup operations (CASSANDRA-1404)
 * avoid blocking additional writes during flush when the commitlog
   gets behind temporarily (CASSANDRA-1991)
 * enable caching on index CFs based on data CF cache setting (CASSANDRA-4197)
 * warn on invalid replication strategy creation options (CASSANDRA-4046)
 * remove [Freeable]Memory finalizers (CASSANDRA-4222)
 * include tombstone size in ColumnFamily.size, which can prevent OOM
   during sudden mass delete operations by yielding a nonzero liveRatio
   (CASSANDRA-3741)
 * Open 1 sstableScanner per level for leveled compaction (CASSANDRA-4142)
 * Optimize reads when row deletion timestamps allow us to restrict
   the set of sstables we check (CASSANDRA-4116)
 * add support for commitlog archiving and point-in-time recovery
   (CASSANDRA-3690)
 * avoid generating redundant compaction tasks during streaming
   (CASSANDRA-4174)
 * add -cf option to nodetool snapshot, and takeColumnFamilySnapshot to
   StorageService mbean (CASSANDRA-556)
 * optimize cleanup to drop entire sstables where possible (CASSANDRA-4079)
 * optimize truncate when autosnapshot is disabled (CASSANDRA-4153)
 * update caches to use byte[] keys to reduce memory overhead (CASSANDRA-3966)
 * add column limit to cli (CASSANDRA-3012, 4098)
 * clean up and optimize DataOutputBuffer, used by CQL compression and
   CompositeType (CASSANDRA-4072)
 * optimize commitlog checksumming (CASSANDRA-3610)
 * identify and blacklist corrupted SSTables from future compactions
   (CASSANDRA-2261)
 * Move CfDef and KsDef validation out of thrift (CASSANDRA-4037)
 * Expose API to repair a user provided range (CASSANDRA-3912)
 * Add way to force the cassandra-cli to refresh its schema (CASSANDRA-4052)
 * Avoid having replicate on write tasks stacking up at CL.ONE (CASSANDRA-2889)
 * (cql3) Backwards compatibility for composite comparators in non-cql3-aware
   clients (CASSANDRA-4093)
 * (cql3) Fix order by for reversed queries (CASSANDRA-4160)
 * (cql3) Add ReversedType support (CASSANDRA-4004)
 * (cql3) Add timeuuid type (CASSANDRA-4194)
 * (cql3) Minor fixes (CASSANDRA-4185)
 * (cql3) Fix prepared statement in BATCH (CASSANDRA-4202)
 * (cql3) Reduce the list of reserved keywords (CASSANDRA-4186)
 * (cql3) Move max/min compaction thresholds to compaction strategy options
   (CASSANDRA-4187)
 * Fix exception during move when localhost is the only source (CASSANDRA-4200)
 * (cql3) Allow paging through non-ordered partitioner results (CASSANDRA-3771)
 * (cql3) Fix drop index (CASSANDRA-4192)
 * (cql3) Don't return range ghosts anymore (CASSANDRA-3982)
 * fix re-creating Keyspaces/ColumnFamilies with the same name as dropped
   ones (CASSANDRA-4219)
 * fix SecondaryIndex LeveledManifest save upon snapshot (CASSANDRA-4230)
 * fix missing arrayOffset in FBUtilities.hash (CASSANDRA-4250)
 * (cql3) Add name of parameters in CqlResultSet (CASSANDRA-4242)
 * (cql3) Correctly validate order by queries (CASSANDRA-4246)
 * rename stress to cassandra-stress for saner packaging (CASSANDRA-4256)
 * Fix exception on colum metadata with non-string comparator (CASSANDRA-4269)
 * Check for unknown/invalid compression options (CASSANDRA-4266)
 * (cql3) Adds simple access to column timestamp and ttl (CASSANDRA-4217)
 * (cql3) Fix range queries with secondary indexes (CASSANDRA-4257)
 * Better error messages from improper input in cli (CASSANDRA-3865)
 * Try to stop all compaction upon Keyspace or ColumnFamily drop (CASSANDRA-4221)
 * (cql3) Allow keyspace properties to contain hyphens (CASSANDRA-4278)
 * (cql3) Correctly validate keyspace access in create table (CASSANDRA-4296)
 * Avoid deadlock in migration stage (CASSANDRA-3882)
 * Take supercolumn names and deletion info into account in memtable throughput
   (CASSANDRA-4264)
 * Add back backward compatibility for old style replication factor (CASSANDRA-4294)
 * Preserve compatibility with pre-1.1 index queries (CASSANDRA-4262)
Merged from 1.0:
 * Fix super columns bug where cache is not updated (CASSANDRA-4190)
 * fix maxTimestamp to include row tombstones (CASSANDRA-4116)
 * (CLI) properly handle quotes in create/update keyspace commands (CASSANDRA-4129)
 * Avoids possible deadlock during bootstrap (CASSANDRA-4159)
 * fix stress tool that hangs forever on timeout or error (CASSANDRA-4128)
 * stress tool to return appropriate exit code on failure (CASSANDRA-4188)
 * fix compaction NPE when out of disk space and assertions disabled
   (CASSANDRA-3985)
 * synchronize LCS getEstimatedTasks to avoid CME (CASSANDRA-4255)
 * ensure unique streaming session id's (CASSANDRA-4223)
 * kick off background compaction when min/max thresholds change
   (CASSANDRA-4279)
 * improve ability of STCS.getBuckets to deal with 100s of 1000s of
   sstables, such as when convertinb back from LCS (CASSANDRA-4287)
 * Oversize integer in CQL throws NumberFormatException (CASSANDRA-4291)
 * fix 1.0.x node join to mixed version cluster, other nodes >= 1.1 (CASSANDRA-4195)
 * Fix LCS splitting sstable base on uncompressed size (CASSANDRA-4419)
 * Push the validation of secondary index values to the SecondaryIndexManager (CASSANDRA-4240)
 * Don't purge columns during upgradesstables (CASSANDRA-4462)
 * Make cqlsh work with piping (CASSANDRA-4113)
 * Validate arguments for nodetool decommission (CASSANDRA-4061)
 * Report thrift status in nodetool info (CASSANDRA-4010)


1.1.0-final
 * average a reduced liveRatio estimate with the previous one (CASSANDRA-4065)
 * Allow KS and CF names up to 48 characters (CASSANDRA-4157)
 * fix stress build (CASSANDRA-4140)
 * add time remaining estimate to nodetool compactionstats (CASSANDRA-4167)
 * (cql) fix NPE in cql3 ALTER TABLE (CASSANDRA-4163)
 * (cql) Add support for CL.TWO and CL.THREE in CQL (CASSANDRA-4156)
 * (cql) Fix type in CQL3 ALTER TABLE preventing update (CASSANDRA-4170)
 * (cql) Throw invalid exception from CQL3 on obsolete options (CASSANDRA-4171)
 * (cqlsh) fix recognizing uppercase SELECT keyword (CASSANDRA-4161)
 * Pig: wide row support (CASSANDRA-3909)
Merged from 1.0:
 * avoid streaming empty files with bulk loader if sstablewriter errors out
   (CASSANDRA-3946)


1.1-rc1
 * Include stress tool in binary builds (CASSANDRA-4103)
 * (Hadoop) fix wide row iteration when last row read was deleted
   (CASSANDRA-4154)
 * fix read_repair_chance to really default to 0.1 in the cli (CASSANDRA-4114)
 * Adds caching and bloomFilterFpChange to CQL options (CASSANDRA-4042)
 * Adds posibility to autoconfigure size of the KeyCache (CASSANDRA-4087)
 * fix KEYS index from skipping results (CASSANDRA-3996)
 * Remove sliced_buffer_size_in_kb dead option (CASSANDRA-4076)
 * make loadNewSStable preserve sstable version (CASSANDRA-4077)
 * Respect 1.0 cache settings as much as possible when upgrading
   (CASSANDRA-4088)
 * relax path length requirement for sstable files when upgrading on
   non-Windows platforms (CASSANDRA-4110)
 * fix terminination of the stress.java when errors were encountered
   (CASSANDRA-4128)
 * Move CfDef and KsDef validation out of thrift (CASSANDRA-4037)
 * Fix get_paged_slice (CASSANDRA-4136)
 * CQL3: Support slice with exclusive start and stop (CASSANDRA-3785)
Merged from 1.0:
 * support PropertyFileSnitch in bulk loader (CASSANDRA-4145)
 * add auto_snapshot option allowing disabling snapshot before drop/truncate
   (CASSANDRA-3710)
 * allow short snitch names (CASSANDRA-4130)


1.1-beta2
 * rename loaded sstables to avoid conflicts with local snapshots
   (CASSANDRA-3967)
 * start hint replay as soon as FD notifies that the target is back up
   (CASSANDRA-3958)
 * avoid unproductive deserializing of cached rows during compaction
   (CASSANDRA-3921)
 * fix concurrency issues with CQL keyspace creation (CASSANDRA-3903)
 * Show Effective Owership via Nodetool ring <keyspace> (CASSANDRA-3412)
 * Update ORDER BY syntax for CQL3 (CASSANDRA-3925)
 * Fix BulkRecordWriter to not throw NPE if reducer gets no map data from Hadoop (CASSANDRA-3944)
 * Fix bug with counters in super columns (CASSANDRA-3821)
 * Remove deprecated merge_shard_chance (CASSANDRA-3940)
 * add a convenient way to reset a node's schema (CASSANDRA-2963)
 * fix for intermittent SchemaDisagreementException (CASSANDRA-3884)
 * CLI `list <CF>` to limit number of columns and their order (CASSANDRA-3012)
 * ignore deprecated KsDef/CfDef/ColumnDef fields in native schema (CASSANDRA-3963)
 * CLI to report when unsupported column_metadata pair was given (CASSANDRA-3959)
 * reincarnate removed and deprecated KsDef/CfDef attributes (CASSANDRA-3953)
 * Fix race between writes and read for cache (CASSANDRA-3862)
 * perform static initialization of StorageProxy on start-up (CASSANDRA-3797)
 * support trickling fsync() on writes (CASSANDRA-3950)
 * expose counters for unavailable/timeout exceptions given to thrift clients (CASSANDRA-3671)
 * avoid quadratic startup time in LeveledManifest (CASSANDRA-3952)
 * Add type information to new schema_ columnfamilies and remove thrift
   serialization for schema (CASSANDRA-3792)
 * add missing column validator options to the CLI help (CASSANDRA-3926)
 * skip reading saved key cache if CF's caching strategy is NONE or ROWS_ONLY (CASSANDRA-3954)
 * Unify migration code (CASSANDRA-4017)
Merged from 1.0:
 * cqlsh: guess correct version of Python for Arch Linux (CASSANDRA-4090)
 * (CLI) properly handle quotes in create/update keyspace commands (CASSANDRA-4129)
 * Avoids possible deadlock during bootstrap (CASSANDRA-4159)
 * fix stress tool that hangs forever on timeout or error (CASSANDRA-4128)
 * Fix super columns bug where cache is not updated (CASSANDRA-4190)
 * stress tool to return appropriate exit code on failure (CASSANDRA-4188)


1.0.9
 * improve index sampling performance (CASSANDRA-4023)
 * always compact away deleted hints immediately after handoff (CASSANDRA-3955)
 * delete hints from dropped ColumnFamilies on handoff instead of
   erroring out (CASSANDRA-3975)
 * add CompositeType ref to the CLI doc for create/update column family (CASSANDRA-3980)
 * Pig: support Counter ColumnFamilies (CASSANDRA-3973)
 * Pig: Composite column support (CASSANDRA-3684)
 * Avoid NPE during repair when a keyspace has no CFs (CASSANDRA-3988)
 * Fix division-by-zero error on get_slice (CASSANDRA-4000)
 * don't change manifest level for cleanup, scrub, and upgradesstables
   operations under LeveledCompactionStrategy (CASSANDRA-3989, 4112)
 * fix race leading to super columns assertion failure (CASSANDRA-3957)
 * fix NPE on invalid CQL delete command (CASSANDRA-3755)
 * allow custom types in CLI's assume command (CASSANDRA-4081)
 * fix totalBytes count for parallel compactions (CASSANDRA-3758)
 * fix intermittent NPE in get_slice (CASSANDRA-4095)
 * remove unnecessary asserts in native code interfaces (CASSANDRA-4096)
 * Validate blank keys in CQL to avoid assertion errors (CASSANDRA-3612)
 * cqlsh: fix bad decoding of some column names (CASSANDRA-4003)
 * cqlsh: fix incorrect padding with unicode chars (CASSANDRA-4033)
 * Fix EC2 snitch incorrectly reporting region (CASSANDRA-4026)
 * Shut down thrift during decommission (CASSANDRA-4086)
 * Expose nodetool cfhistograms for 2ndary indexes (CASSANDRA-4063)
Merged from 0.8:
 * Fix ConcurrentModificationException in gossiper (CASSANDRA-4019)


1.1-beta1
 * (cqlsh)
   + add SOURCE and CAPTURE commands, and --file option (CASSANDRA-3479)
   + add ALTER COLUMNFAMILY WITH (CASSANDRA-3523)
   + bundle Python dependencies with Cassandra (CASSANDRA-3507)
   + added to Debian package (CASSANDRA-3458)
   + display byte data instead of erroring out on decode failure
     (CASSANDRA-3874)
 * add nodetool rebuild_index (CASSANDRA-3583)
 * add nodetool rangekeysample (CASSANDRA-2917)
 * Fix streaming too much data during move operations (CASSANDRA-3639)
 * Nodetool and CLI connect to localhost by default (CASSANDRA-3568)
 * Reduce memory used by primary index sample (CASSANDRA-3743)
 * (Hadoop) separate input/output configurations (CASSANDRA-3197, 3765)
 * avoid returning internal Cassandra classes over JMX (CASSANDRA-2805)
 * add row-level isolation via SnapTree (CASSANDRA-2893)
 * Optimize key count estimation when opening sstable on startup
   (CASSANDRA-2988)
 * multi-dc replication optimization supporting CL > ONE (CASSANDRA-3577)
 * add command to stop compactions (CASSANDRA-1740, 3566, 3582)
 * multithreaded streaming (CASSANDRA-3494)
 * removed in-tree redhat spec (CASSANDRA-3567)
 * "defragment" rows for name-based queries under STCS, again (CASSANDRA-2503)
 * Recycle commitlog segments for improved performance
   (CASSANDRA-3411, 3543, 3557, 3615)
 * update size-tiered compaction to prioritize small tiers (CASSANDRA-2407)
 * add message expiration logic to OutboundTcpConnection (CASSANDRA-3005)
 * off-heap cache to use sun.misc.Unsafe instead of JNA (CASSANDRA-3271)
 * EACH_QUORUM is only supported for writes (CASSANDRA-3272)
 * replace compactionlock use in schema migration by checking CFS.isValid
   (CASSANDRA-3116)
 * recognize that "SELECT first ... *" isn't really "SELECT *" (CASSANDRA-3445)
 * Use faster bytes comparison (CASSANDRA-3434)
 * Bulk loader is no longer a fat client, (HADOOP) bulk load output format
   (CASSANDRA-3045)
 * (Hadoop) add support for KeyRange.filter
 * remove assumption that keys and token are in bijection
   (CASSANDRA-1034, 3574, 3604)
 * always remove endpoints from delevery queue in HH (CASSANDRA-3546)
 * fix race between cf flush and its 2ndary indexes flush (CASSANDRA-3547)
 * fix potential race in AES when a repair fails (CASSANDRA-3548)
 * Remove columns shadowed by a deleted container even when we cannot purge
   (CASSANDRA-3538)
 * Improve memtable slice iteration performance (CASSANDRA-3545)
 * more efficient allocation of small bloom filters (CASSANDRA-3618)
 * Use separate writer thread in SSTableSimpleUnsortedWriter (CASSANDRA-3619)
 * fsync the directory after new sstable or commitlog segment are created (CASSANDRA-3250)
 * fix minor issues reported by FindBugs (CASSANDRA-3658)
 * global key/row caches (CASSANDRA-3143, 3849)
 * optimize memtable iteration during range scan (CASSANDRA-3638)
 * introduce 'crc_check_chance' in CompressionParameters to support
   a checksum percentage checking chance similarly to read-repair (CASSANDRA-3611)
 * a way to deactivate global key/row cache on per-CF basis (CASSANDRA-3667)
 * fix LeveledCompactionStrategy broken because of generation pre-allocation
   in LeveledManifest (CASSANDRA-3691)
 * finer-grained control over data directories (CASSANDRA-2749)
 * Fix ClassCastException during hinted handoff (CASSANDRA-3694)
 * Upgrade Thrift to 0.7 (CASSANDRA-3213)
 * Make stress.java insert operation to use microseconds (CASSANDRA-3725)
 * Allows (internally) doing a range query with a limit of columns instead of
   rows (CASSANDRA-3742)
 * Allow rangeSlice queries to be start/end inclusive/exclusive (CASSANDRA-3749)
 * Fix BulkLoader to support new SSTable layout and add stream
   throttling to prevent an NPE when there is no yaml config (CASSANDRA-3752)
 * Allow concurrent schema migrations (CASSANDRA-1391, 3832)
 * Add SnapshotCommand to trigger snapshot on remote node (CASSANDRA-3721)
 * Make CFMetaData conversions to/from thrift/native schema inverses
   (CASSANDRA_3559)
 * Add initial code for CQL 3.0-beta (CASSANDRA-2474, 3781, 3753)
 * Add wide row support for ColumnFamilyInputFormat (CASSANDRA-3264)
 * Allow extending CompositeType comparator (CASSANDRA-3657)
 * Avoids over-paging during get_count (CASSANDRA-3798)
 * Add new command to rebuild a node without (repair) merkle tree calculations
   (CASSANDRA-3483, 3922)
 * respect not only row cache capacity but caching mode when
   trying to read data (CASSANDRA-3812)
 * fix system tests (CASSANDRA-3827)
 * CQL support for altering row key type in ALTER TABLE (CASSANDRA-3781)
 * turn compression on by default (CASSANDRA-3871)
 * make hexToBytes refuse invalid input (CASSANDRA-2851)
 * Make secondary indexes CF inherit compression and compaction from their
   parent CF (CASSANDRA-3877)
 * Finish cleanup up tombstone purge code (CASSANDRA-3872)
 * Avoid NPE on aboarted stream-out sessions (CASSANDRA-3904)
 * BulkRecordWriter throws NPE for counter columns (CASSANDRA-3906)
 * Support compression using BulkWriter (CASSANDRA-3907)


1.0.8
 * fix race between cleanup and flush on secondary index CFSes (CASSANDRA-3712)
 * avoid including non-queried nodes in rangeslice read repair
   (CASSANDRA-3843)
 * Only snapshot CF being compacted for snapshot_before_compaction
   (CASSANDRA-3803)
 * Log active compactions in StatusLogger (CASSANDRA-3703)
 * Compute more accurate compaction score per level (CASSANDRA-3790)
 * Return InvalidRequest when using a keyspace that doesn't exist
   (CASSANDRA-3764)
 * disallow user modification of System keyspace (CASSANDRA-3738)
 * allow using sstable2json on secondary index data (CASSANDRA-3738)
 * (cqlsh) add DESCRIBE COLUMNFAMILIES (CASSANDRA-3586)
 * (cqlsh) format blobs correctly and use colors to improve output
   readability (CASSANDRA-3726)
 * synchronize BiMap of bootstrapping tokens (CASSANDRA-3417)
 * show index options in CLI (CASSANDRA-3809)
 * add optional socket timeout for streaming (CASSANDRA-3838)
 * fix truncate not to leave behind non-CFS backed secondary indexes
   (CASSANDRA-3844)
 * make CLI `show schema` to use output stream directly instead
   of StringBuilder (CASSANDRA-3842)
 * remove the wait on hint future during write (CASSANDRA-3870)
 * (cqlsh) ignore missing CfDef opts (CASSANDRA-3933)
 * (cqlsh) look for cqlshlib relative to realpath (CASSANDRA-3767)
 * Fix short read protection (CASSANDRA-3934)
 * Make sure infered and actual schema match (CASSANDRA-3371)
 * Fix NPE during HH delivery (CASSANDRA-3677)
 * Don't put boostrapping node in 'hibernate' status (CASSANDRA-3737)
 * Fix double quotes in windows bat files (CASSANDRA-3744)
 * Fix bad validator lookup (CASSANDRA-3789)
 * Fix soft reset in EC2MultiRegionSnitch (CASSANDRA-3835)
 * Don't leave zombie connections with THSHA thrift server (CASSANDRA-3867)
 * (cqlsh) fix deserialization of data (CASSANDRA-3874)
 * Fix removetoken force causing an inconsistent state (CASSANDRA-3876)
 * Fix ahndling of some types with Pig (CASSANDRA-3886)
 * Don't allow to drop the system keyspace (CASSANDRA-3759)
 * Make Pig deletes disabled by default and configurable (CASSANDRA-3628)
Merged from 0.8:
 * (Pig) fix CassandraStorage to use correct comparator in Super ColumnFamily
   case (CASSANDRA-3251)
 * fix thread safety issues in commitlog replay, primarily affecting
   systems with many (100s) of CF definitions (CASSANDRA-3751)
 * Fix relevant tombstone ignored with super columns (CASSANDRA-3875)


1.0.7
 * fix regression in HH page size calculation (CASSANDRA-3624)
 * retry failed stream on IOException (CASSANDRA-3686)
 * allow configuring bloom_filter_fp_chance (CASSANDRA-3497)
 * attempt hint delivery every ten minutes, or when failure detector
   notifies us that a node is back up, whichever comes first.  hint
   handoff throttle delay default changed to 1ms, from 50 (CASSANDRA-3554)
 * add nodetool setstreamthroughput (CASSANDRA-3571)
 * fix assertion when dropping a columnfamily with no sstables (CASSANDRA-3614)
 * more efficient allocation of small bloom filters (CASSANDRA-3618)
 * CLibrary.createHardLinkWithExec() to check for errors (CASSANDRA-3101)
 * Avoid creating empty and non cleaned writer during compaction (CASSANDRA-3616)
 * stop thrift service in shutdown hook so we can quiesce MessagingService
   (CASSANDRA-3335)
 * (CQL) compaction_strategy_options and compression_parameters for
   CREATE COLUMNFAMILY statement (CASSANDRA-3374)
 * Reset min/max compaction threshold when creating size tiered compaction
   strategy (CASSANDRA-3666)
 * Don't ignore IOException during compaction (CASSANDRA-3655)
 * Fix assertion error for CF with gc_grace=0 (CASSANDRA-3579)
 * Shutdown ParallelCompaction reducer executor after use (CASSANDRA-3711)
 * Avoid < 0 value for pending tasks in leveled compaction (CASSANDRA-3693)
 * (Hadoop) Support TimeUUID in Pig CassandraStorage (CASSANDRA-3327)
 * Check schema is ready before continuing boostrapping (CASSANDRA-3629)
 * Catch overflows during parsing of chunk_length_kb (CASSANDRA-3644)
 * Improve stream protocol mismatch errors (CASSANDRA-3652)
 * Avoid multiple thread doing HH to the same target (CASSANDRA-3681)
 * Add JMX property for rp_timeout_in_ms (CASSANDRA-2940)
 * Allow DynamicCompositeType to compare component of different types
   (CASSANDRA-3625)
 * Flush non-cfs backed secondary indexes (CASSANDRA-3659)
 * Secondary Indexes should report memory consumption (CASSANDRA-3155)
 * fix for SelectStatement start/end key are not set correctly
   when a key alias is involved (CASSANDRA-3700)
 * fix CLI `show schema` command insert of an extra comma in
   column_metadata (CASSANDRA-3714)
Merged from 0.8:
 * avoid logging (harmless) exception when GC takes < 1ms (CASSANDRA-3656)
 * prevent new nodes from thinking down nodes are up forever (CASSANDRA-3626)
 * use correct list of replicas for LOCAL_QUORUM reads when read repair
   is disabled (CASSANDRA-3696)
 * block on flush before compacting hints (may prevent OOM) (CASSANDRA-3733)


1.0.6
 * (CQL) fix cqlsh support for replicate_on_write (CASSANDRA-3596)
 * fix adding to leveled manifest after streaming (CASSANDRA-3536)
 * filter out unavailable cipher suites when using encryption (CASSANDRA-3178)
 * (HADOOP) add old-style api support for CFIF and CFRR (CASSANDRA-2799)
 * Support TimeUUIDType column names in Stress.java tool (CASSANDRA-3541)
 * (CQL) INSERT/UPDATE/DELETE/TRUNCATE commands should allow CF names to
   be qualified by keyspace (CASSANDRA-3419)
 * always remove endpoints from delevery queue in HH (CASSANDRA-3546)
 * fix race between cf flush and its 2ndary indexes flush (CASSANDRA-3547)
 * fix potential race in AES when a repair fails (CASSANDRA-3548)
 * fix default value validation usage in CLI SET command (CASSANDRA-3553)
 * Optimize componentsFor method for compaction and startup time
   (CASSANDRA-3532)
 * (CQL) Proper ColumnFamily metadata validation on CREATE COLUMNFAMILY
   (CASSANDRA-3565)
 * fix compression "chunk_length_kb" option to set correct kb value for
   thrift/avro (CASSANDRA-3558)
 * fix missing response during range slice repair (CASSANDRA-3551)
 * 'describe ring' moved from CLI to nodetool and available through JMX (CASSANDRA-3220)
 * add back partitioner to sstable metadata (CASSANDRA-3540)
 * fix NPE in get_count for counters (CASSANDRA-3601)
Merged from 0.8:
 * remove invalid assertion that table was opened before dropping it
   (CASSANDRA-3580)
 * range and index scans now only send requests to enough replicas to
   satisfy requested CL + RR (CASSANDRA-3598)
 * use cannonical host for local node in nodetool info (CASSANDRA-3556)
 * remove nonlocal DC write optimization since it only worked with
   CL.ONE or CL.LOCAL_QUORUM (CASSANDRA-3577, 3585)
 * detect misuses of CounterColumnType (CASSANDRA-3422)
 * turn off string interning in json2sstable, take 2 (CASSANDRA-2189)
 * validate compression parameters on add/update of the ColumnFamily
   (CASSANDRA-3573)
 * Check for 0.0.0.0 is incorrect in CFIF (CASSANDRA-3584)
 * Increase vm.max_map_count in debian packaging (CASSANDRA-3563)
 * gossiper will never add itself to saved endpoints (CASSANDRA-3485)


1.0.5
 * revert CASSANDRA-3407 (see CASSANDRA-3540)
 * fix assertion error while forwarding writes to local nodes (CASSANDRA-3539)


1.0.4
 * fix self-hinting of timed out read repair updates and make hinted handoff
   less prone to OOMing a coordinator (CASSANDRA-3440)
 * expose bloom filter sizes via JMX (CASSANDRA-3495)
 * enforce RP tokens 0..2**127 (CASSANDRA-3501)
 * canonicalize paths exposed through JMX (CASSANDRA-3504)
 * fix "liveSize" stat when sstables are removed (CASSANDRA-3496)
 * add bloom filter FP rates to nodetool cfstats (CASSANDRA-3347)
 * record partitioner in sstable metadata component (CASSANDRA-3407)
 * add new upgradesstables nodetool command (CASSANDRA-3406)
 * skip --debug requirement to see common exceptions in CLI (CASSANDRA-3508)
 * fix incorrect query results due to invalid max timestamp (CASSANDRA-3510)
 * make sstableloader recognize compressed sstables (CASSANDRA-3521)
 * avoids race in OutboundTcpConnection in multi-DC setups (CASSANDRA-3530)
 * use SETLOCAL in cassandra.bat (CASSANDRA-3506)
 * fix ConcurrentModificationException in Table.all() (CASSANDRA-3529)
Merged from 0.8:
 * fix concurrence issue in the FailureDetector (CASSANDRA-3519)
 * fix array out of bounds error in counter shard removal (CASSANDRA-3514)
 * avoid dropping tombstones when they might still be needed to shadow
   data in a different sstable (CASSANDRA-2786)


1.0.3
 * revert name-based query defragmentation aka CASSANDRA-2503 (CASSANDRA-3491)
 * fix invalidate-related test failures (CASSANDRA-3437)
 * add next-gen cqlsh to bin/ (CASSANDRA-3188, 3131, 3493)
 * (CQL) fix handling of rows with no columns (CASSANDRA-3424, 3473)
 * fix querying supercolumns by name returning only a subset of
   subcolumns or old subcolumn versions (CASSANDRA-3446)
 * automatically compute sha1 sum for uncompressed data files (CASSANDRA-3456)
 * fix reading metadata/statistics component for version < h (CASSANDRA-3474)
 * add sstable forward-compatibility (CASSANDRA-3478)
 * report compression ratio in CFSMBean (CASSANDRA-3393)
 * fix incorrect size exception during streaming of counters (CASSANDRA-3481)
 * (CQL) fix for counter decrement syntax (CASSANDRA-3418)
 * Fix race introduced by CASSANDRA-2503 (CASSANDRA-3482)
 * Fix incomplete deletion of delivered hints (CASSANDRA-3466)
 * Avoid rescheduling compactions when no compaction was executed
   (CASSANDRA-3484)
 * fix handling of the chunk_length_kb compression options (CASSANDRA-3492)
Merged from 0.8:
 * fix updating CF row_cache_provider (CASSANDRA-3414)
 * CFMetaData.convertToThrift method to set RowCacheProvider (CASSANDRA-3405)
 * acquire compactionlock during truncate (CASSANDRA-3399)
 * fix displaying cfdef entries for super columnfamilies (CASSANDRA-3415)
 * Make counter shard merging thread safe (CASSANDRA-3178)
 * Revert CASSANDRA-2855
 * Fix bug preventing the use of efficient cross-DC writes (CASSANDRA-3472)
 * `describe ring` command for CLI (CASSANDRA-3220)
 * (Hadoop) skip empty rows when entire row is requested, redux (CASSANDRA-2855)


1.0.2
 * "defragment" rows for name-based queries under STCS (CASSANDRA-2503)
 * Add timing information to cassandra-cli GET/SET/LIST queries (CASSANDRA-3326)
 * Only create one CompressionMetadata object per sstable (CASSANDRA-3427)
 * cleanup usage of StorageService.setMode() (CASSANDRA-3388)
 * Avoid large array allocation for compressed chunk offsets (CASSANDRA-3432)
 * fix DecimalType bytebuffer marshalling (CASSANDRA-3421)
 * fix bug that caused first column in per row indexes to be ignored
   (CASSANDRA-3441)
 * add JMX call to clean (failed) repair sessions (CASSANDRA-3316)
 * fix sstableloader reference acquisition bug (CASSANDRA-3438)
 * fix estimated row size regression (CASSANDRA-3451)
 * make sure we don't return more columns than asked (CASSANDRA-3303, 3395)
Merged from 0.8:
 * acquire compactionlock during truncate (CASSANDRA-3399)
 * fix displaying cfdef entries for super columnfamilies (CASSANDRA-3415)


1.0.1
 * acquire references during index build to prevent delete problems
   on Windows (CASSANDRA-3314)
 * describe_ring should include datacenter/topology information (CASSANDRA-2882)
 * Thrift sockets are not properly buffered (CASSANDRA-3261)
 * performance improvement for bytebufferutil compare function (CASSANDRA-3286)
 * add system.versions ColumnFamily (CASSANDRA-3140)
 * reduce network copies (CASSANDRA-3333, 3373)
 * limit nodetool to 32MB of heap (CASSANDRA-3124)
 * (CQL) update parser to accept "timestamp" instead of "date" (CASSANDRA-3149)
 * Fix CLI `show schema` to include "compression_options" (CASSANDRA-3368)
 * Snapshot to include manifest under LeveledCompactionStrategy (CASSANDRA-3359)
 * (CQL) SELECT query should allow CF name to be qualified by keyspace (CASSANDRA-3130)
 * (CQL) Fix internal application error specifying 'using consistency ...'
   in lower case (CASSANDRA-3366)
 * fix Deflate compression when compression actually makes the data bigger
   (CASSANDRA-3370)
 * optimize UUIDGen to avoid lock contention on InetAddress.getLocalHost
   (CASSANDRA-3387)
 * tolerate index being dropped mid-mutation (CASSANDRA-3334, 3313)
 * CompactionManager is now responsible for checking for new candidates
   post-task execution, enabling more consistent leveled compaction
   (CASSANDRA-3391)
 * Cache HSHA threads (CASSANDRA-3372)
 * use CF/KS names as snapshot prefix for drop + truncate operations
   (CASSANDRA-2997)
 * Break bloom filters up to avoid heap fragmentation (CASSANDRA-2466)
 * fix cassandra hanging on jsvc stop (CASSANDRA-3302)
 * Avoid leveled compaction getting blocked on errors (CASSANDRA-3408)
 * Make reloading the compaction strategy safe (CASSANDRA-3409)
 * ignore 0.8 hints even if compaction begins before we try to purge
   them (CASSANDRA-3385)
 * remove procrun (bin\daemon) from Cassandra source tree and
   artifacts (CASSANDRA-3331)
 * make cassandra compile under JDK7 (CASSANDRA-3275)
 * remove dependency of clientutil.jar to FBUtilities (CASSANDRA-3299)
 * avoid truncation errors by using long math on long values (CASSANDRA-3364)
 * avoid clock drift on some Windows machine (CASSANDRA-3375)
 * display cache provider in cli 'describe keyspace' command (CASSANDRA-3384)
 * fix incomplete topology information in describe_ring (CASSANDRA-3403)
 * expire dead gossip states based on time (CASSANDRA-2961)
 * improve CompactionTask extensibility (CASSANDRA-3330)
 * Allow one leveled compaction task to kick off another (CASSANDRA-3363)
 * allow encryption only between datacenters (CASSANDRA-2802)
Merged from 0.8:
 * fix truncate allowing data to be replayed post-restart (CASSANDRA-3297)
 * make iwriter final in IndexWriter to avoid NPE (CASSANDRA-2863)
 * (CQL) update grammar to require key clause in DELETE statement
   (CASSANDRA-3349)
 * (CQL) allow numeric keyspace names in USE statement (CASSANDRA-3350)
 * (Hadoop) skip empty rows when slicing the entire row (CASSANDRA-2855)
 * Fix handling of tombstone by SSTableExport/Import (CASSANDRA-3357)
 * fix ColumnIndexer to use long offsets (CASSANDRA-3358)
 * Improved CLI exceptions (CASSANDRA-3312)
 * Fix handling of tombstone by SSTableExport/Import (CASSANDRA-3357)
 * Only count compaction as active (for throttling) when they have
   successfully acquired the compaction lock (CASSANDRA-3344)
 * Display CLI version string on startup (CASSANDRA-3196)
 * (Hadoop) make CFIF try rpc_address or fallback to listen_address
   (CASSANDRA-3214)
 * (Hadoop) accept comma delimited lists of initial thrift connections
   (CASSANDRA-3185)
 * ColumnFamily min_compaction_threshold should be >= 2 (CASSANDRA-3342)
 * (Pig) add 0.8+ types and key validation type in schema (CASSANDRA-3280)
 * Fix completely removing column metadata using CLI (CASSANDRA-3126)
 * CLI `describe cluster;` output should be on separate lines for separate versions
   (CASSANDRA-3170)
 * fix changing durable_writes keyspace option during CF creation
   (CASSANDRA-3292)
 * avoid locking on update when no indexes are involved (CASSANDRA-3386)
 * fix assertionError during repair with ordered partitioners (CASSANDRA-3369)
 * correctly serialize key_validation_class for avro (CASSANDRA-3391)
 * don't expire counter tombstone after streaming (CASSANDRA-3394)
 * prevent nodes that failed to join from hanging around forever
   (CASSANDRA-3351)
 * remove incorrect optimization from slice read path (CASSANDRA-3390)
 * Fix race in AntiEntropyService (CASSANDRA-3400)


1.0.0-final
 * close scrubbed sstable fd before deleting it (CASSANDRA-3318)
 * fix bug preventing obsolete commitlog segments from being removed
   (CASSANDRA-3269)
 * tolerate whitespace in seed CDL (CASSANDRA-3263)
 * Change default heap thresholds to max(min(1/2 ram, 1G), min(1/4 ram, 8GB))
   (CASSANDRA-3295)
 * Fix broken CompressedRandomAccessReaderTest (CASSANDRA-3298)
 * (CQL) fix type information returned for wildcard queries (CASSANDRA-3311)
 * add estimated tasks to LeveledCompactionStrategy (CASSANDRA-3322)
 * avoid including compaction cache-warming in keycache stats (CASSANDRA-3325)
 * run compaction and hinted handoff threads at MIN_PRIORITY (CASSANDRA-3308)
 * default hsha thrift server to cpu core count in rpc pool (CASSANDRA-3329)
 * add bin\daemon to binary tarball for Windows service (CASSANDRA-3331)
 * Fix places where uncompressed size of sstables was use in place of the
   compressed one (CASSANDRA-3338)
 * Fix hsha thrift server (CASSANDRA-3346)
 * Make sure repair only stream needed sstables (CASSANDRA-3345)


1.0.0-rc2
 * Log a meaningful warning when a node receives a message for a repair session
   that doesn't exist anymore (CASSANDRA-3256)
 * test for NUMA policy support as well as numactl presence (CASSANDRA-3245)
 * Fix FD leak when internode encryption is enabled (CASSANDRA-3257)
 * Remove incorrect assertion in mergeIterator (CASSANDRA-3260)
 * FBUtilities.hexToBytes(String) to throw NumberFormatException when string
   contains non-hex characters (CASSANDRA-3231)
 * Keep SimpleSnitch proximity ordering unchanged from what the Strategy
   generates, as intended (CASSANDRA-3262)
 * remove Scrub from compactionstats when finished (CASSANDRA-3255)
 * fix counter entry in jdbc TypesMap (CASSANDRA-3268)
 * fix full queue scenario for ParallelCompactionIterator (CASSANDRA-3270)
 * fix bootstrap process (CASSANDRA-3285)
 * don't try delivering hints if when there isn't any (CASSANDRA-3176)
 * CLI documentation change for ColumnFamily `compression_options` (CASSANDRA-3282)
 * ignore any CF ids sent by client for adding CF/KS (CASSANDRA-3288)
 * remove obsolete hints on first startup (CASSANDRA-3291)
 * use correct ISortedColumns for time-optimized reads (CASSANDRA-3289)
 * Evict gossip state immediately when a token is taken over by a new IP
   (CASSANDRA-3259)


1.0.0-rc1
 * Update CQL to generate microsecond timestamps by default (CASSANDRA-3227)
 * Fix counting CFMetadata towards Memtable liveRatio (CASSANDRA-3023)
 * Kill server on wrapped OOME such as from FileChannel.map (CASSANDRA-3201)
 * remove unnecessary copy when adding to row cache (CASSANDRA-3223)
 * Log message when a full repair operation completes (CASSANDRA-3207)
 * Fix streamOutSession keeping sstables references forever if the remote end
   dies (CASSANDRA-3216)
 * Remove dynamic_snitch boolean from example configuration (defaulting to
   true) and set default badness threshold to 0.1 (CASSANDRA-3229)
 * Base choice of random or "balanced" token on bootstrap on whether
   schema definitions were found (CASSANDRA-3219)
 * Fixes for LeveledCompactionStrategy score computation, prioritization,
   scheduling, and performance (CASSANDRA-3224, 3234)
 * parallelize sstable open at server startup (CASSANDRA-2988)
 * fix handling of exceptions writing to OutboundTcpConnection (CASSANDRA-3235)
 * Allow using quotes in "USE <keyspace>;" CLI command (CASSANDRA-3208)
 * Don't allow any cache loading exceptions to halt startup (CASSANDRA-3218)
 * Fix sstableloader --ignores option (CASSANDRA-3247)
 * File descriptor limit increased in packaging (CASSANDRA-3206)
 * Fix deadlock in commit log during flush (CASSANDRA-3253)


1.0.0-beta1
 * removed binarymemtable (CASSANDRA-2692)
 * add commitlog_total_space_in_mb to prevent fragmented logs (CASSANDRA-2427)
 * removed commitlog_rotation_threshold_in_mb configuration (CASSANDRA-2771)
 * make AbstractBounds.normalize de-overlapp overlapping ranges (CASSANDRA-2641)
 * replace CollatingIterator, ReducingIterator with MergeIterator
   (CASSANDRA-2062)
 * Fixed the ability to set compaction strategy in cli using create column
   family command (CASSANDRA-2778)
 * clean up tmp files after failed compaction (CASSANDRA-2468)
 * restrict repair streaming to specific columnfamilies (CASSANDRA-2280)
 * don't bother persisting columns shadowed by a row tombstone (CASSANDRA-2589)
 * reset CF and SC deletion times after gc_grace (CASSANDRA-2317)
 * optimize away seek when compacting wide rows (CASSANDRA-2879)
 * single-pass streaming (CASSANDRA-2677, 2906, 2916, 3003)
 * use reference counting for deleting sstables instead of relying on GC
   (CASSANDRA-2521, 3179)
 * store hints as serialized mutations instead of pointers to data row
   (CASSANDRA-2045)
 * store hints in the coordinator node instead of in the closest replica
   (CASSANDRA-2914)
 * add row_cache_keys_to_save CF option (CASSANDRA-1966)
 * check column family validity in nodetool repair (CASSANDRA-2933)
 * use lazy initialization instead of class initialization in NodeId
   (CASSANDRA-2953)
 * add paging to get_count (CASSANDRA-2894)
 * fix "short reads" in [multi]get (CASSANDRA-2643, 3157, 3192)
 * add optional compression for sstables (CASSANDRA-47, 2994, 3001, 3128)
 * add scheduler JMX metrics (CASSANDRA-2962)
 * add block level checksum for compressed data (CASSANDRA-1717)
 * make column family backed column map pluggable and introduce unsynchronized
   ArrayList backed one to speedup reads (CASSANDRA-2843, 3165, 3205)
 * refactoring of the secondary index api (CASSANDRA-2982)
 * make CL > ONE reads wait for digest reconciliation before returning
   (CASSANDRA-2494)
 * fix missing logging for some exceptions (CASSANDRA-2061)
 * refactor and optimize ColumnFamilyStore.files(...) and Descriptor.fromFilename(String)
   and few other places responsible for work with SSTable files (CASSANDRA-3040)
 * Stop reading from sstables once we know we have the most recent columns,
   for query-by-name requests (CASSANDRA-2498)
 * Add query-by-column mode to stress.java (CASSANDRA-3064)
 * Add "install" command to cassandra.bat (CASSANDRA-292)
 * clean up KSMetadata, CFMetadata from unnecessary
   Thrift<->Avro conversion methods (CASSANDRA-3032)
 * Add timeouts to client request schedulers (CASSANDRA-3079, 3096)
 * Cli to use hashes rather than array of hashes for strategy options (CASSANDRA-3081)
 * LeveledCompactionStrategy (CASSANDRA-1608, 3085, 3110, 3087, 3145, 3154, 3182)
 * Improvements of the CLI `describe` command (CASSANDRA-2630)
 * reduce window where dropped CF sstables may not be deleted (CASSANDRA-2942)
 * Expose gossip/FD info to JMX (CASSANDRA-2806)
 * Fix streaming over SSL when compressed SSTable involved (CASSANDRA-3051)
 * Add support for pluggable secondary index implementations (CASSANDRA-3078)
 * remove compaction_thread_priority setting (CASSANDRA-3104)
 * generate hints for replicas that timeout, not just replicas that are known
   to be down before starting (CASSANDRA-2034)
 * Add throttling for internode streaming (CASSANDRA-3080)
 * make the repair of a range repair all replica (CASSANDRA-2610, 3194)
 * expose the ability to repair the first range (as returned by the
   partitioner) of a node (CASSANDRA-2606)
 * Streams Compression (CASSANDRA-3015)
 * add ability to use multiple threads during a single compaction
   (CASSANDRA-2901)
 * make AbstractBounds.normalize support overlapping ranges (CASSANDRA-2641)
 * fix of the CQL count() behavior (CASSANDRA-3068)
 * use TreeMap backed column families for the SSTable simple writers
   (CASSANDRA-3148)
 * fix inconsistency of the CLI syntax when {} should be used instead of [{}]
   (CASSANDRA-3119)
 * rename CQL type names to match expected SQL behavior (CASSANDRA-3149, 3031)
 * Arena-based allocation for memtables (CASSANDRA-2252, 3162, 3163, 3168)
 * Default RR chance to 0.1 (CASSANDRA-3169)
 * Add RowLevel support to secondary index API (CASSANDRA-3147)
 * Make SerializingCacheProvider the default if JNA is available (CASSANDRA-3183)
 * Fix backwards compatibilty for CQL memtable properties (CASSANDRA-3190)
 * Add five-minute delay before starting compactions on a restarted server
   (CASSANDRA-3181)
 * Reduce copies done for intra-host messages (CASSANDRA-1788, 3144)
 * support of compaction strategy option for stress.java (CASSANDRA-3204)
 * make memtable throughput and column count thresholds no-ops (CASSANDRA-2449)
 * Return schema information along with the resultSet in CQL (CASSANDRA-2734)
 * Add new DecimalType (CASSANDRA-2883)
 * Fix assertion error in RowRepairResolver (CASSANDRA-3156)
 * Reduce unnecessary high buffer sizes (CASSANDRA-3171)
 * Pluggable compaction strategy (CASSANDRA-1610)
 * Add new broadcast_address config option (CASSANDRA-2491)


0.8.7
 * Kill server on wrapped OOME such as from FileChannel.map (CASSANDRA-3201)
 * Allow using quotes in "USE <keyspace>;" CLI command (CASSANDRA-3208)
 * Log message when a full repair operation completes (CASSANDRA-3207)
 * Don't allow any cache loading exceptions to halt startup (CASSANDRA-3218)
 * Fix sstableloader --ignores option (CASSANDRA-3247)
 * File descriptor limit increased in packaging (CASSANDRA-3206)
 * Log a meaningfull warning when a node receive a message for a repair session
   that doesn't exist anymore (CASSANDRA-3256)
 * Fix FD leak when internode encryption is enabled (CASSANDRA-3257)
 * FBUtilities.hexToBytes(String) to throw NumberFormatException when string
   contains non-hex characters (CASSANDRA-3231)
 * Keep SimpleSnitch proximity ordering unchanged from what the Strategy
   generates, as intended (CASSANDRA-3262)
 * remove Scrub from compactionstats when finished (CASSANDRA-3255)
 * Fix tool .bat files when CASSANDRA_HOME contains spaces (CASSANDRA-3258)
 * Force flush of status table when removing/updating token (CASSANDRA-3243)
 * Evict gossip state immediately when a token is taken over by a new IP (CASSANDRA-3259)
 * Fix bug where the failure detector can take too long to mark a host
   down (CASSANDRA-3273)
 * (Hadoop) allow wrapping ranges in queries (CASSANDRA-3137)
 * (Hadoop) check all interfaces for a match with split location
   before falling back to random replica (CASSANDRA-3211)
 * (Hadoop) Make Pig storage handle implements LoadMetadata (CASSANDRA-2777)
 * (Hadoop) Fix exception during PIG 'dump' (CASSANDRA-2810)
 * Fix stress COUNTER_GET option (CASSANDRA-3301)
 * Fix missing fields in CLI `show schema` output (CASSANDRA-3304)
 * Nodetool no longer leaks threads and closes JMX connections (CASSANDRA-3309)
 * fix truncate allowing data to be replayed post-restart (CASSANDRA-3297)
 * Move SimpleAuthority and SimpleAuthenticator to examples (CASSANDRA-2922)
 * Fix handling of tombstone by SSTableExport/Import (CASSANDRA-3357)
 * Fix transposition in cfHistograms (CASSANDRA-3222)
 * Allow using number as DC name when creating keyspace in CQL (CASSANDRA-3239)
 * Force flush of system table after updating/removing a token (CASSANDRA-3243)


0.8.6
 * revert CASSANDRA-2388
 * change TokenRange.endpoints back to listen/broadcast address to match
   pre-1777 behavior, and add TokenRange.rpc_endpoints instead (CASSANDRA-3187)
 * avoid trying to watch cassandra-topology.properties when loaded from jar
   (CASSANDRA-3138)
 * prevent users from creating keyspaces with LocalStrategy replication
   (CASSANDRA-3139)
 * fix CLI `show schema;` to output correct keyspace definition statement
   (CASSANDRA-3129)
 * CustomTThreadPoolServer to log TTransportException at DEBUG level
   (CASSANDRA-3142)
 * allow topology sort to work with non-unique rack names between
   datacenters (CASSANDRA-3152)
 * Improve caching of same-version Messages on digest and repair paths
   (CASSANDRA-3158)
 * Randomize choice of first replica for counter increment (CASSANDRA-2890)
 * Fix using read_repair_chance instead of merge_shard_change (CASSANDRA-3202)
 * Avoid streaming data to nodes that already have it, on move as well as
   decommission (CASSANDRA-3041)
 * Fix divide by zero error in GCInspector (CASSANDRA-3164)
 * allow quoting of the ColumnFamily name in CLI `create column family`
   statement (CASSANDRA-3195)
 * Fix rolling upgrade from 0.7 to 0.8 problem (CASSANDRA-3166)
 * Accomodate missing encryption_options in IncomingTcpConnection.stream
   (CASSANDRA-3212)


0.8.5
 * fix NPE when encryption_options is unspecified (CASSANDRA-3007)
 * include column name in validation failure exceptions (CASSANDRA-2849)
 * make sure truncate clears out the commitlog so replay won't re-
   populate with truncated data (CASSANDRA-2950)
 * fix NPE when debug logging is enabled and dropped CF is present
   in a commitlog segment (CASSANDRA-3021)
 * fix cassandra.bat when CASSANDRA_HOME contains spaces (CASSANDRA-2952)
 * fix to SSTableSimpleUnsortedWriter bufferSize calculation (CASSANDRA-3027)
 * make cleanup and normal compaction able to skip empty rows
   (rows containing nothing but expired tombstones) (CASSANDRA-3039)
 * work around native memory leak in com.sun.management.GarbageCollectorMXBean
   (CASSANDRA-2868)
 * validate that column names in column_metadata are not equal to key_alias
   on create/update of the ColumnFamily and CQL 'ALTER' statement (CASSANDRA-3036)
 * return an InvalidRequestException if an indexed column is assigned
   a value larger than 64KB (CASSANDRA-3057)
 * fix of numeric-only and string column names handling in CLI "drop index"
   (CASSANDRA-3054)
 * prune index scan resultset back to original request for lazy
   resultset expansion case (CASSANDRA-2964)
 * (Hadoop) fail jobs when Cassandra node has failed but TaskTracker
   has not (CASSANDRA-2388)
 * fix dynamic snitch ignoring nodes when read_repair_chance is zero
   (CASSANDRA-2662)
 * avoid retaining references to dropped CFS objects in
   CompactionManager.estimatedCompactions (CASSANDRA-2708)
 * expose rpc timeouts per host in MessagingServiceMBean (CASSANDRA-2941)
 * avoid including cwd in classpath for deb and rpm packages (CASSANDRA-2881)
 * remove gossip state when a new IP takes over a token (CASSANDRA-3071)
 * allow sstable2json to work on index sstable files (CASSANDRA-3059)
 * always hint counters (CASSANDRA-3099)
 * fix log4j initialization in EmbeddedCassandraService (CASSANDRA-2857)
 * remove gossip state when a new IP takes over a token (CASSANDRA-3071)
 * work around native memory leak in com.sun.management.GarbageCollectorMXBean
    (CASSANDRA-2868)
 * fix UnavailableException with writes at CL.EACH_QUORM (CASSANDRA-3084)
 * fix parsing of the Keyspace and ColumnFamily names in numeric
   and string representations in CLI (CASSANDRA-3075)
 * fix corner cases in Range.differenceToFetch (CASSANDRA-3084)
 * fix ip address String representation in the ring cache (CASSANDRA-3044)
 * fix ring cache compatibility when mixing pre-0.8.4 nodes with post-
   in the same cluster (CASSANDRA-3023)
 * make repair report failure when a node participating dies (instead of
   hanging forever) (CASSANDRA-2433)
 * fix handling of the empty byte buffer by ReversedType (CASSANDRA-3111)
 * Add validation that Keyspace names are case-insensitively unique (CASSANDRA-3066)
 * catch invalid key_validation_class before instantiating UpdateColumnFamily (CASSANDRA-3102)
 * make Range and Bounds objects client-safe (CASSANDRA-3108)
 * optionally skip log4j configuration (CASSANDRA-3061)
 * bundle sstableloader with the debian package (CASSANDRA-3113)
 * don't try to build secondary indexes when there is none (CASSANDRA-3123)
 * improve SSTableSimpleUnsortedWriter speed for large rows (CASSANDRA-3122)
 * handle keyspace arguments correctly in nodetool snapshot (CASSANDRA-3038)
 * Fix SSTableImportTest on windows (CASSANDRA-3043)
 * expose compactionThroughputMbPerSec through JMX (CASSANDRA-3117)
 * log keyspace and CF of large rows being compacted


0.8.4
 * change TokenRing.endpoints to be a list of rpc addresses instead of
   listen/broadcast addresses (CASSANDRA-1777)
 * include files-to-be-streamed in StreamInSession.getSources (CASSANDRA-2972)
 * use JAVA env var in cassandra-env.sh (CASSANDRA-2785, 2992)
 * avoid doing read for no-op replicate-on-write at CL=1 (CASSANDRA-2892)
 * refuse counter write for CL.ANY (CASSANDRA-2990)
 * switch back to only logging recent dropped messages (CASSANDRA-3004)
 * always deserialize RowMutation for counters (CASSANDRA-3006)
 * ignore saved replication_factor strategy_option for NTS (CASSANDRA-3011)
 * make sure pre-truncate CL segments are discarded (CASSANDRA-2950)


0.8.3
 * add ability to drop local reads/writes that are going to timeout
   (CASSANDRA-2943)
 * revamp token removal process, keep gossip states for 3 days (CASSANDRA-2496)
 * don't accept extra args for 0-arg nodetool commands (CASSANDRA-2740)
 * log unavailableexception details at debug level (CASSANDRA-2856)
 * expose data_dir though jmx (CASSANDRA-2770)
 * don't include tmp files as sstable when create cfs (CASSANDRA-2929)
 * log Java classpath on startup (CASSANDRA-2895)
 * keep gossipped version in sync with actual on migration coordinator
   (CASSANDRA-2946)
 * use lazy initialization instead of class initialization in NodeId
   (CASSANDRA-2953)
 * check column family validity in nodetool repair (CASSANDRA-2933)
 * speedup bytes to hex conversions dramatically (CASSANDRA-2850)
 * Flush memtables on shutdown when durable writes are disabled
   (CASSANDRA-2958)
 * improved POSIX compatibility of start scripts (CASsANDRA-2965)
 * add counter support to Hadoop InputFormat (CASSANDRA-2981)
 * fix bug where dirty commitlog segments were removed (and avoid keeping
   segments with no post-flush activity permanently dirty) (CASSANDRA-2829)
 * fix throwing exception with batch mutation of counter super columns
   (CASSANDRA-2949)
 * ignore system tables during repair (CASSANDRA-2979)
 * throw exception when NTS is given replication_factor as an option
   (CASSANDRA-2960)
 * fix assertion error during compaction of counter CFs (CASSANDRA-2968)
 * avoid trying to create index names, when no index exists (CASSANDRA-2867)
 * don't sample the system table when choosing a bootstrap token
   (CASSANDRA-2825)
 * gossiper notifies of local state changes (CASSANDRA-2948)
 * add asynchronous and half-sync/half-async (hsha) thrift servers
   (CASSANDRA-1405)
 * fix potential use of free'd native memory in SerializingCache
   (CASSANDRA-2951)
 * prune index scan resultset back to original request for lazy
   resultset expansion case (CASSANDRA-2964)
 * (Hadoop) fail jobs when Cassandra node has failed but TaskTracker
    has not (CASSANDRA-2388)


0.8.2
 * CQL:
   - include only one row per unique key for IN queries (CASSANDRA-2717)
   - respect client timestamp on full row deletions (CASSANDRA-2912)
 * improve thread-safety in StreamOutSession (CASSANDRA-2792)
 * allow deleting a row and updating indexed columns in it in the
   same mutation (CASSANDRA-2773)
 * Expose number of threads blocked on submitting memtable to flush
   in JMX (CASSANDRA-2817)
 * add ability to return "endpoints" to nodetool (CASSANDRA-2776)
 * Add support for multiple (comma-delimited) coordinator addresses
   to ColumnFamilyInputFormat (CASSANDRA-2807)
 * fix potential NPE while scheduling read repair for range slice
   (CASSANDRA-2823)
 * Fix race in SystemTable.getCurrentLocalNodeId (CASSANDRA-2824)
 * Correctly set default for replicate_on_write (CASSANDRA-2835)
 * improve nodetool compactionstats formatting (CASSANDRA-2844)
 * fix index-building status display (CASSANDRA-2853)
 * fix CLI perpetuating obsolete KsDef.replication_factor (CASSANDRA-2846)
 * improve cli treatment of multiline comments (CASSANDRA-2852)
 * handle row tombstones correctly in EchoedRow (CASSANDRA-2786)
 * add MessagingService.get[Recently]DroppedMessages and
   StorageService.getExceptionCount (CASSANDRA-2804)
 * fix possibility of spurious UnavailableException for LOCAL_QUORUM
   reads with dynamic snitch + read repair disabled (CASSANDRA-2870)
 * add ant-optional as dependence for the debian package (CASSANDRA-2164)
 * add option to specify limit for get_slice in the CLI (CASSANDRA-2646)
 * decrease HH page size (CASSANDRA-2832)
 * reset cli keyspace after dropping the current one (CASSANDRA-2763)
 * add KeyRange option to Hadoop inputformat (CASSANDRA-1125)
 * fix protocol versioning (CASSANDRA-2818, 2860)
 * support spaces in path to log4j configuration (CASSANDRA-2383)
 * avoid including inferred types in CF update (CASSANDRA-2809)
 * fix JMX bulkload call (CASSANDRA-2908)
 * fix updating KS with durable_writes=false (CASSANDRA-2907)
 * add simplified facade to SSTableWriter for bulk loading use
   (CASSANDRA-2911)
 * fix re-using index CF sstable names after drop/recreate (CASSANDRA-2872)
 * prepend CF to default index names (CASSANDRA-2903)
 * fix hint replay (CASSANDRA-2928)
 * Properly synchronize repair's merkle tree computation (CASSANDRA-2816)


0.8.1
 * CQL:
   - support for insert, delete in BATCH (CASSANDRA-2537)
   - support for IN to SELECT, UPDATE (CASSANDRA-2553)
   - timestamp support for INSERT, UPDATE, and BATCH (CASSANDRA-2555)
   - TTL support (CASSANDRA-2476)
   - counter support (CASSANDRA-2473)
   - ALTER COLUMNFAMILY (CASSANDRA-1709)
   - DROP INDEX (CASSANDRA-2617)
   - add SCHEMA/TABLE as aliases for KS/CF (CASSANDRA-2743)
   - server handles wait-for-schema-agreement (CASSANDRA-2756)
   - key alias support (CASSANDRA-2480)
 * add support for comparator parameters and a generic ReverseType
   (CASSANDRA-2355)
 * add CompositeType and DynamicCompositeType (CASSANDRA-2231)
 * optimize batches containing multiple updates to the same row
   (CASSANDRA-2583)
 * adjust hinted handoff page size to avoid OOM with large columns
   (CASSANDRA-2652)
 * mark BRAF buffer invalid post-flush so we don't re-flush partial
   buffers again, especially on CL writes (CASSANDRA-2660)
 * add DROP INDEX support to CLI (CASSANDRA-2616)
 * don't perform HH to client-mode [storageproxy] nodes (CASSANDRA-2668)
 * Improve forceDeserialize/getCompactedRow encapsulation (CASSANDRA-2659)
 * Don't write CounterUpdateColumn to disk in tests (CASSANDRA-2650)
 * Add sstable bulk loading utility (CASSANDRA-1278)
 * avoid replaying hints to dropped columnfamilies (CASSANDRA-2685)
 * add placeholders for missing rows in range query pseudo-RR (CASSANDRA-2680)
 * remove no-op HHOM.renameHints (CASSANDRA-2693)
 * clone super columns to avoid modifying them during flush (CASSANDRA-2675)
 * allow writes to bypass the commitlog for certain keyspaces (CASSANDRA-2683)
 * avoid NPE when bypassing commitlog during memtable flush (CASSANDRA-2781)
 * Added support for making bootstrap retry if nodes flap (CASSANDRA-2644)
 * Added statusthrift to nodetool to report if thrift server is running (CASSANDRA-2722)
 * Fixed rows being cached if they do not exist (CASSANDRA-2723)
 * Support passing tableName and cfName to RowCacheProviders (CASSANDRA-2702)
 * close scrub file handles (CASSANDRA-2669)
 * throttle migration replay (CASSANDRA-2714)
 * optimize column serializer creation (CASSANDRA-2716)
 * Added support for making bootstrap retry if nodes flap (CASSANDRA-2644)
 * Added statusthrift to nodetool to report if thrift server is running
   (CASSANDRA-2722)
 * Fixed rows being cached if they do not exist (CASSANDRA-2723)
 * fix truncate/compaction race (CASSANDRA-2673)
 * workaround large resultsets causing large allocation retention
   by nio sockets (CASSANDRA-2654)
 * fix nodetool ring use with Ec2Snitch (CASSANDRA-2733)
 * fix removing columns and subcolumns that are supressed by a row or
   supercolumn tombstone during replica resolution (CASSANDRA-2590)
 * support sstable2json against snapshot sstables (CASSANDRA-2386)
 * remove active-pull schema requests (CASSANDRA-2715)
 * avoid marking entire list of sstables as actively being compacted
   in multithreaded compaction (CASSANDRA-2765)
 * seek back after deserializing a row to update cache with (CASSANDRA-2752)
 * avoid skipping rows in scrub for counter column family (CASSANDRA-2759)
 * fix ConcurrentModificationException in repair when dealing with 0.7 node
   (CASSANDRA-2767)
 * use threadsafe collections for StreamInSession (CASSANDRA-2766)
 * avoid infinite loop when creating merkle tree (CASSANDRA-2758)
 * avoids unmarking compacting sstable prematurely in cleanup (CASSANDRA-2769)
 * fix NPE when the commit log is bypassed (CASSANDRA-2718)
 * don't throw an exception in SS.isRPCServerRunning (CASSANDRA-2721)
 * make stress.jar executable (CASSANDRA-2744)
 * add daemon mode to java stress (CASSANDRA-2267)
 * expose the DC and rack of a node through JMX and nodetool ring (CASSANDRA-2531)
 * fix cache mbean getSize (CASSANDRA-2781)
 * Add Date, Float, Double, and Boolean types (CASSANDRA-2530)
 * Add startup flag to renew counter node id (CASSANDRA-2788)
 * add jamm agent to cassandra.bat (CASSANDRA-2787)
 * fix repair hanging if a neighbor has nothing to send (CASSANDRA-2797)
 * purge tombstone even if row is in only one sstable (CASSANDRA-2801)
 * Fix wrong purge of deleted cf during compaction (CASSANDRA-2786)
 * fix race that could result in Hadoop writer failing to throw an
   exception encountered after close() (CASSANDRA-2755)
 * fix scan wrongly throwing assertion error (CASSANDRA-2653)
 * Always use even distribution for merkle tree with RandomPartitionner
   (CASSANDRA-2841)
 * fix describeOwnership for OPP (CASSANDRA-2800)
 * ensure that string tokens do not contain commas (CASSANDRA-2762)


0.8.0-final
 * fix CQL grammar warning and cqlsh regression from CASSANDRA-2622
 * add ant generate-cql-html target (CASSANDRA-2526)
 * update CQL consistency levels (CASSANDRA-2566)
 * debian packaging fixes (CASSANDRA-2481, 2647)
 * fix UUIDType, IntegerType for direct buffers (CASSANDRA-2682, 2684)
 * switch to native Thrift for Hadoop map/reduce (CASSANDRA-2667)
 * fix StackOverflowError when building from eclipse (CASSANDRA-2687)
 * only provide replication_factor to strategy_options "help" for
   SimpleStrategy, OldNetworkTopologyStrategy (CASSANDRA-2678, 2713)
 * fix exception adding validators to non-string columns (CASSANDRA-2696)
 * avoid instantiating DatabaseDescriptor in JDBC (CASSANDRA-2694)
 * fix potential stack overflow during compaction (CASSANDRA-2626)
 * clone super columns to avoid modifying them during flush (CASSANDRA-2675)
 * reset underlying iterator in EchoedRow constructor (CASSANDRA-2653)


0.8.0-rc1
 * faster flushes and compaction from fixing excessively pessimistic
   rebuffering in BRAF (CASSANDRA-2581)
 * fix returning null column values in the python cql driver (CASSANDRA-2593)
 * fix merkle tree splitting exiting early (CASSANDRA-2605)
 * snapshot_before_compaction directory name fix (CASSANDRA-2598)
 * Disable compaction throttling during bootstrap (CASSANDRA-2612)
 * fix CQL treatment of > and < operators in range slices (CASSANDRA-2592)
 * fix potential double-application of counter updates on commitlog replay
   by moving replay position from header to sstable metadata (CASSANDRA-2419)
 * JDBC CQL driver exposes getColumn for access to timestamp
 * JDBC ResultSetMetadata properties added to AbstractType
 * r/m clustertool (CASSANDRA-2607)
 * add support for presenting row key as a column in CQL result sets
   (CASSANDRA-2622)
 * Don't allow {LOCAL|EACH}_QUORUM unless strategy is NTS (CASSANDRA-2627)
 * validate keyspace strategy_options during CQL create (CASSANDRA-2624)
 * fix empty Result with secondary index when limit=1 (CASSANDRA-2628)
 * Fix regression where bootstrapping a node with no schema fails
   (CASSANDRA-2625)
 * Allow removing LocationInfo sstables (CASSANDRA-2632)
 * avoid attempting to replay mutations from dropped keyspaces (CASSANDRA-2631)
 * avoid using cached position of a key when GT is requested (CASSANDRA-2633)
 * fix counting bloom filter true positives (CASSANDRA-2637)
 * initialize local ep state prior to gossip startup if needed (CASSANDRA-2638)
 * fix counter increment lost after restart (CASSANDRA-2642)
 * add quote-escaping via backslash to CLI (CASSANDRA-2623)
 * fix pig example script (CASSANDRA-2487)
 * fix dynamic snitch race in adding latencies (CASSANDRA-2618)
 * Start/stop cassandra after more important services such as mdadm in
   debian packaging (CASSANDRA-2481)


0.8.0-beta2
 * fix NPE compacting index CFs (CASSANDRA-2528)
 * Remove checking all column families on startup for compaction candidates
   (CASSANDRA-2444)
 * validate CQL create keyspace options (CASSANDRA-2525)
 * fix nodetool setcompactionthroughput (CASSANDRA-2550)
 * move	gossip heartbeat back to its own thread (CASSANDRA-2554)
 * validate cql TRUNCATE columnfamily before truncating (CASSANDRA-2570)
 * fix batch_mutate for mixed standard-counter mutations (CASSANDRA-2457)
 * disallow making schema changes to system keyspace (CASSANDRA-2563)
 * fix sending mutation messages multiple times (CASSANDRA-2557)
 * fix incorrect use of NBHM.size in ReadCallback that could cause
   reads to time out even when responses were received (CASSANDRA-2552)
 * trigger read repair correctly for LOCAL_QUORUM reads (CASSANDRA-2556)
 * Allow configuring the number of compaction thread (CASSANDRA-2558)
 * forceUserDefinedCompaction will attempt to compact what it is given
   even if the pessimistic estimate is that there is not enough disk space;
   automatic compactions will only compact 2 or more sstables (CASSANDRA-2575)
 * refuse to apply migrations with older timestamps than the current
   schema (CASSANDRA-2536)
 * remove unframed Thrift transport option
 * include indexes in snapshots (CASSANDRA-2596)
 * improve ignoring of obsolete mutations in index maintenance (CASSANDRA-2401)
 * recognize attempt to drop just the index while leaving the column
   definition alone (CASSANDRA-2619)


0.8.0-beta1
 * remove Avro RPC support (CASSANDRA-926)
 * support for columns that act as incr/decr counters
   (CASSANDRA-1072, 1937, 1944, 1936, 2101, 2093, 2288, 2105, 2384, 2236, 2342,
   2454)
 * CQL (CASSANDRA-1703, 1704, 1705, 1706, 1707, 1708, 1710, 1711, 1940,
   2124, 2302, 2277, 2493)
 * avoid double RowMutation serialization on write path (CASSANDRA-1800)
 * make NetworkTopologyStrategy the default (CASSANDRA-1960)
 * configurable internode encryption (CASSANDRA-1567, 2152)
 * human readable column names in sstable2json output (CASSANDRA-1933)
 * change default JMX port to 7199 (CASSANDRA-2027)
 * backwards compatible internal messaging (CASSANDRA-1015)
 * atomic switch of memtables and sstables (CASSANDRA-2284)
 * add pluggable SeedProvider (CASSANDRA-1669)
 * Fix clustertool to not throw exception when calling get_endpoints (CASSANDRA-2437)
 * upgrade to thrift 0.6 (CASSANDRA-2412)
 * repair works on a token range instead of full ring (CASSANDRA-2324)
 * purge tombstones from row cache (CASSANDRA-2305)
 * push replication_factor into strategy_options (CASSANDRA-1263)
 * give snapshots the same name on each node (CASSANDRA-1791)
 * remove "nodetool loadbalance" (CASSANDRA-2448)
 * multithreaded compaction (CASSANDRA-2191)
 * compaction throttling (CASSANDRA-2156)
 * add key type information and alias (CASSANDRA-2311, 2396)
 * cli no longer divides read_repair_chance by 100 (CASSANDRA-2458)
 * made CompactionInfo.getTaskType return an enum (CASSANDRA-2482)
 * add a server-wide cap on measured memtable memory usage and aggressively
   flush to keep under that threshold (CASSANDRA-2006)
 * add unified UUIDType (CASSANDRA-2233)
 * add off-heap row cache support (CASSANDRA-1969)


0.7.5
 * improvements/fixes to PIG driver (CASSANDRA-1618, CASSANDRA-2387,
   CASSANDRA-2465, CASSANDRA-2484)
 * validate index names (CASSANDRA-1761)
 * reduce contention on Table.flusherLock (CASSANDRA-1954)
 * try harder to detect failures during streaming, cleaning up temporary
   files more reliably (CASSANDRA-2088)
 * shut down server for OOM on a Thrift thread (CASSANDRA-2269)
 * fix tombstone handling in repair and sstable2json (CASSANDRA-2279)
 * preserve version when streaming data from old sstables (CASSANDRA-2283)
 * don't start repair if a neighboring node is marked as dead (CASSANDRA-2290)
 * purge tombstones from row cache (CASSANDRA-2305)
 * Avoid seeking when sstable2json exports the entire file (CASSANDRA-2318)
 * clear Built flag in system table when dropping an index (CASSANDRA-2320)
 * don't allow arbitrary argument for stress.java (CASSANDRA-2323)
 * validate values for index predicates in get_indexed_slice (CASSANDRA-2328)
 * queue secondary indexes for flush before the parent (CASSANDRA-2330)
 * allow job configuration to set the CL used in Hadoop jobs (CASSANDRA-2331)
 * add memtable_flush_queue_size defaulting to 4 (CASSANDRA-2333)
 * Allow overriding of initial_token, storage_port and rpc_port from system
   properties (CASSANDRA-2343)
 * fix comparator used for non-indexed secondary expressions in index scan
   (CASSANDRA-2347)
 * ensure size calculation and write phase of large-row compaction use
   the same threshold for TTL expiration (CASSANDRA-2349)
 * fix race when iterating CFs during add/drop (CASSANDRA-2350)
 * add ConsistencyLevel command to CLI (CASSANDRA-2354)
 * allow negative numbers in the cli (CASSANDRA-2358)
 * hard code serialVersionUID for tokens class (CASSANDRA-2361)
 * fix potential infinite loop in ByteBufferUtil.inputStream (CASSANDRA-2365)
 * fix encoding bugs in HintedHandoffManager, SystemTable when default
   charset is not UTF8 (CASSANDRA-2367)
 * avoids having removed node reappearing in Gossip (CASSANDRA-2371)
 * fix incorrect truncation of long to int when reading columns via block
   index (CASSANDRA-2376)
 * fix NPE during stream session (CASSANDRA-2377)
 * fix race condition that could leave orphaned data files when dropping CF or
   KS (CASSANDRA-2381)
 * fsync statistics component on write (CASSANDRA-2382)
 * fix duplicate results from CFS.scan (CASSANDRA-2406)
 * add IntegerType to CLI help (CASSANDRA-2414)
 * avoid caching token-only decoratedkeys (CASSANDRA-2416)
 * convert mmap assertion to if/throw so scrub can catch it (CASSANDRA-2417)
 * don't overwrite gc log (CASSANDR-2418)
 * invalidate row cache for streamed row to avoid inconsitencies
   (CASSANDRA-2420)
 * avoid copies in range/index scans (CASSANDRA-2425)
 * make sure we don't wipe data during cleanup if the node has not join
   the ring (CASSANDRA-2428)
 * Try harder to close files after compaction (CASSANDRA-2431)
 * re-set bootstrapped flag after move finishes (CASSANDRA-2435)
 * display validation_class in CLI 'describe keyspace' (CASSANDRA-2442)
 * make cleanup compactions cleanup the row cache (CASSANDRA-2451)
 * add column fields validation to scrub (CASSANDRA-2460)
 * use 64KB flush buffer instead of in_memory_compaction_limit (CASSANDRA-2463)
 * fix backslash substitutions in CLI (CASSANDRA-2492)
 * disable cache saving for system CFS (CASSANDRA-2502)
 * fixes for verifying destination availability under hinted conditions
   so UE can be thrown intead of timing out (CASSANDRA-2514)
 * fix update of validation class in column metadata (CASSANDRA-2512)
 * support LOCAL_QUORUM, EACH_QUORUM CLs outside of NTS (CASSANDRA-2516)
 * preserve version when streaming data from old sstables (CASSANDRA-2283)
 * fix backslash substitutions in CLI (CASSANDRA-2492)
 * count a row deletion as one operation towards memtable threshold
   (CASSANDRA-2519)
 * support LOCAL_QUORUM, EACH_QUORUM CLs outside of NTS (CASSANDRA-2516)


0.7.4
 * add nodetool join command (CASSANDRA-2160)
 * fix secondary indexes on pre-existing or streamed data (CASSANDRA-2244)
 * initialize endpoint in gossiper earlier (CASSANDRA-2228)
 * add ability to write to Cassandra from Pig (CASSANDRA-1828)
 * add rpc_[min|max]_threads (CASSANDRA-2176)
 * add CL.TWO, CL.THREE (CASSANDRA-2013)
 * avoid exporting an un-requested row in sstable2json, when exporting
   a key that does not exist (CASSANDRA-2168)
 * add incremental_backups option (CASSANDRA-1872)
 * add configurable row limit to Pig loadfunc (CASSANDRA-2276)
 * validate column values in batches as well as single-Column inserts
   (CASSANDRA-2259)
 * move sample schema from cassandra.yaml to schema-sample.txt,
   a cli scripts (CASSANDRA-2007)
 * avoid writing empty rows when scrubbing tombstoned rows (CASSANDRA-2296)
 * fix assertion error in range and index scans for CL < ALL
   (CASSANDRA-2282)
 * fix commitlog replay when flush position refers to data that didn't
   get synced before server died (CASSANDRA-2285)
 * fix fd leak in sstable2json with non-mmap'd i/o (CASSANDRA-2304)
 * reduce memory use during streaming of multiple sstables (CASSANDRA-2301)
 * purge tombstoned rows from cache after GCGraceSeconds (CASSANDRA-2305)
 * allow zero replicas in a NTS datacenter (CASSANDRA-1924)
 * make range queries respect snitch for local replicas (CASSANDRA-2286)
 * fix HH delivery when column index is larger than 2GB (CASSANDRA-2297)
 * make 2ary indexes use parent CF flush thresholds during initial build
   (CASSANDRA-2294)
 * update memtable_throughput to be a long (CASSANDRA-2158)


0.7.3
 * Keep endpoint state until aVeryLongTime (CASSANDRA-2115)
 * lower-latency read repair (CASSANDRA-2069)
 * add hinted_handoff_throttle_delay_in_ms option (CASSANDRA-2161)
 * fixes for cache save/load (CASSANDRA-2172, -2174)
 * Handle whole-row deletions in CFOutputFormat (CASSANDRA-2014)
 * Make memtable_flush_writers flush in parallel (CASSANDRA-2178)
 * Add compaction_preheat_key_cache option (CASSANDRA-2175)
 * refactor stress.py to have only one copy of the format string
   used for creating row keys (CASSANDRA-2108)
 * validate index names for \w+ (CASSANDRA-2196)
 * Fix Cassandra cli to respect timeout if schema does not settle
   (CASSANDRA-2187)
 * fix for compaction and cleanup writing old-format data into new-version
   sstable (CASSANDRA-2211, -2216)
 * add nodetool scrub (CASSANDRA-2217, -2240)
 * fix sstable2json large-row pagination (CASSANDRA-2188)
 * fix EOFing on requests for the last bytes in a file (CASSANDRA-2213)
 * fix BufferedRandomAccessFile bugs (CASSANDRA-2218, -2241)
 * check for memtable flush_after_mins exceeded every 10s (CASSANDRA-2183)
 * fix cache saving on Windows (CASSANDRA-2207)
 * add validateSchemaAgreement call + synchronization to schema
   modification operations (CASSANDRA-2222)
 * fix for reversed slice queries on large rows (CASSANDRA-2212)
 * fat clients were writing local data (CASSANDRA-2223)
 * set DEFAULT_MEMTABLE_LIFETIME_IN_MINS to 24h
 * improve detection and cleanup of partially-written sstables
   (CASSANDRA-2206)
 * fix supercolumn de/serialization when subcolumn comparator is different
   from supercolumn's (CASSANDRA-2104)
 * fix starting up on Windows when CASSANDRA_HOME contains whitespace
   (CASSANDRA-2237)
 * add [get|set][row|key]cacheSavePeriod to JMX (CASSANDRA-2100)
 * fix Hadoop ColumnFamilyOutputFormat dropping of mutations
   when batch fills up (CASSANDRA-2255)
 * move file deletions off of scheduledtasks executor (CASSANDRA-2253)


0.7.2
 * copy DecoratedKey.key when inserting into caches to avoid retaining
   a reference to the underlying buffer (CASSANDRA-2102)
 * format subcolumn names with subcomparator (CASSANDRA-2136)
 * fix column bloom filter deserialization (CASSANDRA-2165)


0.7.1
 * refactor MessageDigest creation code. (CASSANDRA-2107)
 * buffer network stack to avoid inefficient small TCP messages while avoiding
   the nagle/delayed ack problem (CASSANDRA-1896)
 * check log4j configuration for changes every 10s (CASSANDRA-1525, 1907)
 * more-efficient cross-DC replication (CASSANDRA-1530, -2051, -2138)
 * avoid polluting page cache with commitlog or sstable writes
   and seq scan operations (CASSANDRA-1470)
 * add RMI authentication options to nodetool (CASSANDRA-1921)
 * make snitches configurable at runtime (CASSANDRA-1374)
 * retry hadoop split requests on connection failure (CASSANDRA-1927)
 * implement describeOwnership for BOP, COPP (CASSANDRA-1928)
 * make read repair behave as expected for ConsistencyLevel > ONE
   (CASSANDRA-982, 2038)
 * distributed test harness (CASSANDRA-1859, 1964)
 * reduce flush lock contention (CASSANDRA-1930)
 * optimize supercolumn deserialization (CASSANDRA-1891)
 * fix CFMetaData.apply to only compare objects of the same class
   (CASSANDRA-1962)
 * allow specifying specific SSTables to compact from JMX (CASSANDRA-1963)
 * fix race condition in MessagingService.targets (CASSANDRA-1959, 2094, 2081)
 * refuse to open sstables from a future version (CASSANDRA-1935)
 * zero-copy reads (CASSANDRA-1714)
 * fix copy bounds for word Text in wordcount demo (CASSANDRA-1993)
 * fixes for contrib/javautils (CASSANDRA-1979)
 * check more frequently for memtable expiration (CASSANDRA-2000)
 * fix writing SSTable column count statistics (CASSANDRA-1976)
 * fix streaming of multiple CFs during bootstrap (CASSANDRA-1992)
 * explicitly set JVM GC new generation size with -Xmn (CASSANDRA-1968)
 * add short options for CLI flags (CASSANDRA-1565)
 * make keyspace argument to "describe keyspace" in CLI optional
   when authenticated to keyspace already (CASSANDRA-2029)
 * added option to specify -Dcassandra.join_ring=false on startup
   to allow "warm spare" nodes or performing JMX maintenance before
   joining the ring (CASSANDRA-526)
 * log migrations at INFO (CASSANDRA-2028)
 * add CLI verbose option in file mode (CASSANDRA-2030)
 * add single-line "--" comments to CLI (CASSANDRA-2032)
 * message serialization tests (CASSANDRA-1923)
 * switch from ivy to maven-ant-tasks (CASSANDRA-2017)
 * CLI attempts to block for new schema to propagate (CASSANDRA-2044)
 * fix potential overflow in nodetool cfstats (CASSANDRA-2057)
 * add JVM shutdownhook to sync commitlog (CASSANDRA-1919)
 * allow nodes to be up without being part of  normal traffic (CASSANDRA-1951)
 * fix CLI "show keyspaces" with null options on NTS (CASSANDRA-2049)
 * fix possible ByteBuffer race conditions (CASSANDRA-2066)
 * reduce garbage generated by MessagingService to prevent load spikes
   (CASSANDRA-2058)
 * fix math in RandomPartitioner.describeOwnership (CASSANDRA-2071)
 * fix deletion of sstable non-data components (CASSANDRA-2059)
 * avoid blocking gossip while deleting handoff hints (CASSANDRA-2073)
 * ignore messages from newer versions, keep track of nodes in gossip
   regardless of version (CASSANDRA-1970)
 * cache writing moved to CompactionManager to reduce i/o contention and
   updated to use non-cache-polluting writes (CASSANDRA-2053)
 * page through large rows when exporting to JSON (CASSANDRA-2041)
 * add flush_largest_memtables_at and reduce_cache_sizes_at options
   (CASSANDRA-2142)
 * add cli 'describe cluster' command (CASSANDRA-2127)
 * add cli support for setting username/password at 'connect' command
   (CASSANDRA-2111)
 * add -D option to Stress.java to allow reading hosts from a file
   (CASSANDRA-2149)
 * bound hints CF throughput between 32M and 256M (CASSANDRA-2148)
 * continue starting when invalid saved cache entries are encountered
   (CASSANDRA-2076)
 * add max_hint_window_in_ms option (CASSANDRA-1459)


0.7.0-final
 * fix offsets to ByteBuffer.get (CASSANDRA-1939)


0.7.0-rc4
 * fix cli crash after backgrounding (CASSANDRA-1875)
 * count timeouts in storageproxy latencies, and include latency
   histograms in StorageProxyMBean (CASSANDRA-1893)
 * fix CLI get recognition of supercolumns (CASSANDRA-1899)
 * enable keepalive on intra-cluster sockets (CASSANDRA-1766)
 * count timeouts towards dynamicsnitch latencies (CASSANDRA-1905)
 * Expose index-building status in JMX + cli schema description
   (CASSANDRA-1871)
 * allow [LOCAL|EACH]_QUORUM to be used with non-NetworkTopology
   replication Strategies
 * increased amount of index locks for faster commitlog replay
 * collect secondary index tombstones immediately (CASSANDRA-1914)
 * revert commitlog changes from #1780 (CASSANDRA-1917)
 * change RandomPartitioner min token to -1 to avoid collision w/
   tokens on actual nodes (CASSANDRA-1901)
 * examine the right nibble when validating TimeUUID (CASSANDRA-1910)
 * include secondary indexes in cleanup (CASSANDRA-1916)
 * CFS.scrubDataDirectories should also cleanup invalid secondary indexes
   (CASSANDRA-1904)
 * ability to disable/enable gossip on nodes to force them down
   (CASSANDRA-1108)


0.7.0-rc3
 * expose getNaturalEndpoints in StorageServiceMBean taking byte[]
   key; RMI cannot serialize ByteBuffer (CASSANDRA-1833)
 * infer org.apache.cassandra.locator for replication strategy classes
   when not otherwise specified
 * validation that generates less garbage (CASSANDRA-1814)
 * add TTL support to CLI (CASSANDRA-1838)
 * cli defaults to bytestype for subcomparator when creating
   column families (CASSANDRA-1835)
 * unregister index MBeans when index is dropped (CASSANDRA-1843)
 * make ByteBufferUtil.clone thread-safe (CASSANDRA-1847)
 * change exception for read requests during bootstrap from
   InvalidRequest to Unavailable (CASSANDRA-1862)
 * respect row-level tombstones post-flush in range scans
   (CASSANDRA-1837)
 * ReadResponseResolver check digests against each other (CASSANDRA-1830)
 * return InvalidRequest when remove of subcolumn without supercolumn
   is requested (CASSANDRA-1866)
 * flush before repair (CASSANDRA-1748)
 * SSTableExport validates key order (CASSANDRA-1884)
 * large row support for SSTableExport (CASSANDRA-1867)
 * Re-cache hot keys post-compaction without hitting disk (CASSANDRA-1878)
 * manage read repair in coordinator instead of data source, to
   provide latency information to dynamic snitch (CASSANDRA-1873)


0.7.0-rc2
 * fix live-column-count of slice ranges including tombstoned supercolumn
   with live subcolumn (CASSANDRA-1591)
 * rename o.a.c.internal.AntientropyStage -> AntiEntropyStage,
   o.a.c.request.Request_responseStage -> RequestResponseStage,
   o.a.c.internal.Internal_responseStage -> InternalResponseStage
 * add AbstractType.fromString (CASSANDRA-1767)
 * require index_type to be present when specifying index_name
   on ColumnDef (CASSANDRA-1759)
 * fix add/remove index bugs in CFMetadata (CASSANDRA-1768)
 * rebuild Strategy during system_update_keyspace (CASSANDRA-1762)
 * cli updates prompt to ... in continuation lines (CASSANDRA-1770)
 * support multiple Mutations per key in hadoop ColumnFamilyOutputFormat
   (CASSANDRA-1774)
 * improvements to Debian init script (CASSANDRA-1772)
 * use local classloader to check for version.properties (CASSANDRA-1778)
 * Validate that column names in column_metadata are valid for the
   defined comparator, and decode properly in cli (CASSANDRA-1773)
 * use cross-platform newlines in cli (CASSANDRA-1786)
 * add ExpiringColumn support to sstable import/export (CASSANDRA-1754)
 * add flush for each append to periodic commitlog mode; added
   periodic_without_flush option to disable this (CASSANDRA-1780)
 * close file handle used for post-flush truncate (CASSANDRA-1790)
 * various code cleanup (CASSANDRA-1793, -1794, -1795)
 * fix range queries against wrapped range (CASSANDRA-1781)
 * fix consistencylevel calculations for NetworkTopologyStrategy
   (CASSANDRA-1804)
 * cli support index type enum names (CASSANDRA-1810)
 * improved validation of column_metadata (CASSANDRA-1813)
 * reads at ConsistencyLevel > 1 throw UnavailableException
   immediately if insufficient live nodes exist (CASSANDRA-1803)
 * copy bytebuffers for local writes to avoid retaining the entire
   Thrift frame (CASSANDRA-1801)
 * fix NPE adding index to column w/o prior metadata (CASSANDRA-1764)
 * reduce fat client timeout (CASSANDRA-1730)
 * fix botched merge of CASSANDRA-1316


0.7.0-rc1
 * fix compaction and flush races with schema updates (CASSANDRA-1715)
 * add clustertool, config-converter, sstablekeys, and schematool
   Windows .bat files (CASSANDRA-1723)
 * reject range queries received during bootstrap (CASSANDRA-1739)
 * fix wrapping-range queries on non-minimum token (CASSANDRA-1700)
 * add nodetool cfhistogram (CASSANDRA-1698)
 * limit repaired ranges to what the nodes have in common (CASSANDRA-1674)
 * index scan treats missing columns as not matching secondary
   expressions (CASSANDRA-1745)
 * Fix misuse of DataOutputBuffer.getData in AntiEntropyService
   (CASSANDRA-1729)
 * detect and warn when obsolete version of JNA is present (CASSANDRA-1760)
 * reduce fat client timeout (CASSANDRA-1730)
 * cleanup smallest CFs first to increase free temp space for larger ones
   (CASSANDRA-1811)
 * Update windows .bat files to work outside of main Cassandra
   directory (CASSANDRA-1713)
 * fix read repair regression from 0.6.7 (CASSANDRA-1727)
 * more-efficient read repair (CASSANDRA-1719)
 * fix hinted handoff replay (CASSANDRA-1656)
 * log type of dropped messages (CASSANDRA-1677)
 * upgrade to SLF4J 1.6.1
 * fix ByteBuffer bug in ExpiringColumn.updateDigest (CASSANDRA-1679)
 * fix IntegerType.getString (CASSANDRA-1681)
 * make -Djava.net.preferIPv4Stack=true the default (CASSANDRA-628)
 * add INTERNAL_RESPONSE verb to differentiate from responses related
   to client requests (CASSANDRA-1685)
 * log tpstats when dropping messages (CASSANDRA-1660)
 * include unreachable nodes in describeSchemaVersions (CASSANDRA-1678)
 * Avoid dropping messages off the client request path (CASSANDRA-1676)
 * fix jna errno reporting (CASSANDRA-1694)
 * add friendlier error for UnknownHostException on startup (CASSANDRA-1697)
 * include jna dependency in RPM package (CASSANDRA-1690)
 * add --skip-keys option to stress.py (CASSANDRA-1696)
 * improve cli handling of non-string keys and column names
   (CASSANDRA-1701, -1693)
 * r/m extra subcomparator line in cli keyspaces output (CASSANDRA-1712)
 * add read repair chance to cli "show keyspaces"
 * upgrade to ConcurrentLinkedHashMap 1.1 (CASSANDRA-975)
 * fix index scan routing (CASSANDRA-1722)
 * fix tombstoning of supercolumns in range queries (CASSANDRA-1734)
 * clear endpoint cache after updating keyspace metadata (CASSANDRA-1741)
 * fix wrapping-range queries on non-minimum token (CASSANDRA-1700)
 * truncate includes secondary indexes (CASSANDRA-1747)
 * retain reference to PendingFile sstables (CASSANDRA-1749)
 * fix sstableimport regression (CASSANDRA-1753)
 * fix for bootstrap when no non-system tables are defined (CASSANDRA-1732)
 * handle replica unavailability in index scan (CASSANDRA-1755)
 * fix service initialization order deadlock (CASSANDRA-1756)
 * multi-line cli commands (CASSANDRA-1742)
 * fix race between snapshot and compaction (CASSANDRA-1736)
 * add listEndpointsPendingHints, deleteHintsForEndpoint JMX methods
   (CASSANDRA-1551)


0.7.0-beta3
 * add strategy options to describe_keyspace output (CASSANDRA-1560)
 * log warning when using randomly generated token (CASSANDRA-1552)
 * re-organize JMX into .db, .net, .internal, .request (CASSANDRA-1217)
 * allow nodes to change IPs between restarts (CASSANDRA-1518)
 * remember ring state between restarts by default (CASSANDRA-1518)
 * flush index built flag so we can read it before log replay (CASSANDRA-1541)
 * lock row cache updates to prevent race condition (CASSANDRA-1293)
 * remove assertion causing rare (and harmless) error messages in
   commitlog (CASSANDRA-1330)
 * fix moving nodes with no keyspaces defined (CASSANDRA-1574)
 * fix unbootstrap when no data is present in a transfer range (CASSANDRA-1573)
 * take advantage of AVRO-495 to simplify our avro IDL (CASSANDRA-1436)
 * extend authorization hierarchy to column family (CASSANDRA-1554)
 * deletion support in secondary indexes (CASSANDRA-1571)
 * meaningful error message for invalid replication strategy class
   (CASSANDRA-1566)
 * allow keyspace creation with RF > N (CASSANDRA-1428)
 * improve cli error handling (CASSANDRA-1580)
 * add cache save/load ability (CASSANDRA-1417, 1606, 1647)
 * add StorageService.getDrainProgress (CASSANDRA-1588)
 * Disallow bootstrap to an in-use token (CASSANDRA-1561)
 * Allow dynamic secondary index creation and destruction (CASSANDRA-1532)
 * log auto-guessed memtable thresholds (CASSANDRA-1595)
 * add ColumnDef support to cli (CASSANDRA-1583)
 * reduce index sample time by 75% (CASSANDRA-1572)
 * add cli support for column, strategy metadata (CASSANDRA-1578, 1612)
 * add cli support for schema modification (CASSANDRA-1584)
 * delete temp files on failed compactions (CASSANDRA-1596)
 * avoid blocking for dead nodes during removetoken (CASSANDRA-1605)
 * remove ConsistencyLevel.ZERO (CASSANDRA-1607)
 * expose in-progress compaction type in jmx (CASSANDRA-1586)
 * removed IClock & related classes from internals (CASSANDRA-1502)
 * fix removing tokens from SystemTable on decommission and removetoken
   (CASSANDRA-1609)
 * include CF metadata in cli 'show keyspaces' (CASSANDRA-1613)
 * switch from Properties to HashMap in PropertyFileSnitch to
   avoid synchronization bottleneck (CASSANDRA-1481)
 * PropertyFileSnitch configuration file renamed to
   cassandra-topology.properties
 * add cli support for get_range_slices (CASSANDRA-1088, CASSANDRA-1619)
 * Make memtable flush thresholds per-CF instead of global
   (CASSANDRA-1007, 1637)
 * add cli support for binary data without CfDef hints (CASSANDRA-1603)
 * fix building SSTable statistics post-stream (CASSANDRA-1620)
 * fix potential infinite loop in 2ary index queries (CASSANDRA-1623)
 * allow creating NTS keyspaces with no replicas configured (CASSANDRA-1626)
 * add jmx histogram of sstables accessed per read (CASSANDRA-1624)
 * remove system_rename_column_family and system_rename_keyspace from the
   client API until races can be fixed (CASSANDRA-1630, CASSANDRA-1585)
 * add cli sanity tests (CASSANDRA-1582)
 * update GC settings in cassandra.bat (CASSANDRA-1636)
 * cli support for index queries (CASSANDRA-1635)
 * cli support for updating schema memtable settings (CASSANDRA-1634)
 * cli --file option (CASSANDRA-1616)
 * reduce automatically chosen memtable sizes by 50% (CASSANDRA-1641)
 * move endpoint cache from snitch to strategy (CASSANDRA-1643)
 * fix commitlog recovery deleting the newly-created segment as well as
   the old ones (CASSANDRA-1644)
 * upgrade to Thrift 0.5 (CASSANDRA-1367)
 * renamed CL.DCQUORUM to LOCAL_QUORUM and DCQUORUMSYNC to EACH_QUORUM
 * cli truncate support (CASSANDRA-1653)
 * update GC settings in cassandra.bat (CASSANDRA-1636)
 * avoid logging when a node's ip/token is gossipped back to it (CASSANDRA-1666)


0.7-beta2
 * always use UTF-8 for hint keys (CASSANDRA-1439)
 * remove cassandra.yaml dependency from Hadoop and Pig (CASSADRA-1322)
 * expose CfDef metadata in describe_keyspaces (CASSANDRA-1363)
 * restore use of mmap_index_only option (CASSANDRA-1241)
 * dropping a keyspace with no column families generated an error
   (CASSANDRA-1378)
 * rename RackAwareStrategy to OldNetworkTopologyStrategy, RackUnawareStrategy
   to SimpleStrategy, DatacenterShardStrategy to NetworkTopologyStrategy,
   AbstractRackAwareSnitch to AbstractNetworkTopologySnitch (CASSANDRA-1392)
 * merge StorageProxy.mutate, mutateBlocking (CASSANDRA-1396)
 * faster UUIDType, LongType comparisons (CASSANDRA-1386, 1393)
 * fix setting read_repair_chance from CLI addColumnFamily (CASSANDRA-1399)
 * fix updates to indexed columns (CASSANDRA-1373)
 * fix race condition leaving to FileNotFoundException (CASSANDRA-1382)
 * fix sharded lock hash on index write path (CASSANDRA-1402)
 * add support for GT/E, LT/E in subordinate index clauses (CASSANDRA-1401)
 * cfId counter got out of sync when CFs were added (CASSANDRA-1403)
 * less chatty schema updates (CASSANDRA-1389)
 * rename column family mbeans. 'type' will now include either
   'IndexColumnFamilies' or 'ColumnFamilies' depending on the CFS type.
   (CASSANDRA-1385)
 * disallow invalid keyspace and column family names. This includes name that
   matches a '^\w+' regex. (CASSANDRA-1377)
 * use JNA, if present, to take snapshots (CASSANDRA-1371)
 * truncate hints if starting 0.7 for the first time (CASSANDRA-1414)
 * fix FD leak in single-row slicepredicate queries (CASSANDRA-1416)
 * allow index expressions against columns that are not part of the
   SlicePredicate (CASSANDRA-1410)
 * config-converter properly handles snitches and framed support
   (CASSANDRA-1420)
 * remove keyspace argument from multiget_count (CASSANDRA-1422)
 * allow specifying cassandra.yaml location as (local or remote) URL
   (CASSANDRA-1126)
 * fix using DynamicEndpointSnitch with NetworkTopologyStrategy
   (CASSANDRA-1429)
 * Add CfDef.default_validation_class (CASSANDRA-891)
 * fix EstimatedHistogram.max (CASSANDRA-1413)
 * quorum read optimization (CASSANDRA-1622)
 * handle zero-length (or missing) rows during HH paging (CASSANDRA-1432)
 * include secondary indexes during schema migrations (CASSANDRA-1406)
 * fix commitlog header race during schema change (CASSANDRA-1435)
 * fix ColumnFamilyStoreMBeanIterator to use new type name (CASSANDRA-1433)
 * correct filename generated by xml->yaml converter (CASSANDRA-1419)
 * add CMSInitiatingOccupancyFraction=75 and UseCMSInitiatingOccupancyOnly
   to default JVM options
 * decrease jvm heap for cassandra-cli (CASSANDRA-1446)
 * ability to modify keyspaces and column family definitions on a live cluster
   (CASSANDRA-1285)
 * support for Hadoop Streaming [non-jvm map/reduce via stdin/out]
   (CASSANDRA-1368)
 * Move persistent sstable stats from the system table to an sstable component
   (CASSANDRA-1430)
 * remove failed bootstrap attempt from pending ranges when gossip times
   it out after 1h (CASSANDRA-1463)
 * eager-create tcp connections to other cluster members (CASSANDRA-1465)
 * enumerate stages and derive stage from message type instead of
   transmitting separately (CASSANDRA-1465)
 * apply reversed flag during collation from different data sources
   (CASSANDRA-1450)
 * make failure to remove commitlog segment non-fatal (CASSANDRA-1348)
 * correct ordering of drain operations so CL.recover is no longer
   necessary (CASSANDRA-1408)
 * removed keyspace from describe_splits method (CASSANDRA-1425)
 * rename check_schema_agreement to describe_schema_versions
   (CASSANDRA-1478)
 * fix QUORUM calculation for RF > 3 (CASSANDRA-1487)
 * remove tombstones during non-major compactions when bloom filter
   verifies that row does not exist in other sstables (CASSANDRA-1074)
 * nodes that coordinated a loadbalance in the past could not be seen by
   newly added nodes (CASSANDRA-1467)
 * exposed endpoint states (gossip details) via jmx (CASSANDRA-1467)
 * ensure that compacted sstables are not included when new readers are
   instantiated (CASSANDRA-1477)
 * by default, calculate heap size and memtable thresholds at runtime (CASSANDRA-1469)
 * fix races dealing with adding/dropping keyspaces and column families in
   rapid succession (CASSANDRA-1477)
 * clean up of Streaming system (CASSANDRA-1503, 1504, 1506)
 * add options to configure Thrift socket keepalive and buffer sizes (CASSANDRA-1426)
 * make contrib CassandraServiceDataCleaner recursive (CASSANDRA-1509)
 * min, max compaction threshold are configurable and persistent
   per-ColumnFamily (CASSANDRA-1468)
 * fix replaying the last mutation in a commitlog unnecessarily
   (CASSANDRA-1512)
 * invoke getDefaultUncaughtExceptionHandler from DTPE with the original
   exception rather than the ExecutionException wrapper (CASSANDRA-1226)
 * remove Clock from the Thrift (and Avro) API (CASSANDRA-1501)
 * Close intra-node sockets when connection is broken (CASSANDRA-1528)
 * RPM packaging spec file (CASSANDRA-786)
 * weighted request scheduler (CASSANDRA-1485)
 * treat expired columns as deleted (CASSANDRA-1539)
 * make IndexInterval configurable (CASSANDRA-1488)
 * add describe_snitch to Thrift API (CASSANDRA-1490)
 * MD5 authenticator compares plain text submitted password with MD5'd
   saved property, instead of vice versa (CASSANDRA-1447)
 * JMX MessagingService pending and completed counts (CASSANDRA-1533)
 * fix race condition processing repair responses (CASSANDRA-1511)
 * make repair blocking (CASSANDRA-1511)
 * create EndpointSnitchInfo and MBean to expose rack and DC (CASSANDRA-1491)
 * added option to contrib/word_count to output results back to Cassandra
   (CASSANDRA-1342)
 * rewrite Hadoop ColumnFamilyRecordWriter to pool connections, retry to
   multiple Cassandra nodes, and smooth impact on the Cassandra cluster
   by using smaller batch sizes (CASSANDRA-1434)
 * fix setting gc_grace_seconds via CLI (CASSANDRA-1549)
 * support TTL'd index values (CASSANDRA-1536)
 * make removetoken work like decommission (CASSANDRA-1216)
 * make cli comparator-aware and improve quote rules (CASSANDRA-1523,-1524)
 * make nodetool compact and cleanup blocking (CASSANDRA-1449)
 * add memtable, cache information to GCInspector logs (CASSANDRA-1558)
 * enable/disable HintedHandoff via JMX (CASSANDRA-1550)
 * Ignore stray files in the commit log directory (CASSANDRA-1547)
 * Disallow bootstrap to an in-use token (CASSANDRA-1561)


0.7-beta1
 * sstable versioning (CASSANDRA-389)
 * switched to slf4j logging (CASSANDRA-625)
 * add (optional) expiration time for column (CASSANDRA-699)
 * access levels for authentication/authorization (CASSANDRA-900)
 * add ReadRepairChance to CF definition (CASSANDRA-930)
 * fix heisenbug in system tests, especially common on OS X (CASSANDRA-944)
 * convert to byte[] keys internally and all public APIs (CASSANDRA-767)
 * ability to alter schema definitions on a live cluster (CASSANDRA-44)
 * renamed configuration file to cassandra.xml, and log4j.properties to
   log4j-server.properties, which must now be loaded from
   the classpath (which is how our scripts in bin/ have always done it)
   (CASSANDRA-971)
 * change get_count to require a SlicePredicate. create multi_get_count
   (CASSANDRA-744)
 * re-organized endpointsnitch implementations and added SimpleSnitch
   (CASSANDRA-994)
 * Added preload_row_cache option (CASSANDRA-946)
 * add CRC to commitlog header (CASSANDRA-999)
 * removed deprecated batch_insert and get_range_slice methods (CASSANDRA-1065)
 * add truncate thrift method (CASSANDRA-531)
 * http mini-interface using mx4j (CASSANDRA-1068)
 * optimize away copy of sliced row on memtable read path (CASSANDRA-1046)
 * replace constant-size 2GB mmaped segments and special casing for index
   entries spanning segment boundaries, with SegmentedFile that computes
   segments that always contain entire entries/rows (CASSANDRA-1117)
 * avoid reading large rows into memory during compaction (CASSANDRA-16)
 * added hadoop OutputFormat (CASSANDRA-1101)
 * efficient Streaming (no more anticompaction) (CASSANDRA-579)
 * split commitlog header into separate file and add size checksum to
   mutations (CASSANDRA-1179)
 * avoid allocating a new byte[] for each mutation on replay (CASSANDRA-1219)
 * revise HH schema to be per-endpoint (CASSANDRA-1142)
 * add joining/leaving status to nodetool ring (CASSANDRA-1115)
 * allow multiple repair sessions per node (CASSANDRA-1190)
 * optimize away MessagingService for local range queries (CASSANDRA-1261)
 * make framed transport the default so malformed requests can't OOM the
   server (CASSANDRA-475)
 * significantly faster reads from row cache (CASSANDRA-1267)
 * take advantage of row cache during range queries (CASSANDRA-1302)
 * make GCGraceSeconds a per-ColumnFamily value (CASSANDRA-1276)
 * keep persistent row size and column count statistics (CASSANDRA-1155)
 * add IntegerType (CASSANDRA-1282)
 * page within a single row during hinted handoff (CASSANDRA-1327)
 * push DatacenterShardStrategy configuration into keyspace definition,
   eliminating datacenter.properties. (CASSANDRA-1066)
 * optimize forward slices starting with '' and single-index-block name
   queries by skipping the column index (CASSANDRA-1338)
 * streaming refactor (CASSANDRA-1189)
 * faster comparison for UUID types (CASSANDRA-1043)
 * secondary index support (CASSANDRA-749 and subtasks)
 * make compaction buckets deterministic (CASSANDRA-1265)


0.6.6
 * Allow using DynamicEndpointSnitch with RackAwareStrategy (CASSANDRA-1429)
 * remove the remaining vestiges of the unfinished DatacenterShardStrategy
   (replaced by NetworkTopologyStrategy in 0.7)


0.6.5
 * fix key ordering in range query results with RandomPartitioner
   and ConsistencyLevel > ONE (CASSANDRA-1145)
 * fix for range query starting with the wrong token range (CASSANDRA-1042)
 * page within a single row during hinted handoff (CASSANDRA-1327)
 * fix compilation on non-sun JDKs (CASSANDRA-1061)
 * remove String.trim() call on row keys in batch mutations (CASSANDRA-1235)
 * Log summary of dropped messages instead of spamming log (CASSANDRA-1284)
 * add dynamic endpoint snitch (CASSANDRA-981)
 * fix streaming for keyspaces with hyphens in their name (CASSANDRA-1377)
 * fix errors in hard-coded bloom filter optKPerBucket by computing it
   algorithmically (CASSANDRA-1220
 * remove message deserialization stage, and uncap read/write stages
   so slow reads/writes don't block gossip processing (CASSANDRA-1358)
 * add jmx port configuration to Debian package (CASSANDRA-1202)
 * use mlockall via JNA, if present, to prevent Linux from swapping
   out parts of the JVM (CASSANDRA-1214)


0.6.4
 * avoid queuing multiple hint deliveries for the same endpoint
   (CASSANDRA-1229)
 * better performance for and stricter checking of UTF8 column names
   (CASSANDRA-1232)
 * extend option to lower compaction priority to hinted handoff
   as well (CASSANDRA-1260)
 * log errors in gossip instead of re-throwing (CASSANDRA-1289)
 * avoid aborting commitlog replay prematurely if a flushed-but-
   not-removed commitlog segment is encountered (CASSANDRA-1297)
 * fix duplicate rows being read during mapreduce (CASSANDRA-1142)
 * failure detection wasn't closing command sockets (CASSANDRA-1221)
 * cassandra-cli.bat works on windows (CASSANDRA-1236)
 * pre-emptively drop requests that cannot be processed within RPCTimeout
   (CASSANDRA-685)
 * add ack to Binary write verb and update CassandraBulkLoader
   to wait for acks for each row (CASSANDRA-1093)
 * added describe_partitioner Thrift method (CASSANDRA-1047)
 * Hadoop jobs no longer require the Cassandra storage-conf.xml
   (CASSANDRA-1280, CASSANDRA-1047)
 * log thread pool stats when GC is excessive (CASSANDRA-1275)
 * remove gossip message size limit (CASSANDRA-1138)
 * parallelize local and remote reads during multiget, and respect snitch
   when determining whether to do local read for CL.ONE (CASSANDRA-1317)
 * fix read repair to use requested consistency level on digest mismatch,
   rather than assuming QUORUM (CASSANDRA-1316)
 * process digest mismatch re-reads in parallel (CASSANDRA-1323)
 * switch hints CF comparator to BytesType (CASSANDRA-1274)


0.6.3
 * retry to make streaming connections up to 8 times. (CASSANDRA-1019)
 * reject describe_ring() calls on invalid keyspaces (CASSANDRA-1111)
 * fix cache size calculation for size of 100% (CASSANDRA-1129)
 * fix cache capacity only being recalculated once (CASSANDRA-1129)
 * remove hourly scan of all hints on the off chance that the gossiper
   missed a status change; instead, expose deliverHintsToEndpoint to JMX
   so it can be done manually, if necessary (CASSANDRA-1141)
 * don't reject reads at CL.ALL (CASSANDRA-1152)
 * reject deletions to supercolumns in CFs containing only standard
   columns (CASSANDRA-1139)
 * avoid preserving login information after client disconnects
   (CASSANDRA-1057)
 * prefer sun jdk to openjdk in debian init script (CASSANDRA-1174)
 * detect partioner config changes between restarts and fail fast
   (CASSANDRA-1146)
 * use generation time to resolve node token reassignment disagreements
   (CASSANDRA-1118)
 * restructure the startup ordering of Gossiper and MessageService to avoid
   timing anomalies (CASSANDRA-1160)
 * detect incomplete commit log hearders (CASSANDRA-1119)
 * force anti-entropy service to stream files on the stream stage to avoid
   sending streams out of order (CASSANDRA-1169)
 * remove inactive stream managers after AES streams files (CASSANDRA-1169)
 * allow removing entire row through batch_mutate Deletion (CASSANDRA-1027)
 * add JMX metrics for row-level bloom filter false positives (CASSANDRA-1212)
 * added a redhat init script to contrib (CASSANDRA-1201)
 * use midpoint when bootstrapping a new machine into range with not
   much data yet instead of random token (CASSANDRA-1112)
 * kill server on OOM in executor stage as well as Thrift (CASSANDRA-1226)
 * remove opportunistic repairs, when two machines with overlapping replica
   responsibilities happen to finish major compactions of the same CF near
   the same time.  repairs are now fully manual (CASSANDRA-1190)
 * add ability to lower compaction priority (default is no change from 0.6.2)
   (CASSANDRA-1181)


0.6.2
 * fix contrib/word_count build. (CASSANDRA-992)
 * split CommitLogExecutorService into BatchCommitLogExecutorService and
   PeriodicCommitLogExecutorService (CASSANDRA-1014)
 * add latency histograms to CFSMBean (CASSANDRA-1024)
 * make resolving timestamp ties deterministic by using value bytes
   as a tiebreaker (CASSANDRA-1039)
 * Add option to turn off Hinted Handoff (CASSANDRA-894)
 * fix windows startup (CASSANDRA-948)
 * make concurrent_reads, concurrent_writes configurable at runtime via JMX
   (CASSANDRA-1060)
 * disable GCInspector on non-Sun JVMs (CASSANDRA-1061)
 * fix tombstone handling in sstable rows with no other data (CASSANDRA-1063)
 * fix size of row in spanned index entries (CASSANDRA-1056)
 * install json2sstable, sstable2json, and sstablekeys to Debian package
 * StreamingService.StreamDestinations wouldn't empty itself after streaming
   finished (CASSANDRA-1076)
 * added Collections.shuffle(splits) before returning the splits in
   ColumnFamilyInputFormat (CASSANDRA-1096)
 * do not recalculate cache capacity post-compaction if it's been manually
   modified (CASSANDRA-1079)
 * better defaults for flush sorter + writer executor queue sizes
   (CASSANDRA-1100)
 * windows scripts for SSTableImport/Export (CASSANDRA-1051)
 * windows script for nodetool (CASSANDRA-1113)
 * expose PhiConvictThreshold (CASSANDRA-1053)
 * make repair of RF==1 a no-op (CASSANDRA-1090)
 * improve default JVM GC options (CASSANDRA-1014)
 * fix SlicePredicate serialization inside Hadoop jobs (CASSANDRA-1049)
 * close Thrift sockets in Hadoop ColumnFamilyRecordReader (CASSANDRA-1081)


0.6.1
 * fix NPE in sstable2json when no excluded keys are given (CASSANDRA-934)
 * keep the replica set constant throughout the read repair process
   (CASSANDRA-937)
 * allow querying getAllRanges with empty token list (CASSANDRA-933)
 * fix command line arguments inversion in clustertool (CASSANDRA-942)
 * fix race condition that could trigger a false-positive assertion
   during post-flush discard of old commitlog segments (CASSANDRA-936)
 * fix neighbor calculation for anti-entropy repair (CASSANDRA-924)
 * perform repair even for small entropy differences (CASSANDRA-924)
 * Use hostnames in CFInputFormat to allow Hadoop's naive string-based
   locality comparisons to work (CASSANDRA-955)
 * cache read-only BufferedRandomAccessFile length to avoid
   3 system calls per invocation (CASSANDRA-950)
 * nodes with IPv6 (and no IPv4) addresses could not join cluster
   (CASSANDRA-969)
 * Retrieve the correct number of undeleted columns, if any, from
   a supercolumn in a row that had been deleted previously (CASSANDRA-920)
 * fix index scans that cross the 2GB mmap boundaries for both mmap
   and standard i/o modes (CASSANDRA-866)
 * expose drain via nodetool (CASSANDRA-978)


0.6.0-RC1
 * JMX drain to flush memtables and run through commit log (CASSANDRA-880)
 * Bootstrapping can skip ranges under the right conditions (CASSANDRA-902)
 * fix merging row versions in range_slice for CL > ONE (CASSANDRA-884)
 * default write ConsistencyLeven chaned from ZERO to ONE
 * fix for index entries spanning mmap buffer boundaries (CASSANDRA-857)
 * use lexical comparison if time part of TimeUUIDs are the same
   (CASSANDRA-907)
 * bound read, mutation, and response stages to fix possible OOM
   during log replay (CASSANDRA-885)
 * Use microseconds-since-epoch (UTC) in cli, instead of milliseconds
 * Treat batch_mutate Deletion with null supercolumn as "apply this predicate
   to top level supercolumns" (CASSANDRA-834)
 * Streaming destination nodes do not update their JMX status (CASSANDRA-916)
 * Fix internal RPC timeout calculation (CASSANDRA-911)
 * Added Pig loadfunc to contrib/pig (CASSANDRA-910)


0.6.0-beta3
 * fix compaction bucketing bug (CASSANDRA-814)
 * update windows batch file (CASSANDRA-824)
 * deprecate KeysCachedFraction configuration directive in favor
   of KeysCached; move to unified-per-CF key cache (CASSANDRA-801)
 * add invalidateRowCache to ColumnFamilyStoreMBean (CASSANDRA-761)
 * send Handoff hints to natural locations to reduce load on
   remaining nodes in a failure scenario (CASSANDRA-822)
 * Add RowWarningThresholdInMB configuration option to warn before very
   large rows get big enough to threaten node stability, and -x option to
   be able to remove them with sstable2json if the warning is unheeded
   until it's too late (CASSANDRA-843)
 * Add logging of GC activity (CASSANDRA-813)
 * fix ConcurrentModificationException in commitlog discard (CASSANDRA-853)
 * Fix hardcoded row count in Hadoop RecordReader (CASSANDRA-837)
 * Add a jmx status to the streaming service and change several DEBUG
   messages to INFO (CASSANDRA-845)
 * fix classpath in cassandra-cli.bat for Windows (CASSANDRA-858)
 * allow re-specifying host, port to cassandra-cli if invalid ones
   are first tried (CASSANDRA-867)
 * fix race condition handling rpc timeout in the coordinator
   (CASSANDRA-864)
 * Remove CalloutLocation and StagingFileDirectory from storage-conf files
   since those settings are no longer used (CASSANDRA-878)
 * Parse a long from RowWarningThresholdInMB instead of an int (CASSANDRA-882)
 * Remove obsolete ControlPort code from DatabaseDescriptor (CASSANDRA-886)
 * move skipBytes side effect out of assert (CASSANDRA-899)
 * add "double getLoad" to StorageServiceMBean (CASSANDRA-898)
 * track row stats per CF at compaction time (CASSANDRA-870)
 * disallow CommitLogDirectory matching a DataFileDirectory (CASSANDRA-888)
 * default key cache size is 200k entries, changed from 10% (CASSANDRA-863)
 * add -Dcassandra-foreground=yes to cassandra.bat
 * exit if cluster name is changed unexpectedly (CASSANDRA-769)


0.6.0-beta1/beta2
 * add batch_mutate thrift command, deprecating batch_insert (CASSANDRA-336)
 * remove get_key_range Thrift API, deprecated in 0.5 (CASSANDRA-710)
 * add optional login() Thrift call for authentication (CASSANDRA-547)
 * support fat clients using gossiper and StorageProxy to perform
   replication in-process [jvm-only] (CASSANDRA-535)
 * support mmapped I/O for reads, on by default on 64bit JVMs
   (CASSANDRA-408, CASSANDRA-669)
 * improve insert concurrency, particularly during Hinted Handoff
   (CASSANDRA-658)
 * faster network code (CASSANDRA-675)
 * stress.py moved to contrib (CASSANDRA-635)
 * row caching [must be explicitly enabled per-CF in config] (CASSANDRA-678)
 * present a useful measure of compaction progress in JMX (CASSANDRA-599)
 * add bin/sstablekeys (CASSNADRA-679)
 * add ConsistencyLevel.ANY (CASSANDRA-687)
 * make removetoken remove nodes from gossip entirely (CASSANDRA-644)
 * add ability to set cache sizes at runtime (CASSANDRA-708)
 * report latency and cache hit rate statistics with lifetime totals
   instead of average over the last minute (CASSANDRA-702)
 * support get_range_slice for RandomPartitioner (CASSANDRA-745)
 * per-keyspace replication factory and replication strategy (CASSANDRA-620)
 * track latency in microseconds (CASSANDRA-733)
 * add describe_ Thrift methods, deprecating get_string_property and
   get_string_list_property
 * jmx interface for tracking operation mode and streams in general.
   (CASSANDRA-709)
 * keep memtables in sorted order to improve range query performance
   (CASSANDRA-799)
 * use while loop instead of recursion when trimming sstables compaction list
   to avoid blowing stack in pathological cases (CASSANDRA-804)
 * basic Hadoop map/reduce support (CASSANDRA-342)


0.5.1
 * ensure all files for an sstable are streamed to the same directory.
   (CASSANDRA-716)
 * more accurate load estimate for bootstrapping (CASSANDRA-762)
 * tolerate dead or unavailable bootstrap target on write (CASSANDRA-731)
 * allow larger numbers of keys (> 140M) in a sstable bloom filter
   (CASSANDRA-790)
 * include jvm argument improvements from CASSANDRA-504 in debian package
 * change streaming chunk size to 32MB to accomodate Windows XP limitations
   (was 64MB) (CASSANDRA-795)
 * fix get_range_slice returning results in the wrong order (CASSANDRA-781)


0.5.0 final
 * avoid attempting to delete temporary bootstrap files twice (CASSANDRA-681)
 * fix bogus NaN in nodeprobe cfstats output (CASSANDRA-646)
 * provide a policy for dealing with single thread executors w/ a full queue
   (CASSANDRA-694)
 * optimize inner read in MessagingService, vastly improving multiple-node
   performance (CASSANDRA-675)
 * wait for table flush before streaming data back to a bootstrapping node.
   (CASSANDRA-696)
 * keep track of bootstrapping sources by table so that bootstrapping doesn't
   give the indication of finishing early (CASSANDRA-673)


0.5.0 RC3
 * commit the correct version of the patch for CASSANDRA-663


0.5.0 RC2 (unreleased)
 * fix bugs in converting get_range_slice results to Thrift
   (CASSANDRA-647, CASSANDRA-649)
 * expose java.util.concurrent.TimeoutException in StorageProxy methods
   (CASSANDRA-600)
 * TcpConnectionManager was holding on to disconnected connections,
   giving the false indication they were being used. (CASSANDRA-651)
 * Remove duplicated write. (CASSANDRA-662)
 * Abort bootstrap if IP is already in the token ring (CASSANDRA-663)
 * increase default commitlog sync period, and wait for last sync to
   finish before submitting another (CASSANDRA-668)


0.5.0 RC1
 * Fix potential NPE in get_range_slice (CASSANDRA-623)
 * add CRC32 to commitlog entries (CASSANDRA-605)
 * fix data streaming on windows (CASSANDRA-630)
 * GC compacted sstables after cleanup and compaction (CASSANDRA-621)
 * Speed up anti-entropy validation (CASSANDRA-629)
 * Fix anti-entropy assertion error (CASSANDRA-639)
 * Fix pending range conflicts when bootstapping or moving
   multiple nodes at once (CASSANDRA-603)
 * Handle obsolete gossip related to node movement in the case where
   one or more nodes is down when the movement occurs (CASSANDRA-572)
 * Include dead nodes in gossip to avoid a variety of problems
   and fix HH to removed nodes (CASSANDRA-634)
 * return an InvalidRequestException for mal-formed SlicePredicates
   (CASSANDRA-643)
 * fix bug determining closest neighbor for use in multiple datacenters
   (CASSANDRA-648)
 * Vast improvements in anticompaction speed (CASSANDRA-607)
 * Speed up log replay and writes by avoiding redundant serializations
   (CASSANDRA-652)


0.5.0 beta 2
 * Bootstrap improvements (several tickets)
 * add nodeprobe repair anti-entropy feature (CASSANDRA-193, CASSANDRA-520)
 * fix possibility of partition when many nodes restart at once
   in clusters with multiple seeds (CASSANDRA-150)
 * fix NPE in get_range_slice when no data is found (CASSANDRA-578)
 * fix potential NPE in hinted handoff (CASSANDRA-585)
 * fix cleanup of local "system" keyspace (CASSANDRA-576)
 * improve computation of cluster load balance (CASSANDRA-554)
 * added super column read/write, column count, and column/row delete to
   cassandra-cli (CASSANDRA-567, CASSANDRA-594)
 * fix returning live subcolumns of deleted supercolumns (CASSANDRA-583)
 * respect JAVA_HOME in bin/ scripts (several tickets)
 * add StorageService.initClient for fat clients on the JVM (CASSANDRA-535)
   (see contrib/client_only for an example of use)
 * make consistency_level functional in get_range_slice (CASSANDRA-568)
 * optimize key deserialization for RandomPartitioner (CASSANDRA-581)
 * avoid GCing tombstones except on major compaction (CASSANDRA-604)
 * increase failure conviction threshold, resulting in less nodes
   incorrectly (and temporarily) marked as down (CASSANDRA-610)
 * respect memtable thresholds during log replay (CASSANDRA-609)
 * support ConsistencyLevel.ALL on read (CASSANDRA-584)
 * add nodeprobe removetoken command (CASSANDRA-564)


0.5.0 beta
 * Allow multiple simultaneous flushes, improving flush throughput
   on multicore systems (CASSANDRA-401)
 * Split up locks to improve write and read throughput on multicore systems
   (CASSANDRA-444, CASSANDRA-414)
 * More efficient use of memory during compaction (CASSANDRA-436)
 * autobootstrap option: when enabled, all non-seed nodes will attempt
   to bootstrap when started, until bootstrap successfully
   completes. -b option is removed.  (CASSANDRA-438)
 * Unless a token is manually specified in the configuration xml,
   a bootstraping node will use a token that gives it half the
   keys from the most-heavily-loaded node in the cluster,
   instead of generating a random token.
   (CASSANDRA-385, CASSANDRA-517)
 * Miscellaneous bootstrap fixes (several tickets)
 * Ability to change a node's token even after it has data on it
   (CASSANDRA-541)
 * Ability to decommission a live node from the ring (CASSANDRA-435)
 * Semi-automatic loadbalancing via nodeprobe (CASSANDRA-192)
 * Add ability to set compaction thresholds at runtime via
   JMX / nodeprobe.  (CASSANDRA-465)
 * Add "comment" field to ColumnFamily definition. (CASSANDRA-481)
 * Additional JMX metrics (CASSANDRA-482)
 * JSON based export and import tools (several tickets)
 * Hinted Handoff fixes (several tickets)
 * Add key cache to improve read performance (CASSANDRA-423)
 * Simplified construction of custom ReplicationStrategy classes
   (CASSANDRA-497)
 * Graphical application (Swing) for ring integrity verification and
   visualization was added to contrib (CASSANDRA-252)
 * Add DCQUORUM, DCQUORUMSYNC consistency levels and corresponding
   ReplicationStrategy / EndpointSnitch classes.  Experimental.
   (CASSANDRA-492)
 * Web client interface added to contrib (CASSANDRA-457)
 * More-efficient flush for Random, CollatedOPP partitioners
   for normal writes (CASSANDRA-446) and bulk load (CASSANDRA-420)
 * Add MemtableFlushAfterMinutes, a global replacement for the old
   per-CF FlushPeriodInMinutes setting (CASSANDRA-463)
 * optimizations to slice reading (CASSANDRA-350) and supercolumn
   queries (CASSANDRA-510)
 * force binding to given listenaddress for nodes with multiple
   interfaces (CASSANDRA-546)
 * stress.py benchmarking tool improvements (several tickets)
 * optimized replica placement code (CASSANDRA-525)
 * faster log replay on restart (CASSANDRA-539, CASSANDRA-540)
 * optimized local-node writes (CASSANDRA-558)
 * added get_range_slice, deprecating get_key_range (CASSANDRA-344)
 * expose TimedOutException to thrift (CASSANDRA-563)


0.4.2
 * Add validation disallowing null keys (CASSANDRA-486)
 * Fix race conditions in TCPConnectionManager (CASSANDRA-487)
 * Fix using non-utf8-aware comparison as a sanity check.
   (CASSANDRA-493)
 * Improve default garbage collector options (CASSANDRA-504)
 * Add "nodeprobe flush" (CASSANDRA-505)
 * remove NotFoundException from get_slice throws list (CASSANDRA-518)
 * fix get (not get_slice) of entire supercolumn (CASSANDRA-508)
 * fix null token during bootstrap (CASSANDRA-501)


0.4.1
 * Fix FlushPeriod columnfamily configuration regression
   (CASSANDRA-455)
 * Fix long column name support (CASSANDRA-460)
 * Fix for serializing a row that only contains tombstones
   (CASSANDRA-458)
 * Fix for discarding unneeded commitlog segments (CASSANDRA-459)
 * Add SnapshotBeforeCompaction configuration option (CASSANDRA-426)
 * Fix compaction abort under insufficient disk space (CASSANDRA-473)
 * Fix reading subcolumn slice from tombstoned CF (CASSANDRA-484)
 * Fix race condition in RVH causing occasional NPE (CASSANDRA-478)


0.4.0
 * fix get_key_range problems when a node is down (CASSANDRA-440)
   and add UnavailableException to more Thrift methods
 * Add example EndPointSnitch contrib code (several tickets)


0.4.0 RC2
 * fix SSTable generation clash during compaction (CASSANDRA-418)
 * reject method calls with null parameters (CASSANDRA-308)
 * properly order ranges in nodeprobe output (CASSANDRA-421)
 * fix logging of certain errors on executor threads (CASSANDRA-425)


0.4.0 RC1
 * Bootstrap feature is live; use -b on startup (several tickets)
 * Added multiget api (CASSANDRA-70)
 * fix Deadlock with SelectorManager.doProcess and TcpConnection.write
   (CASSANDRA-392)
 * remove key cache b/c of concurrency bugs in third-party
   CLHM library (CASSANDRA-405)
 * update non-major compaction logic to use two threshold values
   (CASSANDRA-407)
 * add periodic / batch commitlog sync modes (several tickets)
 * inline BatchMutation into batch_insert params (CASSANDRA-403)
 * allow setting the logging level at runtime via mbean (CASSANDRA-402)
 * change default comparator to BytesType (CASSANDRA-400)
 * add forwards-compatible ConsistencyLevel parameter to get_key_range
   (CASSANDRA-322)
 * r/m special case of blocking for local destination when writing with
   ConsistencyLevel.ZERO (CASSANDRA-399)
 * Fixes to make BinaryMemtable [bulk load interface] useful (CASSANDRA-337);
   see contrib/bmt_example for an example of using it.
 * More JMX properties added (several tickets)
 * Thrift changes (several tickets)
    - Merged _super get methods with the normal ones; return values
      are now of ColumnOrSuperColumn.
    - Similarly, merged batch_insert_super into batch_insert.



0.4.0 beta
 * On-disk data format has changed to allow billions of keys/rows per
   node instead of only millions
 * Multi-keyspace support
 * Scan all sstables for all queries to avoid situations where
   different types of operation on the same ColumnFamily could
   disagree on what data was present
 * Snapshot support via JMX
 * Thrift API has changed a _lot_:
    - removed time-sorted CFs; instead, user-defined comparators
      may be defined on the column names, which are now byte arrays.
      Default comparators are provided for UTF8, Bytes, Ascii, Long (i64),
      and UUID types.
    - removed colon-delimited strings in thrift api in favor of explicit
      structs such as ColumnPath, ColumnParent, etc.  Also normalized
      thrift struct and argument naming.
    - Added columnFamily argument to get_key_range.
    - Change signature of get_slice to accept starting and ending
      columns as well as an offset.  (This allows use of indexes.)
      Added "ascending" flag to allow reasonably-efficient reverse
      scans as well.  Removed get_slice_by_range as redundant.
    - get_key_range operates on one CF at a time
    - changed `block` boolean on insert methods to ConsistencyLevel enum,
      with options of NONE, ONE, QUORUM, and ALL.
    - added similar consistency_level parameter to read methods
    - column-name-set slice with no names given now returns zero columns
      instead of all of them.  ("all" can run your server out of memory.
      use a range-based slice with a high max column count instead.)
 * Removed the web interface. Node information can now be obtained by
   using the newly introduced nodeprobe utility.
 * More JMX stats
 * Remove magic values from internals (e.g. special key to indicate
   when to flush memtables)
 * Rename configuration "table" to "keyspace"
 * Moved to crash-only design; no more shutdown (just kill the process)
 * Lots of bug fixes

Full list of issues resolved in 0.4 is at https://issues.apache.org/jira/secure/IssueNavigator.jspa?reset=true&&pid=12310865&fixfor=12313862&resolution=1&sorter/field=issuekey&sorter/order=DESC


0.3.0 RC3
 * Fix potential deadlock under load in TCPConnection.
   (CASSANDRA-220)


0.3.0 RC2
 * Fix possible data loss when server is stopped after replaying
   log but before new inserts force memtable flush.
   (CASSANDRA-204)
 * Added BUGS file


0.3.0 RC1
 * Range queries on keys, including user-defined key collation
 * Remove support
 * Workarounds for a weird bug in JDK select/register that seems
   particularly common on VM environments. Cassandra should deploy
   fine on EC2 now
 * Much improved infrastructure: the beginnings of a decent test suite
   ("ant test" for unit tests; "nosetests" for system tests), code
   coverage reporting, etc.
 * Expanded node status reporting via JMX
 * Improved error reporting/logging on both server and client
 * Reduced memory footprint in default configuration
 * Combined blocking and non-blocking versions of insert APIs
 * Added FlushPeriodInMinutes configuration parameter to force
   flushing of infrequently-updated ColumnFamilies<|MERGE_RESOLUTION|>--- conflicted
+++ resolved
@@ -1,4 +1,3 @@
-<<<<<<< HEAD
 DSE 5.1.0
  * Improve metrics and reduce overhead under contention (APOLLO-81)
  * Make SinglePartitionReadCommand::queriesMulticellType() faster (APOLLO-117)
@@ -138,13 +137,6 @@
  * Restore resumable hints delivery (CASSANDRA-11960)
  * Properly report LWT contention (CASSANDRA-12626)
 Merged from 3.0:
-=======
-DSE 5.0.4
- * Backport CASSANDRA-12461 (Add pre- and post-shutdown hooks to Storage Service) (APOLLO-48)
- * Wait for remaining tasks to finish on RepairJob after task failure (APOLLO-87)
- * Allow the prepared statement cache size to be changed. (APOLLO-50)
-Merged from 3.0.X
->>>>>>> ca4a0acd
  * Set RPC_READY to false when draining or if a node is marked as shutdown (CASSANDRA-12781)
  * CQL often queries static columns unnecessarily (CASSANDRA-12768)
  * Make sure sstables only get committed when it's safe to discard commit log records (CASSANDRA-12956)
@@ -202,17 +194,13 @@
  * Correct log message for statistics of offheap memtable flush (CASSANDRA-12776)
  * Explicitly set locale for string validation (CASSANDRA-12541,CASSANDRA-12542,CASSANDRA-12543,CASSANDRA-12545)
 Merged from 2.2:
-<<<<<<< HEAD
-=======
  * Do not specify local address on outgoing connection when listen_on_broadcast_address is set (CASSANDRA-12673)
->>>>>>> ca4a0acd
  * Use saved tokens when setting local tokens on StorageService.joinRing (CASSANDRA-12935)
  * cqlsh: fix DESC TYPES errors (CASSANDRA-12914)
  * Fix leak on skipped SSTables in sstableupgrade (CASSANDRA-12899)
  * Avoid blocking gossip during pending range calculation (CASSANDRA-12281)
  * Fix purgeability of tombstones with max timestamp (CASSANDRA-12792)
  * Fail repair if participant dies during sync or anticompaction (CASSANDRA-12901)
- * Fix CommitLogSegmentManagerTest (CASSANDRA-12283)
  * cqlsh COPY: unprotected pk values before converting them if not using prepared statements (CASSANDRA-12863)
  * Fix Util.spinAssertEquals (CASSANDRA-12283)
  * Fix potential NPE for compactionstats (CASSANDRA-12462)
