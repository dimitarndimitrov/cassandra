4.0
 * Correctly close netty channels when a stream session ends (CASSANDRA-13905)
 * Update lz4 to 1.4.0 (CASSANDRA-13741)
 * Throttle base partitions during MV repair streaming to prevent OOM (CASSANDRA-13299)
 * Improve short read protection performance (CASSANDRA-13794)
 * Fix AssertionError in short read protection (CASSANDRA-13747)
 * Use compaction threshold for STCS in L0 (CASSANDRA-13861)
 * Fix problem with min_compress_ratio: 1 and disallow ratio < 1 (CASSANDRA-13703)
 * Add extra information to SASI timeout exception (CASSANDRA-13677)
 * Rework CompactionStrategyManager.getScanners synchronization (CASSANDRA-13786)
 * Add additional unit tests for batch behavior, TTLs, Timestamps (CASSANDRA-13846)
 * Add keyspace and table name in schema validation exception (CASSANDRA-13845)
 * Emit metrics whenever we hit tombstone failures and warn thresholds (CASSANDRA-13771)
 * Allow changing log levels via nodetool for related classes (CASSANDRA-12696)
 * Add stress profile yaml with LWT (CASSANDRA-7960)
 * Reduce memory copies and object creations when acting on ByteBufs (CASSANDRA-13789)
 * simplify mx4j configuration (Cassandra-13578)
 * Fix trigger example on 4.0 (CASSANDRA-13796)
 * force minumum timeout value (CASSANDRA-9375)
 * Add bytes repaired/unrepaired to nodetool tablestats (CASSANDRA-13774)
 * Don't delete incremental repair sessions if they still have sstables (CASSANDRA-13758)
 * Fix pending repair manager index out of bounds check (CASSANDRA-13769)
 * Don't use RangeFetchMapCalculator when RF=1 (CASSANDRA-13576)
 * Don't optimise trivial ranges in RangeFetchMapCalculator (CASSANDRA-13664)
 * Use an ExecutorService for repair commands instead of new Thread(..).start() (CASSANDRA-13594)
 * Fix race / ref leak in anticompaction (CASSANDRA-13688)
 * Fix race / ref leak in PendingRepairManager (CASSANDRA-13751)
 * Enable ppc64le runtime as unsupported architecture (CASSANDRA-13615)
 * Improve sstablemetadata output (CASSANDRA-11483)
 * Support for migrating legacy users to roles has been dropped (CASSANDRA-13371)
 * Introduce error metrics for repair (CASSANDRA-13387)
 * Refactoring to primitive functional interfaces in AuthCache (CASSANDRA-13732)
 * Update metrics to 3.1.5 (CASSANDRA-13648)
 * batch_size_warn_threshold_in_kb can now be set at runtime (CASSANDRA-13699)
 * Avoid always rebuilding secondary indexes at startup (CASSANDRA-13725)
 * Upgrade JMH from 1.13 to 1.19 (CASSANDRA-13727)
 * Upgrade SLF4J from 1.7.7 to 1.7.25 (CASSANDRA-12996)
 * Default for start_native_transport now true if not set in config (CASSANDRA-13656)
 * Don't add localhost to the graph when calculating where to stream from (CASSANDRA-13583)
 * Allow skipping equality-restricted clustering columns in ORDER BY clause (CASSANDRA-10271)
 * Use common nowInSec for validation compactions (CASSANDRA-13671)
 * Improve handling of IR prepare failures (CASSANDRA-13672)
 * Send IR coordinator messages synchronously (CASSANDRA-13673)
 * Flush system.repair table before IR finalize promise (CASSANDRA-13660)
 * Fix column filter creation for wildcard queries (CASSANDRA-13650)
 * Add 'nodetool getbatchlogreplaythrottle' and 'nodetool setbatchlogreplaythrottle' (CASSANDRA-13614)
 * fix race condition in PendingRepairManager (CASSANDRA-13659)
 * Allow noop incremental repair state transitions (CASSANDRA-13658)
 * Run repair with down replicas (CASSANDRA-10446)
 * Added started & completed repair metrics (CASSANDRA-13598)
 * Added started & completed repair metrics (CASSANDRA-13598)
 * Improve secondary index (re)build failure and concurrency handling (CASSANDRA-10130)
 * Improve calculation of available disk space for compaction (CASSANDRA-13068)
 * Change the accessibility of RowCacheSerializer for third party row cache plugins (CASSANDRA-13579)
 * Allow sub-range repairs for a preview of repaired data (CASSANDRA-13570)
 * NPE in IR cleanup when columnfamily has no sstables (CASSANDRA-13585)
 * Fix Randomness of stress values (CASSANDRA-12744)
 * Allow selecting Map values and Set elements (CASSANDRA-7396)
 * Fast and garbage-free Streaming Histogram (CASSANDRA-13444)
 * Update repairTime for keyspaces on completion (CASSANDRA-13539)
 * Add configurable upper bound for validation executor threads (CASSANDRA-13521)
 * Bring back maxHintTTL propery (CASSANDRA-12982)
 * Add testing guidelines (CASSANDRA-13497)
 * Add more repair metrics (CASSANDRA-13531)
 * RangeStreamer should be smarter when picking endpoints for streaming (CASSANDRA-4650)
 * Avoid rewrapping an exception thrown for cache load functions (CASSANDRA-13367)
 * Log time elapsed for each incremental repair phase (CASSANDRA-13498)
 * Add multiple table operation support to cassandra-stress (CASSANDRA-8780)
 * Fix incorrect cqlsh results when selecting same columns multiple times (CASSANDRA-13262)
 * Fix WriteResponseHandlerTest is sensitive to test execution order (CASSANDRA-13421)
 * Improve incremental repair logging (CASSANDRA-13468)
 * Start compaction when incremental repair finishes (CASSANDRA-13454)
 * Add repair streaming preview (CASSANDRA-13257)
 * Cleanup isIncremental/repairedAt usage (CASSANDRA-13430)
 * Change protocol to allow sending key space independent of query string (CASSANDRA-10145)
 * Make gc_log and gc_warn settable at runtime (CASSANDRA-12661)
 * Take number of files in L0 in account when estimating remaining compaction tasks (CASSANDRA-13354)
 * Skip building views during base table streams on range movements (CASSANDRA-13065)
 * Improve error messages for +/- operations on maps and tuples (CASSANDRA-13197)
 * Remove deprecated repair JMX APIs (CASSANDRA-11530)
 * Fix version check to enable streaming keep-alive (CASSANDRA-12929)
 * Make it possible to monitor an ideal consistency level separate from actual consistency level (CASSANDRA-13289)
 * Outbound TCP connections ignore internode authenticator (CASSANDRA-13324)
 * Upgrade junit from 4.6 to 4.12 (CASSANDRA-13360)
 * Cleanup ParentRepairSession after repairs (CASSANDRA-13359)
 * Upgrade snappy-java to 1.1.2.6 (CASSANDRA-13336)
 * Incremental repair not streaming correct sstables (CASSANDRA-13328)
 * Upgrade the jna version to 4.3.0 (CASSANDRA-13300)
 * Add the currentTimestamp, currentDate, currentTime and currentTimeUUID functions (CASSANDRA-13132)
 * Remove config option index_interval (CASSANDRA-10671)
 * Reduce lock contention for collection types and serializers (CASSANDRA-13271)
 * Make it possible to override MessagingService.Verb ids (CASSANDRA-13283)
 * Avoid synchronized on prepareForRepair in ActiveRepairService (CASSANDRA-9292)
 * Adds the ability to use uncompressed chunks in compressed files (CASSANDRA-10520)
 * Don't flush sstables when streaming for incremental repair (CASSANDRA-13226)
 * Remove unused method (CASSANDRA-13227)
 * Fix minor bugs related to #9143 (CASSANDRA-13217)
 * Output warning if user increases RF (CASSANDRA-13079)
 * Remove pre-3.0 streaming compatibility code for 4.0 (CASSANDRA-13081)
 * Add support for + and - operations on dates (CASSANDRA-11936)
 * Fix consistency of incrementally repaired data (CASSANDRA-9143)
 * Increase commitlog version (CASSANDRA-13161)
 * Make TableMetadata immutable, optimize Schema (CASSANDRA-9425)
 * Refactor ColumnCondition (CASSANDRA-12981)
 * Parallelize streaming of different keyspaces (CASSANDRA-4663)
 * Improved compactions metrics (CASSANDRA-13015)
 * Speed-up start-up sequence by avoiding un-needed flushes (CASSANDRA-13031)
 * Use Caffeine (W-TinyLFU) for on-heap caches (CASSANDRA-10855)
 * Thrift removal (CASSANDRA-11115)
 * Remove pre-3.0 compatibility code for 4.0 (CASSANDRA-12716)
 * Add column definition kind to dropped columns in schema (CASSANDRA-12705)
 * Add (automate) Nodetool Documentation (CASSANDRA-12672)
 * Update bundled cqlsh python driver to 3.7.0 (CASSANDRA-12736)
 * Reject invalid replication settings when creating or altering a keyspace (CASSANDRA-12681)
 * Clean up the SSTableReader#getScanner API wrt removal of RateLimiter (CASSANDRA-12422)
 * Use new token allocation for non bootstrap case as well (CASSANDRA-13080)
 * Avoid byte-array copy when key cache is disabled (CASSANDRA-13084)
 * Require forceful decommission if number of nodes is less than replication factor (CASSANDRA-12510)
 * Allow IN restrictions on column families with collections (CASSANDRA-12654)
 * Log message size in trace message in OutboundTcpConnection (CASSANDRA-13028)
 * Add timeUnit Days for cassandra-stress (CASSANDRA-13029)
 * Add mutation size and batch metrics (CASSANDRA-12649)
 * Add method to get size of endpoints to TokenMetadata (CASSANDRA-12999)
 * Expose time spent waiting in thread pool queue (CASSANDRA-8398)
 * Conditionally update index built status to avoid unnecessary flushes (CASSANDRA-12969)
 * cqlsh auto completion: refactor definition of compaction strategy options (CASSANDRA-12946)
 * Add support for arithmetic operators (CASSANDRA-11935)
 * Add histogram for delay to deliver hints (CASSANDRA-13234)
 * Fix cqlsh automatic protocol downgrade regression (CASSANDRA-13307)
 * Changing `max_hint_window_in_ms` at runtime (CASSANDRA-11720)
 * Nodetool repair can hang forever if we lose the notification for the repair completing/failing (CASSANDRA-13480)
 * Anticompaction can cause noisy log messages (CASSANDRA-13684)
 * Switch to client init for sstabledump (CASSANDRA-13683)
 * CQLSH: Don't pause when capturing data (CASSANDRA-13743)

3.11.1
 * Fix the computation of cdc_total_space_in_mb for exabyte filesystems (CASSANDRA-13808)
 * AbstractTokenTreeBuilder#serializedSize returns wrong value when there is a single leaf and overflow collisions (CASSANDRA-13869)
 * BTree.Builder memory leak (CASSANDRA-13754)
 * Revert CASSANDRA-10368 of supporting non-pk column filtering due to correctness (CASSANDRA-13798)
 * Add a skip read validation flag to cassandra-stress (CASSANDRA-13772)
 * Fix cassandra-stress hang issues when an error during cluster connection happens (CASSANDRA-12938)
 * Better bootstrap failure message when blocked by (potential) range movement (CASSANDRA-13744)
 * "ignore" option is ignored in sstableloader (CASSANDRA-13721)
 * Deadlock in AbstractCommitLogSegmentManager (CASSANDRA-13652)
 * Duplicate the buffer before passing it to analyser in SASI operation (CASSANDRA-13512)
 * Properly evict pstmts from prepared statements cache (CASSANDRA-13641)
Merged from 3.0:
<<<<<<< HEAD
=======
 * Improve TRUNCATE performance (CASSANDRA-13909)
 * Implement short read protection on partition boundaries (CASSANDRA-13595)
 * Fix ISE thrown by UPI.Serializer.hasNext() for some SELECT queries (CASSANDRA-13911)
 * Filter header only commit logs before recovery (CASSANDRA-13918)
>>>>>>> 694b3c40
 * AssertionError prepending to a list (CASSANDRA-13149)
 * Handle limit correctly on tables with strict liveness (CASSANDRA-13883)
 * Remove non-rpc-ready nodes from counter leader candidates (CASSANDRA-13043)
 * Fix sstable reader to support range-tombstone-marker for multi-slices (CASSANDRA-13787)
 * Fix short read protection for tables with no clustering columns (CASSANDRA-13880)
 * Fix counter application order in short read protection (CASSANDRA-12872)
 * Make isBuilt volatile in PartitionUpdate (CASSANDRA-13619)
 * Prevent integer overflow of timestamps in CellTest and RowsTest (CASSANDRA-13866)
 * Don't block RepairJob execution on validation futures (CASSANDRA-13797)
 * Wait for all management tasks to complete before shutting down CLSM (CASSANDRA-13123)
 * INSERT statement fails when Tuple type is used as clustering column with default DESC order (CASSANDRA-13717)
 * Fix pending view mutations handling and cleanup batchlog when there are local and remote paired mutations (CASSANDRA-13069)
 * Improve config validation and documentation on overflow and NPE (CASSANDRA-13622)
 * Range deletes in a CAS batch are ignored (CASSANDRA-13655)
 * Avoid assertion error when IndexSummary > 2G (CASSANDRA-12014)
 * Change repair midpoint logging for tiny ranges (CASSANDRA-13603)
 * Better handle corrupt final commitlog segment (CASSANDRA-11995)
 * StreamingHistogram is not thread safe (CASSANDRA-13756)
 * Better tolerate improperly formatted bcrypt hashes (CASSANDRA-13626)
 * Fix race condition in read command serialization (CASSANDRA-13363)
 * Don't skip corrupted sstables on startup (CASSANDRA-13620)
 * Fix the merging of cells with different user type versions (CASSANDRA-13776)
 * Copy session properties on cqlsh.py do_login (CASSANDRA-13640)
 * Potential AssertionError during ReadRepair of range tombstone and partition deletions (CASSANDRA-13719)
 * Don't let stress write warmup data if n=0 (CASSANDRA-13773)
 * Randomize batchlog endpoint selection with only 1 or 2 racks (CASSANDRA-12884)
 * Fix digest calculation for counter cells (CASSANDRA-13750)
 * Fix ColumnDefinition.cellValueType() for non-frozen collection and change SSTabledump to use type.toJSONString() (CASSANDRA-13573)
 * Skip materialized view addition if the base table doesn't exist (CASSANDRA-13737)
 * Drop table should remove corresponding entries in dropped_columns table (CASSANDRA-13730)
 * Log warn message until legacy auth tables have been migrated (CASSANDRA-13371)
 * Fix incorrect [2.1 <- 3.0] serialization of counter cells created in 2.0 (CASSANDRA-13691)
 * Fix invalid writetime for null cells (CASSANDRA-13711)
 * Fix ALTER TABLE statement to atomically propagate changes to the table and its MVs (CASSANDRA-12952)
 * Fixed ambiguous output of nodetool tablestats command (CASSANDRA-13722)
 * Fix Digest mismatch Exception if hints file has UnknownColumnFamily (CASSANDRA-13696)
 * Fixed ambiguous output of nodetool tablestats command (CASSANDRA-13722)
 * Purge tombstones created by expired cells (CASSANDRA-13643)
 * Make concat work with iterators that have different subsets of columns (CASSANDRA-13482)
 * Set test.runners based on cores and memory size (CASSANDRA-13078)
 * Allow different NUMACTL_ARGS to be passed in (CASSANDRA-13557)
 * Fix secondary index queries on COMPACT tables (CASSANDRA-13627)
 * Nodetool listsnapshots output is missing a newline, if there are no snapshots (CASSANDRA-13568)
 * sstabledump reports incorrect usage for argument order (CASSANDRA-13532)
Merged from 2.2:
 * Safely handle empty buffers when outputting to JSON (CASSANDRA-13868)
 * Fix compaction and flush exception not captured (CASSANDRA-13833)
 * Uncaught exceptions in Netty pipeline (CASSANDRA-13649)
 * Prevent integer overflow on exabyte filesystems (CASSANDRA-13067)
 * Fix queries with LIMIT and filtering on clustering columns (CASSANDRA-11223)
 * Fix potential NPE when resume bootstrap fails (CASSANDRA-13272)
 * Fix toJSONString for the UDT, tuple and collection types (CASSANDRA-13592)
 * Fix nested Tuples/UDTs validation (CASSANDRA-13646)
Merged from 2.1:
 * Clone HeartBeatState when building gossip messages. Make its generation/version volatile (CASSANDRA-13700)


3.11.0
 * Allow native function calls in CQLSSTableWriter (CASSANDRA-12606)
 * Replace string comparison with regex/number checks in MessagingService test (CASSANDRA-13216)
 * Fix formatting of duration columns in CQLSH (CASSANDRA-13549)
 * Fix the problem with duplicated rows when using paging with SASI (CASSANDRA-13302)
 * Allow CONTAINS statements filtering on the partition key and it’s parts (CASSANDRA-13275)
 * Fall back to even ranges calculation in clusters with vnodes when tokens are distributed unevenly (CASSANDRA-13229)
 * Fix duration type validation to prevent overflow (CASSANDRA-13218)
 * Forbid unsupported creation of SASI indexes over partition key columns (CASSANDRA-13228)
 * Reject multiple values for a key in CQL grammar. (CASSANDRA-13369)
 * UDA fails without input rows (CASSANDRA-13399)
 * Fix compaction-stress by using daemonInitialization (CASSANDRA-13188)
 * V5 protocol flags decoding broken (CASSANDRA-13443)
 * Use write lock not read lock for removing sstables from compaction strategies. (CASSANDRA-13422)
 * Use corePoolSize equal to maxPoolSize in JMXEnabledThreadPoolExecutors (CASSANDRA-13329)
 * Avoid rebuilding SASI indexes containing no values (CASSANDRA-12962)
 * Add charset to Analyser input stream (CASSANDRA-13151)
 * Fix testLimitSSTables flake caused by concurrent flush (CASSANDRA-12820)
 * cdc column addition strikes again (CASSANDRA-13382)
 * Fix static column indexes (CASSANDRA-13277)
 * DataOutputBuffer.asNewBuffer broken (CASSANDRA-13298)
 * unittest CipherFactoryTest failed on MacOS (CASSANDRA-13370)
 * Forbid SELECT restrictions and CREATE INDEX over non-frozen UDT columns (CASSANDRA-13247)
 * Default logging we ship will incorrectly print "?:?" for "%F:%L" pattern (CASSANDRA-13317)
 * Possible AssertionError in UnfilteredRowIteratorWithLowerBound (CASSANDRA-13366)
 * Support unaligned memory access for AArch64 (CASSANDRA-13326)
 * Improve SASI range iterator efficiency on intersection with an empty range (CASSANDRA-12915).
 * Fix equality comparisons of columns using the duration type (CASSANDRA-13174)
 * Move to FastThreadLocalThread and FastThreadLocal (CASSANDRA-13034)
 * nodetool stopdaemon errors out (CASSANDRA-13030)
 * Tables in system_distributed should not use gcgs of 0 (CASSANDRA-12954)
 * Fix primary index calculation for SASI (CASSANDRA-12910)
 * More fixes to the TokenAllocator (CASSANDRA-12990)
 * NoReplicationTokenAllocator should work with zero replication factor (CASSANDRA-12983)
 * Address message coalescing regression (CASSANDRA-12676)
 * Delete illegal character from StandardTokenizerImpl.jflex (CASSANDRA-13417)
 * Fix cqlsh automatic protocol downgrade regression (CASSANDRA-13307)
 * Tracing payload not passed from QueryMessage to tracing session (CASSANDRA-12835)
Merged from 3.0:
 * Filter header only commit logs before recovery (CASSANDRA-13918)
 * Fix MV timestamp issues (CASSANDRA-11500)
 * Ensure int overflow doesn't occur when calculating large partition warning size (CASSANDRA-13172)
 * Ensure consistent view of partition columns between coordinator and replica in ColumnFilter (CASSANDRA-13004)
 * Failed unregistering mbean during drop keyspace (CASSANDRA-13346)
 * nodetool scrub/cleanup/upgradesstables exit code is wrong (CASSANDRA-13542)
 * Fix the reported number of sstable data files accessed per read (CASSANDRA-13120)
 * Fix schema digest mismatch during rolling upgrades from versions before 3.0.12 (CASSANDRA-13559)
 * Upgrade JNA version to 4.4.0 (CASSANDRA-13072)
 * Interned ColumnIdentifiers should use minimal ByteBuffers (CASSANDRA-13533)
 * Fix repair process violating start/end token limits for small ranges (CASSANDRA-13052)
 * Add storage port options to sstableloader (CASSANDRA-13518)
 * Properly handle quoted index names in cqlsh DESCRIBE output (CASSANDRA-12847)
 * Fix NPE in StorageService.excise() (CASSANDRA-13163)
 * Expire OutboundTcpConnection messages by a single Thread (CASSANDRA-13265)
 * Fail repair if insufficient responses received (CASSANDRA-13397)
 * Fix SSTableLoader fail when the loaded table contains dropped columns (CASSANDRA-13276)
 * Avoid name clashes in CassandraIndexTest (CASSANDRA-13427)
 * Handling partially written hint files (CASSANDRA-12728)
 * Interrupt replaying hints on decommission (CASSANDRA-13308)
 * Handling partially written hint files (CASSANDRA-12728)
 * Fix NPE issue in StorageService (CASSANDRA-13060)
 * Make reading of range tombstones more reliable (CASSANDRA-12811)
 * Fix startup problems due to schema tables not completely flushed (CASSANDRA-12213)
 * Fix view builder bug that can filter out data on restart (CASSANDRA-13405)
 * Fix 2i page size calculation when there are no regular columns (CASSANDRA-13400)
 * Fix the conversion of 2.X expired rows without regular column data (CASSANDRA-13395)
 * Fix hint delivery when using ext+internal IPs with prefer_local enabled (CASSANDRA-13020)
 * Legacy deserializer can create empty range tombstones (CASSANDRA-13341)
 * Legacy caching options can prevent 3.0 upgrade (CASSANDRA-13384)
 * Use the Kernel32 library to retrieve the PID on Windows and fix startup checks (CASSANDRA-13333)
 * Fix code to not exchange schema across major versions (CASSANDRA-13274)
 * Dropping column results in "corrupt" SSTable (CASSANDRA-13337)
 * Bugs handling range tombstones in the sstable iterators (CASSANDRA-13340)
 * Fix CONTAINS filtering for null collections (CASSANDRA-13246)
 * Applying: Use a unique metric reservoir per test run when using Cassandra-wide metrics residing in MBeans (CASSANDRA-13216)
 * Propagate row deletions in 2i tables on upgrade (CASSANDRA-13320)
 * Slice.isEmpty() returns false for some empty slices (CASSANDRA-13305)
 * Add formatted row output to assertEmpty in CQL Tester (CASSANDRA-13238)
 * Prevent data loss on upgrade 2.1 - 3.0 by adding component separator to LogRecord absolute path (CASSANDRA-13294)
 * Improve testing on macOS by eliminating sigar logging (CASSANDRA-13233)
 * Cqlsh copy-from should error out when csv contains invalid data for collections (CASSANDRA-13071)
 * Update c.yaml doc for offheap memtables (CASSANDRA-13179)
 * Faster StreamingHistogram (CASSANDRA-13038)
 * Legacy deserializer can create unexpected boundary range tombstones (CASSANDRA-13237)
 * Remove unnecessary assertion from AntiCompactionTest (CASSANDRA-13070)
 * Fix cqlsh COPY for dates before 1900 (CASSANDRA-13185)
 * Use keyspace replication settings on system.size_estimates table (CASSANDRA-9639)
 * Add vm.max_map_count StartupCheck (CASSANDRA-13008)
 * Obfuscate password in stress-graphs (CASSANDRA-12233)
 * Hint related logging should include the IP address of the destination in addition to
   host ID (CASSANDRA-13205)
 * Reloading logback.xml does not work (CASSANDRA-13173)
 * Lightweight transactions temporarily fail after upgrade from 2.1 to 3.0 (CASSANDRA-13109)
 * Duplicate rows after upgrading from 2.1.16 to 3.0.10/3.9 (CASSANDRA-13125)
 * Fix UPDATE queries with empty IN restrictions (CASSANDRA-13152)
 * Fix handling of partition with partition-level deletion plus
   live rows in sstabledump (CASSANDRA-13177)
 * Provide user workaround when system_schema.columns does not contain entries
   for a table that's in system_schema.tables (CASSANDRA-13180)
 * Nodetool upgradesstables/scrub/compact ignores system tables (CASSANDRA-13410)
 * Fix schema version calculation for rolling upgrades (CASSANDRA-13441)
Merged from 2.2:
 * Nodes started with join_ring=False should be able to serve requests when authentication is enabled (CASSANDRA-11381)
 * cqlsh COPY FROM: increment error count only for failures, not for attempts (CASSANDRA-13209)
 * Avoid starting gossiper in RemoveTest (CASSANDRA-13407)
 * Fix weightedSize() for row-cache reported by JMX and NodeTool (CASSANDRA-13393)
 * Fix JVM metric names (CASSANDRA-13103)
 * Honor truststore-password parameter in cassandra-stress (CASSANDRA-12773)
 * Discard in-flight shadow round responses (CASSANDRA-12653)
 * Don't anti-compact repaired data to avoid inconsistencies (CASSANDRA-13153)
 * Wrong logger name in AnticompactionTask (CASSANDRA-13343)
 * Commitlog replay may fail if last mutation is within 4 bytes of end of segment (CASSANDRA-13282)
 * Fix queries updating multiple time the same list (CASSANDRA-13130)
 * Fix GRANT/REVOKE when keyspace isn't specified (CASSANDRA-13053)
 * Avoid race on receiver by starting streaming sender thread after sending init message (CASSANDRA-12886)
 * Fix "multiple versions of ant detected..." when running ant test (CASSANDRA-13232)
 * Coalescing strategy sleeps too much (CASSANDRA-13090)
 * Fix flaky LongLeveledCompactionStrategyTest (CASSANDRA-12202)
 * Fix failing COPY TO STDOUT (CASSANDRA-12497)
 * Fix ColumnCounter::countAll behaviour for reverse queries (CASSANDRA-13222)
 * Exceptions encountered calling getSeeds() breaks OTC thread (CASSANDRA-13018)
 * Fix negative mean latency metric (CASSANDRA-12876)
 * Use only one file pointer when creating commitlog segments (CASSANDRA-12539)
Merged from 2.1:
 * Fix 2ndary index queries on partition keys for tables with static columns (CASSANDRA-13147)
 * Fix ParseError unhashable type list in cqlsh copy from (CASSANDRA-13364)
 * Remove unused repositories (CASSANDRA-13278)
 * Log stacktrace of uncaught exceptions (CASSANDRA-13108)
 * Use portable stderr for java error in startup (CASSANDRA-13211)
 * Fix Thread Leak in OutboundTcpConnection (CASSANDRA-13204)
 * Upgrade netty version to fix memory leak with client encryption (CASSANDRA-13114)
 * Coalescing strategy can enter infinite loop (CASSANDRA-13159)


3.10
 * Fix secondary index queries regression (CASSANDRA-13013)
 * Add duration type to the protocol V5 (CASSANDRA-12850)
 * Fix duration type validation (CASSANDRA-13143)
 * Fix flaky GcCompactionTest (CASSANDRA-12664)
 * Fix TestHintedHandoff.hintedhandoff_decom_test (CASSANDRA-13058)
 * Fixed query monitoring for range queries (CASSANDRA-13050)
 * Remove outboundBindAny configuration property (CASSANDRA-12673)
 * Use correct bounds for all-data range when filtering (CASSANDRA-12666)
 * Remove timing window in test case (CASSANDRA-12875)
 * Resolve unit testing without JCE security libraries installed (CASSANDRA-12945)
 * Fix inconsistencies in cassandra-stress load balancing policy (CASSANDRA-12919)
 * Fix validation of non-frozen UDT cells (CASSANDRA-12916)
 * Don't shut down socket input/output on StreamSession (CASSANDRA-12903)
 * Fix Murmur3PartitionerTest (CASSANDRA-12858)
 * Move cqlsh syntax rules into separate module and allow easier customization (CASSANDRA-12897)
 * Fix CommitLogSegmentManagerTest (CASSANDRA-12283)
 * Fix cassandra-stress truncate option (CASSANDRA-12695)
 * Fix crossNode value when receiving messages (CASSANDRA-12791)
 * Don't load MX4J beans twice (CASSANDRA-12869)
 * Extend native protocol request flags, add versions to SUPPORTED, and introduce ProtocolVersion enum (CASSANDRA-12838)
 * Set JOINING mode when running pre-join tasks (CASSANDRA-12836)
 * remove net.mintern.primitive library due to license issue (CASSANDRA-12845)
 * Properly format IPv6 addresses when logging JMX service URL (CASSANDRA-12454)
 * Optimize the vnode allocation for single replica per DC (CASSANDRA-12777)
 * Use non-token restrictions for bounds when token restrictions are overridden (CASSANDRA-12419)
 * Fix CQLSH auto completion for PER PARTITION LIMIT (CASSANDRA-12803)
 * Use different build directories for Eclipse and Ant (CASSANDRA-12466)
 * Avoid potential AttributeError in cqlsh due to no table metadata (CASSANDRA-12815)
 * Fix RandomReplicationAwareTokenAllocatorTest.testExistingCluster (CASSANDRA-12812)
 * Upgrade commons-codec to 1.9 (CASSANDRA-12790)
 * Add duration data type (CASSANDRA-11873)
 * Make the fanout size for LeveledCompactionStrategy to be configurable (CASSANDRA-11550)
 * Fix timeout in ReplicationAwareTokenAllocatorTest (CASSANDRA-12784)
 * Improve sum aggregate functions (CASSANDRA-12417)
 * Make cassandra.yaml docs for batch_size_*_threshold_in_kb reflect changes in CASSANDRA-10876 (CASSANDRA-12761)
 * cqlsh fails to format collections when using aliases (CASSANDRA-11534)
 * Check for hash conflicts in prepared statements (CASSANDRA-12733)
 * Exit query parsing upon first error (CASSANDRA-12598)
 * Fix cassandra-stress to use single seed in UUID generation (CASSANDRA-12729)
 * CQLSSTableWriter does not allow Update statement (CASSANDRA-12450)
 * Config class uses boxed types but DD exposes primitive types (CASSANDRA-12199)
 * Add pre- and post-shutdown hooks to Storage Service (CASSANDRA-12461)
 * Add hint delivery metrics (CASSANDRA-12693)
 * Remove IndexInfo cache from FileIndexInfoRetriever (CASSANDRA-12731)
 * ColumnIndex does not reuse buffer (CASSANDRA-12502)
 * cdc column addition still breaks schema migration tasks (CASSANDRA-12697)
 * Upgrade metrics-reporter dependencies (CASSANDRA-12089)
 * Tune compaction thread count via nodetool (CASSANDRA-12248)
 * Add +=/-= shortcut syntax for update queries (CASSANDRA-12232)
 * Include repair session IDs in repair start message (CASSANDRA-12532)
 * Add a blocking task to Index, run before joining the ring (CASSANDRA-12039)
 * Fix NPE when using CQLSSTableWriter (CASSANDRA-12667)
 * Support optional backpressure strategies at the coordinator (CASSANDRA-9318)
 * Make randompartitioner work with new vnode allocation (CASSANDRA-12647)
 * Fix cassandra-stress graphing (CASSANDRA-12237)
 * Allow filtering on partition key columns for queries without secondary indexes (CASSANDRA-11031)
 * Fix Cassandra Stress reporting thread model and precision (CASSANDRA-12585)
 * Add JMH benchmarks.jar (CASSANDRA-12586)
 * Cleanup uses of AlterTableStatementColumn (CASSANDRA-12567)
 * Add keep-alive to streaming (CASSANDRA-11841)
 * Tracing payload is passed through newSession(..) (CASSANDRA-11706)
 * avoid deleting non existing sstable files and improve related log messages (CASSANDRA-12261)
 * json/yaml output format for nodetool compactionhistory (CASSANDRA-12486)
 * Retry all internode messages once after a connection is
   closed and reopened (CASSANDRA-12192)
 * Add support to rebuild from targeted replica (CASSANDRA-9875)
 * Add sequence distribution type to cassandra stress (CASSANDRA-12490)
 * "SELECT * FROM foo LIMIT ;" does not error out (CASSANDRA-12154)
 * Define executeLocally() at the ReadQuery Level (CASSANDRA-12474)
 * Extend read/write failure messages with a map of replica addresses
   to error codes in the v5 native protocol (CASSANDRA-12311)
 * Fix rebuild of SASI indexes with existing index files (CASSANDRA-12374)
 * Let DatabaseDescriptor not implicitly startup services (CASSANDRA-9054, 12550)
 * Fix clustering indexes in presence of static columns in SASI (CASSANDRA-12378)
 * Fix queries on columns with reversed type on SASI indexes (CASSANDRA-12223)
 * Added slow query log (CASSANDRA-12403)
 * Count full coordinated request against timeout (CASSANDRA-12256)
 * Allow TTL with null value on insert and update (CASSANDRA-12216)
 * Make decommission operation resumable (CASSANDRA-12008)
 * Add support to one-way targeted repair (CASSANDRA-9876)
 * Remove clientutil jar (CASSANDRA-11635)
 * Fix compaction throughput throttle (CASSANDRA-12366, CASSANDRA-12717)
 * Delay releasing Memtable memory on flush until PostFlush has finished running (CASSANDRA-12358)
 * Cassandra stress should dump all setting on startup (CASSANDRA-11914)
 * Make it possible to compact a given token range (CASSANDRA-10643)
 * Allow updating DynamicEndpointSnitch properties via JMX (CASSANDRA-12179)
 * Collect metrics on queries by consistency level (CASSANDRA-7384)
 * Add support for GROUP BY to SELECT statement (CASSANDRA-10707)
 * Deprecate memtable_cleanup_threshold and update default for memtable_flush_writers (CASSANDRA-12228)
 * Upgrade to OHC 0.4.4 (CASSANDRA-12133)
 * Add version command to cassandra-stress (CASSANDRA-12258)
 * Create compaction-stress tool (CASSANDRA-11844)
 * Garbage-collecting compaction operation and schema option (CASSANDRA-7019)
 * Add beta protocol flag for v5 native protocol (CASSANDRA-12142)
 * Support filtering on non-PRIMARY KEY columns in the CREATE
   MATERIALIZED VIEW statement's WHERE clause (CASSANDRA-10368)
 * Unify STDOUT and SYSTEMLOG logback format (CASSANDRA-12004)
 * COPY FROM should raise error for non-existing input files (CASSANDRA-12174)
 * Faster write path (CASSANDRA-12269)
 * Option to leave omitted columns in INSERT JSON unset (CASSANDRA-11424)
 * Support json/yaml output in nodetool tpstats (CASSANDRA-12035)
 * Expose metrics for successful/failed authentication attempts (CASSANDRA-10635)
 * Prepend snapshot name with "truncated" or "dropped" when a snapshot
   is taken before truncating or dropping a table (CASSANDRA-12178)
 * Optimize RestrictionSet (CASSANDRA-12153)
 * cqlsh does not automatically downgrade CQL version (CASSANDRA-12150)
 * Omit (de)serialization of state variable in UDAs (CASSANDRA-9613)
 * Create a system table to expose prepared statements (CASSANDRA-8831)
 * Reuse DataOutputBuffer from ColumnIndex (CASSANDRA-11970)
 * Remove DatabaseDescriptor dependency from SegmentedFile (CASSANDRA-11580)
 * Add supplied username to authentication error messages (CASSANDRA-12076)
 * Remove pre-startup check for open JMX port (CASSANDRA-12074)
 * Remove compaction Severity from DynamicEndpointSnitch (CASSANDRA-11738)
 * Restore resumable hints delivery (CASSANDRA-11960)
 * Properly record CAS contention (CASSANDRA-12626)
Merged from 3.0:
 * Dump threads when unit tests time out (CASSANDRA-13117)
 * Better error when modifying function permissions without explicit keyspace (CASSANDRA-12925)
 * Indexer is not correctly invoked when building indexes over sstables (CASSANDRA-13075)
 * Stress daemon help is incorrect (CASSANDRA-12563)
 * Read repair is not blocking repair to finish in foreground repair (CASSANDRA-13115)
 * Replace empty strings with null values if they cannot be converted (CASSANDRA-12794)
 * Remove support for non-JavaScript UDFs (CASSANDRA-12883)
 * Fix deserialization of 2.x DeletedCells (CASSANDRA-12620)
 * Add parent repair session id to anticompaction log message (CASSANDRA-12186)
 * Improve contention handling on failure to acquire MV lock for streaming and hints (CASSANDRA-12905)
 * Fix DELETE and UPDATE queries with empty IN restrictions (CASSANDRA-12829)
 * Mark MVs as built after successful bootstrap (CASSANDRA-12984)
 * Estimated TS drop-time histogram updated with Cell.NO_DELETION_TIME (CASSANDRA-13040)
 * Nodetool compactionstats fails with NullPointerException (CASSANDRA-13021)
 * Thread local pools never cleaned up (CASSANDRA-13033)
 * Set RPC_READY to false when draining or if a node is marked as shutdown (CASSANDRA-12781)
 * CQL often queries static columns unnecessarily (CASSANDRA-12768)
 * Make sure sstables only get committed when it's safe to discard commit log records (CASSANDRA-12956)
 * Reject default_time_to_live option when creating or altering MVs (CASSANDRA-12868)
 * Nodetool should use a more sane max heap size (CASSANDRA-12739)
 * LocalToken ensures token values are cloned on heap (CASSANDRA-12651)
 * AnticompactionRequestSerializer serializedSize is incorrect (CASSANDRA-12934)
 * Prevent reloading of logback.xml from UDF sandbox (CASSANDRA-12535)
 * Reenable HeapPool (CASSANDRA-12900)
 * Disallow offheap_buffers memtable allocation (CASSANDRA-11039)
 * Fix CommitLogSegmentManagerTest (CASSANDRA-12283)
 * Pass root cause to CorruptBlockException when uncompression failed (CASSANDRA-12889)
 * Batch with multiple conditional updates for the same partition causes AssertionError (CASSANDRA-12867)
 * Make AbstractReplicationStrategy extendable from outside its package (CASSANDRA-12788)
 * Don't tell users to turn off consistent rangemovements during rebuild. (CASSANDRA-12296)
 * Fix CommitLogTest.testDeleteIfNotDirty (CASSANDRA-12854)
 * Avoid deadlock due to MV lock contention (CASSANDRA-12689)
 * Fix for KeyCacheCqlTest flakiness (CASSANDRA-12801)
 * Include SSTable filename in compacting large row message (CASSANDRA-12384)
 * Fix potential socket leak (CASSANDRA-12329, CASSANDRA-12330)
 * Fix ViewTest.testCompaction (CASSANDRA-12789)
 * Improve avg aggregate functions (CASSANDRA-12417)
 * Preserve quoted reserved keyword column names in MV creation (CASSANDRA-11803)
 * nodetool stopdaemon errors out (CASSANDRA-12646)
 * Split materialized view mutations on build to prevent OOM (CASSANDRA-12268)
 * mx4j does not work in 3.0.8 (CASSANDRA-12274)
 * Abort cqlsh copy-from in case of no answer after prolonged period of time (CASSANDRA-12740)
 * Avoid sstable corrupt exception due to dropped static column (CASSANDRA-12582)
 * Make stress use client mode to avoid checking commit log size on startup (CASSANDRA-12478)
 * Fix exceptions with new vnode allocation (CASSANDRA-12715)
 * Unify drain and shutdown processes (CASSANDRA-12509)
 * Fix NPE in ComponentOfSlice.isEQ() (CASSANDRA-12706)
 * Fix failure in LogTransactionTest (CASSANDRA-12632)
 * Fix potentially incomplete non-frozen UDT values when querying with the
   full primary key specified (CASSANDRA-12605)
 * Make sure repaired tombstones are dropped when only_purge_repaired_tombstones is enabled (CASSANDRA-12703)
 * Skip writing MV mutations to commitlog on mutation.applyUnsafe() (CASSANDRA-11670)
 * Establish consistent distinction between non-existing partition and NULL value for LWTs on static columns (CASSANDRA-12060)
 * Extend ColumnIdentifier.internedInstances key to include the type that generated the byte buffer (CASSANDRA-12516)
 * Handle composite prefixes with final EOC=0 as in 2.x and refactor LegacyLayout.decodeBound (CASSANDRA-12423)
 * select_distinct_with_deletions_test failing on non-vnode environments (CASSANDRA-11126)
 * Stack Overflow returned to queries while upgrading (CASSANDRA-12527)
 * Fix legacy regex for temporary files from 2.2 (CASSANDRA-12565)
 * Add option to state current gc_grace_seconds to tools/bin/sstablemetadata (CASSANDRA-12208)
 * Fix file system race condition that may cause LogAwareFileLister to fail to classify files (CASSANDRA-11889)
 * Fix file handle leaks due to simultaneous compaction/repair and
   listing snapshots, calculating snapshot sizes, or making schema
   changes (CASSANDRA-11594)
 * Fix nodetool repair exits with 0 for some errors (CASSANDRA-12508)
 * Do not shut down BatchlogManager twice during drain (CASSANDRA-12504)
 * Disk failure policy should not be invoked on out of space (CASSANDRA-12385)
 * Calculate last compacted key on startup (CASSANDRA-6216)
 * Add schema to snapshot manifest, add USING TIMESTAMP clause to ALTER TABLE statements (CASSANDRA-7190)
 * If CF has no clustering columns, any row cache is full partition cache (CASSANDRA-12499)
 * Correct log message for statistics of offheap memtable flush (CASSANDRA-12776)
 * Explicitly set locale for string validation (CASSANDRA-12541,CASSANDRA-12542,CASSANDRA-12543,CASSANDRA-12545)
Merged from 2.2:
 * Fix speculative retry bugs (CASSANDRA-13009)
 * Fix handling of nulls and unsets in IN conditions (CASSANDRA-12981)
 * Fix race causing infinite loop if Thrift server is stopped before it starts listening (CASSANDRA-12856)
 * CompactionTasks now correctly drops sstables out of compaction when not enough disk space is available (CASSANDRA-12979)
 * Fix DynamicEndpointSnitch noop in multi-datacenter situations (CASSANDRA-13074)
 * cqlsh copy-from: encode column names to avoid primary key parsing errors (CASSANDRA-12909)
 * Temporarily fix bug that creates commit log when running offline tools (CASSANDRA-8616)
 * Reduce granuality of OpOrder.Group during index build (CASSANDRA-12796)
 * Test bind parameters and unset parameters in InsertUpdateIfConditionTest (CASSANDRA-12980)
 * Use saved tokens when setting local tokens on StorageService.joinRing (CASSANDRA-12935)
 * cqlsh: fix DESC TYPES errors (CASSANDRA-12914)
 * Fix leak on skipped SSTables in sstableupgrade (CASSANDRA-12899)
 * Avoid blocking gossip during pending range calculation (CASSANDRA-12281)
 * Fix purgeability of tombstones with max timestamp (CASSANDRA-12792)
 * Fail repair if participant dies during sync or anticompaction (CASSANDRA-12901)
 * cqlsh COPY: unprotected pk values before converting them if not using prepared statements (CASSANDRA-12863)
 * Fix Util.spinAssertEquals (CASSANDRA-12283)
 * Fix potential NPE for compactionstats (CASSANDRA-12462)
 * Prepare legacy authenticate statement if credentials table initialised after node startup (CASSANDRA-12813)
 * Change cassandra.wait_for_tracing_events_timeout_secs default to 0 (CASSANDRA-12754)
 * Clean up permissions when a UDA is dropped (CASSANDRA-12720)
 * Limit colUpdateTimeDelta histogram updates to reasonable deltas (CASSANDRA-11117)
 * Fix leak errors and execution rejected exceptions when draining (CASSANDRA-12457)
 * Fix merkle tree depth calculation (CASSANDRA-12580)
 * Make Collections deserialization more robust (CASSANDRA-12618)
 * Fix exceptions when enabling gossip on nodes that haven't joined the ring (CASSANDRA-12253)
 * Fix authentication problem when invoking cqlsh copy from a SOURCE command (CASSANDRA-12642)
 * Decrement pending range calculator jobs counter in finally block
 * cqlshlib tests: increase default execute timeout (CASSANDRA-12481)
 * Forward writes to replacement node when replace_address != broadcast_address (CASSANDRA-8523)
 * Fail repair on non-existing table (CASSANDRA-12279)
 * Enable repair -pr and -local together (fix regression of CASSANDRA-7450) (CASSANDRA-12522)
 * Better handle invalid system roles table (CASSANDRA-12700)
 * Split consistent range movement flag correction (CASSANDRA-12786)
Merged from 2.1:
 * cqlsh copy-from: sort user type fields in csv (CASSANDRA-12959)
 * Don't skip sstables based on maxLocalDeletionTime (CASSANDRA-12765)


3.8, 3.9
 * Fix value skipping with counter columns (CASSANDRA-11726)
 * Fix nodetool tablestats miss SSTable count (CASSANDRA-12205)
 * Fixed flacky SSTablesIteratedTest (CASSANDRA-12282)
 * Fixed flacky SSTableRewriterTest: check file counts before calling validateCFS (CASSANDRA-12348)
 * cqlsh: Fix handling of $$-escaped strings (CASSANDRA-12189)
 * Fix SSL JMX requiring truststore containing server cert (CASSANDRA-12109)
 * RTE from new CDC column breaks in flight queries (CASSANDRA-12236)
 * Fix hdr logging for single operation workloads (CASSANDRA-12145)
 * Fix SASI PREFIX search in CONTAINS mode with partial terms (CASSANDRA-12073)
 * Increase size of flushExecutor thread pool (CASSANDRA-12071)
 * Partial revert of CASSANDRA-11971, cannot recycle buffer in SP.sendMessagesToNonlocalDC (CASSANDRA-11950)
 * Upgrade netty to 4.0.39 (CASSANDRA-12032, CASSANDRA-12034)
 * Improve details in compaction log message (CASSANDRA-12080)
 * Allow unset values in CQLSSTableWriter (CASSANDRA-11911)
 * Chunk cache to request compressor-compatible buffers if pool space is exhausted (CASSANDRA-11993)
 * Remove DatabaseDescriptor dependencies from SequentialWriter (CASSANDRA-11579)
 * Move skip_stop_words filter before stemming (CASSANDRA-12078)
 * Support seek() in EncryptedFileSegmentInputStream (CASSANDRA-11957)
 * SSTable tools mishandling LocalPartitioner (CASSANDRA-12002)
 * When SEPWorker assigned work, set thread name to match pool (CASSANDRA-11966)
 * Add cross-DC latency metrics (CASSANDRA-11596)
 * Allow terms in selection clause (CASSANDRA-10783)
 * Add bind variables to trace (CASSANDRA-11719)
 * Switch counter shards' clock to timestamps (CASSANDRA-9811)
 * Introduce HdrHistogram and response/service/wait separation to stress tool (CASSANDRA-11853)
 * entry-weighers in QueryProcessor should respect partitionKeyBindIndexes field (CASSANDRA-11718)
 * Support older ant versions (CASSANDRA-11807)
 * Estimate compressed on disk size when deciding if sstable size limit reached (CASSANDRA-11623)
 * cassandra-stress profiles should support case sensitive schemas (CASSANDRA-11546)
 * Remove DatabaseDescriptor dependency from FileUtils (CASSANDRA-11578)
 * Faster streaming (CASSANDRA-9766)
 * Add prepared query parameter to trace for "Execute CQL3 prepared query" session (CASSANDRA-11425)
 * Add repaired percentage metric (CASSANDRA-11503)
 * Add Change-Data-Capture (CASSANDRA-8844)
Merged from 3.0:
 * Fix paging for 2.x to 3.x upgrades (CASSANDRA-11195)
 * Fix clean interval not sent to commit log for empty memtable flush (CASSANDRA-12436)
 * Fix potential resource leak in RMIServerSocketFactoryImpl (CASSANDRA-12331)
 * Make sure compaction stats are updated when compaction is interrupted (CASSANDRA-12100)
 * Change commitlog and sstables to track dirty and clean intervals (CASSANDRA-11828)
 * NullPointerException during compaction on table with static columns (CASSANDRA-12336)
 * Fixed ConcurrentModificationException when reading metrics in GraphiteReporter (CASSANDRA-11823)
 * Fix upgrade of super columns on thrift (CASSANDRA-12335)
 * Fixed flacky BlacklistingCompactionsTest, switched to fixed size types and increased corruption size (CASSANDRA-12359)
 * Rerun ReplicationAwareTokenAllocatorTest on failure to avoid flakiness (CASSANDRA-12277)
 * Exception when computing read-repair for range tombstones (CASSANDRA-12263)
 * Lost counter writes in compact table and static columns (CASSANDRA-12219)
 * AssertionError with MVs on updating a row that isn't indexed due to a null value (CASSANDRA-12247)
 * Disable RR and speculative retry with EACH_QUORUM reads (CASSANDRA-11980)
 * Add option to override compaction space check (CASSANDRA-12180)
 * Faster startup by only scanning each directory for temporary files once (CASSANDRA-12114)
 * Respond with v1/v2 protocol header when responding to driver that attempts
   to connect with too low of a protocol version (CASSANDRA-11464)
 * NullPointerExpception when reading/compacting table (CASSANDRA-11988)
 * Fix problem with undeleteable rows on upgrade to new sstable format (CASSANDRA-12144)
 * Fix potential bad messaging service message for paged range reads
   within mixed-version 3.x clusters (CASSANDRA-12249)
 * Fix paging logic for deleted partitions with static columns (CASSANDRA-12107)
 * Wait until the message is being send to decide which serializer must be used (CASSANDRA-11393)
 * Fix migration of static thrift column names with non-text comparators (CASSANDRA-12147)
 * Fix upgrading sparse tables that are incorrectly marked as dense (CASSANDRA-11315)
 * Fix reverse queries ignoring range tombstones (CASSANDRA-11733)
 * Avoid potential race when rebuilding CFMetaData (CASSANDRA-12098)
 * Avoid missing sstables when getting the canonical sstables (CASSANDRA-11996)
 * Always select the live sstables when getting sstables in bounds (CASSANDRA-11944)
 * Fix column ordering of results with static columns for Thrift requests in
   a mixed 2.x/3.x cluster, also fix potential non-resolved duplication of
   those static columns in query results (CASSANDRA-12123)
 * Avoid digest mismatch with empty but static rows (CASSANDRA-12090)
 * Fix EOF exception when altering column type (CASSANDRA-11820)
 * Fix potential race in schema during new table creation (CASSANDRA-12083)
 * cqlsh: fix error handling in rare COPY FROM failure scenario (CASSANDRA-12070)
 * Disable autocompaction during drain (CASSANDRA-11878)
 * Add a metrics timer to MemtablePool and use it to track time spent blocked on memory in MemtableAllocator (CASSANDRA-11327)
 * Fix upgrading schema with super columns with non-text subcomparators (CASSANDRA-12023)
 * Add TimeWindowCompactionStrategy (CASSANDRA-9666)
 * Fix JsonTransformer output of partition with deletion info (CASSANDRA-12418)
 * Fix NPE in SSTableLoader when specifying partial directory path (CASSANDRA-12609)
Merged from 2.2:
 * Add local address entry in PropertyFileSnitch (CASSANDRA-11332)
 * cqlsh copy: fix missing counter values (CASSANDRA-12476)
 * Move migration tasks to non-periodic queue, assure flush executor shutdown after non-periodic executor (CASSANDRA-12251)
 * cqlsh copy: fixed possible race in initializing feeding thread (CASSANDRA-11701)
 * Only set broadcast_rpc_address on Ec2MultiRegionSnitch if it's not set (CASSANDRA-11357)
 * Update StorageProxy range metrics for timeouts, failures and unavailables (CASSANDRA-9507)
 * Add Sigar to classes included in clientutil.jar (CASSANDRA-11635)
 * Add decay to histograms and timers used for metrics (CASSANDRA-11752)
 * Fix hanging stream session (CASSANDRA-10992)
 * Fix INSERT JSON, fromJson() support of smallint, tinyint types (CASSANDRA-12371)
 * Restore JVM metric export for metric reporters (CASSANDRA-12312)
 * Release sstables of failed stream sessions only when outgoing transfers are finished (CASSANDRA-11345)
 * Wait for tracing events before returning response and query at same consistency level client side (CASSANDRA-11465)
 * cqlsh copyutil should get host metadata by connected address (CASSANDRA-11979)
 * Fixed cqlshlib.test.remove_test_db (CASSANDRA-12214)
 * Synchronize ThriftServer::stop() (CASSANDRA-12105)
 * Use dedicated thread for JMX notifications (CASSANDRA-12146)
 * Improve streaming synchronization and fault tolerance (CASSANDRA-11414)
 * MemoryUtil.getShort() should return an unsigned short also for architectures not supporting unaligned memory accesses (CASSANDRA-11973)
Merged from 2.1:
 * Fix queries with empty ByteBuffer values in clustering column restrictions (CASSANDRA-12127)
 * Disable passing control to post-flush after flush failure to prevent data loss (CASSANDRA-11828)
 * Allow STCS-in-L0 compactions to reduce scope with LCS (CASSANDRA-12040)
 * cannot use cql since upgrading python to 2.7.11+ (CASSANDRA-11850)
 * Fix filtering on clustering columns when 2i is used (CASSANDRA-11907)


3.0.8
 * Fix potential race in schema during new table creation (CASSANDRA-12083)
 * cqlsh: fix error handling in rare COPY FROM failure scenario (CASSANDRA-12070)
 * Disable autocompaction during drain (CASSANDRA-11878)
 * Add a metrics timer to MemtablePool and use it to track time spent blocked on memory in MemtableAllocator (CASSANDRA-11327)
 * Fix upgrading schema with super columns with non-text subcomparators (CASSANDRA-12023)
 * Add TimeWindowCompactionStrategy (CASSANDRA-9666)
Merged from 2.2:
 * Allow nodetool info to run with readonly JMX access (CASSANDRA-11755)
 * Validate bloom_filter_fp_chance against lowest supported
   value when the table is created (CASSANDRA-11920)
 * Don't send erroneous NEW_NODE notifications on restart (CASSANDRA-11038)
 * StorageService shutdown hook should use a volatile variable (CASSANDRA-11984)
Merged from 2.1:
 * Add system property to set the max number of native transport requests in queue (CASSANDRA-11363)
 * Fix queries with empty ByteBuffer values in clustering column restrictions (CASSANDRA-12127)
 * Disable passing control to post-flush after flush failure to prevent data loss (CASSANDRA-11828)
 * Allow STCS-in-L0 compactions to reduce scope with LCS (CASSANDRA-12040)
 * cannot use cql since upgrading python to 2.7.11+ (CASSANDRA-11850)
 * Fix filtering on clustering columns when 2i is used (CASSANDRA-11907)
 * Avoid stalling paxos when the paxos state expires (CASSANDRA-12043)
 * Remove finished incoming streaming connections from MessagingService (CASSANDRA-11854)
 * Don't try to get sstables for non-repairing column families (CASSANDRA-12077)
 * Avoid marking too many sstables as repaired (CASSANDRA-11696)
 * Prevent select statements with clustering key > 64k (CASSANDRA-11882)
 * Fix clock skew corrupting other nodes with paxos (CASSANDRA-11991)
 * Remove distinction between non-existing static columns and existing but null in LWTs (CASSANDRA-9842)
 * Cache local ranges when calculating repair neighbors (CASSANDRA-11934)
 * Allow LWT operation on static column with only partition keys (CASSANDRA-10532)
 * Create interval tree over canonical sstables to avoid missing sstables during streaming (CASSANDRA-11886)
 * cqlsh COPY FROM: shutdown parent cluster after forking, to avoid corrupting SSL connections (CASSANDRA-11749)


3.7
 * Support multiple folders for user defined compaction tasks (CASSANDRA-11765)
 * Fix race in CompactionStrategyManager's pause/resume (CASSANDRA-11922)
Merged from 3.0:
 * Fix legacy serialization of Thrift-generated non-compound range tombstones
   when communicating with 2.x nodes (CASSANDRA-11930)
 * Fix Directories instantiations where CFS.initialDirectories should be used (CASSANDRA-11849)
 * Avoid referencing DatabaseDescriptor in AbstractType (CASSANDRA-11912)
 * Don't use static dataDirectories field in Directories instances (CASSANDRA-11647)
 * Fix sstables not being protected from removal during index build (CASSANDRA-11905)
 * cqlsh: Suppress stack trace from Read/WriteFailures (CASSANDRA-11032)
 * Remove unneeded code to repair index summaries that have
   been improperly down-sampled (CASSANDRA-11127)
 * Avoid WriteTimeoutExceptions during commit log replay due to materialized
   view lock contention (CASSANDRA-11891)
 * Prevent OOM failures on SSTable corruption, improve tests for corruption detection (CASSANDRA-9530)
 * Use CFS.initialDirectories when clearing snapshots (CASSANDRA-11705)
 * Allow compaction strategies to disable early open (CASSANDRA-11754)
 * Refactor Materialized View code (CASSANDRA-11475)
 * Update Java Driver (CASSANDRA-11615)
Merged from 2.2:
 * Persist local metadata earlier in startup sequence (CASSANDRA-11742)
 * cqlsh: fix tab completion for case-sensitive identifiers (CASSANDRA-11664)
 * Avoid showing estimated key as -1 in tablestats (CASSANDRA-11587)
 * Fix possible race condition in CommitLog.recover (CASSANDRA-11743)
 * Enable client encryption in sstableloader with cli options (CASSANDRA-11708)
 * Possible memory leak in NIODataInputStream (CASSANDRA-11867)
 * Add seconds to cqlsh tracing session duration (CASSANDRA-11753)
 * Fix commit log replay after out-of-order flush completion (CASSANDRA-9669)
 * Prohibit Reversed Counter type as part of the PK (CASSANDRA-9395)
 * cqlsh: correctly handle non-ascii chars in error messages (CASSANDRA-11626)
Merged from 2.1:
 * Run CommitLog tests with different compression settings (CASSANDRA-9039)
 * cqlsh: apply current keyspace to source command (CASSANDRA-11152)
 * Clear out parent repair session if repair coordinator dies (CASSANDRA-11824)
 * Set default streaming_socket_timeout_in_ms to 24 hours (CASSANDRA-11840)
 * Do not consider local node a valid source during replace (CASSANDRA-11848)
 * Add message dropped tasks to nodetool netstats (CASSANDRA-11855)
 * Avoid holding SSTableReaders for duration of incremental repair (CASSANDRA-11739)


3.6
 * Correctly migrate schema for frozen UDTs during 2.x -> 3.x upgrades
   (does not affect any released versions) (CASSANDRA-11613)
 * Allow server startup if JMX is configured directly (CASSANDRA-11725)
 * Prevent direct memory OOM on buffer pool allocations (CASSANDRA-11710)
 * Enhanced Compaction Logging (CASSANDRA-10805)
 * Make prepared statement cache size configurable (CASSANDRA-11555)
 * Integrated JMX authentication and authorization (CASSANDRA-10091)
 * Add units to stress ouput (CASSANDRA-11352)
 * Fix PER PARTITION LIMIT for single and multi partitions queries (CASSANDRA-11603)
 * Add uncompressed chunk cache for RandomAccessReader (CASSANDRA-5863)
 * Clarify ClusteringPrefix hierarchy (CASSANDRA-11213)
 * Always perform collision check before joining ring (CASSANDRA-10134)
 * SSTableWriter output discrepancy (CASSANDRA-11646)
 * Fix potential timeout in NativeTransportService.testConcurrentDestroys (CASSANDRA-10756)
 * Support large partitions on the 3.0 sstable format (CASSANDRA-11206,11763)
 * Add support to rebuild from specific range (CASSANDRA-10406)
 * Optimize the overlapping lookup by calculating all the
   bounds in advance (CASSANDRA-11571)
 * Support json/yaml output in nodetool tablestats (CASSANDRA-5977)
 * (stress) Add datacenter option to -node options (CASSANDRA-11591)
 * Fix handling of empty slices (CASSANDRA-11513)
 * Make number of cores used by cqlsh COPY visible to testing code (CASSANDRA-11437)
 * Allow filtering on clustering columns for queries without secondary indexes (CASSANDRA-11310)
 * Refactor Restriction hierarchy (CASSANDRA-11354)
 * Eliminate allocations in R/W path (CASSANDRA-11421)
 * Update Netty to 4.0.36 (CASSANDRA-11567)
 * Fix PER PARTITION LIMIT for queries requiring post-query ordering (CASSANDRA-11556)
 * Allow instantiation of UDTs and tuples in UDFs (CASSANDRA-10818)
 * Support UDT in CQLSSTableWriter (CASSANDRA-10624)
 * Support for non-frozen user-defined types, updating
   individual fields of user-defined types (CASSANDRA-7423)
 * Make LZ4 compression level configurable (CASSANDRA-11051)
 * Allow per-partition LIMIT clause in CQL (CASSANDRA-7017)
 * Make custom filtering more extensible with UserExpression (CASSANDRA-11295)
 * Improve field-checking and error reporting in cassandra.yaml (CASSANDRA-10649)
 * Print CAS stats in nodetool proxyhistograms (CASSANDRA-11507)
 * More user friendly error when providing an invalid token to nodetool (CASSANDRA-9348)
 * Add static column support to SASI index (CASSANDRA-11183)
 * Support EQ/PREFIX queries in SASI CONTAINS mode without tokenization (CASSANDRA-11434)
 * Support LIKE operator in prepared statements (CASSANDRA-11456)
 * Add a command to see if a Materialized View has finished building (CASSANDRA-9967)
 * Log endpoint and port associated with streaming operation (CASSANDRA-8777)
 * Print sensible units for all log messages (CASSANDRA-9692)
 * Upgrade Netty to version 4.0.34 (CASSANDRA-11096)
 * Break the CQL grammar into separate Parser and Lexer (CASSANDRA-11372)
 * Compress only inter-dc traffic by default (CASSANDRA-8888)
 * Add metrics to track write amplification (CASSANDRA-11420)
 * cassandra-stress: cannot handle "value-less" tables (CASSANDRA-7739)
 * Add/drop multiple columns in one ALTER TABLE statement (CASSANDRA-10411)
 * Add require_endpoint_verification opt for internode encryption (CASSANDRA-9220)
 * Add auto import java.util for UDF code block (CASSANDRA-11392)
 * Add --hex-format option to nodetool getsstables (CASSANDRA-11337)
 * sstablemetadata should print sstable min/max token (CASSANDRA-7159)
 * Do not wrap CassandraException in TriggerExecutor (CASSANDRA-9421)
 * COPY TO should have higher double precision (CASSANDRA-11255)
 * Stress should exit with non-zero status after failure (CASSANDRA-10340)
 * Add client to cqlsh SHOW_SESSION (CASSANDRA-8958)
 * Fix nodetool tablestats keyspace level metrics (CASSANDRA-11226)
 * Store repair options in parent_repair_history (CASSANDRA-11244)
 * Print current leveling in sstableofflinerelevel (CASSANDRA-9588)
 * Change repair message for keyspaces with RF 1 (CASSANDRA-11203)
 * Remove hard-coded SSL cipher suites and protocols (CASSANDRA-10508)
 * Improve concurrency in CompactionStrategyManager (CASSANDRA-10099)
 * (cqlsh) interpret CQL type for formatting blobs (CASSANDRA-11274)
 * Refuse to start and print txn log information in case of disk
   corruption (CASSANDRA-10112)
 * Resolve some eclipse-warnings (CASSANDRA-11086)
 * (cqlsh) Show static columns in a different color (CASSANDRA-11059)
 * Allow to remove TTLs on table with default_time_to_live (CASSANDRA-11207)
Merged from 3.0:
 * Disallow creating view with a static column (CASSANDRA-11602)
 * Reduce the amount of object allocations caused by the getFunctions methods (CASSANDRA-11593)
 * Potential error replaying commitlog with smallint/tinyint/date/time types (CASSANDRA-11618)
 * Fix queries with filtering on counter columns (CASSANDRA-11629)
 * Improve tombstone printing in sstabledump (CASSANDRA-11655)
 * Fix paging for range queries where all clustering columns are specified (CASSANDRA-11669)
 * Don't require HEAP_NEW_SIZE to be set when using G1 (CASSANDRA-11600)
 * Fix sstabledump not showing cells after tombstone marker (CASSANDRA-11654)
 * Ignore all LocalStrategy keyspaces for streaming and other related
   operations (CASSANDRA-11627)
 * Ensure columnfilter covers indexed columns for thrift 2i queries (CASSANDRA-11523)
 * Only open one sstable scanner per sstable (CASSANDRA-11412)
 * Option to specify ProtocolVersion in cassandra-stress (CASSANDRA-11410)
 * ArithmeticException in avgFunctionForDecimal (CASSANDRA-11485)
 * LogAwareFileLister should only use OLD sstable files in current folder to determine disk consistency (CASSANDRA-11470)
 * Notify indexers of expired rows during compaction (CASSANDRA-11329)
 * Properly respond with ProtocolError when a v1/v2 native protocol
   header is received (CASSANDRA-11464)
 * Validate that num_tokens and initial_token are consistent with one another (CASSANDRA-10120)
Merged from 2.2:
 * Exit JVM if JMX server fails to startup (CASSANDRA-11540)
 * Produce a heap dump when exiting on OOM (CASSANDRA-9861)
 * Restore ability to filter on clustering columns when using a 2i (CASSANDRA-11510)
 * JSON datetime formatting needs timezone (CASSANDRA-11137)
 * Fix is_dense recalculation for Thrift-updated tables (CASSANDRA-11502)
 * Remove unnescessary file existence check during anticompaction (CASSANDRA-11660)
 * Add missing files to debian packages (CASSANDRA-11642)
 * Avoid calling Iterables::concat in loops during ModificationStatement::getFunctions (CASSANDRA-11621)
 * cqlsh: COPY FROM should use regular inserts for single statement batches and
   report errors correctly if workers processes crash on initialization (CASSANDRA-11474)
 * Always close cluster with connection in CqlRecordWriter (CASSANDRA-11553)
 * Allow only DISTINCT queries with partition keys restrictions (CASSANDRA-11339)
 * CqlConfigHelper no longer requires both a keystore and truststore to work (CASSANDRA-11532)
 * Make deprecated repair methods backward-compatible with previous notification service (CASSANDRA-11430)
 * IncomingStreamingConnection version check message wrong (CASSANDRA-11462)
Merged from 2.1:
 * Support mlockall on IBM POWER arch (CASSANDRA-11576)
 * Add option to disable use of severity in DynamicEndpointSnitch (CASSANDRA-11737)
 * cqlsh COPY FROM fails for null values with non-prepared statements (CASSANDRA-11631)
 * Make cython optional in pylib/setup.py (CASSANDRA-11630)
 * Change order of directory searching for cassandra.in.sh to favor local one (CASSANDRA-11628)
 * cqlsh COPY FROM fails with []{} chars in UDT/tuple fields/values (CASSANDRA-11633)
 * clqsh: COPY FROM throws TypeError with Cython extensions enabled (CASSANDRA-11574)
 * cqlsh: COPY FROM ignores NULL values in conversion (CASSANDRA-11549)
 * Validate levels when building LeveledScanner to avoid overlaps with orphaned sstables (CASSANDRA-9935)


3.5
 * StaticTokenTreeBuilder should respect posibility of duplicate tokens (CASSANDRA-11525)
 * Correctly fix potential assertion error during compaction (CASSANDRA-11353)
 * Avoid index segment stitching in RAM which lead to OOM on big SSTable files (CASSANDRA-11383)
 * Fix clustering and row filters for LIKE queries on clustering columns (CASSANDRA-11397)
Merged from 3.0:
 * Fix rare NPE on schema upgrade from 2.x to 3.x (CASSANDRA-10943)
 * Improve backoff policy for cqlsh COPY FROM (CASSANDRA-11320)
 * Improve IF NOT EXISTS check in CREATE INDEX (CASSANDRA-11131)
 * Upgrade ohc to 0.4.3
 * Enable SO_REUSEADDR for JMX RMI server sockets (CASSANDRA-11093)
 * Allocate merkletrees with the correct size (CASSANDRA-11390)
 * Support streaming pre-3.0 sstables (CASSANDRA-10990)
 * Add backpressure to compressed or encrypted commit log (CASSANDRA-10971)
 * SSTableExport supports secondary index tables (CASSANDRA-11330)
 * Fix sstabledump to include missing info in debug output (CASSANDRA-11321)
 * Establish and implement canonical bulk reading workload(s) (CASSANDRA-10331)
 * Fix paging for IN queries on tables without clustering columns (CASSANDRA-11208)
 * Remove recursive call from CompositesSearcher (CASSANDRA-11304)
 * Fix filtering on non-primary key columns for queries without index (CASSANDRA-6377)
 * Fix sstableloader fail when using materialized view (CASSANDRA-11275)
Merged from 2.2:
 * DatabaseDescriptor should log stacktrace in case of Eception during seed provider creation (CASSANDRA-11312)
 * Use canonical path for directory in SSTable descriptor (CASSANDRA-10587)
 * Add cassandra-stress keystore option (CASSANDRA-9325)
 * Dont mark sstables as repairing with sub range repairs (CASSANDRA-11451)
 * Notify when sstables change after cancelling compaction (CASSANDRA-11373)
 * cqlsh: COPY FROM should check that explicit column names are valid (CASSANDRA-11333)
 * Add -Dcassandra.start_gossip startup option (CASSANDRA-10809)
 * Fix UTF8Validator.validate() for modified UTF-8 (CASSANDRA-10748)
 * Clarify that now() function is calculated on the coordinator node in CQL documentation (CASSANDRA-10900)
 * Fix bloom filter sizing with LCS (CASSANDRA-11344)
 * (cqlsh) Fix error when result is 0 rows with EXPAND ON (CASSANDRA-11092)
 * Add missing newline at end of bin/cqlsh (CASSANDRA-11325)
 * Unresolved hostname leads to replace being ignored (CASSANDRA-11210)
 * Only log yaml config once, at startup (CASSANDRA-11217)
 * Reference leak with parallel repairs on the same table (CASSANDRA-11215)
Merged from 2.1:
 * Add a -j parameter to scrub/cleanup/upgradesstables to state how
   many threads to use (CASSANDRA-11179)
 * COPY FROM on large datasets: fix progress report and debug performance (CASSANDRA-11053)
 * InvalidateKeys should have a weak ref to key cache (CASSANDRA-11176)


3.4
 * (cqlsh) add cqlshrc option to always connect using ssl (CASSANDRA-10458)
 * Cleanup a few resource warnings (CASSANDRA-11085)
 * Allow custom tracing implementations (CASSANDRA-10392)
 * Extract LoaderOptions to be able to be used from outside (CASSANDRA-10637)
 * fix OnDiskIndexTest to properly treat empty ranges (CASSANDRA-11205)
 * fix TrackerTest to handle new notifications (CASSANDRA-11178)
 * add SASI validation for partitioner and complex columns (CASSANDRA-11169)
 * Add caching of encrypted credentials in PasswordAuthenticator (CASSANDRA-7715)
 * fix SASI memtable switching on flush (CASSANDRA-11159)
 * Remove duplicate offline compaction tracking (CASSANDRA-11148)
 * fix EQ semantics of analyzed SASI indexes (CASSANDRA-11130)
 * Support long name output for nodetool commands (CASSANDRA-7950)
 * Encrypted hints (CASSANDRA-11040)
 * SASI index options validation (CASSANDRA-11136)
 * Optimize disk seek using min/max column name meta data when the LIMIT clause is used
   (CASSANDRA-8180)
 * Add LIKE support to CQL3 (CASSANDRA-11067)
 * Generic Java UDF types (CASSANDRA-10819)
 * cqlsh: Include sub-second precision in timestamps by default (CASSANDRA-10428)
 * Set javac encoding to utf-8 (CASSANDRA-11077)
 * Integrate SASI index into Cassandra (CASSANDRA-10661)
 * Add --skip-flush option to nodetool snapshot
 * Skip values for non-queried columns (CASSANDRA-10657)
 * Add support for secondary indexes on static columns (CASSANDRA-8103)
 * CommitLogUpgradeTestMaker creates broken commit logs (CASSANDRA-11051)
 * Add metric for number of dropped mutations (CASSANDRA-10866)
 * Simplify row cache invalidation code (CASSANDRA-10396)
 * Support user-defined compaction through nodetool (CASSANDRA-10660)
 * Stripe view locks by key and table ID to reduce contention (CASSANDRA-10981)
 * Add nodetool gettimeout and settimeout commands (CASSANDRA-10953)
 * Add 3.0 metadata to sstablemetadata output (CASSANDRA-10838)
Merged from 3.0:
 * MV should only query complex columns included in the view (CASSANDRA-11069)
 * Failed aggregate creation breaks server permanently (CASSANDRA-11064)
 * Add sstabledump tool (CASSANDRA-7464)
 * Introduce backpressure for hints (CASSANDRA-10972)
 * Fix ClusteringPrefix not being able to read tombstone range boundaries (CASSANDRA-11158)
 * Prevent logging in sandboxed state (CASSANDRA-11033)
 * Disallow drop/alter operations of UDTs used by UDAs (CASSANDRA-10721)
 * Add query time validation method on Index (CASSANDRA-11043)
 * Avoid potential AssertionError in mixed version cluster (CASSANDRA-11128)
 * Properly handle hinted handoff after topology changes (CASSANDRA-5902)
 * AssertionError when listing sstable files on inconsistent disk state (CASSANDRA-11156)
 * Fix wrong rack counting and invalid conditions check for TokenAllocation
   (CASSANDRA-11139)
 * Avoid creating empty hint files (CASSANDRA-11090)
 * Fix leak detection strong reference loop using weak reference (CASSANDRA-11120)
 * Configurie BatchlogManager to stop delayed tasks on shutdown (CASSANDRA-11062)
 * Hadoop integration is incompatible with Cassandra Driver 3.0.0 (CASSANDRA-11001)
 * Add dropped_columns to the list of schema table so it gets handled
   properly (CASSANDRA-11050)
 * Fix NPE when using forceRepairRangeAsync without DC (CASSANDRA-11239)
Merged from 2.2:
 * Preserve order for preferred SSL cipher suites (CASSANDRA-11164)
 * Range.compareTo() violates the contract of Comparable (CASSANDRA-11216)
 * Avoid NPE when serializing ErrorMessage with null message (CASSANDRA-11167)
 * Replacing an aggregate with a new version doesn't reset INITCOND (CASSANDRA-10840)
 * (cqlsh) cqlsh cannot be called through symlink (CASSANDRA-11037)
 * fix ohc and java-driver pom dependencies in build.xml (CASSANDRA-10793)
 * Protect from keyspace dropped during repair (CASSANDRA-11065)
 * Handle adding fields to a UDT in SELECT JSON and toJson() (CASSANDRA-11146)
 * Better error message for cleanup (CASSANDRA-10991)
 * cqlsh pg-style-strings broken if line ends with ';' (CASSANDRA-11123)
 * Always persist upsampled index summaries (CASSANDRA-10512)
 * (cqlsh) Fix inconsistent auto-complete (CASSANDRA-10733)
 * Make SELECT JSON and toJson() threadsafe (CASSANDRA-11048)
 * Fix SELECT on tuple relations for mixed ASC/DESC clustering order (CASSANDRA-7281)
 * Use cloned TokenMetadata in size estimates to avoid race against membership check
   (CASSANDRA-10736)
 * (cqlsh) Support utf-8/cp65001 encoding on Windows (CASSANDRA-11030)
 * Fix paging on DISTINCT queries repeats result when first row in partition changes
   (CASSANDRA-10010)
 * (cqlsh) Support timezone conversion using pytz (CASSANDRA-10397)
 * cqlsh: change default encoding to UTF-8 (CASSANDRA-11124)
Merged from 2.1:
 * Checking if an unlogged batch is local is inefficient (CASSANDRA-11529)
 * Fix out-of-space error treatment in memtable flushing (CASSANDRA-11448).
 * Don't do defragmentation if reading from repaired sstables (CASSANDRA-10342)
 * Fix streaming_socket_timeout_in_ms not enforced (CASSANDRA-11286)
 * Avoid dropping message too quickly due to missing unit conversion (CASSANDRA-11302)
 * Don't remove FailureDetector history on removeEndpoint (CASSANDRA-10371)
 * Only notify if repair status changed (CASSANDRA-11172)
 * Use logback setting for 'cassandra -v' command (CASSANDRA-10767)
 * Fix sstableloader to unthrottle streaming by default (CASSANDRA-9714)
 * Fix incorrect warning in 'nodetool status' (CASSANDRA-10176)
 * Properly release sstable ref when doing offline scrub (CASSANDRA-10697)
 * Improve nodetool status performance for large cluster (CASSANDRA-7238)
 * Gossiper#isEnabled is not thread safe (CASSANDRA-11116)
 * Avoid major compaction mixing repaired and unrepaired sstables in DTCS (CASSANDRA-11113)
 * Make it clear what DTCS timestamp_resolution is used for (CASSANDRA-11041)
 * (cqlsh) Display milliseconds when datetime overflows (CASSANDRA-10625)


3.3
 * Avoid infinite loop if owned range is smaller than number of
   data dirs (CASSANDRA-11034)
 * Avoid bootstrap hanging when existing nodes have no data to stream (CASSANDRA-11010)
Merged from 3.0:
 * Remove double initialization of newly added tables (CASSANDRA-11027)
 * Filter keys searcher results by target range (CASSANDRA-11104)
 * Fix deserialization of legacy read commands (CASSANDRA-11087)
 * Fix incorrect computation of deletion time in sstable metadata (CASSANDRA-11102)
 * Avoid memory leak when collecting sstable metadata (CASSANDRA-11026)
 * Mutations do not block for completion under view lock contention (CASSANDRA-10779)
 * Invalidate legacy schema tables when unloading them (CASSANDRA-11071)
 * (cqlsh) handle INSERT and UPDATE statements with LWT conditions correctly
   (CASSANDRA-11003)
 * Fix DISTINCT queries in mixed version clusters (CASSANDRA-10762)
 * Migrate build status for indexes along with legacy schema (CASSANDRA-11046)
 * Ensure SSTables for legacy KEYS indexes can be read (CASSANDRA-11045)
 * Added support for IBM zSystems architecture (CASSANDRA-11054)
 * Update CQL documentation (CASSANDRA-10899)
 * Check the column name, not cell name, for dropped columns when reading
   legacy sstables (CASSANDRA-11018)
 * Don't attempt to index clustering values of static rows (CASSANDRA-11021)
 * Remove checksum files after replaying hints (CASSANDRA-10947)
 * Support passing base table metadata to custom 2i validation (CASSANDRA-10924)
 * Ensure stale index entries are purged during reads (CASSANDRA-11013)
 * (cqlsh) Also apply --connect-timeout to control connection
   timeout (CASSANDRA-10959)
 * Fix AssertionError when removing from list using UPDATE (CASSANDRA-10954)
 * Fix UnsupportedOperationException when reading old sstable with range
   tombstone (CASSANDRA-10743)
 * MV should use the maximum timestamp of the primary key (CASSANDRA-10910)
 * Fix potential assertion error during compaction (CASSANDRA-10944)
Merged from 2.2:
 * maxPurgeableTimestamp needs to check memtables too (CASSANDRA-9949)
 * Apply change to compaction throughput in real time (CASSANDRA-10025)
 * (cqlsh) encode input correctly when saving history
 * Fix potential NPE on ORDER BY queries with IN (CASSANDRA-10955)
 * Start L0 STCS-compactions even if there is a L0 -> L1 compaction
   going (CASSANDRA-10979)
 * Make UUID LSB unique per process (CASSANDRA-7925)
 * Avoid NPE when performing sstable tasks (scrub etc.) (CASSANDRA-10980)
 * Make sure client gets tombstone overwhelmed warning (CASSANDRA-9465)
 * Fix error streaming section more than 2GB (CASSANDRA-10961)
 * Histogram buckets exposed in jmx are sorted incorrectly (CASSANDRA-10975)
 * Enable GC logging by default (CASSANDRA-10140)
 * Optimize pending range computation (CASSANDRA-9258)
 * Skip commit log and saved cache directories in SSTable version startup check (CASSANDRA-10902)
 * drop/alter user should be case sensitive (CASSANDRA-10817)
Merged from 2.1:
 * test_bulk_round_trip_blogposts is failing occasionally (CASSANDRA-10938)
 * Fix isJoined return true only after becoming cluster member (CASANDRA-11007)
 * Fix bad gossip generation seen in long-running clusters (CASSANDRA-10969)
 * Avoid NPE when incremental repair fails (CASSANDRA-10909)
 * Unmark sstables compacting once they are done in cleanup/scrub/upgradesstables (CASSANDRA-10829)
 * Allow simultaneous bootstrapping with strict consistency when no vnodes are used (CASSANDRA-11005)
 * Log a message when major compaction does not result in a single file (CASSANDRA-10847)
 * (cqlsh) fix cqlsh_copy_tests when vnodes are disabled (CASSANDRA-10997)
 * (cqlsh) Add request timeout option to cqlsh (CASSANDRA-10686)
 * Avoid AssertionError while submitting hint with LWT (CASSANDRA-10477)
 * If CompactionMetadata is not in stats file, use index summary instead (CASSANDRA-10676)
 * Retry sending gossip syn multiple times during shadow round (CASSANDRA-8072)
 * Fix pending range calculation during moves (CASSANDRA-10887)
 * Sane default (200Mbps) for inter-DC streaming througput (CASSANDRA-8708)



3.2
 * Make sure tokens don't exist in several data directories (CASSANDRA-6696)
 * Add requireAuthorization method to IAuthorizer (CASSANDRA-10852)
 * Move static JVM options to conf/jvm.options file (CASSANDRA-10494)
 * Fix CassandraVersion to accept x.y version string (CASSANDRA-10931)
 * Add forceUserDefinedCleanup to allow more flexible cleanup (CASSANDRA-10708)
 * (cqlsh) allow setting TTL with COPY (CASSANDRA-9494)
 * Fix counting of received sstables in streaming (CASSANDRA-10949)
 * Implement hints compression (CASSANDRA-9428)
 * Fix potential assertion error when reading static columns (CASSANDRA-10903)
 * Fix EstimatedHistogram creation in nodetool tablehistograms (CASSANDRA-10859)
 * Establish bootstrap stream sessions sequentially (CASSANDRA-6992)
 * Sort compactionhistory output by timestamp (CASSANDRA-10464)
 * More efficient BTree removal (CASSANDRA-9991)
 * Make tablehistograms accept the same syntax as tablestats (CASSANDRA-10149)
 * Group pending compactions based on table (CASSANDRA-10718)
 * Add compressor name in sstablemetadata output (CASSANDRA-9879)
 * Fix type casting for counter columns (CASSANDRA-10824)
 * Prevent running Cassandra as root (CASSANDRA-8142)
 * bound maximum in-flight commit log replay mutation bytes to 64 megabytes (CASSANDRA-8639)
 * Normalize all scripts (CASSANDRA-10679)
 * Make compression ratio much more accurate (CASSANDRA-10225)
 * Optimize building of Clustering object when only one is created (CASSANDRA-10409)
 * Make index building pluggable (CASSANDRA-10681)
 * Add sstable flush observer (CASSANDRA-10678)
 * Improve NTS endpoints calculation (CASSANDRA-10200)
 * Improve performance of the folderSize function (CASSANDRA-10677)
 * Add support for type casting in selection clause (CASSANDRA-10310)
 * Added graphing option to cassandra-stress (CASSANDRA-7918)
 * Abort in-progress queries that time out (CASSANDRA-7392)
 * Add transparent data encryption core classes (CASSANDRA-9945)
Merged from 3.0:
 * Better handling of SSL connection errors inter-node (CASSANDRA-10816)
 * Avoid NoSuchElementException when executing empty batch (CASSANDRA-10711)
 * Avoid building PartitionUpdate in toString (CASSANDRA-10897)
 * Reduce heap spent when receiving many SSTables (CASSANDRA-10797)
 * Add back support for 3rd party auth providers to bulk loader (CASSANDRA-10873)
 * Eliminate the dependency on jgrapht for UDT resolution (CASSANDRA-10653)
 * (Hadoop) Close Clusters and Sessions in Hadoop Input/Output classes (CASSANDRA-10837)
 * Fix sstableloader not working with upper case keyspace name (CASSANDRA-10806)
Merged from 2.2:
 * jemalloc detection fails due to quoting issues in regexv (CASSANDRA-10946)
 * (cqlsh) show correct column names for empty result sets (CASSANDRA-9813)
 * Add new types to Stress (CASSANDRA-9556)
 * Add property to allow listening on broadcast interface (CASSANDRA-9748)
Merged from 2.1:
 * Match cassandra-loader options in COPY FROM (CASSANDRA-9303)
 * Fix binding to any address in CqlBulkRecordWriter (CASSANDRA-9309)
 * cqlsh fails to decode utf-8 characters for text typed columns (CASSANDRA-10875)
 * Log error when stream session fails (CASSANDRA-9294)
 * Fix bugs in commit log archiving startup behavior (CASSANDRA-10593)
 * (cqlsh) further optimise COPY FROM (CASSANDRA-9302)
 * Allow CREATE TABLE WITH ID (CASSANDRA-9179)
 * Make Stress compiles within eclipse (CASSANDRA-10807)
 * Cassandra Daemon should print JVM arguments (CASSANDRA-10764)
 * Allow cancellation of index summary redistribution (CASSANDRA-8805)


3.1.1
Merged from 3.0:
  * Fix upgrade data loss due to range tombstone deleting more data than then should
    (CASSANDRA-10822)


3.1
Merged from 3.0:
 * Avoid MV race during node decommission (CASSANDRA-10674)
 * Disable reloading of GossipingPropertyFileSnitch (CASSANDRA-9474)
 * Handle single-column deletions correction in materialized views
   when the column is part of the view primary key (CASSANDRA-10796)
 * Fix issue with datadir migration on upgrade (CASSANDRA-10788)
 * Fix bug with range tombstones on reverse queries and test coverage for
   AbstractBTreePartition (CASSANDRA-10059)
 * Remove 64k limit on collection elements (CASSANDRA-10374)
 * Remove unclear Indexer.indexes() method (CASSANDRA-10690)
 * Fix NPE on stream read error (CASSANDRA-10771)
 * Normalize cqlsh DESC output (CASSANDRA-10431)
 * Rejects partition range deletions when columns are specified (CASSANDRA-10739)
 * Fix error when saving cached key for old format sstable (CASSANDRA-10778)
 * Invalidate prepared statements on DROP INDEX (CASSANDRA-10758)
 * Fix SELECT statement with IN restrictions on partition key,
   ORDER BY and LIMIT (CASSANDRA-10729)
 * Improve stress performance over 1k threads (CASSANDRA-7217)
 * Wait for migration responses to complete before bootstrapping (CASSANDRA-10731)
 * Unable to create a function with argument of type Inet (CASSANDRA-10741)
 * Fix backward incompatibiliy in CqlInputFormat (CASSANDRA-10717)
 * Correctly preserve deletion info on updated rows when notifying indexers
   of single-row deletions (CASSANDRA-10694)
 * Notify indexers of partition delete during cleanup (CASSANDRA-10685)
 * Keep the file open in trySkipCache (CASSANDRA-10669)
 * Updated trigger example (CASSANDRA-10257)
Merged from 2.2:
 * Verify tables in pseudo-system keyspaces at startup (CASSANDRA-10761)
 * Fix IllegalArgumentException in DataOutputBuffer.reallocate for large buffers (CASSANDRA-10592)
 * Show CQL help in cqlsh in web browser (CASSANDRA-7225)
 * Serialize on disk the proper SSTable compression ratio (CASSANDRA-10775)
 * Reject index queries while the index is building (CASSANDRA-8505)
 * CQL.textile syntax incorrectly includes optional keyspace for aggregate SFUNC and FINALFUNC (CASSANDRA-10747)
 * Fix JSON update with prepared statements (CASSANDRA-10631)
 * Don't do anticompaction after subrange repair (CASSANDRA-10422)
 * Fix SimpleDateType type compatibility (CASSANDRA-10027)
 * (Hadoop) fix splits calculation (CASSANDRA-10640)
 * (Hadoop) ensure that Cluster instances are always closed (CASSANDRA-10058)
Merged from 2.1:
 * Fix Stress profile parsing on Windows (CASSANDRA-10808)
 * Fix incremental repair hang when replica is down (CASSANDRA-10288)
 * Optimize the way we check if a token is repaired in anticompaction (CASSANDRA-10768)
 * Add proper error handling to stream receiver (CASSANDRA-10774)
 * Warn or fail when changing cluster topology live (CASSANDRA-10243)
 * Status command in debian/ubuntu init script doesn't work (CASSANDRA-10213)
 * Some DROP ... IF EXISTS incorrectly result in exceptions on non-existing KS (CASSANDRA-10658)
 * DeletionTime.compareTo wrong in rare cases (CASSANDRA-10749)
 * Force encoding when computing statement ids (CASSANDRA-10755)
 * Properly reject counters as map keys (CASSANDRA-10760)
 * Fix the sstable-needs-cleanup check (CASSANDRA-10740)
 * (cqlsh) Print column names before COPY operation (CASSANDRA-8935)
 * Fix CompressedInputStream for proper cleanup (CASSANDRA-10012)
 * (cqlsh) Support counters in COPY commands (CASSANDRA-9043)
 * Try next replica if not possible to connect to primary replica on
   ColumnFamilyRecordReader (CASSANDRA-2388)
 * Limit window size in DTCS (CASSANDRA-10280)
 * sstableloader does not use MAX_HEAP_SIZE env parameter (CASSANDRA-10188)
 * (cqlsh) Improve COPY TO performance and error handling (CASSANDRA-9304)
 * Create compression chunk for sending file only (CASSANDRA-10680)
 * Forbid compact clustering column type changes in ALTER TABLE (CASSANDRA-8879)
 * Reject incremental repair with subrange repair (CASSANDRA-10422)
 * Add a nodetool command to refresh size_estimates (CASSANDRA-9579)
 * Invalidate cache after stream receive task is completed (CASSANDRA-10341)
 * Reject counter writes in CQLSSTableWriter (CASSANDRA-10258)
 * Remove superfluous COUNTER_MUTATION stage mapping (CASSANDRA-10605)


3.0
 * Fix AssertionError while flushing memtable due to materialized views
   incorrectly inserting empty rows (CASSANDRA-10614)
 * Store UDA initcond as CQL literal in the schema table, instead of a blob (CASSANDRA-10650)
 * Don't use -1 for the position of partition key in schema (CASSANDRA-10491)
 * Fix distinct queries in mixed version cluster (CASSANDRA-10573)
 * Skip sstable on clustering in names query (CASSANDRA-10571)
 * Remove value skipping as it breaks read-repair (CASSANDRA-10655)
 * Fix bootstrapping with MVs (CASSANDRA-10621)
 * Make sure EACH_QUORUM reads are using NTS (CASSANDRA-10584)
 * Fix MV replica filtering for non-NetworkTopologyStrategy (CASSANDRA-10634)
 * (Hadoop) fix CIF describeSplits() not handling 0 size estimates (CASSANDRA-10600)
 * Fix reading of legacy sstables (CASSANDRA-10590)
 * Use CQL type names in schema metadata tables (CASSANDRA-10365)
 * Guard batchlog replay against integer division by zero (CASSANDRA-9223)
 * Fix bug when adding a column to thrift with the same name than a primary key (CASSANDRA-10608)
 * Add client address argument to IAuthenticator::newSaslNegotiator (CASSANDRA-8068)
 * Fix implementation of LegacyLayout.LegacyBoundComparator (CASSANDRA-10602)
 * Don't use 'names query' read path for counters (CASSANDRA-10572)
 * Fix backward compatibility for counters (CASSANDRA-10470)
 * Remove memory_allocator paramter from cassandra.yaml (CASSANDRA-10581,10628)
 * Execute the metadata reload task of all registered indexes on CFS::reload (CASSANDRA-10604)
 * Fix thrift cas operations with defined columns (CASSANDRA-10576)
 * Fix PartitionUpdate.operationCount()for updates with static column operations (CASSANDRA-10606)
 * Fix thrift get() queries with defined columns (CASSANDRA-10586)
 * Fix marking of indexes as built and removed (CASSANDRA-10601)
 * Skip initialization of non-registered 2i instances, remove Index::getIndexName (CASSANDRA-10595)
 * Fix batches on multiple tables (CASSANDRA-10554)
 * Ensure compaction options are validated when updating KeyspaceMetadata (CASSANDRA-10569)
 * Flatten Iterator Transformation Hierarchy (CASSANDRA-9975)
 * Remove token generator (CASSANDRA-5261)
 * RolesCache should not be created for any authenticator that does not requireAuthentication (CASSANDRA-10562)
 * Fix LogTransaction checking only a single directory for files (CASSANDRA-10421)
 * Fix handling of range tombstones when reading old format sstables (CASSANDRA-10360)
 * Aggregate with Initial Condition fails with C* 3.0 (CASSANDRA-10367)
Merged from 2.2:
 * (cqlsh) show partial trace if incomplete after max_trace_wait (CASSANDRA-7645)
 * Use most up-to-date version of schema for system tables (CASSANDRA-10652)
 * Deprecate memory_allocator in cassandra.yaml (CASSANDRA-10581,10628)
 * Expose phi values from failure detector via JMX and tweak debug
   and trace logging (CASSANDRA-9526)
 * Fix IllegalArgumentException in DataOutputBuffer.reallocate for large buffers (CASSANDRA-10592)
Merged from 2.1:
 * Shutdown compaction in drain to prevent leak (CASSANDRA-10079)
 * (cqlsh) fix COPY using wrong variable name for time_format (CASSANDRA-10633)
 * Do not run SizeEstimatesRecorder if a node is not a member of the ring (CASSANDRA-9912)
 * Improve handling of dead nodes in gossip (CASSANDRA-10298)
 * Fix logback-tools.xml incorrectly configured for outputing to System.err
   (CASSANDRA-9937)
 * Fix streaming to catch exception so retry not fail (CASSANDRA-10557)
 * Add validation method to PerRowSecondaryIndex (CASSANDRA-10092)
 * Support encrypted and plain traffic on the same port (CASSANDRA-10559)
 * Do STCS in DTCS windows (CASSANDRA-10276)
 * Avoid repetition of JVM_OPTS in debian package (CASSANDRA-10251)
 * Fix potential NPE from handling result of SIM.highestSelectivityIndex (CASSANDRA-10550)
 * Fix paging issues with partitions containing only static columns data (CASSANDRA-10381)
 * Fix conditions on static columns (CASSANDRA-10264)
 * AssertionError: attempted to delete non-existing file CommitLog (CASSANDRA-10377)
 * Fix sorting for queries with an IN condition on partition key columns (CASSANDRA-10363)


3.0-rc2
 * Fix SELECT DISTINCT queries between 2.2.2 nodes and 3.0 nodes (CASSANDRA-10473)
 * Remove circular references in SegmentedFile (CASSANDRA-10543)
 * Ensure validation of indexed values only occurs once per-partition (CASSANDRA-10536)
 * Fix handling of static columns for range tombstones in thrift (CASSANDRA-10174)
 * Support empty ColumnFilter for backward compatility on empty IN (CASSANDRA-10471)
 * Remove Pig support (CASSANDRA-10542)
 * Fix LogFile throws Exception when assertion is disabled (CASSANDRA-10522)
 * Revert CASSANDRA-7486, make CMS default GC, move GC config to
   conf/jvm.options (CASSANDRA-10403)
 * Fix TeeingAppender causing some logs to be truncated/empty (CASSANDRA-10447)
 * Allow EACH_QUORUM for reads (CASSANDRA-9602)
 * Fix potential ClassCastException while upgrading (CASSANDRA-10468)
 * Fix NPE in MVs on update (CASSANDRA-10503)
 * Only include modified cell data in indexing deltas (CASSANDRA-10438)
 * Do not load keyspace when creating sstable writer (CASSANDRA-10443)
 * If node is not yet gossiping write all MV updates to batchlog only (CASSANDRA-10413)
 * Re-populate token metadata after commit log recovery (CASSANDRA-10293)
 * Provide additional metrics for materialized views (CASSANDRA-10323)
 * Flush system schema tables after local schema changes (CASSANDRA-10429)
Merged from 2.2:
 * Reduce contention getting instances of CompositeType (CASSANDRA-10433)
 * Fix the regression when using LIMIT with aggregates (CASSANDRA-10487)
 * Avoid NoClassDefFoundError during DataDescriptor initialization on windows (CASSANDRA-10412)
 * Preserve case of quoted Role & User names (CASSANDRA-10394)
 * cqlsh pg-style-strings broken (CASSANDRA-10484)
 * cqlsh prompt includes name of keyspace after failed `use` statement (CASSANDRA-10369)
Merged from 2.1:
 * (cqlsh) Distinguish negative and positive infinity in output (CASSANDRA-10523)
 * (cqlsh) allow custom time_format for COPY TO (CASSANDRA-8970)
 * Don't allow startup if the node's rack has changed (CASSANDRA-10242)
 * (cqlsh) show partial trace if incomplete after max_trace_wait (CASSANDRA-7645)
 * Allow LOCAL_JMX to be easily overridden (CASSANDRA-10275)
 * Mark nodes as dead even if they've already left (CASSANDRA-10205)


3.0.0-rc1
 * Fix mixed version read request compatibility for compact static tables
   (CASSANDRA-10373)
 * Fix paging of DISTINCT with static and IN (CASSANDRA-10354)
 * Allow MATERIALIZED VIEW's SELECT statement to restrict primary key
   columns (CASSANDRA-9664)
 * Move crc_check_chance out of compression options (CASSANDRA-9839)
 * Fix descending iteration past end of BTreeSearchIterator (CASSANDRA-10301)
 * Transfer hints to a different node on decommission (CASSANDRA-10198)
 * Check partition keys for CAS operations during stmt validation (CASSANDRA-10338)
 * Add custom query expressions to SELECT (CASSANDRA-10217)
 * Fix minor bugs in MV handling (CASSANDRA-10362)
 * Allow custom indexes with 0,1 or multiple target columns (CASSANDRA-10124)
 * Improve MV schema representation (CASSANDRA-9921)
 * Add flag to enable/disable coordinator batchlog for MV writes (CASSANDRA-10230)
 * Update cqlsh COPY for new internal driver serialization interface (CASSANDRA-10318)
 * Give index implementations more control over rebuild operations (CASSANDRA-10312)
 * Update index file format (CASSANDRA-10314)
 * Add "shadowable" row tombstones to deal with mv timestamp issues (CASSANDRA-10261)
 * CFS.loadNewSSTables() broken for pre-3.0 sstables
 * Cache selected index in read command to reduce lookups (CASSANDRA-10215)
 * Small optimizations of sstable index serialization (CASSANDRA-10232)
 * Support for both encrypted and unencrypted native transport connections (CASSANDRA-9590)
Merged from 2.2:
 * Configurable page size in cqlsh (CASSANDRA-9855)
 * Defer default role manager setup until all nodes are on 2.2+ (CASSANDRA-9761)
 * Handle missing RoleManager in config after upgrade to 2.2 (CASSANDRA-10209)
Merged from 2.1:
 * Bulk Loader API could not tolerate even node failure (CASSANDRA-10347)
 * Avoid misleading pushed notifications when multiple nodes
   share an rpc_address (CASSANDRA-10052)
 * Fix dropping undroppable when message queue is full (CASSANDRA-10113)
 * Fix potential ClassCastException during paging (CASSANDRA-10352)
 * Prevent ALTER TYPE from creating circular references (CASSANDRA-10339)
 * Fix cache handling of 2i and base tables (CASSANDRA-10155, 10359)
 * Fix NPE in nodetool compactionhistory (CASSANDRA-9758)
 * (Pig) support BulkOutputFormat as a URL parameter (CASSANDRA-7410)
 * BATCH statement is broken in cqlsh (CASSANDRA-10272)
 * (cqlsh) Make cqlsh PEP8 Compliant (CASSANDRA-10066)
 * (cqlsh) Fix error when starting cqlsh with --debug (CASSANDRA-10282)
 * Scrub, Cleanup and Upgrade do not unmark compacting until all operations
   have completed, regardless of the occurence of exceptions (CASSANDRA-10274)


3.0.0-beta2
 * Fix columns returned by AbstractBtreePartitions (CASSANDRA-10220)
 * Fix backward compatibility issue due to AbstractBounds serialization bug (CASSANDRA-9857)
 * Fix startup error when upgrading nodes (CASSANDRA-10136)
 * Base table PRIMARY KEY can be assumed to be NOT NULL in MV creation (CASSANDRA-10147)
 * Improve batchlog write patch (CASSANDRA-9673)
 * Re-apply MaterializedView updates on commitlog replay (CASSANDRA-10164)
 * Require AbstractType.isByteOrderComparable declaration in constructor (CASSANDRA-9901)
 * Avoid digest mismatch on upgrade to 3.0 (CASSANDRA-9554)
 * Fix Materialized View builder when adding multiple MVs (CASSANDRA-10156)
 * Choose better poolingOptions for protocol v4 in cassandra-stress (CASSANDRA-10182)
 * Fix LWW bug affecting Materialized Views (CASSANDRA-10197)
 * Ensures frozen sets and maps are always sorted (CASSANDRA-10162)
 * Don't deadlock when flushing CFS backed custom indexes (CASSANDRA-10181)
 * Fix double flushing of secondary index tables (CASSANDRA-10180)
 * Fix incorrect handling of range tombstones in thrift (CASSANDRA-10046)
 * Only use batchlog when paired materialized view replica is remote (CASSANDRA-10061)
 * Reuse TemporalRow when updating multiple MaterializedViews (CASSANDRA-10060)
 * Validate gc_grace_seconds for batchlog writes and MVs (CASSANDRA-9917)
 * Fix sstablerepairedset (CASSANDRA-10132)
Merged from 2.2:
 * Cancel transaction for sstables we wont redistribute index summary
   for (CASSANDRA-10270)
 * Retry snapshot deletion after compaction and gc on Windows (CASSANDRA-10222)
 * Fix failure to start with space in directory path on Windows (CASSANDRA-10239)
 * Fix repair hang when snapshot failed (CASSANDRA-10057)
 * Fall back to 1/4 commitlog volume for commitlog_total_space on small disks
   (CASSANDRA-10199)
Merged from 2.1:
 * Added configurable warning threshold for GC duration (CASSANDRA-8907)
 * Fix handling of streaming EOF (CASSANDRA-10206)
 * Only check KeyCache when it is enabled
 * Change streaming_socket_timeout_in_ms default to 1 hour (CASSANDRA-8611)
 * (cqlsh) update list of CQL keywords (CASSANDRA-9232)
 * Add nodetool gettraceprobability command (CASSANDRA-10234)
Merged from 2.0:
 * Fix rare race where older gossip states can be shadowed (CASSANDRA-10366)
 * Fix consolidating racks violating the RF contract (CASSANDRA-10238)
 * Disallow decommission when node is in drained state (CASSANDRA-8741)


2.2.1
 * Fix race during construction of commit log (CASSANDRA-10049)
 * Fix LeveledCompactionStrategyTest (CASSANDRA-9757)
 * Fix broken UnbufferedDataOutputStreamPlus.writeUTF (CASSANDRA-10203)
 * (cqlsh) default load-from-file encoding to utf-8 (CASSANDRA-9898)
 * Avoid returning Permission.NONE when failing to query users table (CASSANDRA-10168)
 * (cqlsh) add CLEAR command (CASSANDRA-10086)
 * Support string literals as Role names for compatibility (CASSANDRA-10135)
Merged from 2.1:
 * Only check KeyCache when it is enabled
 * Change streaming_socket_timeout_in_ms default to 1 hour (CASSANDRA-8611)
 * (cqlsh) update list of CQL keywords (CASSANDRA-9232)


3.0.0-beta1
 * Redesign secondary index API (CASSANDRA-9459, 7771, 9041)
 * Fix throwing ReadFailure instead of ReadTimeout on range queries (CASSANDRA-10125)
 * Rewrite hinted handoff (CASSANDRA-6230)
 * Fix query on static compact tables (CASSANDRA-10093)
 * Fix race during construction of commit log (CASSANDRA-10049)
 * Add option to only purge repaired tombstones (CASSANDRA-6434)
 * Change authorization handling for MVs (CASSANDRA-9927)
 * Add custom JMX enabled executor for UDF sandbox (CASSANDRA-10026)
 * Fix row deletion bug for Materialized Views (CASSANDRA-10014)
 * Support mixed-version clusters with Cassandra 2.1 and 2.2 (CASSANDRA-9704)
 * Fix multiple slices on RowSearchers (CASSANDRA-10002)
 * Fix bug in merging of collections (CASSANDRA-10001)
 * Optimize batchlog replay to avoid full scans (CASSANDRA-7237)
 * Repair improvements when using vnodes (CASSANDRA-5220)
 * Disable scripted UDFs by default (CASSANDRA-9889)
 * Bytecode inspection for Java-UDFs (CASSANDRA-9890)
 * Use byte to serialize MT hash length (CASSANDRA-9792)
 * Replace usage of Adler32 with CRC32 (CASSANDRA-8684)
 * Fix migration to new format from 2.1 SSTable (CASSANDRA-10006)
 * SequentialWriter should extend BufferedDataOutputStreamPlus (CASSANDRA-9500)
 * Use the same repairedAt timestamp within incremental repair session (CASSANDRA-9111)
Merged from 2.2:
 * Allow count(*) and count(1) to be use as normal aggregation (CASSANDRA-10114)
 * An NPE is thrown if the column name is unknown for an IN relation (CASSANDRA-10043)
 * Apply commit_failure_policy to more errors on startup (CASSANDRA-9749)
 * Fix histogram overflow exception (CASSANDRA-9973)
 * Route gossip messages over dedicated socket (CASSANDRA-9237)
 * Add checksum to saved cache files (CASSANDRA-9265)
 * Log warning when using an aggregate without partition key (CASSANDRA-9737)
Merged from 2.1:
 * (cqlsh) Allow encoding to be set through command line (CASSANDRA-10004)
 * Add new JMX methods to change local compaction strategy (CASSANDRA-9965)
 * Write hints for paxos commits (CASSANDRA-7342)
 * (cqlsh) Fix timestamps before 1970 on Windows, always
   use UTC for timestamp display (CASSANDRA-10000)
 * (cqlsh) Avoid overwriting new config file with old config
   when both exist (CASSANDRA-9777)
 * Release snapshot selfRef when doing snapshot repair (CASSANDRA-9998)
 * Cannot replace token does not exist - DN node removed as Fat Client (CASSANDRA-9871)
Merged from 2.0:
 * Don't cast expected bf size to an int (CASSANDRA-9959)
 * Make getFullyExpiredSSTables less expensive (CASSANDRA-9882)


3.0.0-alpha1
 * Implement proper sandboxing for UDFs (CASSANDRA-9402)
 * Simplify (and unify) cleanup of compaction leftovers (CASSANDRA-7066)
 * Allow extra schema definitions in cassandra-stress yaml (CASSANDRA-9850)
 * Metrics should use up to date nomenclature (CASSANDRA-9448)
 * Change CREATE/ALTER TABLE syntax for compression (CASSANDRA-8384)
 * Cleanup crc and adler code for java 8 (CASSANDRA-9650)
 * Storage engine refactor (CASSANDRA-8099, 9743, 9746, 9759, 9781, 9808, 9825,
   9848, 9705, 9859, 9867, 9874, 9828, 9801)
 * Update Guava to 18.0 (CASSANDRA-9653)
 * Bloom filter false positive ratio is not honoured (CASSANDRA-8413)
 * New option for cassandra-stress to leave a ratio of columns null (CASSANDRA-9522)
 * Change hinted_handoff_enabled yaml setting, JMX (CASSANDRA-9035)
 * Add algorithmic token allocation (CASSANDRA-7032)
 * Add nodetool command to replay batchlog (CASSANDRA-9547)
 * Make file buffer cache independent of paths being read (CASSANDRA-8897)
 * Remove deprecated legacy Hadoop code (CASSANDRA-9353)
 * Decommissioned nodes will not rejoin the cluster (CASSANDRA-8801)
 * Change gossip stabilization to use endpoit size (CASSANDRA-9401)
 * Change default garbage collector to G1 (CASSANDRA-7486)
 * Populate TokenMetadata early during startup (CASSANDRA-9317)
 * Undeprecate cache recentHitRate (CASSANDRA-6591)
 * Add support for selectively varint encoding fields (CASSANDRA-9499, 9865)
 * Materialized Views (CASSANDRA-6477)
Merged from 2.2:
 * Avoid grouping sstables for anticompaction with DTCS (CASSANDRA-9900)
 * UDF / UDA execution time in trace (CASSANDRA-9723)
 * Fix broken internode SSL (CASSANDRA-9884)
Merged from 2.1:
 * Add new JMX methods to change local compaction strategy (CASSANDRA-9965)
 * Fix handling of enable/disable autocompaction (CASSANDRA-9899)
 * Add consistency level to tracing ouput (CASSANDRA-9827)
 * Remove repair snapshot leftover on startup (CASSANDRA-7357)
 * Use random nodes for batch log when only 2 racks (CASSANDRA-8735)
 * Ensure atomicity inside thrift and stream session (CASSANDRA-7757)
 * Fix nodetool info error when the node is not joined (CASSANDRA-9031)
Merged from 2.0:
 * Log when messages are dropped due to cross_node_timeout (CASSANDRA-9793)
 * Don't track hotness when opening from snapshot for validation (CASSANDRA-9382)


2.2.0
 * Allow the selection of columns together with aggregates (CASSANDRA-9767)
 * Fix cqlsh copy methods and other windows specific issues (CASSANDRA-9795)
 * Don't wrap byte arrays in SequentialWriter (CASSANDRA-9797)
 * sum() and avg() functions missing for smallint and tinyint types (CASSANDRA-9671)
 * Revert CASSANDRA-9542 (allow native functions in UDA) (CASSANDRA-9771)
Merged from 2.1:
 * Fix MarshalException when upgrading superColumn family (CASSANDRA-9582)
 * Fix broken logging for "empty" flushes in Memtable (CASSANDRA-9837)
 * Handle corrupt files on startup (CASSANDRA-9686)
 * Fix clientutil jar and tests (CASSANDRA-9760)
 * (cqlsh) Allow the SSL protocol version to be specified through the
    config file or environment variables (CASSANDRA-9544)
Merged from 2.0:
 * Add tool to find why expired sstables are not getting dropped (CASSANDRA-10015)
 * Remove erroneous pending HH tasks from tpstats/jmx (CASSANDRA-9129)
 * Don't cast expected bf size to an int (CASSANDRA-9959)
 * checkForEndpointCollision fails for legitimate collisions (CASSANDRA-9765)
 * Complete CASSANDRA-8448 fix (CASSANDRA-9519)
 * Don't include auth credentials in debug log (CASSANDRA-9682)
 * Can't transition from write survey to normal mode (CASSANDRA-9740)
 * Scrub (recover) sstables even when -Index.db is missing (CASSANDRA-9591)
 * Fix growing pending background compaction (CASSANDRA-9662)


2.2.0-rc2
 * Re-enable memory-mapped I/O on Windows (CASSANDRA-9658)
 * Warn when an extra-large partition is compacted (CASSANDRA-9643)
 * (cqlsh) Allow setting the initial connection timeout (CASSANDRA-9601)
 * BulkLoader has --transport-factory option but does not use it (CASSANDRA-9675)
 * Allow JMX over SSL directly from nodetool (CASSANDRA-9090)
 * Update cqlsh for UDFs (CASSANDRA-7556)
 * Change Windows kernel default timer resolution (CASSANDRA-9634)
 * Deprected sstable2json and json2sstable (CASSANDRA-9618)
 * Allow native functions in user-defined aggregates (CASSANDRA-9542)
 * Don't repair system_distributed by default (CASSANDRA-9621)
 * Fix mixing min, max, and count aggregates for blob type (CASSANRA-9622)
 * Rename class for DATE type in Java driver (CASSANDRA-9563)
 * Duplicate compilation of UDFs on coordinator (CASSANDRA-9475)
 * Fix connection leak in CqlRecordWriter (CASSANDRA-9576)
 * Mlockall before opening system sstables & remove boot_without_jna option (CASSANDRA-9573)
 * Add functions to convert timeuuid to date or time, deprecate dateOf and unixTimestampOf (CASSANDRA-9229)
 * Make sure we cancel non-compacting sstables from LifecycleTransaction (CASSANDRA-9566)
 * Fix deprecated repair JMX API (CASSANDRA-9570)
 * Add logback metrics (CASSANDRA-9378)
 * Update and refactor ant test/test-compression to run the tests in parallel (CASSANDRA-9583)
 * Fix upgrading to new directory for secondary index (CASSANDRA-9687)
Merged from 2.1:
 * (cqlsh) Fix bad check for CQL compatibility when DESCRIBE'ing
   COMPACT STORAGE tables with no clustering columns
 * Eliminate strong self-reference chains in sstable ref tidiers (CASSANDRA-9656)
 * Ensure StreamSession uses canonical sstable reader instances (CASSANDRA-9700)
 * Ensure memtable book keeping is not corrupted in the event we shrink usage (CASSANDRA-9681)
 * Update internal python driver for cqlsh (CASSANDRA-9064)
 * Fix IndexOutOfBoundsException when inserting tuple with too many
   elements using the string literal notation (CASSANDRA-9559)
 * Enable describe on indices (CASSANDRA-7814)
 * Fix incorrect result for IN queries where column not found (CASSANDRA-9540)
 * ColumnFamilyStore.selectAndReference may block during compaction (CASSANDRA-9637)
 * Fix bug in cardinality check when compacting (CASSANDRA-9580)
 * Fix memory leak in Ref due to ConcurrentLinkedQueue.remove() behaviour (CASSANDRA-9549)
 * Make rebuild only run one at a time (CASSANDRA-9119)
Merged from 2.0:
 * Avoid NPE in AuthSuccess#decode (CASSANDRA-9727)
 * Add listen_address to system.local (CASSANDRA-9603)
 * Bug fixes to resultset metadata construction (CASSANDRA-9636)
 * Fix setting 'durable_writes' in ALTER KEYSPACE (CASSANDRA-9560)
 * Avoids ballot clash in Paxos (CASSANDRA-9649)
 * Improve trace messages for RR (CASSANDRA-9479)
 * Fix suboptimal secondary index selection when restricted
   clustering column is also indexed (CASSANDRA-9631)
 * (cqlsh) Add min_threshold to DTCS option autocomplete (CASSANDRA-9385)
 * Fix error message when attempting to create an index on a column
   in a COMPACT STORAGE table with clustering columns (CASSANDRA-9527)
 * 'WITH WITH' in alter keyspace statements causes NPE (CASSANDRA-9565)
 * Expose some internals of SelectStatement for inspection (CASSANDRA-9532)
 * ArrivalWindow should use primitives (CASSANDRA-9496)
 * Periodically submit background compaction tasks (CASSANDRA-9592)
 * Set HAS_MORE_PAGES flag to false when PagingState is null (CASSANDRA-9571)


2.2.0-rc1
 * Compressed commit log should measure compressed space used (CASSANDRA-9095)
 * Fix comparison bug in CassandraRoleManager#collectRoles (CASSANDRA-9551)
 * Add tinyint,smallint,time,date support for UDFs (CASSANDRA-9400)
 * Deprecates SSTableSimpleWriter and SSTableSimpleUnsortedWriter (CASSANDRA-9546)
 * Empty INITCOND treated as null in aggregate (CASSANDRA-9457)
 * Remove use of Cell in Thrift MapReduce classes (CASSANDRA-8609)
 * Integrate pre-release Java Driver 2.2-rc1, custom build (CASSANDRA-9493)
 * Clean up gossiper logic for old versions (CASSANDRA-9370)
 * Fix custom payload coding/decoding to match the spec (CASSANDRA-9515)
 * ant test-all results incomplete when parsed (CASSANDRA-9463)
 * Disallow frozen<> types in function arguments and return types for
   clarity (CASSANDRA-9411)
 * Static Analysis to warn on unsafe use of Autocloseable instances (CASSANDRA-9431)
 * Update commitlog archiving examples now that commitlog segments are
   not recycled (CASSANDRA-9350)
 * Extend Transactional API to sstable lifecycle management (CASSANDRA-8568)
 * (cqlsh) Add support for native protocol 4 (CASSANDRA-9399)
 * Ensure that UDF and UDAs are keyspace-isolated (CASSANDRA-9409)
 * Revert CASSANDRA-7807 (tracing completion client notifications) (CASSANDRA-9429)
 * Add ability to stop compaction by ID (CASSANDRA-7207)
 * Let CassandraVersion handle SNAPSHOT version (CASSANDRA-9438)
Merged from 2.1:
 * (cqlsh) Fix using COPY through SOURCE or -f (CASSANDRA-9083)
 * Fix occasional lack of `system` keyspace in schema tables (CASSANDRA-8487)
 * Use ProtocolError code instead of ServerError code for native protocol
   error responses to unsupported protocol versions (CASSANDRA-9451)
 * Default commitlog_sync_batch_window_in_ms changed to 2ms (CASSANDRA-9504)
 * Fix empty partition assertion in unsorted sstable writing tools (CASSANDRA-9071)
 * Ensure truncate without snapshot cannot produce corrupt responses (CASSANDRA-9388)
 * Consistent error message when a table mixes counter and non-counter
   columns (CASSANDRA-9492)
 * Avoid getting unreadable keys during anticompaction (CASSANDRA-9508)
 * (cqlsh) Better float precision by default (CASSANDRA-9224)
 * Improve estimated row count (CASSANDRA-9107)
 * Optimize range tombstone memory footprint (CASSANDRA-8603)
 * Use configured gcgs in anticompaction (CASSANDRA-9397)
Merged from 2.0:
 * Don't accumulate more range than necessary in RangeTombstone.Tracker (CASSANDRA-9486)
 * Add broadcast and rpc addresses to system.local (CASSANDRA-9436)
 * Always mark sstable suspect when corrupted (CASSANDRA-9478)
 * Add database users and permissions to CQL3 documentation (CASSANDRA-7558)
 * Allow JVM_OPTS to be passed to standalone tools (CASSANDRA-5969)
 * Fix bad condition in RangeTombstoneList (CASSANDRA-9485)
 * Fix potential StackOverflow when setting CrcCheckChance over JMX (CASSANDRA-9488)
 * Fix null static columns in pages after the first, paged reversed
   queries (CASSANDRA-8502)
 * Fix counting cache serialization in request metrics (CASSANDRA-9466)
 * Add option not to validate atoms during scrub (CASSANDRA-9406)


2.2.0-beta1
 * Introduce Transactional API for internal state changes (CASSANDRA-8984)
 * Add a flag in cassandra.yaml to enable UDFs (CASSANDRA-9404)
 * Better support of null for UDF (CASSANDRA-8374)
 * Use ecj instead of javassist for UDFs (CASSANDRA-8241)
 * faster async logback configuration for tests (CASSANDRA-9376)
 * Add `smallint` and `tinyint` data types (CASSANDRA-8951)
 * Avoid thrift schema creation when native driver is used in stress tool (CASSANDRA-9374)
 * Make Functions.declared thread-safe
 * Add client warnings to native protocol v4 (CASSANDRA-8930)
 * Allow roles cache to be invalidated (CASSANDRA-8967)
 * Upgrade Snappy (CASSANDRA-9063)
 * Don't start Thrift rpc by default (CASSANDRA-9319)
 * Only stream from unrepaired sstables with incremental repair (CASSANDRA-8267)
 * Aggregate UDFs allow SFUNC return type to differ from STYPE if FFUNC specified (CASSANDRA-9321)
 * Remove Thrift dependencies in bundled tools (CASSANDRA-8358)
 * Disable memory mapping of hsperfdata file for JVM statistics (CASSANDRA-9242)
 * Add pre-startup checks to detect potential incompatibilities (CASSANDRA-8049)
 * Distinguish between null and unset in protocol v4 (CASSANDRA-7304)
 * Add user/role permissions for user-defined functions (CASSANDRA-7557)
 * Allow cassandra config to be updated to restart daemon without unloading classes (CASSANDRA-9046)
 * Don't initialize compaction writer before checking if iter is empty (CASSANDRA-9117)
 * Don't execute any functions at prepare-time (CASSANDRA-9037)
 * Share file handles between all instances of a SegmentedFile (CASSANDRA-8893)
 * Make it possible to major compact LCS (CASSANDRA-7272)
 * Make FunctionExecutionException extend RequestExecutionException
   (CASSANDRA-9055)
 * Add support for SELECT JSON, INSERT JSON syntax and new toJson(), fromJson()
   functions (CASSANDRA-7970)
 * Optimise max purgeable timestamp calculation in compaction (CASSANDRA-8920)
 * Constrain internode message buffer sizes, and improve IO class hierarchy (CASSANDRA-8670)
 * New tool added to validate all sstables in a node (CASSANDRA-5791)
 * Push notification when tracing completes for an operation (CASSANDRA-7807)
 * Delay "node up" and "node added" notifications until native protocol server is started (CASSANDRA-8236)
 * Compressed Commit Log (CASSANDRA-6809)
 * Optimise IntervalTree (CASSANDRA-8988)
 * Add a key-value payload for third party usage (CASSANDRA-8553, 9212)
 * Bump metrics-reporter-config dependency for metrics 3.0 (CASSANDRA-8149)
 * Partition intra-cluster message streams by size, not type (CASSANDRA-8789)
 * Add WriteFailureException to native protocol, notify coordinator of
   write failures (CASSANDRA-8592)
 * Convert SequentialWriter to nio (CASSANDRA-8709)
 * Add role based access control (CASSANDRA-7653, 8650, 7216, 8760, 8849, 8761, 8850)
 * Record client ip address in tracing sessions (CASSANDRA-8162)
 * Indicate partition key columns in response metadata for prepared
   statements (CASSANDRA-7660)
 * Merge UUIDType and TimeUUIDType parse logic (CASSANDRA-8759)
 * Avoid memory allocation when searching index summary (CASSANDRA-8793)
 * Optimise (Time)?UUIDType Comparisons (CASSANDRA-8730)
 * Make CRC32Ex into a separate maven dependency (CASSANDRA-8836)
 * Use preloaded jemalloc w/ Unsafe (CASSANDRA-8714, 9197)
 * Avoid accessing partitioner through StorageProxy (CASSANDRA-8244, 8268)
 * Upgrade Metrics library and remove depricated metrics (CASSANDRA-5657)
 * Serializing Row cache alternative, fully off heap (CASSANDRA-7438)
 * Duplicate rows returned when in clause has repeated values (CASSANDRA-6706)
 * Make CassandraException unchecked, extend RuntimeException (CASSANDRA-8560)
 * Support direct buffer decompression for reads (CASSANDRA-8464)
 * DirectByteBuffer compatible LZ4 methods (CASSANDRA-7039)
 * Group sstables for anticompaction correctly (CASSANDRA-8578)
 * Add ReadFailureException to native protocol, respond
   immediately when replicas encounter errors while handling
   a read request (CASSANDRA-7886)
 * Switch CommitLogSegment from RandomAccessFile to nio (CASSANDRA-8308)
 * Allow mixing token and partition key restrictions (CASSANDRA-7016)
 * Support index key/value entries on map collections (CASSANDRA-8473)
 * Modernize schema tables (CASSANDRA-8261)
 * Support for user-defined aggregation functions (CASSANDRA-8053)
 * Fix NPE in SelectStatement with empty IN values (CASSANDRA-8419)
 * Refactor SelectStatement, return IN results in natural order instead
   of IN value list order and ignore duplicate values in partition key IN restrictions (CASSANDRA-7981)
 * Support UDTs, tuples, and collections in user-defined
   functions (CASSANDRA-7563)
 * Fix aggregate fn results on empty selection, result column name,
   and cqlsh parsing (CASSANDRA-8229)
 * Mark sstables as repaired after full repair (CASSANDRA-7586)
 * Extend Descriptor to include a format value and refactor reader/writer
   APIs (CASSANDRA-7443)
 * Integrate JMH for microbenchmarks (CASSANDRA-8151)
 * Keep sstable levels when bootstrapping (CASSANDRA-7460)
 * Add Sigar library and perform basic OS settings check on startup (CASSANDRA-7838)
 * Support for aggregation functions (CASSANDRA-4914)
 * Remove cassandra-cli (CASSANDRA-7920)
 * Accept dollar quoted strings in CQL (CASSANDRA-7769)
 * Make assassinate a first class command (CASSANDRA-7935)
 * Support IN clause on any partition key column (CASSANDRA-7855)
 * Support IN clause on any clustering column (CASSANDRA-4762)
 * Improve compaction logging (CASSANDRA-7818)
 * Remove YamlFileNetworkTopologySnitch (CASSANDRA-7917)
 * Do anticompaction in groups (CASSANDRA-6851)
 * Support user-defined functions (CASSANDRA-7395, 7526, 7562, 7740, 7781, 7929,
   7924, 7812, 8063, 7813, 7708)
 * Permit configurable timestamps with cassandra-stress (CASSANDRA-7416)
 * Move sstable RandomAccessReader to nio2, which allows using the
   FILE_SHARE_DELETE flag on Windows (CASSANDRA-4050)
 * Remove CQL2 (CASSANDRA-5918)
 * Optimize fetching multiple cells by name (CASSANDRA-6933)
 * Allow compilation in java 8 (CASSANDRA-7028)
 * Make incremental repair default (CASSANDRA-7250)
 * Enable code coverage thru JaCoCo (CASSANDRA-7226)
 * Switch external naming of 'column families' to 'tables' (CASSANDRA-4369)
 * Shorten SSTable path (CASSANDRA-6962)
 * Use unsafe mutations for most unit tests (CASSANDRA-6969)
 * Fix race condition during calculation of pending ranges (CASSANDRA-7390)
 * Fail on very large batch sizes (CASSANDRA-8011)
 * Improve concurrency of repair (CASSANDRA-6455, 8208, 9145)
 * Select optimal CRC32 implementation at runtime (CASSANDRA-8614)
 * Evaluate MurmurHash of Token once per query (CASSANDRA-7096)
 * Generalize progress reporting (CASSANDRA-8901)
 * Resumable bootstrap streaming (CASSANDRA-8838, CASSANDRA-8942)
 * Allow scrub for secondary index (CASSANDRA-5174)
 * Save repair data to system table (CASSANDRA-5839)
 * fix nodetool names that reference column families (CASSANDRA-8872)
 Merged from 2.1:
 * Warn on misuse of unlogged batches (CASSANDRA-9282)
 * Failure detector detects and ignores local pauses (CASSANDRA-9183)
 * Add utility class to support for rate limiting a given log statement (CASSANDRA-9029)
 * Add missing consistency levels to cassandra-stess (CASSANDRA-9361)
 * Fix commitlog getCompletedTasks to not increment (CASSANDRA-9339)
 * Fix for harmless exceptions logged as ERROR (CASSANDRA-8564)
 * Delete processed sstables in sstablesplit/sstableupgrade (CASSANDRA-8606)
 * Improve sstable exclusion from partition tombstones (CASSANDRA-9298)
 * Validate the indexed column rather than the cell's contents for 2i (CASSANDRA-9057)
 * Add support for top-k custom 2i queries (CASSANDRA-8717)
 * Fix error when dropping table during compaction (CASSANDRA-9251)
 * cassandra-stress supports validation operations over user profiles (CASSANDRA-8773)
 * Add support for rate limiting log messages (CASSANDRA-9029)
 * Log the partition key with tombstone warnings (CASSANDRA-8561)
 * Reduce runWithCompactionsDisabled poll interval to 1ms (CASSANDRA-9271)
 * Fix PITR commitlog replay (CASSANDRA-9195)
 * GCInspector logs very different times (CASSANDRA-9124)
 * Fix deleting from an empty list (CASSANDRA-9198)
 * Update tuple and collection types that use a user-defined type when that UDT
   is modified (CASSANDRA-9148, CASSANDRA-9192)
 * Use higher timeout for prepair and snapshot in repair (CASSANDRA-9261)
 * Fix anticompaction blocking ANTI_ENTROPY stage (CASSANDRA-9151)
 * Repair waits for anticompaction to finish (CASSANDRA-9097)
 * Fix streaming not holding ref when stream error (CASSANDRA-9295)
 * Fix canonical view returning early opened SSTables (CASSANDRA-9396)
Merged from 2.0:
 * (cqlsh) Add LOGIN command to switch users (CASSANDRA-7212)
 * Clone SliceQueryFilter in AbstractReadCommand implementations (CASSANDRA-8940)
 * Push correct protocol notification for DROP INDEX (CASSANDRA-9310)
 * token-generator - generated tokens too long (CASSANDRA-9300)
 * Fix counting of tombstones for TombstoneOverwhelmingException (CASSANDRA-9299)
 * Fix ReconnectableSnitch reconnecting to peers during upgrade (CASSANDRA-6702)
 * Include keyspace and table name in error log for collections over the size
   limit (CASSANDRA-9286)
 * Avoid potential overlap in LCS with single-partition sstables (CASSANDRA-9322)
 * Log warning message when a table is queried before the schema has fully
   propagated (CASSANDRA-9136)
 * Overload SecondaryIndex#indexes to accept the column definition (CASSANDRA-9314)
 * (cqlsh) Add SERIAL and LOCAL_SERIAL consistency levels (CASSANDRA-8051)
 * Fix index selection during rebuild with certain table layouts (CASSANDRA-9281)
 * Fix partition-level-delete-only workload accounting (CASSANDRA-9194)
 * Allow scrub to handle corrupted compressed chunks (CASSANDRA-9140)
 * Fix assertion error when resetlocalschema is run during repair (CASSANDRA-9249)
 * Disable single sstable tombstone compactions for DTCS by default (CASSANDRA-9234)
 * IncomingTcpConnection thread is not named (CASSANDRA-9262)
 * Close incoming connections when MessagingService is stopped (CASSANDRA-9238)
 * Fix streaming hang when retrying (CASSANDRA-9132)


2.1.5
 * Re-add deprecated cold_reads_to_omit param for backwards compat (CASSANDRA-9203)
 * Make anticompaction visible in compactionstats (CASSANDRA-9098)
 * Improve nodetool getendpoints documentation about the partition
   key parameter (CASSANDRA-6458)
 * Don't check other keyspaces for schema changes when an user-defined
   type is altered (CASSANDRA-9187)
 * Add generate-idea-files target to build.xml (CASSANDRA-9123)
 * Allow takeColumnFamilySnapshot to take a list of tables (CASSANDRA-8348)
 * Limit major sstable operations to their canonical representation (CASSANDRA-8669)
 * cqlsh: Add tests for INSERT and UPDATE tab completion (CASSANDRA-9125)
 * cqlsh: quote column names when needed in COPY FROM inserts (CASSANDRA-9080)
 * Do not load read meter for offline operations (CASSANDRA-9082)
 * cqlsh: Make CompositeType data readable (CASSANDRA-8919)
 * cqlsh: Fix display of triggers (CASSANDRA-9081)
 * Fix NullPointerException when deleting or setting an element by index on
   a null list collection (CASSANDRA-9077)
 * Buffer bloom filter serialization (CASSANDRA-9066)
 * Fix anti-compaction target bloom filter size (CASSANDRA-9060)
 * Make FROZEN and TUPLE unreserved keywords in CQL (CASSANDRA-9047)
 * Prevent AssertionError from SizeEstimatesRecorder (CASSANDRA-9034)
 * Avoid overwriting index summaries for sstables with an older format that
   does not support downsampling; rebuild summaries on startup when this
   is detected (CASSANDRA-8993)
 * Fix potential data loss in CompressedSequentialWriter (CASSANDRA-8949)
 * Make PasswordAuthenticator number of hashing rounds configurable (CASSANDRA-8085)
 * Fix AssertionError when binding nested collections in DELETE (CASSANDRA-8900)
 * Check for overlap with non-early sstables in LCS (CASSANDRA-8739)
 * Only calculate max purgable timestamp if we have to (CASSANDRA-8914)
 * (cqlsh) Greatly improve performance of COPY FROM (CASSANDRA-8225)
 * IndexSummary effectiveIndexInterval is now a guideline, not a rule (CASSANDRA-8993)
 * Use correct bounds for page cache eviction of compressed files (CASSANDRA-8746)
 * SSTableScanner enforces its bounds (CASSANDRA-8946)
 * Cleanup cell equality (CASSANDRA-8947)
 * Introduce intra-cluster message coalescing (CASSANDRA-8692)
 * DatabaseDescriptor throws NPE when rpc_interface is used (CASSANDRA-8839)
 * Don't check if an sstable is live for offline compactions (CASSANDRA-8841)
 * Don't set clientMode in SSTableLoader (CASSANDRA-8238)
 * Fix SSTableRewriter with disabled early open (CASSANDRA-8535)
 * Fix cassandra-stress so it respects the CL passed in user mode (CASSANDRA-8948)
 * Fix rare NPE in ColumnDefinition#hasIndexOption() (CASSANDRA-8786)
 * cassandra-stress reports per-operation statistics, plus misc (CASSANDRA-8769)
 * Add SimpleDate (cql date) and Time (cql time) types (CASSANDRA-7523)
 * Use long for key count in cfstats (CASSANDRA-8913)
 * Make SSTableRewriter.abort() more robust to failure (CASSANDRA-8832)
 * Remove cold_reads_to_omit from STCS (CASSANDRA-8860)
 * Make EstimatedHistogram#percentile() use ceil instead of floor (CASSANDRA-8883)
 * Fix top partitions reporting wrong cardinality (CASSANDRA-8834)
 * Fix rare NPE in KeyCacheSerializer (CASSANDRA-8067)
 * Pick sstables for validation as late as possible inc repairs (CASSANDRA-8366)
 * Fix commitlog getPendingTasks to not increment (CASSANDRA-8862)
 * Fix parallelism adjustment in range and secondary index queries
   when the first fetch does not satisfy the limit (CASSANDRA-8856)
 * Check if the filtered sstables is non-empty in STCS (CASSANDRA-8843)
 * Upgrade java-driver used for cassandra-stress (CASSANDRA-8842)
 * Fix CommitLog.forceRecycleAllSegments() memory access error (CASSANDRA-8812)
 * Improve assertions in Memory (CASSANDRA-8792)
 * Fix SSTableRewriter cleanup (CASSANDRA-8802)
 * Introduce SafeMemory for CompressionMetadata.Writer (CASSANDRA-8758)
 * 'nodetool info' prints exception against older node (CASSANDRA-8796)
 * Ensure SSTableReader.last corresponds exactly with the file end (CASSANDRA-8750)
 * Make SSTableWriter.openEarly more robust and obvious (CASSANDRA-8747)
 * Enforce SSTableReader.first/last (CASSANDRA-8744)
 * Cleanup SegmentedFile API (CASSANDRA-8749)
 * Avoid overlap with early compaction replacement (CASSANDRA-8683)
 * Safer Resource Management++ (CASSANDRA-8707)
 * Write partition size estimates into a system table (CASSANDRA-7688)
 * cqlsh: Fix keys() and full() collection indexes in DESCRIBE output
   (CASSANDRA-8154)
 * Show progress of streaming in nodetool netstats (CASSANDRA-8886)
 * IndexSummaryBuilder utilises offheap memory, and shares data between
   each IndexSummary opened from it (CASSANDRA-8757)
 * markCompacting only succeeds if the exact SSTableReader instances being
   marked are in the live set (CASSANDRA-8689)
 * cassandra-stress support for varint (CASSANDRA-8882)
 * Fix Adler32 digest for compressed sstables (CASSANDRA-8778)
 * Add nodetool statushandoff/statusbackup (CASSANDRA-8912)
 * Use stdout for progress and stats in sstableloader (CASSANDRA-8982)
 * Correctly identify 2i datadir from older versions (CASSANDRA-9116)
Merged from 2.0:
 * Ignore gossip SYNs after shutdown (CASSANDRA-9238)
 * Avoid overflow when calculating max sstable size in LCS (CASSANDRA-9235)
 * Make sstable blacklisting work with compression (CASSANDRA-9138)
 * Do not attempt to rebuild indexes if no index accepts any column (CASSANDRA-9196)
 * Don't initiate snitch reconnection for dead states (CASSANDRA-7292)
 * Fix ArrayIndexOutOfBoundsException in CQLSSTableWriter (CASSANDRA-8978)
 * Add shutdown gossip state to prevent timeouts during rolling restarts (CASSANDRA-8336)
 * Fix running with java.net.preferIPv6Addresses=true (CASSANDRA-9137)
 * Fix failed bootstrap/replace attempts being persisted in system.peers (CASSANDRA-9180)
 * Flush system.IndexInfo after marking index built (CASSANDRA-9128)
 * Fix updates to min/max_compaction_threshold through cassandra-cli
   (CASSANDRA-8102)
 * Don't include tmp files when doing offline relevel (CASSANDRA-9088)
 * Use the proper CAS WriteType when finishing a previous round during Paxos
   preparation (CASSANDRA-8672)
 * Avoid race in cancelling compactions (CASSANDRA-9070)
 * More aggressive check for expired sstables in DTCS (CASSANDRA-8359)
 * Fix ignored index_interval change in ALTER TABLE statements (CASSANDRA-7976)
 * Do more aggressive compaction in old time windows in DTCS (CASSANDRA-8360)
 * java.lang.AssertionError when reading saved cache (CASSANDRA-8740)
 * "disk full" when running cleanup (CASSANDRA-9036)
 * Lower logging level from ERROR to DEBUG when a scheduled schema pull
   cannot be completed due to a node being down (CASSANDRA-9032)
 * Fix MOVED_NODE client event (CASSANDRA-8516)
 * Allow overriding MAX_OUTSTANDING_REPLAY_COUNT (CASSANDRA-7533)
 * Fix malformed JMX ObjectName containing IPv6 addresses (CASSANDRA-9027)
 * (cqlsh) Allow increasing CSV field size limit through
   cqlshrc config option (CASSANDRA-8934)
 * Stop logging range tombstones when exceeding the threshold
   (CASSANDRA-8559)
 * Fix NullPointerException when nodetool getendpoints is run
   against invalid keyspaces or tables (CASSANDRA-8950)
 * Allow specifying the tmp dir (CASSANDRA-7712)
 * Improve compaction estimated tasks estimation (CASSANDRA-8904)
 * Fix duplicate up/down messages sent to native clients (CASSANDRA-7816)
 * Expose commit log archive status via JMX (CASSANDRA-8734)
 * Provide better exceptions for invalid replication strategy parameters
   (CASSANDRA-8909)
 * Fix regression in mixed single and multi-column relation support for
   SELECT statements (CASSANDRA-8613)
 * Add ability to limit number of native connections (CASSANDRA-8086)
 * Fix CQLSSTableWriter throwing exception and spawning threads
   (CASSANDRA-8808)
 * Fix MT mismatch between empty and GC-able data (CASSANDRA-8979)
 * Fix incorrect validation when snapshotting single table (CASSANDRA-8056)
 * Add offline tool to relevel sstables (CASSANDRA-8301)
 * Preserve stream ID for more protocol errors (CASSANDRA-8848)
 * Fix combining token() function with multi-column relations on
   clustering columns (CASSANDRA-8797)
 * Make CFS.markReferenced() resistant to bad refcounting (CASSANDRA-8829)
 * Fix StreamTransferTask abort/complete bad refcounting (CASSANDRA-8815)
 * Fix AssertionError when querying a DESC clustering ordered
   table with ASC ordering and paging (CASSANDRA-8767)
 * AssertionError: "Memory was freed" when running cleanup (CASSANDRA-8716)
 * Make it possible to set max_sstable_age to fractional days (CASSANDRA-8406)
 * Fix some multi-column relations with indexes on some clustering
   columns (CASSANDRA-8275)
 * Fix memory leak in SSTableSimple*Writer and SSTableReader.validate()
   (CASSANDRA-8748)
 * Throw OOM if allocating memory fails to return a valid pointer (CASSANDRA-8726)
 * Fix SSTableSimpleUnsortedWriter ConcurrentModificationException (CASSANDRA-8619)
 * 'nodetool info' prints exception against older node (CASSANDRA-8796)
 * Ensure SSTableSimpleUnsortedWriter.close() terminates if
   disk writer has crashed (CASSANDRA-8807)


2.1.4
 * Bind JMX to localhost unless explicitly configured otherwise (CASSANDRA-9085)


2.1.3
 * Fix HSHA/offheap_objects corruption (CASSANDRA-8719)
 * Upgrade libthrift to 0.9.2 (CASSANDRA-8685)
 * Don't use the shared ref in sstableloader (CASSANDRA-8704)
 * Purge internal prepared statements if related tables or
   keyspaces are dropped (CASSANDRA-8693)
 * (cqlsh) Handle unicode BOM at start of files (CASSANDRA-8638)
 * Stop compactions before exiting offline tools (CASSANDRA-8623)
 * Update tools/stress/README.txt to match current behaviour (CASSANDRA-7933)
 * Fix schema from Thrift conversion with empty metadata (CASSANDRA-8695)
 * Safer Resource Management (CASSANDRA-7705)
 * Make sure we compact highly overlapping cold sstables with
   STCS (CASSANDRA-8635)
 * rpc_interface and listen_interface generate NPE on startup when specified
   interface doesn't exist (CASSANDRA-8677)
 * Fix ArrayIndexOutOfBoundsException in nodetool cfhistograms (CASSANDRA-8514)
 * Switch from yammer metrics for nodetool cf/proxy histograms (CASSANDRA-8662)
 * Make sure we don't add tmplink files to the compaction
   strategy (CASSANDRA-8580)
 * (cqlsh) Handle maps with blob keys (CASSANDRA-8372)
 * (cqlsh) Handle DynamicCompositeType schemas correctly (CASSANDRA-8563)
 * Duplicate rows returned when in clause has repeated values (CASSANDRA-6706)
 * Add tooling to detect hot partitions (CASSANDRA-7974)
 * Fix cassandra-stress user-mode truncation of partition generation (CASSANDRA-8608)
 * Only stream from unrepaired sstables during inc repair (CASSANDRA-8267)
 * Don't allow starting multiple inc repairs on the same sstables (CASSANDRA-8316)
 * Invalidate prepared BATCH statements when related tables
   or keyspaces are dropped (CASSANDRA-8652)
 * Fix missing results in secondary index queries on collections
   with ALLOW FILTERING (CASSANDRA-8421)
 * Expose EstimatedHistogram metrics for range slices (CASSANDRA-8627)
 * (cqlsh) Escape clqshrc passwords properly (CASSANDRA-8618)
 * Fix NPE when passing wrong argument in ALTER TABLE statement (CASSANDRA-8355)
 * Pig: Refactor and deprecate CqlStorage (CASSANDRA-8599)
 * Don't reuse the same cleanup strategy for all sstables (CASSANDRA-8537)
 * Fix case-sensitivity of index name on CREATE and DROP INDEX
   statements (CASSANDRA-8365)
 * Better detection/logging for corruption in compressed sstables (CASSANDRA-8192)
 * Use the correct repairedAt value when closing writer (CASSANDRA-8570)
 * (cqlsh) Handle a schema mismatch being detected on startup (CASSANDRA-8512)
 * Properly calculate expected write size during compaction (CASSANDRA-8532)
 * Invalidate affected prepared statements when a table's columns
   are altered (CASSANDRA-7910)
 * Stress - user defined writes should populate sequentally (CASSANDRA-8524)
 * Fix regression in SSTableRewriter causing some rows to become unreadable
   during compaction (CASSANDRA-8429)
 * Run major compactions for repaired/unrepaired in parallel (CASSANDRA-8510)
 * (cqlsh) Fix compression options in DESCRIBE TABLE output when compression
   is disabled (CASSANDRA-8288)
 * (cqlsh) Fix DESCRIBE output after keyspaces are altered (CASSANDRA-7623)
 * Make sure we set lastCompactedKey correctly (CASSANDRA-8463)
 * (cqlsh) Fix output of CONSISTENCY command (CASSANDRA-8507)
 * (cqlsh) Fixed the handling of LIST statements (CASSANDRA-8370)
 * Make sstablescrub check leveled manifest again (CASSANDRA-8432)
 * Check first/last keys in sstable when giving out positions (CASSANDRA-8458)
 * Disable mmap on Windows (CASSANDRA-6993)
 * Add missing ConsistencyLevels to cassandra-stress (CASSANDRA-8253)
 * Add auth support to cassandra-stress (CASSANDRA-7985)
 * Fix ArrayIndexOutOfBoundsException when generating error message
   for some CQL syntax errors (CASSANDRA-8455)
 * Scale memtable slab allocation logarithmically (CASSANDRA-7882)
 * cassandra-stress simultaneous inserts over same seed (CASSANDRA-7964)
 * Reduce cassandra-stress sampling memory requirements (CASSANDRA-7926)
 * Ensure memtable flush cannot expire commit log entries from its future (CASSANDRA-8383)
 * Make read "defrag" async to reclaim memtables (CASSANDRA-8459)
 * Remove tmplink files for offline compactions (CASSANDRA-8321)
 * Reduce maxHintsInProgress (CASSANDRA-8415)
 * BTree updates may call provided update function twice (CASSANDRA-8018)
 * Release sstable references after anticompaction (CASSANDRA-8386)
 * Handle abort() in SSTableRewriter properly (CASSANDRA-8320)
 * Centralize shared executors (CASSANDRA-8055)
 * Fix filtering for CONTAINS (KEY) relations on frozen collection
   clustering columns when the query is restricted to a single
   partition (CASSANDRA-8203)
 * Do more aggressive entire-sstable TTL expiry checks (CASSANDRA-8243)
 * Add more log info if readMeter is null (CASSANDRA-8238)
 * add check of the system wall clock time at startup (CASSANDRA-8305)
 * Support for frozen collections (CASSANDRA-7859)
 * Fix overflow on histogram computation (CASSANDRA-8028)
 * Have paxos reuse the timestamp generation of normal queries (CASSANDRA-7801)
 * Fix incremental repair not remove parent session on remote (CASSANDRA-8291)
 * Improve JBOD disk utilization (CASSANDRA-7386)
 * Log failed host when preparing incremental repair (CASSANDRA-8228)
 * Force config client mode in CQLSSTableWriter (CASSANDRA-8281)
 * Fix sstableupgrade throws exception (CASSANDRA-8688)
 * Fix hang when repairing empty keyspace (CASSANDRA-8694)
Merged from 2.0:
 * Fix IllegalArgumentException in dynamic snitch (CASSANDRA-8448)
 * Add support for UPDATE ... IF EXISTS (CASSANDRA-8610)
 * Fix reversal of list prepends (CASSANDRA-8733)
 * Prevent non-zero default_time_to_live on tables with counters
   (CASSANDRA-8678)
 * Fix SSTableSimpleUnsortedWriter ConcurrentModificationException
   (CASSANDRA-8619)
 * Round up time deltas lower than 1ms in BulkLoader (CASSANDRA-8645)
 * Add batch remove iterator to ABSC (CASSANDRA-8414, 8666)
 * Round up time deltas lower than 1ms in BulkLoader (CASSANDRA-8645)
 * Fix isClientMode check in Keyspace (CASSANDRA-8687)
 * Use more efficient slice size for querying internal secondary
   index tables (CASSANDRA-8550)
 * Fix potentially returning deleted rows with range tombstone (CASSANDRA-8558)
 * Check for available disk space before starting a compaction (CASSANDRA-8562)
 * Fix DISTINCT queries with LIMITs or paging when some partitions
   contain only tombstones (CASSANDRA-8490)
 * Introduce background cache refreshing to permissions cache
   (CASSANDRA-8194)
 * Fix race condition in StreamTransferTask that could lead to
   infinite loops and premature sstable deletion (CASSANDRA-7704)
 * Add an extra version check to MigrationTask (CASSANDRA-8462)
 * Ensure SSTableWriter cleans up properly after failure (CASSANDRA-8499)
 * Increase bf true positive count on key cache hit (CASSANDRA-8525)
 * Move MeteredFlusher to its own thread (CASSANDRA-8485)
 * Fix non-distinct results in DISTNCT queries on static columns when
   paging is enabled (CASSANDRA-8087)
 * Move all hints related tasks to hints internal executor (CASSANDRA-8285)
 * Fix paging for multi-partition IN queries (CASSANDRA-8408)
 * Fix MOVED_NODE topology event never being emitted when a node
   moves its token (CASSANDRA-8373)
 * Fix validation of indexes in COMPACT tables (CASSANDRA-8156)
 * Avoid StackOverflowError when a large list of IN values
   is used for a clustering column (CASSANDRA-8410)
 * Fix NPE when writetime() or ttl() calls are wrapped by
   another function call (CASSANDRA-8451)
 * Fix NPE after dropping a keyspace (CASSANDRA-8332)
 * Fix error message on read repair timeouts (CASSANDRA-7947)
 * Default DTCS base_time_seconds changed to 60 (CASSANDRA-8417)
 * Refuse Paxos operation with more than one pending endpoint (CASSANDRA-8346, 8640)
 * Throw correct exception when trying to bind a keyspace or table
   name (CASSANDRA-6952)
 * Make HHOM.compact synchronized (CASSANDRA-8416)
 * cancel latency-sampling task when CF is dropped (CASSANDRA-8401)
 * don't block SocketThread for MessagingService (CASSANDRA-8188)
 * Increase quarantine delay on replacement (CASSANDRA-8260)
 * Expose off-heap memory usage stats (CASSANDRA-7897)
 * Ignore Paxos commits for truncated tables (CASSANDRA-7538)
 * Validate size of indexed column values (CASSANDRA-8280)
 * Make LCS split compaction results over all data directories (CASSANDRA-8329)
 * Fix some failing queries that use multi-column relations
   on COMPACT STORAGE tables (CASSANDRA-8264)
 * Fix InvalidRequestException with ORDER BY (CASSANDRA-8286)
 * Disable SSLv3 for POODLE (CASSANDRA-8265)
 * Fix millisecond timestamps in Tracing (CASSANDRA-8297)
 * Include keyspace name in error message when there are insufficient
   live nodes to stream from (CASSANDRA-8221)
 * Avoid overlap in L1 when L0 contains many nonoverlapping
   sstables (CASSANDRA-8211)
 * Improve PropertyFileSnitch logging (CASSANDRA-8183)
 * Add DC-aware sequential repair (CASSANDRA-8193)
 * Use live sstables in snapshot repair if possible (CASSANDRA-8312)
 * Fix hints serialized size calculation (CASSANDRA-8587)


2.1.2
 * (cqlsh) parse_for_table_meta errors out on queries with undefined
   grammars (CASSANDRA-8262)
 * (cqlsh) Fix SELECT ... TOKEN() function broken in C* 2.1.1 (CASSANDRA-8258)
 * Fix Cassandra crash when running on JDK8 update 40 (CASSANDRA-8209)
 * Optimize partitioner tokens (CASSANDRA-8230)
 * Improve compaction of repaired/unrepaired sstables (CASSANDRA-8004)
 * Make cache serializers pluggable (CASSANDRA-8096)
 * Fix issues with CONTAINS (KEY) queries on secondary indexes
   (CASSANDRA-8147)
 * Fix read-rate tracking of sstables for some queries (CASSANDRA-8239)
 * Fix default timestamp in QueryOptions (CASSANDRA-8246)
 * Set socket timeout when reading remote version (CASSANDRA-8188)
 * Refactor how we track live size (CASSANDRA-7852)
 * Make sure unfinished compaction files are removed (CASSANDRA-8124)
 * Fix shutdown when run as Windows service (CASSANDRA-8136)
 * Fix DESCRIBE TABLE with custom indexes (CASSANDRA-8031)
 * Fix race in RecoveryManagerTest (CASSANDRA-8176)
 * Avoid IllegalArgumentException while sorting sstables in
   IndexSummaryManager (CASSANDRA-8182)
 * Shutdown JVM on file descriptor exhaustion (CASSANDRA-7579)
 * Add 'die' policy for commit log and disk failure (CASSANDRA-7927)
 * Fix installing as service on Windows (CASSANDRA-8115)
 * Fix CREATE TABLE for CQL2 (CASSANDRA-8144)
 * Avoid boxing in ColumnStats min/max trackers (CASSANDRA-8109)
Merged from 2.0:
 * Correctly handle non-text column names in cql3 (CASSANDRA-8178)
 * Fix deletion for indexes on primary key columns (CASSANDRA-8206)
 * Add 'nodetool statusgossip' (CASSANDRA-8125)
 * Improve client notification that nodes are ready for requests (CASSANDRA-7510)
 * Handle negative timestamp in writetime method (CASSANDRA-8139)
 * Pig: Remove errant LIMIT clause in CqlNativeStorage (CASSANDRA-8166)
 * Throw ConfigurationException when hsha is used with the default
   rpc_max_threads setting of 'unlimited' (CASSANDRA-8116)
 * Allow concurrent writing of the same table in the same JVM using
   CQLSSTableWriter (CASSANDRA-7463)
 * Fix totalDiskSpaceUsed calculation (CASSANDRA-8205)


2.1.1
 * Fix spin loop in AtomicSortedColumns (CASSANDRA-7546)
 * Dont notify when replacing tmplink files (CASSANDRA-8157)
 * Fix validation with multiple CONTAINS clause (CASSANDRA-8131)
 * Fix validation of collections in TriggerExecutor (CASSANDRA-8146)
 * Fix IllegalArgumentException when a list of IN values containing tuples
   is passed as a single arg to a prepared statement with the v1 or v2
   protocol (CASSANDRA-8062)
 * Fix ClassCastException in DISTINCT query on static columns with
   query paging (CASSANDRA-8108)
 * Fix NPE on null nested UDT inside a set (CASSANDRA-8105)
 * Fix exception when querying secondary index on set items or map keys
   when some clustering columns are specified (CASSANDRA-8073)
 * Send proper error response when there is an error during native
   protocol message decode (CASSANDRA-8118)
 * Gossip should ignore generation numbers too far in the future (CASSANDRA-8113)
 * Fix NPE when creating a table with frozen sets, lists (CASSANDRA-8104)
 * Fix high memory use due to tracking reads on incrementally opened sstable
   readers (CASSANDRA-8066)
 * Fix EXECUTE request with skipMetadata=false returning no metadata
   (CASSANDRA-8054)
 * Allow concurrent use of CQLBulkOutputFormat (CASSANDRA-7776)
 * Shutdown JVM on OOM (CASSANDRA-7507)
 * Upgrade netty version and enable epoll event loop (CASSANDRA-7761)
 * Don't duplicate sstables smaller than split size when using
   the sstablesplitter tool (CASSANDRA-7616)
 * Avoid re-parsing already prepared statements (CASSANDRA-7923)
 * Fix some Thrift slice deletions and updates of COMPACT STORAGE
   tables with some clustering columns omitted (CASSANDRA-7990)
 * Fix filtering for CONTAINS on sets (CASSANDRA-8033)
 * Properly track added size (CASSANDRA-7239)
 * Allow compilation in java 8 (CASSANDRA-7208)
 * Fix Assertion error on RangeTombstoneList diff (CASSANDRA-8013)
 * Release references to overlapping sstables during compaction (CASSANDRA-7819)
 * Send notification when opening compaction results early (CASSANDRA-8034)
 * Make native server start block until properly bound (CASSANDRA-7885)
 * (cqlsh) Fix IPv6 support (CASSANDRA-7988)
 * Ignore fat clients when checking for endpoint collision (CASSANDRA-7939)
 * Make sstablerepairedset take a list of files (CASSANDRA-7995)
 * (cqlsh) Tab completeion for indexes on map keys (CASSANDRA-7972)
 * (cqlsh) Fix UDT field selection in select clause (CASSANDRA-7891)
 * Fix resource leak in event of corrupt sstable
 * (cqlsh) Add command line option for cqlshrc file path (CASSANDRA-7131)
 * Provide visibility into prepared statements churn (CASSANDRA-7921, CASSANDRA-7930)
 * Invalidate prepared statements when their keyspace or table is
   dropped (CASSANDRA-7566)
 * cassandra-stress: fix support for NetworkTopologyStrategy (CASSANDRA-7945)
 * Fix saving caches when a table is dropped (CASSANDRA-7784)
 * Add better error checking of new stress profile (CASSANDRA-7716)
 * Use ThreadLocalRandom and remove FBUtilities.threadLocalRandom (CASSANDRA-7934)
 * Prevent operator mistakes due to simultaneous bootstrap (CASSANDRA-7069)
 * cassandra-stress supports whitelist mode for node config (CASSANDRA-7658)
 * GCInspector more closely tracks GC; cassandra-stress and nodetool report it (CASSANDRA-7916)
 * nodetool won't output bogus ownership info without a keyspace (CASSANDRA-7173)
 * Add human readable option to nodetool commands (CASSANDRA-5433)
 * Don't try to set repairedAt on old sstables (CASSANDRA-7913)
 * Add metrics for tracking PreparedStatement use (CASSANDRA-7719)
 * (cqlsh) tab-completion for triggers (CASSANDRA-7824)
 * (cqlsh) Support for query paging (CASSANDRA-7514)
 * (cqlsh) Show progress of COPY operations (CASSANDRA-7789)
 * Add syntax to remove multiple elements from a map (CASSANDRA-6599)
 * Support non-equals conditions in lightweight transactions (CASSANDRA-6839)
 * Add IF [NOT] EXISTS to create/drop triggers (CASSANDRA-7606)
 * (cqlsh) Display the current logged-in user (CASSANDRA-7785)
 * (cqlsh) Don't ignore CTRL-C during COPY FROM execution (CASSANDRA-7815)
 * (cqlsh) Order UDTs according to cross-type dependencies in DESCRIBE
   output (CASSANDRA-7659)
 * (cqlsh) Fix handling of CAS statement results (CASSANDRA-7671)
 * (cqlsh) COPY TO/FROM improvements (CASSANDRA-7405)
 * Support list index operations with conditions (CASSANDRA-7499)
 * Add max live/tombstoned cells to nodetool cfstats output (CASSANDRA-7731)
 * Validate IPv6 wildcard addresses properly (CASSANDRA-7680)
 * (cqlsh) Error when tracing query (CASSANDRA-7613)
 * Avoid IOOBE when building SyntaxError message snippet (CASSANDRA-7569)
 * SSTableExport uses correct validator to create string representation of partition
   keys (CASSANDRA-7498)
 * Avoid NPEs when receiving type changes for an unknown keyspace (CASSANDRA-7689)
 * Add support for custom 2i validation (CASSANDRA-7575)
 * Pig support for hadoop CqlInputFormat (CASSANDRA-6454)
 * Add duration mode to cassandra-stress (CASSANDRA-7468)
 * Add listen_interface and rpc_interface options (CASSANDRA-7417)
 * Improve schema merge performance (CASSANDRA-7444)
 * Adjust MT depth based on # of partition validating (CASSANDRA-5263)
 * Optimise NativeCell comparisons (CASSANDRA-6755)
 * Configurable client timeout for cqlsh (CASSANDRA-7516)
 * Include snippet of CQL query near syntax error in messages (CASSANDRA-7111)
 * Make repair -pr work with -local (CASSANDRA-7450)
 * Fix error in sstableloader with -cph > 1 (CASSANDRA-8007)
 * Fix snapshot repair error on indexed tables (CASSANDRA-8020)
 * Do not exit nodetool repair when receiving JMX NOTIF_LOST (CASSANDRA-7909)
 * Stream to private IP when available (CASSANDRA-8084)
Merged from 2.0:
 * Reject conditions on DELETE unless full PK is given (CASSANDRA-6430)
 * Properly reject the token function DELETE (CASSANDRA-7747)
 * Force batchlog replay before decommissioning a node (CASSANDRA-7446)
 * Fix hint replay with many accumulated expired hints (CASSANDRA-6998)
 * Fix duplicate results in DISTINCT queries on static columns with query
   paging (CASSANDRA-8108)
 * Add DateTieredCompactionStrategy (CASSANDRA-6602)
 * Properly validate ascii and utf8 string literals in CQL queries (CASSANDRA-8101)
 * (cqlsh) Fix autocompletion for alter keyspace (CASSANDRA-8021)
 * Create backup directories for commitlog archiving during startup (CASSANDRA-8111)
 * Reduce totalBlockFor() for LOCAL_* consistency levels (CASSANDRA-8058)
 * Fix merging schemas with re-dropped keyspaces (CASSANDRA-7256)
 * Fix counters in supercolumns during live upgrades from 1.2 (CASSANDRA-7188)
 * Notify DT subscribers when a column family is truncated (CASSANDRA-8088)
 * Add sanity check of $JAVA on startup (CASSANDRA-7676)
 * Schedule fat client schema pull on join (CASSANDRA-7993)
 * Don't reset nodes' versions when closing IncomingTcpConnections
   (CASSANDRA-7734)
 * Record the real messaging version in all cases in OutboundTcpConnection
   (CASSANDRA-8057)
 * SSL does not work in cassandra-cli (CASSANDRA-7899)
 * Fix potential exception when using ReversedType in DynamicCompositeType
   (CASSANDRA-7898)
 * Better validation of collection values (CASSANDRA-7833)
 * Track min/max timestamps correctly (CASSANDRA-7969)
 * Fix possible overflow while sorting CL segments for replay (CASSANDRA-7992)
 * Increase nodetool Xmx (CASSANDRA-7956)
 * Archive any commitlog segments present at startup (CASSANDRA-6904)
 * CrcCheckChance should adjust based on live CFMetadata not
   sstable metadata (CASSANDRA-7978)
 * token() should only accept columns in the partitioning
   key order (CASSANDRA-6075)
 * Add method to invalidate permission cache via JMX (CASSANDRA-7977)
 * Allow propagating multiple gossip states atomically (CASSANDRA-6125)
 * Log exceptions related to unclean native protocol client disconnects
   at DEBUG or INFO (CASSANDRA-7849)
 * Allow permissions cache to be set via JMX (CASSANDRA-7698)
 * Include schema_triggers CF in readable system resources (CASSANDRA-7967)
 * Fix RowIndexEntry to report correct serializedSize (CASSANDRA-7948)
 * Make CQLSSTableWriter sync within partitions (CASSANDRA-7360)
 * Potentially use non-local replicas in CqlConfigHelper (CASSANDRA-7906)
 * Explicitly disallow mixing multi-column and single-column
   relations on clustering columns (CASSANDRA-7711)
 * Better error message when condition is set on PK column (CASSANDRA-7804)
 * Don't send schema change responses and events for no-op DDL
   statements (CASSANDRA-7600)
 * (Hadoop) fix cluster initialisation for a split fetching (CASSANDRA-7774)
 * Throw InvalidRequestException when queries contain relations on entire
   collection columns (CASSANDRA-7506)
 * (cqlsh) enable CTRL-R history search with libedit (CASSANDRA-7577)
 * (Hadoop) allow ACFRW to limit nodes to local DC (CASSANDRA-7252)
 * (cqlsh) cqlsh should automatically disable tracing when selecting
   from system_traces (CASSANDRA-7641)
 * (Hadoop) Add CqlOutputFormat (CASSANDRA-6927)
 * Don't depend on cassandra config for nodetool ring (CASSANDRA-7508)
 * (cqlsh) Fix failing cqlsh formatting tests (CASSANDRA-7703)
 * Fix IncompatibleClassChangeError from hadoop2 (CASSANDRA-7229)
 * Add 'nodetool sethintedhandoffthrottlekb' (CASSANDRA-7635)
 * (cqlsh) Add tab-completion for CREATE/DROP USER IF [NOT] EXISTS (CASSANDRA-7611)
 * Catch errors when the JVM pulls the rug out from GCInspector (CASSANDRA-5345)
 * cqlsh fails when version number parts are not int (CASSANDRA-7524)
 * Fix NPE when table dropped during streaming (CASSANDRA-7946)
 * Fix wrong progress when streaming uncompressed (CASSANDRA-7878)
 * Fix possible infinite loop in creating repair range (CASSANDRA-7983)
 * Fix unit in nodetool for streaming throughput (CASSANDRA-7375)
Merged from 1.2:
 * Don't index tombstones (CASSANDRA-7828)
 * Improve PasswordAuthenticator default super user setup (CASSANDRA-7788)


2.1.0
 * (cqlsh) Removed "ALTER TYPE <name> RENAME TO <name>" from tab-completion
   (CASSANDRA-7895)
 * Fixed IllegalStateException in anticompaction (CASSANDRA-7892)
 * cqlsh: DESCRIBE support for frozen UDTs, tuples (CASSANDRA-7863)
 * Avoid exposing internal classes over JMX (CASSANDRA-7879)
 * Add null check for keys when freezing collection (CASSANDRA-7869)
 * Improve stress workload realism (CASSANDRA-7519)
Merged from 2.0:
 * Configure system.paxos with LeveledCompactionStrategy (CASSANDRA-7753)
 * Fix ALTER clustering column type from DateType to TimestampType when
   using DESC clustering order (CASSANRDA-7797)
 * Throw EOFException if we run out of chunks in compressed datafile
   (CASSANDRA-7664)
 * Fix PRSI handling of CQL3 row markers for row cleanup (CASSANDRA-7787)
 * Fix dropping collection when it's the last regular column (CASSANDRA-7744)
 * Make StreamReceiveTask thread safe and gc friendly (CASSANDRA-7795)
 * Validate empty cell names from counter updates (CASSANDRA-7798)
Merged from 1.2:
 * Don't allow compacted sstables to be marked as compacting (CASSANDRA-7145)
 * Track expired tombstones (CASSANDRA-7810)


2.1.0-rc7
 * Add frozen keyword and require UDT to be frozen (CASSANDRA-7857)
 * Track added sstable size correctly (CASSANDRA-7239)
 * (cqlsh) Fix case insensitivity (CASSANDRA-7834)
 * Fix failure to stream ranges when moving (CASSANDRA-7836)
 * Correctly remove tmplink files (CASSANDRA-7803)
 * (cqlsh) Fix column name formatting for functions, CAS operations,
   and UDT field selections (CASSANDRA-7806)
 * (cqlsh) Fix COPY FROM handling of null/empty primary key
   values (CASSANDRA-7792)
 * Fix ordering of static cells (CASSANDRA-7763)
Merged from 2.0:
 * Forbid re-adding dropped counter columns (CASSANDRA-7831)
 * Fix CFMetaData#isThriftCompatible() for PK-only tables (CASSANDRA-7832)
 * Always reject inequality on the partition key without token()
   (CASSANDRA-7722)
 * Always send Paxos commit to all replicas (CASSANDRA-7479)
 * Make disruptor_thrift_server invocation pool configurable (CASSANDRA-7594)
 * Make repair no-op when RF=1 (CASSANDRA-7864)


2.1.0-rc6
 * Fix OOM issue from netty caching over time (CASSANDRA-7743)
 * json2sstable couldn't import JSON for CQL table (CASSANDRA-7477)
 * Invalidate all caches on table drop (CASSANDRA-7561)
 * Skip strict endpoint selection for ranges if RF == nodes (CASSANRA-7765)
 * Fix Thrift range filtering without 2ary index lookups (CASSANDRA-7741)
 * Add tracing entries about concurrent range requests (CASSANDRA-7599)
 * (cqlsh) Fix DESCRIBE for NTS keyspaces (CASSANDRA-7729)
 * Remove netty buffer ref-counting (CASSANDRA-7735)
 * Pass mutated cf to index updater for use by PRSI (CASSANDRA-7742)
 * Include stress yaml example in release and deb (CASSANDRA-7717)
 * workaround for netty issue causing corrupted data off the wire (CASSANDRA-7695)
 * cqlsh DESC CLUSTER fails retrieving ring information (CASSANDRA-7687)
 * Fix binding null values inside UDT (CASSANDRA-7685)
 * Fix UDT field selection with empty fields (CASSANDRA-7670)
 * Bogus deserialization of static cells from sstable (CASSANDRA-7684)
 * Fix NPE on compaction leftover cleanup for dropped table (CASSANDRA-7770)
Merged from 2.0:
 * Fix race condition in StreamTransferTask that could lead to
   infinite loops and premature sstable deletion (CASSANDRA-7704)
 * (cqlsh) Wait up to 10 sec for a tracing session (CASSANDRA-7222)
 * Fix NPE in FileCacheService.sizeInBytes (CASSANDRA-7756)
 * Remove duplicates from StorageService.getJoiningNodes (CASSANDRA-7478)
 * Clone token map outside of hot gossip loops (CASSANDRA-7758)
 * Fix MS expiring map timeout for Paxos messages (CASSANDRA-7752)
 * Do not flush on truncate if durable_writes is false (CASSANDRA-7750)
 * Give CRR a default input_cql Statement (CASSANDRA-7226)
 * Better error message when adding a collection with the same name
   than a previously dropped one (CASSANDRA-6276)
 * Fix validation when adding static columns (CASSANDRA-7730)
 * (Thrift) fix range deletion of supercolumns (CASSANDRA-7733)
 * Fix potential AssertionError in RangeTombstoneList (CASSANDRA-7700)
 * Validate arguments of blobAs* functions (CASSANDRA-7707)
 * Fix potential AssertionError with 2ndary indexes (CASSANDRA-6612)
 * Avoid logging CompactionInterrupted at ERROR (CASSANDRA-7694)
 * Minor leak in sstable2jon (CASSANDRA-7709)
 * Add cassandra.auto_bootstrap system property (CASSANDRA-7650)
 * Update java driver (for hadoop) (CASSANDRA-7618)
 * Remove CqlPagingRecordReader/CqlPagingInputFormat (CASSANDRA-7570)
 * Support connecting to ipv6 jmx with nodetool (CASSANDRA-7669)


2.1.0-rc5
 * Reject counters inside user types (CASSANDRA-7672)
 * Switch to notification-based GCInspector (CASSANDRA-7638)
 * (cqlsh) Handle nulls in UDTs and tuples correctly (CASSANDRA-7656)
 * Don't use strict consistency when replacing (CASSANDRA-7568)
 * Fix min/max cell name collection on 2.0 SSTables with range
   tombstones (CASSANDRA-7593)
 * Tolerate min/max cell names of different lengths (CASSANDRA-7651)
 * Filter cached results correctly (CASSANDRA-7636)
 * Fix tracing on the new SEPExecutor (CASSANDRA-7644)
 * Remove shuffle and taketoken (CASSANDRA-7601)
 * Clean up Windows batch scripts (CASSANDRA-7619)
 * Fix native protocol drop user type notification (CASSANDRA-7571)
 * Give read access to system.schema_usertypes to all authenticated users
   (CASSANDRA-7578)
 * (cqlsh) Fix cqlsh display when zero rows are returned (CASSANDRA-7580)
 * Get java version correctly when JAVA_TOOL_OPTIONS is set (CASSANDRA-7572)
 * Fix NPE when dropping index from non-existent keyspace, AssertionError when
   dropping non-existent index with IF EXISTS (CASSANDRA-7590)
 * Fix sstablelevelresetter hang (CASSANDRA-7614)
 * (cqlsh) Fix deserialization of blobs (CASSANDRA-7603)
 * Use "keyspace updated" schema change message for UDT changes in v1 and
   v2 protocols (CASSANDRA-7617)
 * Fix tracing of range slices and secondary index lookups that are local
   to the coordinator (CASSANDRA-7599)
 * Set -Dcassandra.storagedir for all tool shell scripts (CASSANDRA-7587)
 * Don't swap max/min col names when mutating sstable metadata (CASSANDRA-7596)
 * (cqlsh) Correctly handle paged result sets (CASSANDRA-7625)
 * (cqlsh) Improve waiting for a trace to complete (CASSANDRA-7626)
 * Fix tracing of concurrent range slices and 2ary index queries (CASSANDRA-7626)
 * Fix scrub against collection type (CASSANDRA-7665)
Merged from 2.0:
 * Set gc_grace_seconds to seven days for system schema tables (CASSANDRA-7668)
 * SimpleSeedProvider no longer caches seeds forever (CASSANDRA-7663)
 * Always flush on truncate (CASSANDRA-7511)
 * Fix ReversedType(DateType) mapping to native protocol (CASSANDRA-7576)
 * Always merge ranges owned by a single node (CASSANDRA-6930)
 * Track max/min timestamps for range tombstones (CASSANDRA-7647)
 * Fix NPE when listing saved caches dir (CASSANDRA-7632)


2.1.0-rc4
 * Fix word count hadoop example (CASSANDRA-7200)
 * Updated memtable_cleanup_threshold and memtable_flush_writers defaults
   (CASSANDRA-7551)
 * (Windows) fix startup when WMI memory query fails (CASSANDRA-7505)
 * Anti-compaction proceeds if any part of the repair failed (CASSANDRA-7521)
 * Add missing table name to DROP INDEX responses and notifications (CASSANDRA-7539)
 * Bump CQL version to 3.2.0 and update CQL documentation (CASSANDRA-7527)
 * Fix configuration error message when running nodetool ring (CASSANDRA-7508)
 * Support conditional updates, tuple type, and the v3 protocol in cqlsh (CASSANDRA-7509)
 * Handle queries on multiple secondary index types (CASSANDRA-7525)
 * Fix cqlsh authentication with v3 native protocol (CASSANDRA-7564)
 * Fix NPE when unknown prepared statement ID is used (CASSANDRA-7454)
Merged from 2.0:
 * (Windows) force range-based repair to non-sequential mode (CASSANDRA-7541)
 * Fix range merging when DES scores are zero (CASSANDRA-7535)
 * Warn when SSL certificates have expired (CASSANDRA-7528)
 * Fix error when doing reversed queries with static columns (CASSANDRA-7490)
Merged from 1.2:
 * Set correct stream ID on responses when non-Exception Throwables
   are thrown while handling native protocol messages (CASSANDRA-7470)


2.1.0-rc3
 * Consider expiry when reconciling otherwise equal cells (CASSANDRA-7403)
 * Introduce CQL support for stress tool (CASSANDRA-6146)
 * Fix ClassCastException processing expired messages (CASSANDRA-7496)
 * Fix prepared marker for collections inside UDT (CASSANDRA-7472)
 * Remove left-over populate_io_cache_on_flush and replicate_on_write
   uses (CASSANDRA-7493)
 * (Windows) handle spaces in path names (CASSANDRA-7451)
 * Ensure writes have completed after dropping a table, before recycling
   commit log segments (CASSANDRA-7437)
 * Remove left-over rows_per_partition_to_cache (CASSANDRA-7493)
 * Fix error when CONTAINS is used with a bind marker (CASSANDRA-7502)
 * Properly reject unknown UDT field (CASSANDRA-7484)
Merged from 2.0:
 * Fix CC#collectTimeOrderedData() tombstone optimisations (CASSANDRA-7394)
 * Support DISTINCT for static columns and fix behaviour when DISTINC is
   not use (CASSANDRA-7305).
 * Workaround JVM NPE on JMX bind failure (CASSANDRA-7254)
 * Fix race in FileCacheService RemovalListener (CASSANDRA-7278)
 * Fix inconsistent use of consistencyForCommit that allowed LOCAL_QUORUM
   operations to incorrect become full QUORUM (CASSANDRA-7345)
 * Properly handle unrecognized opcodes and flags (CASSANDRA-7440)
 * (Hadoop) close CqlRecordWriter clients when finished (CASSANDRA-7459)
 * Commit disk failure policy (CASSANDRA-7429)
 * Make sure high level sstables get compacted (CASSANDRA-7414)
 * Fix AssertionError when using empty clustering columns and static columns
   (CASSANDRA-7455)
 * Add option to disable STCS in L0 (CASSANDRA-6621)
 * Upgrade to snappy-java 1.0.5.2 (CASSANDRA-7476)


2.1.0-rc2
 * Fix heap size calculation for CompoundSparseCellName and
   CompoundSparseCellName.WithCollection (CASSANDRA-7421)
 * Allow counter mutations in UNLOGGED batches (CASSANDRA-7351)
 * Modify reconcile logic to always pick a tombstone over a counter cell
   (CASSANDRA-7346)
 * Avoid incremental compaction on Windows (CASSANDRA-7365)
 * Fix exception when querying a composite-keyed table with a collection index
   (CASSANDRA-7372)
 * Use node's host id in place of counter ids (CASSANDRA-7366)
 * Fix error when doing reversed queries with static columns (CASSANDRA-7490)
 * Backport CASSANDRA-6747 (CASSANDRA-7560)
 * Track max/min timestamps for range tombstones (CASSANDRA-7647)
 * Fix NPE when listing saved caches dir (CASSANDRA-7632)
 * Fix sstableloader unable to connect encrypted node (CASSANDRA-7585)
Merged from 1.2:
 * Clone token map outside of hot gossip loops (CASSANDRA-7758)
 * Add stop method to EmbeddedCassandraService (CASSANDRA-7595)
 * Support connecting to ipv6 jmx with nodetool (CASSANDRA-7669)
 * Set gc_grace_seconds to seven days for system schema tables (CASSANDRA-7668)
 * SimpleSeedProvider no longer caches seeds forever (CASSANDRA-7663)
 * Set correct stream ID on responses when non-Exception Throwables
   are thrown while handling native protocol messages (CASSANDRA-7470)
 * Fix row size miscalculation in LazilyCompactedRow (CASSANDRA-7543)
 * Fix race in background compaction check (CASSANDRA-7745)
 * Don't clear out range tombstones during compaction (CASSANDRA-7808)


2.1.0-rc1
 * Revert flush directory (CASSANDRA-6357)
 * More efficient executor service for fast operations (CASSANDRA-4718)
 * Move less common tools into a new cassandra-tools package (CASSANDRA-7160)
 * Support more concurrent requests in native protocol (CASSANDRA-7231)
 * Add tab-completion to debian nodetool packaging (CASSANDRA-6421)
 * Change concurrent_compactors defaults (CASSANDRA-7139)
 * Add PowerShell Windows launch scripts (CASSANDRA-7001)
 * Make commitlog archive+restore more robust (CASSANDRA-6974)
 * Fix marking commitlogsegments clean (CASSANDRA-6959)
 * Add snapshot "manifest" describing files included (CASSANDRA-6326)
 * Parallel streaming for sstableloader (CASSANDRA-3668)
 * Fix bugs in supercolumns handling (CASSANDRA-7138)
 * Fix ClassClassException on composite dense tables (CASSANDRA-7112)
 * Cleanup and optimize collation and slice iterators (CASSANDRA-7107)
 * Upgrade NBHM lib (CASSANDRA-7128)
 * Optimize netty server (CASSANDRA-6861)
 * Fix repair hang when given CF does not exist (CASSANDRA-7189)
 * Allow c* to be shutdown in an embedded mode (CASSANDRA-5635)
 * Add server side batching to native transport (CASSANDRA-5663)
 * Make batchlog replay asynchronous (CASSANDRA-6134)
 * remove unused classes (CASSANDRA-7197)
 * Limit user types to the keyspace they are defined in (CASSANDRA-6643)
 * Add validate method to CollectionType (CASSANDRA-7208)
 * New serialization format for UDT values (CASSANDRA-7209, CASSANDRA-7261)
 * Fix nodetool netstats (CASSANDRA-7270)
 * Fix potential ClassCastException in HintedHandoffManager (CASSANDRA-7284)
 * Use prepared statements internally (CASSANDRA-6975)
 * Fix broken paging state with prepared statement (CASSANDRA-7120)
 * Fix IllegalArgumentException in CqlStorage (CASSANDRA-7287)
 * Allow nulls/non-existant fields in UDT (CASSANDRA-7206)
 * Add Thrift MultiSliceRequest (CASSANDRA-6757, CASSANDRA-7027)
 * Handle overlapping MultiSlices (CASSANDRA-7279)
 * Fix DataOutputTest on Windows (CASSANDRA-7265)
 * Embedded sets in user defined data-types are not updating (CASSANDRA-7267)
 * Add tuple type to CQL/native protocol (CASSANDRA-7248)
 * Fix CqlPagingRecordReader on tables with few rows (CASSANDRA-7322)
Merged from 2.0:
 * Copy compaction options to make sure they are reloaded (CASSANDRA-7290)
 * Add option to do more aggressive tombstone compactions (CASSANDRA-6563)
 * Don't try to compact already-compacting files in HHOM (CASSANDRA-7288)
 * Always reallocate buffers in HSHA (CASSANDRA-6285)
 * (Hadoop) support authentication in CqlRecordReader (CASSANDRA-7221)
 * (Hadoop) Close java driver Cluster in CQLRR.close (CASSANDRA-7228)
 * Warn when 'USING TIMESTAMP' is used on a CAS BATCH (CASSANDRA-7067)
 * return all cpu values from BackgroundActivityMonitor.readAndCompute (CASSANDRA-7183)
 * Correctly delete scheduled range xfers (CASSANDRA-7143)
 * return all cpu values from BackgroundActivityMonitor.readAndCompute (CASSANDRA-7183)
 * reduce garbage creation in calculatePendingRanges (CASSANDRA-7191)
 * fix c* launch issues on Russian os's due to output of linux 'free' cmd (CASSANDRA-6162)
 * Fix disabling autocompaction (CASSANDRA-7187)
 * Fix potential NumberFormatException when deserializing IntegerType (CASSANDRA-7088)
 * cqlsh can't tab-complete disabling compaction (CASSANDRA-7185)
 * cqlsh: Accept and execute CQL statement(s) from command-line parameter (CASSANDRA-7172)
 * Fix IllegalStateException in CqlPagingRecordReader (CASSANDRA-7198)
 * Fix the InvertedIndex trigger example (CASSANDRA-7211)
 * Add --resolve-ip option to 'nodetool ring' (CASSANDRA-7210)
 * reduce garbage on codec flag deserialization (CASSANDRA-7244)
 * Fix duplicated error messages on directory creation error at startup (CASSANDRA-5818)
 * Proper null handle for IF with map element access (CASSANDRA-7155)
 * Improve compaction visibility (CASSANDRA-7242)
 * Correctly delete scheduled range xfers (CASSANDRA-7143)
 * Make batchlog replica selection rack-aware (CASSANDRA-6551)
 * Fix CFMetaData#getColumnDefinitionFromColumnName() (CASSANDRA-7074)
 * Fix writetime/ttl functions for static columns (CASSANDRA-7081)
 * Suggest CTRL-C or semicolon after three blank lines in cqlsh (CASSANDRA-7142)
 * Fix 2ndary index queries with DESC clustering order (CASSANDRA-6950)
 * Invalid key cache entries on DROP (CASSANDRA-6525)
 * Fix flapping RecoveryManagerTest (CASSANDRA-7084)
 * Add missing iso8601 patterns for date strings (CASSANDRA-6973)
 * Support selecting multiple rows in a partition using IN (CASSANDRA-6875)
 * Add authentication support to shuffle (CASSANDRA-6484)
 * Swap local and global default read repair chances (CASSANDRA-7320)
 * Add conditional CREATE/DROP USER support (CASSANDRA-7264)
 * Cqlsh counts non-empty lines for "Blank lines" warning (CASSANDRA-7325)
Merged from 1.2:
 * Add Cloudstack snitch (CASSANDRA-7147)
 * Update system.peers correctly when relocating tokens (CASSANDRA-7126)
 * Add Google Compute Engine snitch (CASSANDRA-7132)
 * remove duplicate query for local tokens (CASSANDRA-7182)
 * exit CQLSH with error status code if script fails (CASSANDRA-6344)
 * Fix bug with some IN queries missig results (CASSANDRA-7105)
 * Fix availability validation for LOCAL_ONE CL (CASSANDRA-7319)
 * Hint streaming can cause decommission to fail (CASSANDRA-7219)


2.1.0-beta2
 * Increase default CL space to 8GB (CASSANDRA-7031)
 * Add range tombstones to read repair digests (CASSANDRA-6863)
 * Fix BTree.clear for large updates (CASSANDRA-6943)
 * Fail write instead of logging a warning when unable to append to CL
   (CASSANDRA-6764)
 * Eliminate possibility of CL segment appearing twice in active list
   (CASSANDRA-6557)
 * Apply DONTNEED fadvise to commitlog segments (CASSANDRA-6759)
 * Switch CRC component to Adler and include it for compressed sstables
   (CASSANDRA-4165)
 * Allow cassandra-stress to set compaction strategy options (CASSANDRA-6451)
 * Add broadcast_rpc_address option to cassandra.yaml (CASSANDRA-5899)
 * Auto reload GossipingPropertyFileSnitch config (CASSANDRA-5897)
 * Fix overflow of memtable_total_space_in_mb (CASSANDRA-6573)
 * Fix ABTC NPE and apply update function correctly (CASSANDRA-6692)
 * Allow nodetool to use a file or prompt for password (CASSANDRA-6660)
 * Fix AIOOBE when concurrently accessing ABSC (CASSANDRA-6742)
 * Fix assertion error in ALTER TYPE RENAME (CASSANDRA-6705)
 * Scrub should not always clear out repaired status (CASSANDRA-5351)
 * Improve handling of range tombstone for wide partitions (CASSANDRA-6446)
 * Fix ClassCastException for compact table with composites (CASSANDRA-6738)
 * Fix potentially repairing with wrong nodes (CASSANDRA-6808)
 * Change caching option syntax (CASSANDRA-6745)
 * Fix stress to do proper counter reads (CASSANDRA-6835)
 * Fix help message for stress counter_write (CASSANDRA-6824)
 * Fix stress smart Thrift client to pick servers correctly (CASSANDRA-6848)
 * Add logging levels (minimal, normal or verbose) to stress tool (CASSANDRA-6849)
 * Fix race condition in Batch CLE (CASSANDRA-6860)
 * Improve cleanup/scrub/upgradesstables failure handling (CASSANDRA-6774)
 * ByteBuffer write() methods for serializing sstables (CASSANDRA-6781)
 * Proper compare function for CollectionType (CASSANDRA-6783)
 * Update native server to Netty 4 (CASSANDRA-6236)
 * Fix off-by-one error in stress (CASSANDRA-6883)
 * Make OpOrder AutoCloseable (CASSANDRA-6901)
 * Remove sync repair JMX interface (CASSANDRA-6900)
 * Add multiple memory allocation options for memtables (CASSANDRA-6689, 6694)
 * Remove adjusted op rate from stress output (CASSANDRA-6921)
 * Add optimized CF.hasColumns() implementations (CASSANDRA-6941)
 * Serialize batchlog mutations with the version of the target node
   (CASSANDRA-6931)
 * Optimize CounterColumn#reconcile() (CASSANDRA-6953)
 * Properly remove 1.2 sstable support in 2.1 (CASSANDRA-6869)
 * Lock counter cells, not partitions (CASSANDRA-6880)
 * Track presence of legacy counter shards in sstables (CASSANDRA-6888)
 * Ensure safe resource cleanup when replacing sstables (CASSANDRA-6912)
 * Add failure handler to async callback (CASSANDRA-6747)
 * Fix AE when closing SSTable without releasing reference (CASSANDRA-7000)
 * Clean up IndexInfo on keyspace/table drops (CASSANDRA-6924)
 * Only snapshot relative SSTables when sequential repair (CASSANDRA-7024)
 * Require nodetool rebuild_index to specify index names (CASSANDRA-7038)
 * fix cassandra stress errors on reads with native protocol (CASSANDRA-7033)
 * Use OpOrder to guard sstable references for reads (CASSANDRA-6919)
 * Preemptive opening of compaction result (CASSANDRA-6916)
 * Multi-threaded scrub/cleanup/upgradesstables (CASSANDRA-5547)
 * Optimize cellname comparison (CASSANDRA-6934)
 * Native protocol v3 (CASSANDRA-6855)
 * Optimize Cell liveness checks and clean up Cell (CASSANDRA-7119)
 * Support consistent range movements (CASSANDRA-2434)
 * Display min timestamp in sstablemetadata viewer (CASSANDRA-6767)
Merged from 2.0:
 * Avoid race-prone second "scrub" of system keyspace (CASSANDRA-6797)
 * Pool CqlRecordWriter clients by inetaddress rather than Range
   (CASSANDRA-6665)
 * Fix compaction_history timestamps (CASSANDRA-6784)
 * Compare scores of full replica ordering in DES (CASSANDRA-6683)
 * fix CME in SessionInfo updateProgress affecting netstats (CASSANDRA-6577)
 * Allow repairing between specific replicas (CASSANDRA-6440)
 * Allow per-dc enabling of hints (CASSANDRA-6157)
 * Add compatibility for Hadoop 0.2.x (CASSANDRA-5201)
 * Fix EstimatedHistogram races (CASSANDRA-6682)
 * Failure detector correctly converts initial value to nanos (CASSANDRA-6658)
 * Add nodetool taketoken to relocate vnodes (CASSANDRA-4445)
 * Expose bulk loading progress over JMX (CASSANDRA-4757)
 * Correctly handle null with IF conditions and TTL (CASSANDRA-6623)
 * Account for range/row tombstones in tombstone drop
   time histogram (CASSANDRA-6522)
 * Stop CommitLogSegment.close() from calling sync() (CASSANDRA-6652)
 * Make commitlog failure handling configurable (CASSANDRA-6364)
 * Avoid overlaps in LCS (CASSANDRA-6688)
 * Improve support for paginating over composites (CASSANDRA-4851)
 * Fix count(*) queries in a mixed cluster (CASSANDRA-6707)
 * Improve repair tasks(snapshot, differencing) concurrency (CASSANDRA-6566)
 * Fix replaying pre-2.0 commit logs (CASSANDRA-6714)
 * Add static columns to CQL3 (CASSANDRA-6561)
 * Optimize single partition batch statements (CASSANDRA-6737)
 * Disallow post-query re-ordering when paging (CASSANDRA-6722)
 * Fix potential paging bug with deleted columns (CASSANDRA-6748)
 * Fix NPE on BulkLoader caused by losing StreamEvent (CASSANDRA-6636)
 * Fix truncating compression metadata (CASSANDRA-6791)
 * Add CMSClassUnloadingEnabled JVM option (CASSANDRA-6541)
 * Catch memtable flush exceptions during shutdown (CASSANDRA-6735)
 * Fix upgradesstables NPE for non-CF-based indexes (CASSANDRA-6645)
 * Fix UPDATE updating PRIMARY KEY columns implicitly (CASSANDRA-6782)
 * Fix IllegalArgumentException when updating from 1.2 with SuperColumns
   (CASSANDRA-6733)
 * FBUtilities.singleton() should use the CF comparator (CASSANDRA-6778)
 * Fix CQLSStableWriter.addRow(Map<String, Object>) (CASSANDRA-6526)
 * Fix HSHA server introducing corrupt data (CASSANDRA-6285)
 * Fix CAS conditions for COMPACT STORAGE tables (CASSANDRA-6813)
 * Starting threads in OutboundTcpConnectionPool constructor causes race conditions (CASSANDRA-7177)
 * Allow overriding cassandra-rackdc.properties file (CASSANDRA-7072)
 * Set JMX RMI port to 7199 (CASSANDRA-7087)
 * Use LOCAL_QUORUM for data reads at LOCAL_SERIAL (CASSANDRA-6939)
 * Log a warning for large batches (CASSANDRA-6487)
 * Put nodes in hibernate when join_ring is false (CASSANDRA-6961)
 * Avoid early loading of non-system keyspaces before compaction-leftovers
   cleanup at startup (CASSANDRA-6913)
 * Restrict Windows to parallel repairs (CASSANDRA-6907)
 * (Hadoop) Allow manually specifying start/end tokens in CFIF (CASSANDRA-6436)
 * Fix NPE in MeteredFlusher (CASSANDRA-6820)
 * Fix race processing range scan responses (CASSANDRA-6820)
 * Allow deleting snapshots from dropped keyspaces (CASSANDRA-6821)
 * Add uuid() function (CASSANDRA-6473)
 * Omit tombstones from schema digests (CASSANDRA-6862)
 * Include correct consistencyLevel in LWT timeout (CASSANDRA-6884)
 * Lower chances for losing new SSTables during nodetool refresh and
   ColumnFamilyStore.loadNewSSTables (CASSANDRA-6514)
 * Add support for DELETE ... IF EXISTS to CQL3 (CASSANDRA-5708)
 * Update hadoop_cql3_word_count example (CASSANDRA-6793)
 * Fix handling of RejectedExecution in sync Thrift server (CASSANDRA-6788)
 * Log more information when exceeding tombstone_warn_threshold (CASSANDRA-6865)
 * Fix truncate to not abort due to unreachable fat clients (CASSANDRA-6864)
 * Fix schema concurrency exceptions (CASSANDRA-6841)
 * Fix leaking validator FH in StreamWriter (CASSANDRA-6832)
 * Fix saving triggers to schema (CASSANDRA-6789)
 * Fix trigger mutations when base mutation list is immutable (CASSANDRA-6790)
 * Fix accounting in FileCacheService to allow re-using RAR (CASSANDRA-6838)
 * Fix static counter columns (CASSANDRA-6827)
 * Restore expiring->deleted (cell) compaction optimization (CASSANDRA-6844)
 * Fix CompactionManager.needsCleanup (CASSANDRA-6845)
 * Correctly compare BooleanType values other than 0 and 1 (CASSANDRA-6779)
 * Read message id as string from earlier versions (CASSANDRA-6840)
 * Properly use the Paxos consistency for (non-protocol) batch (CASSANDRA-6837)
 * Add paranoid disk failure option (CASSANDRA-6646)
 * Improve PerRowSecondaryIndex performance (CASSANDRA-6876)
 * Extend triggers to support CAS updates (CASSANDRA-6882)
 * Static columns with IF NOT EXISTS don't always work as expected (CASSANDRA-6873)
 * Fix paging with SELECT DISTINCT (CASSANDRA-6857)
 * Fix UnsupportedOperationException on CAS timeout (CASSANDRA-6923)
 * Improve MeteredFlusher handling of MF-unaffected column families
   (CASSANDRA-6867)
 * Add CqlRecordReader using native pagination (CASSANDRA-6311)
 * Add QueryHandler interface (CASSANDRA-6659)
 * Track liveRatio per-memtable, not per-CF (CASSANDRA-6945)
 * Make sure upgradesstables keeps sstable level (CASSANDRA-6958)
 * Fix LIMIT with static columns (CASSANDRA-6956)
 * Fix clash with CQL column name in thrift validation (CASSANDRA-6892)
 * Fix error with super columns in mixed 1.2-2.0 clusters (CASSANDRA-6966)
 * Fix bad skip of sstables on slice query with composite start/finish (CASSANDRA-6825)
 * Fix unintended update with conditional statement (CASSANDRA-6893)
 * Fix map element access in IF (CASSANDRA-6914)
 * Avoid costly range calculations for range queries on system keyspaces
   (CASSANDRA-6906)
 * Fix SSTable not released if stream session fails (CASSANDRA-6818)
 * Avoid build failure due to ANTLR timeout (CASSANDRA-6991)
 * Queries on compact tables can return more rows that requested (CASSANDRA-7052)
 * USING TIMESTAMP for batches does not work (CASSANDRA-7053)
 * Fix performance regression from CASSANDRA-5614 (CASSANDRA-6949)
 * Ensure that batchlog and hint timeouts do not produce hints (CASSANDRA-7058)
 * Merge groupable mutations in TriggerExecutor#execute() (CASSANDRA-7047)
 * Plug holes in resource release when wiring up StreamSession (CASSANDRA-7073)
 * Re-add parameter columns to tracing session (CASSANDRA-6942)
 * Preserves CQL metadata when updating table from thrift (CASSANDRA-6831)
Merged from 1.2:
 * Fix nodetool display with vnodes (CASSANDRA-7082)
 * Add UNLOGGED, COUNTER options to BATCH documentation (CASSANDRA-6816)
 * add extra SSL cipher suites (CASSANDRA-6613)
 * fix nodetool getsstables for blob PK (CASSANDRA-6803)
 * Fix BatchlogManager#deleteBatch() use of millisecond timestamps
   (CASSANDRA-6822)
 * Continue assassinating even if the endpoint vanishes (CASSANDRA-6787)
 * Schedule schema pulls on change (CASSANDRA-6971)
 * Non-droppable verbs shouldn't be dropped from OTC (CASSANDRA-6980)
 * Shutdown batchlog executor in SS#drain() (CASSANDRA-7025)
 * Fix batchlog to account for CF truncation records (CASSANDRA-6999)
 * Fix CQLSH parsing of functions and BLOB literals (CASSANDRA-7018)
 * Properly load trustore in the native protocol (CASSANDRA-6847)
 * Always clean up references in SerializingCache (CASSANDRA-6994)
 * Don't shut MessagingService down when replacing a node (CASSANDRA-6476)
 * fix npe when doing -Dcassandra.fd_initial_value_ms (CASSANDRA-6751)


2.1.0-beta1
 * Add flush directory distinct from compaction directories (CASSANDRA-6357)
 * Require JNA by default (CASSANDRA-6575)
 * add listsnapshots command to nodetool (CASSANDRA-5742)
 * Introduce AtomicBTreeColumns (CASSANDRA-6271, 6692)
 * Multithreaded commitlog (CASSANDRA-3578)
 * allocate fixed index summary memory pool and resample cold index summaries
   to use less memory (CASSANDRA-5519)
 * Removed multithreaded compaction (CASSANDRA-6142)
 * Parallelize fetching rows for low-cardinality indexes (CASSANDRA-1337)
 * change logging from log4j to logback (CASSANDRA-5883)
 * switch to LZ4 compression for internode communication (CASSANDRA-5887)
 * Stop using Thrift-generated Index* classes internally (CASSANDRA-5971)
 * Remove 1.2 network compatibility code (CASSANDRA-5960)
 * Remove leveled json manifest migration code (CASSANDRA-5996)
 * Remove CFDefinition (CASSANDRA-6253)
 * Use AtomicIntegerFieldUpdater in RefCountedMemory (CASSANDRA-6278)
 * User-defined types for CQL3 (CASSANDRA-5590)
 * Use of o.a.c.metrics in nodetool (CASSANDRA-5871, 6406)
 * Batch read from OTC's queue and cleanup (CASSANDRA-1632)
 * Secondary index support for collections (CASSANDRA-4511, 6383)
 * SSTable metadata(Stats.db) format change (CASSANDRA-6356)
 * Push composites support in the storage engine
   (CASSANDRA-5417, CASSANDRA-6520)
 * Add snapshot space used to cfstats (CASSANDRA-6231)
 * Add cardinality estimator for key count estimation (CASSANDRA-5906)
 * CF id is changed to be non-deterministic. Data dir/key cache are created
   uniquely for CF id (CASSANDRA-5202)
 * New counters implementation (CASSANDRA-6504)
 * Replace UnsortedColumns, EmptyColumns, TreeMapBackedSortedColumns with new
   ArrayBackedSortedColumns (CASSANDRA-6630, CASSANDRA-6662, CASSANDRA-6690)
 * Add option to use row cache with a given amount of rows (CASSANDRA-5357)
 * Avoid repairing already repaired data (CASSANDRA-5351)
 * Reject counter updates with USING TTL/TIMESTAMP (CASSANDRA-6649)
 * Replace index_interval with min/max_index_interval (CASSANDRA-6379)
 * Lift limitation that order by columns must be selected for IN queries (CASSANDRA-4911)


2.0.5
 * Reduce garbage generated by bloom filter lookups (CASSANDRA-6609)
 * Add ks.cf names to tombstone logging (CASSANDRA-6597)
 * Use LOCAL_QUORUM for LWT operations at LOCAL_SERIAL (CASSANDRA-6495)
 * Wait for gossip to settle before accepting client connections (CASSANDRA-4288)
 * Delete unfinished compaction incrementally (CASSANDRA-6086)
 * Allow specifying custom secondary index options in CQL3 (CASSANDRA-6480)
 * Improve replica pinning for cache efficiency in DES (CASSANDRA-6485)
 * Fix LOCAL_SERIAL from thrift (CASSANDRA-6584)
 * Don't special case received counts in CAS timeout exceptions (CASSANDRA-6595)
 * Add support for 2.1 global counter shards (CASSANDRA-6505)
 * Fix NPE when streaming connection is not yet established (CASSANDRA-6210)
 * Avoid rare duplicate read repair triggering (CASSANDRA-6606)
 * Fix paging discardFirst (CASSANDRA-6555)
 * Fix ArrayIndexOutOfBoundsException in 2ndary index query (CASSANDRA-6470)
 * Release sstables upon rebuilding 2i (CASSANDRA-6635)
 * Add AbstractCompactionStrategy.startup() method (CASSANDRA-6637)
 * SSTableScanner may skip rows during cleanup (CASSANDRA-6638)
 * sstables from stalled repair sessions can resurrect deleted data (CASSANDRA-6503)
 * Switch stress to use ITransportFactory (CASSANDRA-6641)
 * Fix IllegalArgumentException during prepare (CASSANDRA-6592)
 * Fix possible loss of 2ndary index entries during compaction (CASSANDRA-6517)
 * Fix direct Memory on architectures that do not support unaligned long access
   (CASSANDRA-6628)
 * Let scrub optionally skip broken counter partitions (CASSANDRA-5930)
Merged from 1.2:
 * fsync compression metadata (CASSANDRA-6531)
 * Validate CF existence on execution for prepared statement (CASSANDRA-6535)
 * Add ability to throttle batchlog replay (CASSANDRA-6550)
 * Fix executing LOCAL_QUORUM with SimpleStrategy (CASSANDRA-6545)
 * Avoid StackOverflow when using large IN queries (CASSANDRA-6567)
 * Nodetool upgradesstables includes secondary indexes (CASSANDRA-6598)
 * Paginate batchlog replay (CASSANDRA-6569)
 * skip blocking on streaming during drain (CASSANDRA-6603)
 * Improve error message when schema doesn't match loaded sstable (CASSANDRA-6262)
 * Add properties to adjust FD initial value and max interval (CASSANDRA-4375)
 * Fix preparing with batch and delete from collection (CASSANDRA-6607)
 * Fix ABSC reverse iterator's remove() method (CASSANDRA-6629)
 * Handle host ID conflicts properly (CASSANDRA-6615)
 * Move handling of migration event source to solve bootstrap race. (CASSANDRA-6648)
 * Make sure compaction throughput value doesn't overflow with int math (CASSANDRA-6647)


2.0.4
 * Allow removing snapshots of no-longer-existing CFs (CASSANDRA-6418)
 * add StorageService.stopDaemon() (CASSANDRA-4268)
 * add IRE for invalid CF supplied to get_count (CASSANDRA-5701)
 * add client encryption support to sstableloader (CASSANDRA-6378)
 * Fix accept() loop for SSL sockets post-shutdown (CASSANDRA-6468)
 * Fix size-tiered compaction in LCS L0 (CASSANDRA-6496)
 * Fix assertion failure in filterColdSSTables (CASSANDRA-6483)
 * Fix row tombstones in larger-than-memory compactions (CASSANDRA-6008)
 * Fix cleanup ClassCastException (CASSANDRA-6462)
 * Reduce gossip memory use by interning VersionedValue strings (CASSANDRA-6410)
 * Allow specifying datacenters to participate in a repair (CASSANDRA-6218)
 * Fix divide-by-zero in PCI (CASSANDRA-6403)
 * Fix setting last compacted key in the wrong level for LCS (CASSANDRA-6284)
 * Add millisecond precision formats to the timestamp parser (CASSANDRA-6395)
 * Expose a total memtable size metric for a CF (CASSANDRA-6391)
 * cqlsh: handle symlinks properly (CASSANDRA-6425)
 * Fix potential infinite loop when paging query with IN (CASSANDRA-6464)
 * Fix assertion error in AbstractQueryPager.discardFirst (CASSANDRA-6447)
 * Fix streaming older SSTable yields unnecessary tombstones (CASSANDRA-6527)
Merged from 1.2:
 * Improved error message on bad properties in DDL queries (CASSANDRA-6453)
 * Randomize batchlog candidates selection (CASSANDRA-6481)
 * Fix thundering herd on endpoint cache invalidation (CASSANDRA-6345, 6485)
 * Improve batchlog write performance with vnodes (CASSANDRA-6488)
 * cqlsh: quote single quotes in strings inside collections (CASSANDRA-6172)
 * Improve gossip performance for typical messages (CASSANDRA-6409)
 * Throw IRE if a prepared statement has more markers than supported
   (CASSANDRA-5598)
 * Expose Thread metrics for the native protocol server (CASSANDRA-6234)
 * Change snapshot response message verb to INTERNAL to avoid dropping it
   (CASSANDRA-6415)
 * Warn when collection read has > 65K elements (CASSANDRA-5428)
 * Fix cache persistence when both row and key cache are enabled
   (CASSANDRA-6413)
 * (Hadoop) add describe_local_ring (CASSANDRA-6268)
 * Fix handling of concurrent directory creation failure (CASSANDRA-6459)
 * Allow executing CREATE statements multiple times (CASSANDRA-6471)
 * Don't send confusing info with timeouts (CASSANDRA-6491)
 * Don't resubmit counter mutation runnables internally (CASSANDRA-6427)
 * Don't drop local mutations without a hint (CASSANDRA-6510)
 * Don't allow null max_hint_window_in_ms (CASSANDRA-6419)
 * Validate SliceRange start and finish lengths (CASSANDRA-6521)


2.0.3
 * Fix FD leak on slice read path (CASSANDRA-6275)
 * Cancel read meter task when closing SSTR (CASSANDRA-6358)
 * free off-heap IndexSummary during bulk (CASSANDRA-6359)
 * Recover from IOException in accept() thread (CASSANDRA-6349)
 * Improve Gossip tolerance of abnormally slow tasks (CASSANDRA-6338)
 * Fix trying to hint timed out counter writes (CASSANDRA-6322)
 * Allow restoring specific columnfamilies from archived CL (CASSANDRA-4809)
 * Avoid flushing compaction_history after each operation (CASSANDRA-6287)
 * Fix repair assertion error when tombstones expire (CASSANDRA-6277)
 * Skip loading corrupt key cache (CASSANDRA-6260)
 * Fixes for compacting larger-than-memory rows (CASSANDRA-6274)
 * Compact hottest sstables first and optionally omit coldest from
   compaction entirely (CASSANDRA-6109)
 * Fix modifying column_metadata from thrift (CASSANDRA-6182)
 * cqlsh: fix LIST USERS output (CASSANDRA-6242)
 * Add IRequestSink interface (CASSANDRA-6248)
 * Update memtable size while flushing (CASSANDRA-6249)
 * Provide hooks around CQL2/CQL3 statement execution (CASSANDRA-6252)
 * Require Permission.SELECT for CAS updates (CASSANDRA-6247)
 * New CQL-aware SSTableWriter (CASSANDRA-5894)
 * Reject CAS operation when the protocol v1 is used (CASSANDRA-6270)
 * Correctly throw error when frame too large (CASSANDRA-5981)
 * Fix serialization bug in PagedRange with 2ndary indexes (CASSANDRA-6299)
 * Fix CQL3 table validation in Thrift (CASSANDRA-6140)
 * Fix bug missing results with IN clauses (CASSANDRA-6327)
 * Fix paging with reversed slices (CASSANDRA-6343)
 * Set minTimestamp correctly to be able to drop expired sstables (CASSANDRA-6337)
 * Support NaN and Infinity as float literals (CASSANDRA-6003)
 * Remove RF from nodetool ring output (CASSANDRA-6289)
 * Fix attempting to flush empty rows (CASSANDRA-6374)
 * Fix potential out of bounds exception when paging (CASSANDRA-6333)
Merged from 1.2:
 * Optimize FD phi calculation (CASSANDRA-6386)
 * Improve initial FD phi estimate when starting up (CASSANDRA-6385)
 * Don't list CQL3 table in CLI describe even if named explicitely
   (CASSANDRA-5750)
 * Invalidate row cache when dropping CF (CASSANDRA-6351)
 * add non-jamm path for cached statements (CASSANDRA-6293)
 * add windows bat files for shell commands (CASSANDRA-6145)
 * Require logging in for Thrift CQL2/3 statement preparation (CASSANDRA-6254)
 * restrict max_num_tokens to 1536 (CASSANDRA-6267)
 * Nodetool gets default JMX port from cassandra-env.sh (CASSANDRA-6273)
 * make calculatePendingRanges asynchronous (CASSANDRA-6244)
 * Remove blocking flushes in gossip thread (CASSANDRA-6297)
 * Fix potential socket leak in connectionpool creation (CASSANDRA-6308)
 * Allow LOCAL_ONE/LOCAL_QUORUM to work with SimpleStrategy (CASSANDRA-6238)
 * cqlsh: handle 'null' as session duration (CASSANDRA-6317)
 * Fix json2sstable handling of range tombstones (CASSANDRA-6316)
 * Fix missing one row in reverse query (CASSANDRA-6330)
 * Fix reading expired row value from row cache (CASSANDRA-6325)
 * Fix AssertionError when doing set element deletion (CASSANDRA-6341)
 * Make CL code for the native protocol match the one in C* 2.0
   (CASSANDRA-6347)
 * Disallow altering CQL3 table from thrift (CASSANDRA-6370)
 * Fix size computation of prepared statement (CASSANDRA-6369)


2.0.2
 * Update FailureDetector to use nanontime (CASSANDRA-4925)
 * Fix FileCacheService regressions (CASSANDRA-6149)
 * Never return WriteTimeout for CL.ANY (CASSANDRA-6132)
 * Fix race conditions in bulk loader (CASSANDRA-6129)
 * Add configurable metrics reporting (CASSANDRA-4430)
 * drop queries exceeding a configurable number of tombstones (CASSANDRA-6117)
 * Track and persist sstable read activity (CASSANDRA-5515)
 * Fixes for speculative retry (CASSANDRA-5932, CASSANDRA-6194)
 * Improve memory usage of metadata min/max column names (CASSANDRA-6077)
 * Fix thrift validation refusing row markers on CQL3 tables (CASSANDRA-6081)
 * Fix insertion of collections with CAS (CASSANDRA-6069)
 * Correctly send metadata on SELECT COUNT (CASSANDRA-6080)
 * Track clients' remote addresses in ClientState (CASSANDRA-6070)
 * Create snapshot dir if it does not exist when migrating
   leveled manifest (CASSANDRA-6093)
 * make sequential nodetool repair the default (CASSANDRA-5950)
 * Add more hooks for compaction strategy implementations (CASSANDRA-6111)
 * Fix potential NPE on composite 2ndary indexes (CASSANDRA-6098)
 * Delete can potentially be skipped in batch (CASSANDRA-6115)
 * Allow alter keyspace on system_traces (CASSANDRA-6016)
 * Disallow empty column names in cql (CASSANDRA-6136)
 * Use Java7 file-handling APIs and fix file moving on Windows (CASSANDRA-5383)
 * Save compaction history to system keyspace (CASSANDRA-5078)
 * Fix NPE if StorageService.getOperationMode() is executed before full startup (CASSANDRA-6166)
 * CQL3: support pre-epoch longs for TimestampType (CASSANDRA-6212)
 * Add reloadtriggers command to nodetool (CASSANDRA-4949)
 * cqlsh: ignore empty 'value alias' in DESCRIBE (CASSANDRA-6139)
 * Fix sstable loader (CASSANDRA-6205)
 * Reject bootstrapping if the node already exists in gossip (CASSANDRA-5571)
 * Fix NPE while loading paxos state (CASSANDRA-6211)
 * cqlsh: add SHOW SESSION <tracing-session> command (CASSANDRA-6228)
Merged from 1.2:
 * (Hadoop) Require CFRR batchSize to be at least 2 (CASSANDRA-6114)
 * Add a warning for small LCS sstable size (CASSANDRA-6191)
 * Add ability to list specific KS/CF combinations in nodetool cfstats (CASSANDRA-4191)
 * Mark CF clean if a mutation raced the drop and got it marked dirty (CASSANDRA-5946)
 * Add a LOCAL_ONE consistency level (CASSANDRA-6202)
 * Limit CQL prepared statement cache by size instead of count (CASSANDRA-6107)
 * Tracing should log write failure rather than raw exceptions (CASSANDRA-6133)
 * lock access to TM.endpointToHostIdMap (CASSANDRA-6103)
 * Allow estimated memtable size to exceed slab allocator size (CASSANDRA-6078)
 * Start MeteredFlusher earlier to prevent OOM during CL replay (CASSANDRA-6087)
 * Avoid sending Truncate command to fat clients (CASSANDRA-6088)
 * Allow where clause conditions to be in parenthesis (CASSANDRA-6037)
 * Do not open non-ssl storage port if encryption option is all (CASSANDRA-3916)
 * Move batchlog replay to its own executor (CASSANDRA-6079)
 * Add tombstone debug threshold and histogram (CASSANDRA-6042, 6057)
 * Enable tcp keepalive on incoming connections (CASSANDRA-4053)
 * Fix fat client schema pull NPE (CASSANDRA-6089)
 * Fix memtable flushing for indexed tables (CASSANDRA-6112)
 * Fix skipping columns with multiple slices (CASSANDRA-6119)
 * Expose connected thrift + native client counts (CASSANDRA-5084)
 * Optimize auth setup (CASSANDRA-6122)
 * Trace index selection (CASSANDRA-6001)
 * Update sstablesPerReadHistogram to use biased sampling (CASSANDRA-6164)
 * Log UnknownColumnfamilyException when closing socket (CASSANDRA-5725)
 * Properly error out on CREATE INDEX for counters table (CASSANDRA-6160)
 * Handle JMX notification failure for repair (CASSANDRA-6097)
 * (Hadoop) Fetch no more than 128 splits in parallel (CASSANDRA-6169)
 * stress: add username/password authentication support (CASSANDRA-6068)
 * Fix indexed queries with row cache enabled on parent table (CASSANDRA-5732)
 * Fix compaction race during columnfamily drop (CASSANDRA-5957)
 * Fix validation of empty column names for compact tables (CASSANDRA-6152)
 * Skip replaying mutations that pass CRC but fail to deserialize (CASSANDRA-6183)
 * Rework token replacement to use replace_address (CASSANDRA-5916)
 * Fix altering column types (CASSANDRA-6185)
 * cqlsh: fix CREATE/ALTER WITH completion (CASSANDRA-6196)
 * add windows bat files for shell commands (CASSANDRA-6145)
 * Fix potential stack overflow during range tombstones insertion (CASSANDRA-6181)
 * (Hadoop) Make LOCAL_ONE the default consistency level (CASSANDRA-6214)


2.0.1
 * Fix bug that could allow reading deleted data temporarily (CASSANDRA-6025)
 * Improve memory use defaults (CASSANDRA-6059)
 * Make ThriftServer more easlly extensible (CASSANDRA-6058)
 * Remove Hadoop dependency from ITransportFactory (CASSANDRA-6062)
 * add file_cache_size_in_mb setting (CASSANDRA-5661)
 * Improve error message when yaml contains invalid properties (CASSANDRA-5958)
 * Improve leveled compaction's ability to find non-overlapping L0 compactions
   to work on concurrently (CASSANDRA-5921)
 * Notify indexer of columns shadowed by range tombstones (CASSANDRA-5614)
 * Log Merkle tree stats (CASSANDRA-2698)
 * Switch from crc32 to adler32 for compressed sstable checksums (CASSANDRA-5862)
 * Improve offheap memcpy performance (CASSANDRA-5884)
 * Use a range aware scanner for cleanup (CASSANDRA-2524)
 * Cleanup doesn't need to inspect sstables that contain only local data
   (CASSANDRA-5722)
 * Add ability for CQL3 to list partition keys (CASSANDRA-4536)
 * Improve native protocol serialization (CASSANDRA-5664)
 * Upgrade Thrift to 0.9.1 (CASSANDRA-5923)
 * Require superuser status for adding triggers (CASSANDRA-5963)
 * Make standalone scrubber handle old and new style leveled manifest
   (CASSANDRA-6005)
 * Fix paxos bugs (CASSANDRA-6012, 6013, 6023)
 * Fix paged ranges with multiple replicas (CASSANDRA-6004)
 * Fix potential AssertionError during tracing (CASSANDRA-6041)
 * Fix NPE in sstablesplit (CASSANDRA-6027)
 * Migrate pre-2.0 key/value/column aliases to system.schema_columns
   (CASSANDRA-6009)
 * Paging filter empty rows too agressively (CASSANDRA-6040)
 * Support variadic parameters for IN clauses (CASSANDRA-4210)
 * cqlsh: return the result of CAS writes (CASSANDRA-5796)
 * Fix validation of IN clauses with 2ndary indexes (CASSANDRA-6050)
 * Support named bind variables in CQL (CASSANDRA-6033)
Merged from 1.2:
 * Allow cache-keys-to-save to be set at runtime (CASSANDRA-5980)
 * Avoid second-guessing out-of-space state (CASSANDRA-5605)
 * Tuning knobs for dealing with large blobs and many CFs (CASSANDRA-5982)
 * (Hadoop) Fix CQLRW for thrift tables (CASSANDRA-6002)
 * Fix possible divide-by-zero in HHOM (CASSANDRA-5990)
 * Allow local batchlog writes for CL.ANY (CASSANDRA-5967)
 * Upgrade metrics-core to version 2.2.0 (CASSANDRA-5947)
 * Fix CqlRecordWriter with composite keys (CASSANDRA-5949)
 * Add snitch, schema version, cluster, partitioner to JMX (CASSANDRA-5881)
 * Allow disabling SlabAllocator (CASSANDRA-5935)
 * Make user-defined compaction JMX blocking (CASSANDRA-4952)
 * Fix streaming does not transfer wrapped range (CASSANDRA-5948)
 * Fix loading index summary containing empty key (CASSANDRA-5965)
 * Correctly handle limits in CompositesSearcher (CASSANDRA-5975)
 * Pig: handle CQL collections (CASSANDRA-5867)
 * Pass the updated cf to the PRSI index() method (CASSANDRA-5999)
 * Allow empty CQL3 batches (as no-op) (CASSANDRA-5994)
 * Support null in CQL3 functions (CASSANDRA-5910)
 * Replace the deprecated MapMaker with CacheLoader (CASSANDRA-6007)
 * Add SSTableDeletingNotification to DataTracker (CASSANDRA-6010)
 * Fix snapshots in use get deleted during snapshot repair (CASSANDRA-6011)
 * Move hints and exception count to o.a.c.metrics (CASSANDRA-6017)
 * Fix memory leak in snapshot repair (CASSANDRA-6047)
 * Fix sstable2sjon for CQL3 tables (CASSANDRA-5852)


2.0.0
 * Fix thrift validation when inserting into CQL3 tables (CASSANDRA-5138)
 * Fix periodic memtable flushing behavior with clean memtables (CASSANDRA-5931)
 * Fix dateOf() function for pre-2.0 timestamp columns (CASSANDRA-5928)
 * Fix SSTable unintentionally loads BF when opened for batch (CASSANDRA-5938)
 * Add stream session progress to JMX (CASSANDRA-4757)
 * Fix NPE during CAS operation (CASSANDRA-5925)
Merged from 1.2:
 * Fix getBloomFilterDiskSpaceUsed for AlwaysPresentFilter (CASSANDRA-5900)
 * Don't announce schema version until we've loaded the changes locally
   (CASSANDRA-5904)
 * Fix to support off heap bloom filters size greater than 2 GB (CASSANDRA-5903)
 * Properly handle parsing huge map and set literals (CASSANDRA-5893)


2.0.0-rc2
 * enable vnodes by default (CASSANDRA-5869)
 * fix CAS contention timeout (CASSANDRA-5830)
 * fix HsHa to respect max frame size (CASSANDRA-4573)
 * Fix (some) 2i on composite components omissions (CASSANDRA-5851)
 * cqlsh: add DESCRIBE FULL SCHEMA variant (CASSANDRA-5880)
Merged from 1.2:
 * Correctly validate sparse composite cells in scrub (CASSANDRA-5855)
 * Add KeyCacheHitRate metric to CF metrics (CASSANDRA-5868)
 * cqlsh: add support for multiline comments (CASSANDRA-5798)
 * Handle CQL3 SELECT duplicate IN restrictions on clustering columns
   (CASSANDRA-5856)


2.0.0-rc1
 * improve DecimalSerializer performance (CASSANDRA-5837)
 * fix potential spurious wakeup in AsyncOneResponse (CASSANDRA-5690)
 * fix schema-related trigger issues (CASSANDRA-5774)
 * Better validation when accessing CQL3 table from thrift (CASSANDRA-5138)
 * Fix assertion error during repair (CASSANDRA-5801)
 * Fix range tombstone bug (CASSANDRA-5805)
 * DC-local CAS (CASSANDRA-5797)
 * Add a native_protocol_version column to the system.local table (CASSANRDA-5819)
 * Use index_interval from cassandra.yaml when upgraded (CASSANDRA-5822)
 * Fix buffer underflow on socket close (CASSANDRA-5792)
Merged from 1.2:
 * Fix reading DeletionTime from 1.1-format sstables (CASSANDRA-5814)
 * cqlsh: add collections support to COPY (CASSANDRA-5698)
 * retry important messages for any IOException (CASSANDRA-5804)
 * Allow empty IN relations in SELECT/UPDATE/DELETE statements (CASSANDRA-5626)
 * cqlsh: fix crashing on Windows due to libedit detection (CASSANDRA-5812)
 * fix bulk-loading compressed sstables (CASSANDRA-5820)
 * (Hadoop) fix quoting in CqlPagingRecordReader and CqlRecordWriter
   (CASSANDRA-5824)
 * update default LCS sstable size to 160MB (CASSANDRA-5727)
 * Allow compacting 2Is via nodetool (CASSANDRA-5670)
 * Hex-encode non-String keys in OPP (CASSANDRA-5793)
 * nodetool history logging (CASSANDRA-5823)
 * (Hadoop) fix support for Thrift tables in CqlPagingRecordReader
   (CASSANDRA-5752)
 * add "all time blocked" to StatusLogger output (CASSANDRA-5825)
 * Future-proof inter-major-version schema migrations (CASSANDRA-5845)
 * (Hadoop) add CqlPagingRecordReader support for ReversedType in Thrift table
   (CASSANDRA-5718)
 * Add -no-snapshot option to scrub (CASSANDRA-5891)
 * Fix to support off heap bloom filters size greater than 2 GB (CASSANDRA-5903)
 * Properly handle parsing huge map and set literals (CASSANDRA-5893)
 * Fix LCS L0 compaction may overlap in L1 (CASSANDRA-5907)
 * New sstablesplit tool to split large sstables offline (CASSANDRA-4766)
 * Fix potential deadlock in native protocol server (CASSANDRA-5926)
 * Disallow incompatible type change in CQL3 (CASSANDRA-5882)
Merged from 1.1:
 * Correctly validate sparse composite cells in scrub (CASSANDRA-5855)


2.0.0-beta2
 * Replace countPendingHints with Hints Created metric (CASSANDRA-5746)
 * Allow nodetool with no args, and with help to run without a server (CASSANDRA-5734)
 * Cleanup AbstractType/TypeSerializer classes (CASSANDRA-5744)
 * Remove unimplemented cli option schema-mwt (CASSANDRA-5754)
 * Support range tombstones in thrift (CASSANDRA-5435)
 * Normalize table-manipulating CQL3 statements' class names (CASSANDRA-5759)
 * cqlsh: add missing table options to DESCRIBE output (CASSANDRA-5749)
 * Fix assertion error during repair (CASSANDRA-5757)
 * Fix bulkloader (CASSANDRA-5542)
 * Add LZ4 compression to the native protocol (CASSANDRA-5765)
 * Fix bugs in the native protocol v2 (CASSANDRA-5770)
 * CAS on 'primary key only' table (CASSANDRA-5715)
 * Support streaming SSTables of old versions (CASSANDRA-5772)
 * Always respect protocol version in native protocol (CASSANDRA-5778)
 * Fix ConcurrentModificationException during streaming (CASSANDRA-5782)
 * Update deletion timestamp in Commit#updatesWithPaxosTime (CASSANDRA-5787)
 * Thrift cas() method crashes if input columns are not sorted (CASSANDRA-5786)
 * Order columns names correctly when querying for CAS (CASSANDRA-5788)
 * Fix streaming retry (CASSANDRA-5775)
Merged from 1.2:
 * if no seeds can be a reached a node won't start in a ring by itself (CASSANDRA-5768)
 * add cassandra.unsafesystem property (CASSANDRA-5704)
 * (Hadoop) quote identifiers in CqlPagingRecordReader (CASSANDRA-5763)
 * Add replace_node functionality for vnodes (CASSANDRA-5337)
 * Add timeout events to query traces (CASSANDRA-5520)
 * Fix serialization of the LEFT gossip value (CASSANDRA-5696)
 * Pig: support for cql3 tables (CASSANDRA-5234)
 * Fix skipping range tombstones with reverse queries (CASSANDRA-5712)
 * Expire entries out of ThriftSessionManager (CASSANDRA-5719)
 * Don't keep ancestor information in memory (CASSANDRA-5342)
 * Expose native protocol server status in nodetool info (CASSANDRA-5735)
 * Fix pathetic performance of range tombstones (CASSANDRA-5677)
 * Fix querying with an empty (impossible) range (CASSANDRA-5573)
 * cqlsh: handle CUSTOM 2i in DESCRIBE output (CASSANDRA-5760)
 * Fix minor bug in Range.intersects(Bound) (CASSANDRA-5771)
 * cqlsh: handle disabled compression in DESCRIBE output (CASSANDRA-5766)
 * Ensure all UP events are notified on the native protocol (CASSANDRA-5769)
 * Fix formatting of sstable2json with multiple -k arguments (CASSANDRA-5781)
 * Don't rely on row marker for queries in general to hide lost markers
   after TTL expires (CASSANDRA-5762)
 * Sort nodetool help output (CASSANDRA-5776)
 * Fix column expiring during 2 phases compaction (CASSANDRA-5799)
 * now() is being rejected in INSERTs when inside collections (CASSANDRA-5795)


2.0.0-beta1
 * Add support for indexing clustered columns (CASSANDRA-5125)
 * Removed on-heap row cache (CASSANDRA-5348)
 * use nanotime consistently for node-local timeouts (CASSANDRA-5581)
 * Avoid unnecessary second pass on name-based queries (CASSANDRA-5577)
 * Experimental triggers (CASSANDRA-1311)
 * JEMalloc support for off-heap allocation (CASSANDRA-3997)
 * Single-pass compaction (CASSANDRA-4180)
 * Removed token range bisection (CASSANDRA-5518)
 * Removed compatibility with pre-1.2.5 sstables and network messages
   (CASSANDRA-5511)
 * removed PBSPredictor (CASSANDRA-5455)
 * CAS support (CASSANDRA-5062, 5441, 5442, 5443, 5619, 5667)
 * Leveled compaction performs size-tiered compactions in L0
   (CASSANDRA-5371, 5439)
 * Add yaml network topology snitch for mixed ec2/other envs (CASSANDRA-5339)
 * Log when a node is down longer than the hint window (CASSANDRA-4554)
 * Optimize tombstone creation for ExpiringColumns (CASSANDRA-4917)
 * Improve LeveledScanner work estimation (CASSANDRA-5250, 5407)
 * Replace compaction lock with runWithCompactionsDisabled (CASSANDRA-3430)
 * Change Message IDs to ints (CASSANDRA-5307)
 * Move sstable level information into the Stats component, removing the
   need for a separate Manifest file (CASSANDRA-4872)
 * avoid serializing to byte[] on commitlog append (CASSANDRA-5199)
 * make index_interval configurable per columnfamily (CASSANDRA-3961, CASSANDRA-5650)
 * add default_time_to_live (CASSANDRA-3974)
 * add memtable_flush_period_in_ms (CASSANDRA-4237)
 * replace supercolumns internally by composites (CASSANDRA-3237, 5123)
 * upgrade thrift to 0.9.0 (CASSANDRA-3719)
 * drop unnecessary keyspace parameter from user-defined compaction API
   (CASSANDRA-5139)
 * more robust solution to incomplete compactions + counters (CASSANDRA-5151)
 * Change order of directory searching for c*.in.sh (CASSANDRA-3983)
 * Add tool to reset SSTable compaction level for LCS (CASSANDRA-5271)
 * Allow custom configuration loader (CASSANDRA-5045)
 * Remove memory emergency pressure valve logic (CASSANDRA-3534)
 * Reduce request latency with eager retry (CASSANDRA-4705)
 * cqlsh: Remove ASSUME command (CASSANDRA-5331)
 * Rebuild BF when loading sstables if bloom_filter_fp_chance
   has changed since compaction (CASSANDRA-5015)
 * remove row-level bloom filters (CASSANDRA-4885)
 * Change Kernel Page Cache skipping into row preheating (disabled by default)
   (CASSANDRA-4937)
 * Improve repair by deciding on a gcBefore before sending
   out TreeRequests (CASSANDRA-4932)
 * Add an official way to disable compactions (CASSANDRA-5074)
 * Reenable ALTER TABLE DROP with new semantics (CASSANDRA-3919)
 * Add binary protocol versioning (CASSANDRA-5436)
 * Swap THshaServer for TThreadedSelectorServer (CASSANDRA-5530)
 * Add alias support to SELECT statement (CASSANDRA-5075)
 * Don't create empty RowMutations in CommitLogReplayer (CASSANDRA-5541)
 * Use range tombstones when dropping cfs/columns from schema (CASSANDRA-5579)
 * cqlsh: drop CQL2/CQL3-beta support (CASSANDRA-5585)
 * Track max/min column names in sstables to be able to optimize slice
   queries (CASSANDRA-5514, CASSANDRA-5595, CASSANDRA-5600)
 * Binary protocol: allow batching already prepared statements (CASSANDRA-4693)
 * Allow preparing timestamp, ttl and limit in CQL3 queries (CASSANDRA-4450)
 * Support native link w/o JNA in Java7 (CASSANDRA-3734)
 * Use SASL authentication in binary protocol v2 (CASSANDRA-5545)
 * Replace Thrift HsHa with LMAX Disruptor based implementation (CASSANDRA-5582)
 * cqlsh: Add row count to SELECT output (CASSANDRA-5636)
 * Include a timestamp with all read commands to determine column expiration
   (CASSANDRA-5149)
 * Streaming 2.0 (CASSANDRA-5286, 5699)
 * Conditional create/drop ks/table/index statements in CQL3 (CASSANDRA-2737)
 * more pre-table creation property validation (CASSANDRA-5693)
 * Redesign repair messages (CASSANDRA-5426)
 * Fix ALTER RENAME post-5125 (CASSANDRA-5702)
 * Disallow renaming a 2ndary indexed column (CASSANDRA-5705)
 * Rename Table to Keyspace (CASSANDRA-5613)
 * Ensure changing column_index_size_in_kb on different nodes don't corrupt the
   sstable (CASSANDRA-5454)
 * Move resultset type information into prepare, not execute (CASSANDRA-5649)
 * Auto paging in binary protocol (CASSANDRA-4415, 5714)
 * Don't tie client side use of AbstractType to JDBC (CASSANDRA-4495)
 * Adds new TimestampType to replace DateType (CASSANDRA-5723, CASSANDRA-5729)
Merged from 1.2:
 * make starting native protocol server idempotent (CASSANDRA-5728)
 * Fix loading key cache when a saved entry is no longer valid (CASSANDRA-5706)
 * Fix serialization of the LEFT gossip value (CASSANDRA-5696)
 * cqlsh: Don't show 'null' in place of empty values (CASSANDRA-5675)
 * Race condition in detecting version on a mixed 1.1/1.2 cluster
   (CASSANDRA-5692)
 * Fix skipping range tombstones with reverse queries (CASSANDRA-5712)
 * Expire entries out of ThriftSessionManager (CASSANRDA-5719)
 * Don't keep ancestor information in memory (CASSANDRA-5342)
 * cqlsh: fix handling of semicolons inside BATCH queries (CASSANDRA-5697)


1.2.6
 * Fix tracing when operation completes before all responses arrive
   (CASSANDRA-5668)
 * Fix cross-DC mutation forwarding (CASSANDRA-5632)
 * Reduce SSTableLoader memory usage (CASSANDRA-5555)
 * Scale hinted_handoff_throttle_in_kb to cluster size (CASSANDRA-5272)
 * (Hadoop) Add CQL3 input/output formats (CASSANDRA-4421, 5622)
 * (Hadoop) Fix InputKeyRange in CFIF (CASSANDRA-5536)
 * Fix dealing with ridiculously large max sstable sizes in LCS (CASSANDRA-5589)
 * Ignore pre-truncate hints (CASSANDRA-4655)
 * Move System.exit on OOM into a separate thread (CASSANDRA-5273)
 * Write row markers when serializing schema (CASSANDRA-5572)
 * Check only SSTables for the requested range when streaming (CASSANDRA-5569)
 * Improve batchlog replay behavior and hint ttl handling (CASSANDRA-5314)
 * Exclude localTimestamp from validation for tombstones (CASSANDRA-5398)
 * cqlsh: add custom prompt support (CASSANDRA-5539)
 * Reuse prepared statements in hot auth queries (CASSANDRA-5594)
 * cqlsh: add vertical output option (see EXPAND) (CASSANDRA-5597)
 * Add a rate limit option to stress (CASSANDRA-5004)
 * have BulkLoader ignore snapshots directories (CASSANDRA-5587)
 * fix SnitchProperties logging context (CASSANDRA-5602)
 * Expose whether jna is enabled and memory is locked via JMX (CASSANDRA-5508)
 * cqlsh: fix COPY FROM with ReversedType (CASSANDRA-5610)
 * Allow creating CUSTOM indexes on collections (CASSANDRA-5615)
 * Evaluate now() function at execution time (CASSANDRA-5616)
 * Expose detailed read repair metrics (CASSANDRA-5618)
 * Correct blob literal + ReversedType parsing (CASSANDRA-5629)
 * Allow GPFS to prefer the internal IP like EC2MRS (CASSANDRA-5630)
 * fix help text for -tspw cassandra-cli (CASSANDRA-5643)
 * don't throw away initial causes exceptions for internode encryption issues
   (CASSANDRA-5644)
 * Fix message spelling errors for cql select statements (CASSANDRA-5647)
 * Suppress custom exceptions thru jmx (CASSANDRA-5652)
 * Update CREATE CUSTOM INDEX syntax (CASSANDRA-5639)
 * Fix PermissionDetails.equals() method (CASSANDRA-5655)
 * Never allow partition key ranges in CQL3 without token() (CASSANDRA-5666)
 * Gossiper incorrectly drops AppState for an upgrading node (CASSANDRA-5660)
 * Connection thrashing during multi-region ec2 during upgrade, due to
   messaging version (CASSANDRA-5669)
 * Avoid over reconnecting in EC2MRS (CASSANDRA-5678)
 * Fix ReadResponseSerializer.serializedSize() for digest reads (CASSANDRA-5476)
 * allow sstable2json on 2i CFs (CASSANDRA-5694)
Merged from 1.1:
 * Remove buggy thrift max message length option (CASSANDRA-5529)
 * Fix NPE in Pig's widerow mode (CASSANDRA-5488)
 * Add split size parameter to Pig and disable split combination (CASSANDRA-5544)


1.2.5
 * make BytesToken.toString only return hex bytes (CASSANDRA-5566)
 * Ensure that submitBackground enqueues at least one task (CASSANDRA-5554)
 * fix 2i updates with identical values and timestamps (CASSANDRA-5540)
 * fix compaction throttling bursty-ness (CASSANDRA-4316)
 * reduce memory consumption of IndexSummary (CASSANDRA-5506)
 * remove per-row column name bloom filters (CASSANDRA-5492)
 * Include fatal errors in trace events (CASSANDRA-5447)
 * Ensure that PerRowSecondaryIndex is notified of row-level deletes
   (CASSANDRA-5445)
 * Allow empty blob literals in CQL3 (CASSANDRA-5452)
 * Fix streaming RangeTombstones at column index boundary (CASSANDRA-5418)
 * Fix preparing statements when current keyspace is not set (CASSANDRA-5468)
 * Fix SemanticVersion.isSupportedBy minor/patch handling (CASSANDRA-5496)
 * Don't provide oldCfId for post-1.1 system cfs (CASSANDRA-5490)
 * Fix primary range ignores replication strategy (CASSANDRA-5424)
 * Fix shutdown of binary protocol server (CASSANDRA-5507)
 * Fix repair -snapshot not working (CASSANDRA-5512)
 * Set isRunning flag later in binary protocol server (CASSANDRA-5467)
 * Fix use of CQL3 functions with descending clustering order (CASSANDRA-5472)
 * Disallow renaming columns one at a time for thrift table in CQL3
   (CASSANDRA-5531)
 * cqlsh: add CLUSTERING ORDER BY support to DESCRIBE (CASSANDRA-5528)
 * Add custom secondary index support to CQL3 (CASSANDRA-5484)
 * Fix repair hanging silently on unexpected error (CASSANDRA-5229)
 * Fix Ec2Snitch regression introduced by CASSANDRA-5171 (CASSANDRA-5432)
 * Add nodetool enablebackup/disablebackup (CASSANDRA-5556)
 * cqlsh: fix DESCRIBE after case insensitive USE (CASSANDRA-5567)
Merged from 1.1
 * Add retry mechanism to OTC for non-droppable_verbs (CASSANDRA-5393)
 * Use allocator information to improve memtable memory usage estimate
   (CASSANDRA-5497)
 * Fix trying to load deleted row into row cache on startup (CASSANDRA-4463)
 * fsync leveled manifest to avoid corruption (CASSANDRA-5535)
 * Fix Bound intersection computation (CASSANDRA-5551)
 * sstablescrub now respects max memory size in cassandra.in.sh (CASSANDRA-5562)


1.2.4
 * Ensure that PerRowSecondaryIndex updates see the most recent values
   (CASSANDRA-5397)
 * avoid duplicate index entries ind PrecompactedRow and
   ParallelCompactionIterable (CASSANDRA-5395)
 * remove the index entry on oldColumn when new column is a tombstone
   (CASSANDRA-5395)
 * Change default stream throughput from 400 to 200 mbps (CASSANDRA-5036)
 * Gossiper logs DOWN for symmetry with UP (CASSANDRA-5187)
 * Fix mixing prepared statements between keyspaces (CASSANDRA-5352)
 * Fix consistency level during bootstrap - strike 3 (CASSANDRA-5354)
 * Fix transposed arguments in AlreadyExistsException (CASSANDRA-5362)
 * Improve asynchronous hint delivery (CASSANDRA-5179)
 * Fix Guava dependency version (12.0 -> 13.0.1) for Maven (CASSANDRA-5364)
 * Validate that provided CQL3 collection value are < 64K (CASSANDRA-5355)
 * Make upgradeSSTable skip current version sstables by default (CASSANDRA-5366)
 * Optimize min/max timestamp collection (CASSANDRA-5373)
 * Invalid streamId in cql binary protocol when using invalid CL
   (CASSANDRA-5164)
 * Fix validation for IN where clauses with collections (CASSANDRA-5376)
 * Copy resultSet on count query to avoid ConcurrentModificationException
   (CASSANDRA-5382)
 * Correctly typecheck in CQL3 even with ReversedType (CASSANDRA-5386)
 * Fix streaming compressed files when using encryption (CASSANDRA-5391)
 * cassandra-all 1.2.0 pom missing netty dependency (CASSANDRA-5392)
 * Fix writetime/ttl functions on null values (CASSANDRA-5341)
 * Fix NPE during cql3 select with token() (CASSANDRA-5404)
 * IndexHelper.skipBloomFilters won't skip non-SHA filters (CASSANDRA-5385)
 * cqlsh: Print maps ordered by key, sort sets (CASSANDRA-5413)
 * Add null syntax support in CQL3 for inserts (CASSANDRA-3783)
 * Allow unauthenticated set_keyspace() calls (CASSANDRA-5423)
 * Fix potential incremental backups race (CASSANDRA-5410)
 * Fix prepared BATCH statements with batch-level timestamps (CASSANDRA-5415)
 * Allow overriding superuser setup delay (CASSANDRA-5430)
 * cassandra-shuffle with JMX usernames and passwords (CASSANDRA-5431)
Merged from 1.1:
 * cli: Quote ks and cf names in schema output when needed (CASSANDRA-5052)
 * Fix bad default for min/max timestamp in SSTableMetadata (CASSANDRA-5372)
 * Fix cf name extraction from manifest in Directories.migrateFile()
   (CASSANDRA-5242)
 * Support pluggable internode authentication (CASSANDRA-5401)


1.2.3
 * add check for sstable overlap within a level on startup (CASSANDRA-5327)
 * replace ipv6 colons in jmx object names (CASSANDRA-5298, 5328)
 * Avoid allocating SSTableBoundedScanner during repair when the range does
   not intersect the sstable (CASSANDRA-5249)
 * Don't lowercase property map keys (this breaks NTS) (CASSANDRA-5292)
 * Fix composite comparator with super columns (CASSANDRA-5287)
 * Fix insufficient validation of UPDATE queries against counter cfs
   (CASSANDRA-5300)
 * Fix PropertyFileSnitch default DC/Rack behavior (CASSANDRA-5285)
 * Handle null values when executing prepared statement (CASSANDRA-5081)
 * Add netty to pom dependencies (CASSANDRA-5181)
 * Include type arguments in Thrift CQLPreparedResult (CASSANDRA-5311)
 * Fix compaction not removing columns when bf_fp_ratio is 1 (CASSANDRA-5182)
 * cli: Warn about missing CQL3 tables in schema descriptions (CASSANDRA-5309)
 * Re-enable unknown option in replication/compaction strategies option for
   backward compatibility (CASSANDRA-4795)
 * Add binary protocol support to stress (CASSANDRA-4993)
 * cqlsh: Fix COPY FROM value quoting and null handling (CASSANDRA-5305)
 * Fix repair -pr for vnodes (CASSANDRA-5329)
 * Relax CL for auth queries for non-default users (CASSANDRA-5310)
 * Fix AssertionError during repair (CASSANDRA-5245)
 * Don't announce migrations to pre-1.2 nodes (CASSANDRA-5334)
Merged from 1.1:
 * Update offline scrub for 1.0 -> 1.1 directory structure (CASSANDRA-5195)
 * add tmp flag to Descriptor hashcode (CASSANDRA-4021)
 * fix logging of "Found table data in data directories" when only system tables
   are present (CASSANDRA-5289)
 * cli: Add JMX authentication support (CASSANDRA-5080)
 * nodetool: ability to repair specific range (CASSANDRA-5280)
 * Fix possible assertion triggered in SliceFromReadCommand (CASSANDRA-5284)
 * cqlsh: Add inet type support on Windows (ipv4-only) (CASSANDRA-4801)
 * Fix race when initializing ColumnFamilyStore (CASSANDRA-5350)
 * Add UseTLAB JVM flag (CASSANDRA-5361)


1.2.2
 * fix potential for multiple concurrent compactions of the same sstables
   (CASSANDRA-5256)
 * avoid no-op caching of byte[] on commitlog append (CASSANDRA-5199)
 * fix symlinks under data dir not working (CASSANDRA-5185)
 * fix bug in compact storage metadata handling (CASSANDRA-5189)
 * Validate login for USE queries (CASSANDRA-5207)
 * cli: remove default username and password (CASSANDRA-5208)
 * configure populate_io_cache_on_flush per-CF (CASSANDRA-4694)
 * allow configuration of internode socket buffer (CASSANDRA-3378)
 * Make sstable directory picking blacklist-aware again (CASSANDRA-5193)
 * Correctly expire gossip states for edge cases (CASSANDRA-5216)
 * Improve handling of directory creation failures (CASSANDRA-5196)
 * Expose secondary indicies to the rest of nodetool (CASSANDRA-4464)
 * Binary protocol: avoid sending notification for 0.0.0.0 (CASSANDRA-5227)
 * add UseCondCardMark XX jvm settings on jdk 1.7 (CASSANDRA-4366)
 * CQL3 refactor to allow conversion function (CASSANDRA-5226)
 * Fix drop of sstables in some circumstance (CASSANDRA-5232)
 * Implement caching of authorization results (CASSANDRA-4295)
 * Add support for LZ4 compression (CASSANDRA-5038)
 * Fix missing columns in wide rows queries (CASSANDRA-5225)
 * Simplify auth setup and make system_auth ks alterable (CASSANDRA-5112)
 * Stop compactions from hanging during bootstrap (CASSANDRA-5244)
 * fix compressed streaming sending extra chunk (CASSANDRA-5105)
 * Add CQL3-based implementations of IAuthenticator and IAuthorizer
   (CASSANDRA-4898)
 * Fix timestamp-based tomstone removal logic (CASSANDRA-5248)
 * cli: Add JMX authentication support (CASSANDRA-5080)
 * Fix forceFlush behavior (CASSANDRA-5241)
 * cqlsh: Add username autocompletion (CASSANDRA-5231)
 * Fix CQL3 composite partition key error (CASSANDRA-5240)
 * Allow IN clause on last clustering key (CASSANDRA-5230)
Merged from 1.1:
 * fix start key/end token validation for wide row iteration (CASSANDRA-5168)
 * add ConfigHelper support for Thrift frame and max message sizes (CASSANDRA-5188)
 * fix nodetool repair not fail on node down (CASSANDRA-5203)
 * always collect tombstone hints (CASSANDRA-5068)
 * Fix error when sourcing file in cqlsh (CASSANDRA-5235)


1.2.1
 * stream undelivered hints on decommission (CASSANDRA-5128)
 * GossipingPropertyFileSnitch loads saved dc/rack info if needed (CASSANDRA-5133)
 * drain should flush system CFs too (CASSANDRA-4446)
 * add inter_dc_tcp_nodelay setting (CASSANDRA-5148)
 * re-allow wrapping ranges for start_token/end_token range pairitspwng (CASSANDRA-5106)
 * fix validation compaction of empty rows (CASSANDRA-5136)
 * nodetool methods to enable/disable hint storage/delivery (CASSANDRA-4750)
 * disallow bloom filter false positive chance of 0 (CASSANDRA-5013)
 * add threadpool size adjustment methods to JMXEnabledThreadPoolExecutor and
   CompactionManagerMBean (CASSANDRA-5044)
 * fix hinting for dropped local writes (CASSANDRA-4753)
 * off-heap cache doesn't need mutable column container (CASSANDRA-5057)
 * apply disk_failure_policy to bad disks on initial directory creation
   (CASSANDRA-4847)
 * Optimize name-based queries to use ArrayBackedSortedColumns (CASSANDRA-5043)
 * Fall back to old manifest if most recent is unparseable (CASSANDRA-5041)
 * pool [Compressed]RandomAccessReader objects on the partitioned read path
   (CASSANDRA-4942)
 * Add debug logging to list filenames processed by Directories.migrateFile
   method (CASSANDRA-4939)
 * Expose black-listed directories via JMX (CASSANDRA-4848)
 * Log compaction merge counts (CASSANDRA-4894)
 * Minimize byte array allocation by AbstractData{Input,Output} (CASSANDRA-5090)
 * Add SSL support for the binary protocol (CASSANDRA-5031)
 * Allow non-schema system ks modification for shuffle to work (CASSANDRA-5097)
 * cqlsh: Add default limit to SELECT statements (CASSANDRA-4972)
 * cqlsh: fix DESCRIBE for 1.1 cfs in CQL3 (CASSANDRA-5101)
 * Correctly gossip with nodes >= 1.1.7 (CASSANDRA-5102)
 * Ensure CL guarantees on digest mismatch (CASSANDRA-5113)
 * Validate correctly selects on composite partition key (CASSANDRA-5122)
 * Fix exception when adding collection (CASSANDRA-5117)
 * Handle states for non-vnode clusters correctly (CASSANDRA-5127)
 * Refuse unrecognized replication and compaction strategy options (CASSANDRA-4795)
 * Pick the correct value validator in sstable2json for cql3 tables (CASSANDRA-5134)
 * Validate login for describe_keyspace, describe_keyspaces and set_keyspace
   (CASSANDRA-5144)
 * Fix inserting empty maps (CASSANDRA-5141)
 * Don't remove tokens from System table for node we know (CASSANDRA-5121)
 * fix streaming progress report for compresed files (CASSANDRA-5130)
 * Coverage analysis for low-CL queries (CASSANDRA-4858)
 * Stop interpreting dates as valid timeUUID value (CASSANDRA-4936)
 * Adds E notation for floating point numbers (CASSANDRA-4927)
 * Detect (and warn) unintentional use of the cql2 thrift methods when cql3 was
   intended (CASSANDRA-5172)
 * cli: Quote ks and cf names in schema output when needed (CASSANDRA-5052)
 * Fix cf name extraction from manifest in Directories.migrateFile() (CASSANDRA-5242)
 * Replace mistaken usage of commons-logging with slf4j (CASSANDRA-5464)
 * Ensure Jackson dependency matches lib (CASSANDRA-5126)
 * Expose droppable tombstone ratio stats over JMX (CASSANDRA-5159)
Merged from 1.1:
 * Simplify CompressedRandomAccessReader to work around JDK FD bug (CASSANDRA-5088)
 * Improve handling a changing target throttle rate mid-compaction (CASSANDRA-5087)
 * Pig: correctly decode row keys in widerow mode (CASSANDRA-5098)
 * nodetool repair command now prints progress (CASSANDRA-4767)
 * fix user defined compaction to run against 1.1 data directory (CASSANDRA-5118)
 * Fix CQL3 BATCH authorization caching (CASSANDRA-5145)
 * fix get_count returns incorrect value with TTL (CASSANDRA-5099)
 * better handling for mid-compaction failure (CASSANDRA-5137)
 * convert default marshallers list to map for better readability (CASSANDRA-5109)
 * fix ConcurrentModificationException in getBootstrapSource (CASSANDRA-5170)
 * fix sstable maxtimestamp for row deletes and pre-1.1.1 sstables (CASSANDRA-5153)
 * Fix thread growth on node removal (CASSANDRA-5175)
 * Make Ec2Region's datacenter name configurable (CASSANDRA-5155)


1.2.0
 * Disallow counters in collections (CASSANDRA-5082)
 * cqlsh: add unit tests (CASSANDRA-3920)
 * fix default bloom_filter_fp_chance for LeveledCompactionStrategy (CASSANDRA-5093)
Merged from 1.1:
 * add validation for get_range_slices with start_key and end_token (CASSANDRA-5089)


1.2.0-rc2
 * fix nodetool ownership display with vnodes (CASSANDRA-5065)
 * cqlsh: add DESCRIBE KEYSPACES command (CASSANDRA-5060)
 * Fix potential infinite loop when reloading CFS (CASSANDRA-5064)
 * Fix SimpleAuthorizer example (CASSANDRA-5072)
 * cqlsh: force CL.ONE for tracing and system.schema* queries (CASSANDRA-5070)
 * Includes cassandra-shuffle in the debian package (CASSANDRA-5058)
Merged from 1.1:
 * fix multithreaded compaction deadlock (CASSANDRA-4492)
 * fix temporarily missing schema after upgrade from pre-1.1.5 (CASSANDRA-5061)
 * Fix ALTER TABLE overriding compression options with defaults
   (CASSANDRA-4996, 5066)
 * fix specifying and altering crc_check_chance (CASSANDRA-5053)
 * fix Murmur3Partitioner ownership% calculation (CASSANDRA-5076)
 * Don't expire columns sooner than they should in 2ndary indexes (CASSANDRA-5079)


1.2-rc1
 * rename rpc_timeout settings to request_timeout (CASSANDRA-5027)
 * add BF with 0.1 FP to LCS by default (CASSANDRA-5029)
 * Fix preparing insert queries (CASSANDRA-5016)
 * Fix preparing queries with counter increment (CASSANDRA-5022)
 * Fix preparing updates with collections (CASSANDRA-5017)
 * Don't generate UUID based on other node address (CASSANDRA-5002)
 * Fix message when trying to alter a clustering key type (CASSANDRA-5012)
 * Update IAuthenticator to match the new IAuthorizer (CASSANDRA-5003)
 * Fix inserting only a key in CQL3 (CASSANDRA-5040)
 * Fix CQL3 token() function when used with strings (CASSANDRA-5050)
Merged from 1.1:
 * reduce log spam from invalid counter shards (CASSANDRA-5026)
 * Improve schema propagation performance (CASSANDRA-5025)
 * Fix for IndexHelper.IndexFor throws OOB Exception (CASSANDRA-5030)
 * cqlsh: make it possible to describe thrift CFs (CASSANDRA-4827)
 * cqlsh: fix timestamp formatting on some platforms (CASSANDRA-5046)


1.2-beta3
 * make consistency level configurable in cqlsh (CASSANDRA-4829)
 * fix cqlsh rendering of blob fields (CASSANDRA-4970)
 * fix cqlsh DESCRIBE command (CASSANDRA-4913)
 * save truncation position in system table (CASSANDRA-4906)
 * Move CompressionMetadata off-heap (CASSANDRA-4937)
 * allow CLI to GET cql3 columnfamily data (CASSANDRA-4924)
 * Fix rare race condition in getExpireTimeForEndpoint (CASSANDRA-4402)
 * acquire references to overlapping sstables during compaction so bloom filter
   doesn't get free'd prematurely (CASSANDRA-4934)
 * Don't share slice query filter in CQL3 SelectStatement (CASSANDRA-4928)
 * Separate tracing from Log4J (CASSANDRA-4861)
 * Exclude gcable tombstones from merkle-tree computation (CASSANDRA-4905)
 * Better printing of AbstractBounds for tracing (CASSANDRA-4931)
 * Optimize mostRecentTombstone check in CC.collectAllData (CASSANDRA-4883)
 * Change stream session ID to UUID to avoid collision from same node (CASSANDRA-4813)
 * Use Stats.db when bulk loading if present (CASSANDRA-4957)
 * Skip repair on system_trace and keyspaces with RF=1 (CASSANDRA-4956)
 * (cql3) Remove arbitrary SELECT limit (CASSANDRA-4918)
 * Correctly handle prepared operation on collections (CASSANDRA-4945)
 * Fix CQL3 LIMIT (CASSANDRA-4877)
 * Fix Stress for CQL3 (CASSANDRA-4979)
 * Remove cassandra specific exceptions from JMX interface (CASSANDRA-4893)
 * (CQL3) Force using ALLOW FILTERING on potentially inefficient queries (CASSANDRA-4915)
 * (cql3) Fix adding column when the table has collections (CASSANDRA-4982)
 * (cql3) Fix allowing collections with compact storage (CASSANDRA-4990)
 * (cql3) Refuse ttl/writetime function on collections (CASSANDRA-4992)
 * Replace IAuthority with new IAuthorizer (CASSANDRA-4874)
 * clqsh: fix KEY pseudocolumn escaping when describing Thrift tables
   in CQL3 mode (CASSANDRA-4955)
 * add basic authentication support for Pig CassandraStorage (CASSANDRA-3042)
 * fix CQL2 ALTER TABLE compaction_strategy_class altering (CASSANDRA-4965)
Merged from 1.1:
 * Fall back to old describe_splits if d_s_ex is not available (CASSANDRA-4803)
 * Improve error reporting when streaming ranges fail (CASSANDRA-5009)
 * Fix cqlsh timestamp formatting of timezone info (CASSANDRA-4746)
 * Fix assertion failure with leveled compaction (CASSANDRA-4799)
 * Check for null end_token in get_range_slice (CASSANDRA-4804)
 * Remove all remnants of removed nodes (CASSANDRA-4840)
 * Add aut-reloading of the log4j file in debian package (CASSANDRA-4855)
 * Fix estimated row cache entry size (CASSANDRA-4860)
 * reset getRangeSlice filter after finishing a row for get_paged_slice
   (CASSANDRA-4919)
 * expunge row cache post-truncate (CASSANDRA-4940)
 * Allow static CF definition with compact storage (CASSANDRA-4910)
 * Fix endless loop/compaction of schema_* CFs due to broken timestamps (CASSANDRA-4880)
 * Fix 'wrong class type' assertion in CounterColumn (CASSANDRA-4976)


1.2-beta2
 * fp rate of 1.0 disables BF entirely; LCS defaults to 1.0 (CASSANDRA-4876)
 * off-heap bloom filters for row keys (CASSANDRA_4865)
 * add extension point for sstable components (CASSANDRA-4049)
 * improve tracing output (CASSANDRA-4852, 4862)
 * make TRACE verb droppable (CASSANDRA-4672)
 * fix BulkLoader recognition of CQL3 columnfamilies (CASSANDRA-4755)
 * Sort commitlog segments for replay by id instead of mtime (CASSANDRA-4793)
 * Make hint delivery asynchronous (CASSANDRA-4761)
 * Pluggable Thrift transport factories for CLI and cqlsh (CASSANDRA-4609, 4610)
 * cassandra-cli: allow Double value type to be inserted to a column (CASSANDRA-4661)
 * Add ability to use custom TServerFactory implementations (CASSANDRA-4608)
 * optimize batchlog flushing to skip successful batches (CASSANDRA-4667)
 * include metadata for system keyspace itself in schema tables (CASSANDRA-4416)
 * add check to PropertyFileSnitch to verify presence of location for
   local node (CASSANDRA-4728)
 * add PBSPredictor consistency modeler (CASSANDRA-4261)
 * remove vestiges of Thrift unframed mode (CASSANDRA-4729)
 * optimize single-row PK lookups (CASSANDRA-4710)
 * adjust blockFor calculation to account for pending ranges due to node
   movement (CASSANDRA-833)
 * Change CQL version to 3.0.0 and stop accepting 3.0.0-beta1 (CASSANDRA-4649)
 * (CQL3) Make prepared statement global instead of per connection
   (CASSANDRA-4449)
 * Fix scrubbing of CQL3 created tables (CASSANDRA-4685)
 * (CQL3) Fix validation when using counter and regular columns in the same
   table (CASSANDRA-4706)
 * Fix bug starting Cassandra with simple authentication (CASSANDRA-4648)
 * Add support for batchlog in CQL3 (CASSANDRA-4545, 4738)
 * Add support for multiple column family outputs in CFOF (CASSANDRA-4208)
 * Support repairing only the local DC nodes (CASSANDRA-4747)
 * Use rpc_address for binary protocol and change default port (CASSANDRA-4751)
 * Fix use of collections in prepared statements (CASSANDRA-4739)
 * Store more information into peers table (CASSANDRA-4351, 4814)
 * Configurable bucket size for size tiered compaction (CASSANDRA-4704)
 * Run leveled compaction in parallel (CASSANDRA-4310)
 * Fix potential NPE during CFS reload (CASSANDRA-4786)
 * Composite indexes may miss results (CASSANDRA-4796)
 * Move consistency level to the protocol level (CASSANDRA-4734, 4824)
 * Fix Subcolumn slice ends not respected (CASSANDRA-4826)
 * Fix Assertion error in cql3 select (CASSANDRA-4783)
 * Fix list prepend logic (CQL3) (CASSANDRA-4835)
 * Add booleans as literals in CQL3 (CASSANDRA-4776)
 * Allow renaming PK columns in CQL3 (CASSANDRA-4822)
 * Fix binary protocol NEW_NODE event (CASSANDRA-4679)
 * Fix potential infinite loop in tombstone compaction (CASSANDRA-4781)
 * Remove system tables accounting from schema (CASSANDRA-4850)
 * (cql3) Force provided columns in clustering key order in
   'CLUSTERING ORDER BY' (CASSANDRA-4881)
 * Fix composite index bug (CASSANDRA-4884)
 * Fix short read protection for CQL3 (CASSANDRA-4882)
 * Add tracing support to the binary protocol (CASSANDRA-4699)
 * (cql3) Don't allow prepared marker inside collections (CASSANDRA-4890)
 * Re-allow order by on non-selected columns (CASSANDRA-4645)
 * Bug when composite index is created in a table having collections (CASSANDRA-4909)
 * log index scan subject in CompositesSearcher (CASSANDRA-4904)
Merged from 1.1:
 * add get[Row|Key]CacheEntries to CacheServiceMBean (CASSANDRA-4859)
 * fix get_paged_slice to wrap to next row correctly (CASSANDRA-4816)
 * fix indexing empty column values (CASSANDRA-4832)
 * allow JdbcDate to compose null Date objects (CASSANDRA-4830)
 * fix possible stackoverflow when compacting 1000s of sstables
   (CASSANDRA-4765)
 * fix wrong leveled compaction progress calculation (CASSANDRA-4807)
 * add a close() method to CRAR to prevent leaking file descriptors (CASSANDRA-4820)
 * fix potential infinite loop in get_count (CASSANDRA-4833)
 * fix compositeType.{get/from}String methods (CASSANDRA-4842)
 * (CQL) fix CREATE COLUMNFAMILY permissions check (CASSANDRA-4864)
 * Fix DynamicCompositeType same type comparison (CASSANDRA-4711)
 * Fix duplicate SSTable reference when stream session failed (CASSANDRA-3306)
 * Allow static CF definition with compact storage (CASSANDRA-4910)
 * Fix endless loop/compaction of schema_* CFs due to broken timestamps (CASSANDRA-4880)
 * Fix 'wrong class type' assertion in CounterColumn (CASSANDRA-4976)


1.2-beta1
 * add atomic_batch_mutate (CASSANDRA-4542, -4635)
 * increase default max_hint_window_in_ms to 3h (CASSANDRA-4632)
 * include message initiation time to replicas so they can more
   accurately drop timed-out requests (CASSANDRA-2858)
 * fix clientutil.jar dependencies (CASSANDRA-4566)
 * optimize WriteResponse (CASSANDRA-4548)
 * new metrics (CASSANDRA-4009)
 * redesign KEYS indexes to avoid read-before-write (CASSANDRA-2897)
 * debug tracing (CASSANDRA-1123)
 * parallelize row cache loading (CASSANDRA-4282)
 * Make compaction, flush JBOD-aware (CASSANDRA-4292)
 * run local range scans on the read stage (CASSANDRA-3687)
 * clean up ioexceptions (CASSANDRA-2116)
 * add disk_failure_policy (CASSANDRA-2118)
 * Introduce new json format with row level deletion (CASSANDRA-4054)
 * remove redundant "name" column from schema_keyspaces (CASSANDRA-4433)
 * improve "nodetool ring" handling of multi-dc clusters (CASSANDRA-3047)
 * update NTS calculateNaturalEndpoints to be O(N log N) (CASSANDRA-3881)
 * split up rpc timeout by operation type (CASSANDRA-2819)
 * rewrite key cache save/load to use only sequential i/o (CASSANDRA-3762)
 * update MS protocol with a version handshake + broadcast address id
   (CASSANDRA-4311)
 * multithreaded hint replay (CASSANDRA-4189)
 * add inter-node message compression (CASSANDRA-3127)
 * remove COPP (CASSANDRA-2479)
 * Track tombstone expiration and compact when tombstone content is
   higher than a configurable threshold, default 20% (CASSANDRA-3442, 4234)
 * update MurmurHash to version 3 (CASSANDRA-2975)
 * (CLI) track elapsed time for `delete' operation (CASSANDRA-4060)
 * (CLI) jline version is bumped to 1.0 to properly  support
   'delete' key function (CASSANDRA-4132)
 * Save IndexSummary into new SSTable 'Summary' component (CASSANDRA-2392, 4289)
 * Add support for range tombstones (CASSANDRA-3708)
 * Improve MessagingService efficiency (CASSANDRA-3617)
 * Avoid ID conflicts from concurrent schema changes (CASSANDRA-3794)
 * Set thrift HSHA server thread limit to unlimited by default (CASSANDRA-4277)
 * Avoids double serialization of CF id in RowMutation messages
   (CASSANDRA-4293)
 * stream compressed sstables directly with java nio (CASSANDRA-4297)
 * Support multiple ranges in SliceQueryFilter (CASSANDRA-3885)
 * Add column metadata to system column families (CASSANDRA-4018)
 * (cql3) Always use composite types by default (CASSANDRA-4329)
 * (cql3) Add support for set, map and list (CASSANDRA-3647)
 * Validate date type correctly (CASSANDRA-4441)
 * (cql3) Allow definitions with only a PK (CASSANDRA-4361)
 * (cql3) Add support for row key composites (CASSANDRA-4179)
 * improve DynamicEndpointSnitch by using reservoir sampling (CASSANDRA-4038)
 * (cql3) Add support for 2ndary indexes (CASSANDRA-3680)
 * (cql3) fix defining more than one PK to be invalid (CASSANDRA-4477)
 * remove schema agreement checking from all external APIs (Thrift, CQL and CQL3) (CASSANDRA-4487)
 * add Murmur3Partitioner and make it default for new installations (CASSANDRA-3772, 4621)
 * (cql3) update pseudo-map syntax to use map syntax (CASSANDRA-4497)
 * Finer grained exceptions hierarchy and provides error code with exceptions (CASSANDRA-3979)
 * Adds events push to binary protocol (CASSANDRA-4480)
 * Rewrite nodetool help (CASSANDRA-2293)
 * Make CQL3 the default for CQL (CASSANDRA-4640)
 * update stress tool to be able to use CQL3 (CASSANDRA-4406)
 * Accept all thrift update on CQL3 cf but don't expose their metadata (CASSANDRA-4377)
 * Replace Throttle with Guava's RateLimiter for HintedHandOff (CASSANDRA-4541)
 * fix counter add/get using CQL2 and CQL3 in stress tool (CASSANDRA-4633)
 * Add sstable count per level to cfstats (CASSANDRA-4537)
 * (cql3) Add ALTER KEYSPACE statement (CASSANDRA-4611)
 * (cql3) Allow defining default consistency levels (CASSANDRA-4448)
 * (cql3) Fix queries using LIMIT missing results (CASSANDRA-4579)
 * fix cross-version gossip messaging (CASSANDRA-4576)
 * added inet data type (CASSANDRA-4627)


1.1.6
 * Wait for writes on synchronous read digest mismatch (CASSANDRA-4792)
 * fix commitlog replay for nanotime-infected sstables (CASSANDRA-4782)
 * preflight check ttl for maximum of 20 years (CASSANDRA-4771)
 * (Pig) fix widerow input with single column rows (CASSANDRA-4789)
 * Fix HH to compact with correct gcBefore, which avoids wiping out
   undelivered hints (CASSANDRA-4772)
 * LCS will merge up to 32 L0 sstables as intended (CASSANDRA-4778)
 * NTS will default unconfigured DC replicas to zero (CASSANDRA-4675)
 * use default consistency level in counter validation if none is
   explicitly provide (CASSANDRA-4700)
 * Improve IAuthority interface by introducing fine-grained
   access permissions and grant/revoke commands (CASSANDRA-4490, 4644)
 * fix assumption error in CLI when updating/describing keyspace
   (CASSANDRA-4322)
 * Adds offline sstablescrub to debian packaging (CASSANDRA-4642)
 * Automatic fixing of overlapping leveled sstables (CASSANDRA-4644)
 * fix error when using ORDER BY with extended selections (CASSANDRA-4689)
 * (CQL3) Fix validation for IN queries for non-PK cols (CASSANDRA-4709)
 * fix re-created keyspace disappering after 1.1.5 upgrade
   (CASSANDRA-4698, 4752)
 * (CLI) display elapsed time in 2 fraction digits (CASSANDRA-3460)
 * add authentication support to sstableloader (CASSANDRA-4712)
 * Fix CQL3 'is reversed' logic (CASSANDRA-4716, 4759)
 * (CQL3) Don't return ReversedType in result set metadata (CASSANDRA-4717)
 * Backport adding AlterKeyspace statement (CASSANDRA-4611)
 * (CQL3) Correcty accept upper-case data types (CASSANDRA-4770)
 * Add binary protocol events for schema changes (CASSANDRA-4684)
Merged from 1.0:
 * Switch from NBHM to CHM in MessagingService's callback map, which
   prevents OOM in long-running instances (CASSANDRA-4708)


1.1.5
 * add SecondaryIndex.reload API (CASSANDRA-4581)
 * use millis + atomicint for commitlog segment creation instead of
   nanotime, which has issues under some hypervisors (CASSANDRA-4601)
 * fix FD leak in slice queries (CASSANDRA-4571)
 * avoid recursion in leveled compaction (CASSANDRA-4587)
 * increase stack size under Java7 to 180K
 * Log(info) schema changes (CASSANDRA-4547)
 * Change nodetool setcachecapcity to manipulate global caches (CASSANDRA-4563)
 * (cql3) fix setting compaction strategy (CASSANDRA-4597)
 * fix broken system.schema_* timestamps on system startup (CASSANDRA-4561)
 * fix wrong skip of cache saving (CASSANDRA-4533)
 * Avoid NPE when lost+found is in data dir (CASSANDRA-4572)
 * Respect five-minute flush moratorium after initial CL replay (CASSANDRA-4474)
 * Adds ntp as recommended in debian packaging (CASSANDRA-4606)
 * Configurable transport in CF Record{Reader|Writer} (CASSANDRA-4558)
 * (cql3) fix potential NPE with both equal and unequal restriction (CASSANDRA-4532)
 * (cql3) improves ORDER BY validation (CASSANDRA-4624)
 * Fix potential deadlock during counter writes (CASSANDRA-4578)
 * Fix cql error with ORDER BY when using IN (CASSANDRA-4612)
Merged from 1.0:
 * increase Xss to 160k to accomodate latest 1.6 JVMs (CASSANDRA-4602)
 * fix toString of hint destination tokens (CASSANDRA-4568)
 * Fix multiple values for CurrentLocal NodeID (CASSANDRA-4626)


1.1.4
 * fix offline scrub to catch >= out of order rows (CASSANDRA-4411)
 * fix cassandra-env.sh on RHEL and other non-dash-based systems
   (CASSANDRA-4494)
Merged from 1.0:
 * (Hadoop) fix setting key length for old-style mapred api (CASSANDRA-4534)
 * (Hadoop) fix iterating through a resultset consisting entirely
   of tombstoned rows (CASSANDRA-4466)


1.1.3
 * (cqlsh) add COPY TO (CASSANDRA-4434)
 * munmap commitlog segments before rename (CASSANDRA-4337)
 * (JMX) rename getRangeKeySample to sampleKeyRange to avoid returning
   multi-MB results as an attribute (CASSANDRA-4452)
 * flush based on data size, not throughput; overwritten columns no
   longer artificially inflate liveRatio (CASSANDRA-4399)
 * update default commitlog segment size to 32MB and total commitlog
   size to 32/1024 MB for 32/64 bit JVMs, respectively (CASSANDRA-4422)
 * avoid using global partitioner to estimate ranges in index sstables
   (CASSANDRA-4403)
 * restore pre-CASSANDRA-3862 approach to removing expired tombstones
   from row cache during compaction (CASSANDRA-4364)
 * (stress) support for CQL prepared statements (CASSANDRA-3633)
 * Correctly catch exception when Snappy cannot be loaded (CASSANDRA-4400)
 * (cql3) Support ORDER BY when IN condition is given in WHERE clause (CASSANDRA-4327)
 * (cql3) delete "component_index" column on DROP TABLE call (CASSANDRA-4420)
 * change nanoTime() to currentTimeInMillis() in schema related code (CASSANDRA-4432)
 * add a token generation tool (CASSANDRA-3709)
 * Fix LCS bug with sstable containing only 1 row (CASSANDRA-4411)
 * fix "Can't Modify Index Name" problem on CF update (CASSANDRA-4439)
 * Fix assertion error in getOverlappingSSTables during repair (CASSANDRA-4456)
 * fix nodetool's setcompactionthreshold command (CASSANDRA-4455)
 * Ensure compacted files are never used, to avoid counter overcount (CASSANDRA-4436)
Merged from 1.0:
 * Push the validation of secondary index values to the SecondaryIndexManager (CASSANDRA-4240)
 * allow dropping columns shadowed by not-yet-expired supercolumn or row
   tombstones in PrecompactedRow (CASSANDRA-4396)


1.1.2
 * Fix cleanup not deleting index entries (CASSANDRA-4379)
 * Use correct partitioner when saving + loading caches (CASSANDRA-4331)
 * Check schema before trying to export sstable (CASSANDRA-2760)
 * Raise a meaningful exception instead of NPE when PFS encounters
   an unconfigured node + no default (CASSANDRA-4349)
 * fix bug in sstable blacklisting with LCS (CASSANDRA-4343)
 * LCS no longer promotes tiny sstables out of L0 (CASSANDRA-4341)
 * skip tombstones during hint replay (CASSANDRA-4320)
 * fix NPE in compactionstats (CASSANDRA-4318)
 * enforce 1m min keycache for auto (CASSANDRA-4306)
 * Have DeletedColumn.isMFD always return true (CASSANDRA-4307)
 * (cql3) exeption message for ORDER BY constraints said primary filter can be
    an IN clause, which is misleading (CASSANDRA-4319)
 * (cql3) Reject (not yet supported) creation of 2ndardy indexes on tables with
   composite primary keys (CASSANDRA-4328)
 * Set JVM stack size to 160k for java 7 (CASSANDRA-4275)
 * cqlsh: add COPY command to load data from CSV flat files (CASSANDRA-4012)
 * CFMetaData.fromThrift to throw ConfigurationException upon error (CASSANDRA-4353)
 * Use CF comparator to sort indexed columns in SecondaryIndexManager
   (CASSANDRA-4365)
 * add strategy_options to the KSMetaData.toString() output (CASSANDRA-4248)
 * (cql3) fix range queries containing unqueried results (CASSANDRA-4372)
 * (cql3) allow updating column_alias types (CASSANDRA-4041)
 * (cql3) Fix deletion bug (CASSANDRA-4193)
 * Fix computation of overlapping sstable for leveled compaction (CASSANDRA-4321)
 * Improve scrub and allow to run it offline (CASSANDRA-4321)
 * Fix assertionError in StorageService.bulkLoad (CASSANDRA-4368)
 * (cqlsh) add option to authenticate to a keyspace at startup (CASSANDRA-4108)
 * (cqlsh) fix ASSUME functionality (CASSANDRA-4352)
 * Fix ColumnFamilyRecordReader to not return progress > 100% (CASSANDRA-3942)
Merged from 1.0:
 * Set gc_grace on index CF to 0 (CASSANDRA-4314)


1.1.1
 * add populate_io_cache_on_flush option (CASSANDRA-2635)
 * allow larger cache capacities than 2GB (CASSANDRA-4150)
 * add getsstables command to nodetool (CASSANDRA-4199)
 * apply parent CF compaction settings to secondary index CFs (CASSANDRA-4280)
 * preserve commitlog size cap when recycling segments at startup
   (CASSANDRA-4201)
 * (Hadoop) fix split generation regression (CASSANDRA-4259)
 * ignore min/max compactions settings in LCS, while preserving
   behavior that min=max=0 disables autocompaction (CASSANDRA-4233)
 * log number of rows read from saved cache (CASSANDRA-4249)
 * calculate exact size required for cleanup operations (CASSANDRA-1404)
 * avoid blocking additional writes during flush when the commitlog
   gets behind temporarily (CASSANDRA-1991)
 * enable caching on index CFs based on data CF cache setting (CASSANDRA-4197)
 * warn on invalid replication strategy creation options (CASSANDRA-4046)
 * remove [Freeable]Memory finalizers (CASSANDRA-4222)
 * include tombstone size in ColumnFamily.size, which can prevent OOM
   during sudden mass delete operations by yielding a nonzero liveRatio
   (CASSANDRA-3741)
 * Open 1 sstableScanner per level for leveled compaction (CASSANDRA-4142)
 * Optimize reads when row deletion timestamps allow us to restrict
   the set of sstables we check (CASSANDRA-4116)
 * add support for commitlog archiving and point-in-time recovery
   (CASSANDRA-3690)
 * avoid generating redundant compaction tasks during streaming
   (CASSANDRA-4174)
 * add -cf option to nodetool snapshot, and takeColumnFamilySnapshot to
   StorageService mbean (CASSANDRA-556)
 * optimize cleanup to drop entire sstables where possible (CASSANDRA-4079)
 * optimize truncate when autosnapshot is disabled (CASSANDRA-4153)
 * update caches to use byte[] keys to reduce memory overhead (CASSANDRA-3966)
 * add column limit to cli (CASSANDRA-3012, 4098)
 * clean up and optimize DataOutputBuffer, used by CQL compression and
   CompositeType (CASSANDRA-4072)
 * optimize commitlog checksumming (CASSANDRA-3610)
 * identify and blacklist corrupted SSTables from future compactions
   (CASSANDRA-2261)
 * Move CfDef and KsDef validation out of thrift (CASSANDRA-4037)
 * Expose API to repair a user provided range (CASSANDRA-3912)
 * Add way to force the cassandra-cli to refresh its schema (CASSANDRA-4052)
 * Avoid having replicate on write tasks stacking up at CL.ONE (CASSANDRA-2889)
 * (cql3) Backwards compatibility for composite comparators in non-cql3-aware
   clients (CASSANDRA-4093)
 * (cql3) Fix order by for reversed queries (CASSANDRA-4160)
 * (cql3) Add ReversedType support (CASSANDRA-4004)
 * (cql3) Add timeuuid type (CASSANDRA-4194)
 * (cql3) Minor fixes (CASSANDRA-4185)
 * (cql3) Fix prepared statement in BATCH (CASSANDRA-4202)
 * (cql3) Reduce the list of reserved keywords (CASSANDRA-4186)
 * (cql3) Move max/min compaction thresholds to compaction strategy options
   (CASSANDRA-4187)
 * Fix exception during move when localhost is the only source (CASSANDRA-4200)
 * (cql3) Allow paging through non-ordered partitioner results (CASSANDRA-3771)
 * (cql3) Fix drop index (CASSANDRA-4192)
 * (cql3) Don't return range ghosts anymore (CASSANDRA-3982)
 * fix re-creating Keyspaces/ColumnFamilies with the same name as dropped
   ones (CASSANDRA-4219)
 * fix SecondaryIndex LeveledManifest save upon snapshot (CASSANDRA-4230)
 * fix missing arrayOffset in FBUtilities.hash (CASSANDRA-4250)
 * (cql3) Add name of parameters in CqlResultSet (CASSANDRA-4242)
 * (cql3) Correctly validate order by queries (CASSANDRA-4246)
 * rename stress to cassandra-stress for saner packaging (CASSANDRA-4256)
 * Fix exception on colum metadata with non-string comparator (CASSANDRA-4269)
 * Check for unknown/invalid compression options (CASSANDRA-4266)
 * (cql3) Adds simple access to column timestamp and ttl (CASSANDRA-4217)
 * (cql3) Fix range queries with secondary indexes (CASSANDRA-4257)
 * Better error messages from improper input in cli (CASSANDRA-3865)
 * Try to stop all compaction upon Keyspace or ColumnFamily drop (CASSANDRA-4221)
 * (cql3) Allow keyspace properties to contain hyphens (CASSANDRA-4278)
 * (cql3) Correctly validate keyspace access in create table (CASSANDRA-4296)
 * Avoid deadlock in migration stage (CASSANDRA-3882)
 * Take supercolumn names and deletion info into account in memtable throughput
   (CASSANDRA-4264)
 * Add back backward compatibility for old style replication factor (CASSANDRA-4294)
 * Preserve compatibility with pre-1.1 index queries (CASSANDRA-4262)
Merged from 1.0:
 * Fix super columns bug where cache is not updated (CASSANDRA-4190)
 * fix maxTimestamp to include row tombstones (CASSANDRA-4116)
 * (CLI) properly handle quotes in create/update keyspace commands (CASSANDRA-4129)
 * Avoids possible deadlock during bootstrap (CASSANDRA-4159)
 * fix stress tool that hangs forever on timeout or error (CASSANDRA-4128)
 * stress tool to return appropriate exit code on failure (CASSANDRA-4188)
 * fix compaction NPE when out of disk space and assertions disabled
   (CASSANDRA-3985)
 * synchronize LCS getEstimatedTasks to avoid CME (CASSANDRA-4255)
 * ensure unique streaming session id's (CASSANDRA-4223)
 * kick off background compaction when min/max thresholds change
   (CASSANDRA-4279)
 * improve ability of STCS.getBuckets to deal with 100s of 1000s of
   sstables, such as when convertinb back from LCS (CASSANDRA-4287)
 * Oversize integer in CQL throws NumberFormatException (CASSANDRA-4291)
 * fix 1.0.x node join to mixed version cluster, other nodes >= 1.1 (CASSANDRA-4195)
 * Fix LCS splitting sstable base on uncompressed size (CASSANDRA-4419)
 * Push the validation of secondary index values to the SecondaryIndexManager (CASSANDRA-4240)
 * Don't purge columns during upgradesstables (CASSANDRA-4462)
 * Make cqlsh work with piping (CASSANDRA-4113)
 * Validate arguments for nodetool decommission (CASSANDRA-4061)
 * Report thrift status in nodetool info (CASSANDRA-4010)


1.1.0-final
 * average a reduced liveRatio estimate with the previous one (CASSANDRA-4065)
 * Allow KS and CF names up to 48 characters (CASSANDRA-4157)
 * fix stress build (CASSANDRA-4140)
 * add time remaining estimate to nodetool compactionstats (CASSANDRA-4167)
 * (cql) fix NPE in cql3 ALTER TABLE (CASSANDRA-4163)
 * (cql) Add support for CL.TWO and CL.THREE in CQL (CASSANDRA-4156)
 * (cql) Fix type in CQL3 ALTER TABLE preventing update (CASSANDRA-4170)
 * (cql) Throw invalid exception from CQL3 on obsolete options (CASSANDRA-4171)
 * (cqlsh) fix recognizing uppercase SELECT keyword (CASSANDRA-4161)
 * Pig: wide row support (CASSANDRA-3909)
Merged from 1.0:
 * avoid streaming empty files with bulk loader if sstablewriter errors out
   (CASSANDRA-3946)


1.1-rc1
 * Include stress tool in binary builds (CASSANDRA-4103)
 * (Hadoop) fix wide row iteration when last row read was deleted
   (CASSANDRA-4154)
 * fix read_repair_chance to really default to 0.1 in the cli (CASSANDRA-4114)
 * Adds caching and bloomFilterFpChange to CQL options (CASSANDRA-4042)
 * Adds posibility to autoconfigure size of the KeyCache (CASSANDRA-4087)
 * fix KEYS index from skipping results (CASSANDRA-3996)
 * Remove sliced_buffer_size_in_kb dead option (CASSANDRA-4076)
 * make loadNewSStable preserve sstable version (CASSANDRA-4077)
 * Respect 1.0 cache settings as much as possible when upgrading
   (CASSANDRA-4088)
 * relax path length requirement for sstable files when upgrading on
   non-Windows platforms (CASSANDRA-4110)
 * fix terminination of the stress.java when errors were encountered
   (CASSANDRA-4128)
 * Move CfDef and KsDef validation out of thrift (CASSANDRA-4037)
 * Fix get_paged_slice (CASSANDRA-4136)
 * CQL3: Support slice with exclusive start and stop (CASSANDRA-3785)
Merged from 1.0:
 * support PropertyFileSnitch in bulk loader (CASSANDRA-4145)
 * add auto_snapshot option allowing disabling snapshot before drop/truncate
   (CASSANDRA-3710)
 * allow short snitch names (CASSANDRA-4130)


1.1-beta2
 * rename loaded sstables to avoid conflicts with local snapshots
   (CASSANDRA-3967)
 * start hint replay as soon as FD notifies that the target is back up
   (CASSANDRA-3958)
 * avoid unproductive deserializing of cached rows during compaction
   (CASSANDRA-3921)
 * fix concurrency issues with CQL keyspace creation (CASSANDRA-3903)
 * Show Effective Owership via Nodetool ring <keyspace> (CASSANDRA-3412)
 * Update ORDER BY syntax for CQL3 (CASSANDRA-3925)
 * Fix BulkRecordWriter to not throw NPE if reducer gets no map data from Hadoop (CASSANDRA-3944)
 * Fix bug with counters in super columns (CASSANDRA-3821)
 * Remove deprecated merge_shard_chance (CASSANDRA-3940)
 * add a convenient way to reset a node's schema (CASSANDRA-2963)
 * fix for intermittent SchemaDisagreementException (CASSANDRA-3884)
 * CLI `list <CF>` to limit number of columns and their order (CASSANDRA-3012)
 * ignore deprecated KsDef/CfDef/ColumnDef fields in native schema (CASSANDRA-3963)
 * CLI to report when unsupported column_metadata pair was given (CASSANDRA-3959)
 * reincarnate removed and deprecated KsDef/CfDef attributes (CASSANDRA-3953)
 * Fix race between writes and read for cache (CASSANDRA-3862)
 * perform static initialization of StorageProxy on start-up (CASSANDRA-3797)
 * support trickling fsync() on writes (CASSANDRA-3950)
 * expose counters for unavailable/timeout exceptions given to thrift clients (CASSANDRA-3671)
 * avoid quadratic startup time in LeveledManifest (CASSANDRA-3952)
 * Add type information to new schema_ columnfamilies and remove thrift
   serialization for schema (CASSANDRA-3792)
 * add missing column validator options to the CLI help (CASSANDRA-3926)
 * skip reading saved key cache if CF's caching strategy is NONE or ROWS_ONLY (CASSANDRA-3954)
 * Unify migration code (CASSANDRA-4017)
Merged from 1.0:
 * cqlsh: guess correct version of Python for Arch Linux (CASSANDRA-4090)
 * (CLI) properly handle quotes in create/update keyspace commands (CASSANDRA-4129)
 * Avoids possible deadlock during bootstrap (CASSANDRA-4159)
 * fix stress tool that hangs forever on timeout or error (CASSANDRA-4128)
 * Fix super columns bug where cache is not updated (CASSANDRA-4190)
 * stress tool to return appropriate exit code on failure (CASSANDRA-4188)


1.0.9
 * improve index sampling performance (CASSANDRA-4023)
 * always compact away deleted hints immediately after handoff (CASSANDRA-3955)
 * delete hints from dropped ColumnFamilies on handoff instead of
   erroring out (CASSANDRA-3975)
 * add CompositeType ref to the CLI doc for create/update column family (CASSANDRA-3980)
 * Pig: support Counter ColumnFamilies (CASSANDRA-3973)
 * Pig: Composite column support (CASSANDRA-3684)
 * Avoid NPE during repair when a keyspace has no CFs (CASSANDRA-3988)
 * Fix division-by-zero error on get_slice (CASSANDRA-4000)
 * don't change manifest level for cleanup, scrub, and upgradesstables
   operations under LeveledCompactionStrategy (CASSANDRA-3989, 4112)
 * fix race leading to super columns assertion failure (CASSANDRA-3957)
 * fix NPE on invalid CQL delete command (CASSANDRA-3755)
 * allow custom types in CLI's assume command (CASSANDRA-4081)
 * fix totalBytes count for parallel compactions (CASSANDRA-3758)
 * fix intermittent NPE in get_slice (CASSANDRA-4095)
 * remove unnecessary asserts in native code interfaces (CASSANDRA-4096)
 * Validate blank keys in CQL to avoid assertion errors (CASSANDRA-3612)
 * cqlsh: fix bad decoding of some column names (CASSANDRA-4003)
 * cqlsh: fix incorrect padding with unicode chars (CASSANDRA-4033)
 * Fix EC2 snitch incorrectly reporting region (CASSANDRA-4026)
 * Shut down thrift during decommission (CASSANDRA-4086)
 * Expose nodetool cfhistograms for 2ndary indexes (CASSANDRA-4063)
Merged from 0.8:
 * Fix ConcurrentModificationException in gossiper (CASSANDRA-4019)


1.1-beta1
 * (cqlsh)
   + add SOURCE and CAPTURE commands, and --file option (CASSANDRA-3479)
   + add ALTER COLUMNFAMILY WITH (CASSANDRA-3523)
   + bundle Python dependencies with Cassandra (CASSANDRA-3507)
   + added to Debian package (CASSANDRA-3458)
   + display byte data instead of erroring out on decode failure
     (CASSANDRA-3874)
 * add nodetool rebuild_index (CASSANDRA-3583)
 * add nodetool rangekeysample (CASSANDRA-2917)
 * Fix streaming too much data during move operations (CASSANDRA-3639)
 * Nodetool and CLI connect to localhost by default (CASSANDRA-3568)
 * Reduce memory used by primary index sample (CASSANDRA-3743)
 * (Hadoop) separate input/output configurations (CASSANDRA-3197, 3765)
 * avoid returning internal Cassandra classes over JMX (CASSANDRA-2805)
 * add row-level isolation via SnapTree (CASSANDRA-2893)
 * Optimize key count estimation when opening sstable on startup
   (CASSANDRA-2988)
 * multi-dc replication optimization supporting CL > ONE (CASSANDRA-3577)
 * add command to stop compactions (CASSANDRA-1740, 3566, 3582)
 * multithreaded streaming (CASSANDRA-3494)
 * removed in-tree redhat spec (CASSANDRA-3567)
 * "defragment" rows for name-based queries under STCS, again (CASSANDRA-2503)
 * Recycle commitlog segments for improved performance
   (CASSANDRA-3411, 3543, 3557, 3615)
 * update size-tiered compaction to prioritize small tiers (CASSANDRA-2407)
 * add message expiration logic to OutboundTcpConnection (CASSANDRA-3005)
 * off-heap cache to use sun.misc.Unsafe instead of JNA (CASSANDRA-3271)
 * EACH_QUORUM is only supported for writes (CASSANDRA-3272)
 * replace compactionlock use in schema migration by checking CFS.isValid
   (CASSANDRA-3116)
 * recognize that "SELECT first ... *" isn't really "SELECT *" (CASSANDRA-3445)
 * Use faster bytes comparison (CASSANDRA-3434)
 * Bulk loader is no longer a fat client, (HADOOP) bulk load output format
   (CASSANDRA-3045)
 * (Hadoop) add support for KeyRange.filter
 * remove assumption that keys and token are in bijection
   (CASSANDRA-1034, 3574, 3604)
 * always remove endpoints from delevery queue in HH (CASSANDRA-3546)
 * fix race between cf flush and its 2ndary indexes flush (CASSANDRA-3547)
 * fix potential race in AES when a repair fails (CASSANDRA-3548)
 * Remove columns shadowed by a deleted container even when we cannot purge
   (CASSANDRA-3538)
 * Improve memtable slice iteration performance (CASSANDRA-3545)
 * more efficient allocation of small bloom filters (CASSANDRA-3618)
 * Use separate writer thread in SSTableSimpleUnsortedWriter (CASSANDRA-3619)
 * fsync the directory after new sstable or commitlog segment are created (CASSANDRA-3250)
 * fix minor issues reported by FindBugs (CASSANDRA-3658)
 * global key/row caches (CASSANDRA-3143, 3849)
 * optimize memtable iteration during range scan (CASSANDRA-3638)
 * introduce 'crc_check_chance' in CompressionParameters to support
   a checksum percentage checking chance similarly to read-repair (CASSANDRA-3611)
 * a way to deactivate global key/row cache on per-CF basis (CASSANDRA-3667)
 * fix LeveledCompactionStrategy broken because of generation pre-allocation
   in LeveledManifest (CASSANDRA-3691)
 * finer-grained control over data directories (CASSANDRA-2749)
 * Fix ClassCastException during hinted handoff (CASSANDRA-3694)
 * Upgrade Thrift to 0.7 (CASSANDRA-3213)
 * Make stress.java insert operation to use microseconds (CASSANDRA-3725)
 * Allows (internally) doing a range query with a limit of columns instead of
   rows (CASSANDRA-3742)
 * Allow rangeSlice queries to be start/end inclusive/exclusive (CASSANDRA-3749)
 * Fix BulkLoader to support new SSTable layout and add stream
   throttling to prevent an NPE when there is no yaml config (CASSANDRA-3752)
 * Allow concurrent schema migrations (CASSANDRA-1391, 3832)
 * Add SnapshotCommand to trigger snapshot on remote node (CASSANDRA-3721)
 * Make CFMetaData conversions to/from thrift/native schema inverses
   (CASSANDRA_3559)
 * Add initial code for CQL 3.0-beta (CASSANDRA-2474, 3781, 3753)
 * Add wide row support for ColumnFamilyInputFormat (CASSANDRA-3264)
 * Allow extending CompositeType comparator (CASSANDRA-3657)
 * Avoids over-paging during get_count (CASSANDRA-3798)
 * Add new command to rebuild a node without (repair) merkle tree calculations
   (CASSANDRA-3483, 3922)
 * respect not only row cache capacity but caching mode when
   trying to read data (CASSANDRA-3812)
 * fix system tests (CASSANDRA-3827)
 * CQL support for altering row key type in ALTER TABLE (CASSANDRA-3781)
 * turn compression on by default (CASSANDRA-3871)
 * make hexToBytes refuse invalid input (CASSANDRA-2851)
 * Make secondary indexes CF inherit compression and compaction from their
   parent CF (CASSANDRA-3877)
 * Finish cleanup up tombstone purge code (CASSANDRA-3872)
 * Avoid NPE on aboarted stream-out sessions (CASSANDRA-3904)
 * BulkRecordWriter throws NPE for counter columns (CASSANDRA-3906)
 * Support compression using BulkWriter (CASSANDRA-3907)


1.0.8
 * fix race between cleanup and flush on secondary index CFSes (CASSANDRA-3712)
 * avoid including non-queried nodes in rangeslice read repair
   (CASSANDRA-3843)
 * Only snapshot CF being compacted for snapshot_before_compaction
   (CASSANDRA-3803)
 * Log active compactions in StatusLogger (CASSANDRA-3703)
 * Compute more accurate compaction score per level (CASSANDRA-3790)
 * Return InvalidRequest when using a keyspace that doesn't exist
   (CASSANDRA-3764)
 * disallow user modification of System keyspace (CASSANDRA-3738)
 * allow using sstable2json on secondary index data (CASSANDRA-3738)
 * (cqlsh) add DESCRIBE COLUMNFAMILIES (CASSANDRA-3586)
 * (cqlsh) format blobs correctly and use colors to improve output
   readability (CASSANDRA-3726)
 * synchronize BiMap of bootstrapping tokens (CASSANDRA-3417)
 * show index options in CLI (CASSANDRA-3809)
 * add optional socket timeout for streaming (CASSANDRA-3838)
 * fix truncate not to leave behind non-CFS backed secondary indexes
   (CASSANDRA-3844)
 * make CLI `show schema` to use output stream directly instead
   of StringBuilder (CASSANDRA-3842)
 * remove the wait on hint future during write (CASSANDRA-3870)
 * (cqlsh) ignore missing CfDef opts (CASSANDRA-3933)
 * (cqlsh) look for cqlshlib relative to realpath (CASSANDRA-3767)
 * Fix short read protection (CASSANDRA-3934)
 * Make sure infered and actual schema match (CASSANDRA-3371)
 * Fix NPE during HH delivery (CASSANDRA-3677)
 * Don't put boostrapping node in 'hibernate' status (CASSANDRA-3737)
 * Fix double quotes in windows bat files (CASSANDRA-3744)
 * Fix bad validator lookup (CASSANDRA-3789)
 * Fix soft reset in EC2MultiRegionSnitch (CASSANDRA-3835)
 * Don't leave zombie connections with THSHA thrift server (CASSANDRA-3867)
 * (cqlsh) fix deserialization of data (CASSANDRA-3874)
 * Fix removetoken force causing an inconsistent state (CASSANDRA-3876)
 * Fix ahndling of some types with Pig (CASSANDRA-3886)
 * Don't allow to drop the system keyspace (CASSANDRA-3759)
 * Make Pig deletes disabled by default and configurable (CASSANDRA-3628)
Merged from 0.8:
 * (Pig) fix CassandraStorage to use correct comparator in Super ColumnFamily
   case (CASSANDRA-3251)
 * fix thread safety issues in commitlog replay, primarily affecting
   systems with many (100s) of CF definitions (CASSANDRA-3751)
 * Fix relevant tombstone ignored with super columns (CASSANDRA-3875)


1.0.7
 * fix regression in HH page size calculation (CASSANDRA-3624)
 * retry failed stream on IOException (CASSANDRA-3686)
 * allow configuring bloom_filter_fp_chance (CASSANDRA-3497)
 * attempt hint delivery every ten minutes, or when failure detector
   notifies us that a node is back up, whichever comes first.  hint
   handoff throttle delay default changed to 1ms, from 50 (CASSANDRA-3554)
 * add nodetool setstreamthroughput (CASSANDRA-3571)
 * fix assertion when dropping a columnfamily with no sstables (CASSANDRA-3614)
 * more efficient allocation of small bloom filters (CASSANDRA-3618)
 * CLibrary.createHardLinkWithExec() to check for errors (CASSANDRA-3101)
 * Avoid creating empty and non cleaned writer during compaction (CASSANDRA-3616)
 * stop thrift service in shutdown hook so we can quiesce MessagingService
   (CASSANDRA-3335)
 * (CQL) compaction_strategy_options and compression_parameters for
   CREATE COLUMNFAMILY statement (CASSANDRA-3374)
 * Reset min/max compaction threshold when creating size tiered compaction
   strategy (CASSANDRA-3666)
 * Don't ignore IOException during compaction (CASSANDRA-3655)
 * Fix assertion error for CF with gc_grace=0 (CASSANDRA-3579)
 * Shutdown ParallelCompaction reducer executor after use (CASSANDRA-3711)
 * Avoid < 0 value for pending tasks in leveled compaction (CASSANDRA-3693)
 * (Hadoop) Support TimeUUID in Pig CassandraStorage (CASSANDRA-3327)
 * Check schema is ready before continuing boostrapping (CASSANDRA-3629)
 * Catch overflows during parsing of chunk_length_kb (CASSANDRA-3644)
 * Improve stream protocol mismatch errors (CASSANDRA-3652)
 * Avoid multiple thread doing HH to the same target (CASSANDRA-3681)
 * Add JMX property for rp_timeout_in_ms (CASSANDRA-2940)
 * Allow DynamicCompositeType to compare component of different types
   (CASSANDRA-3625)
 * Flush non-cfs backed secondary indexes (CASSANDRA-3659)
 * Secondary Indexes should report memory consumption (CASSANDRA-3155)
 * fix for SelectStatement start/end key are not set correctly
   when a key alias is involved (CASSANDRA-3700)
 * fix CLI `show schema` command insert of an extra comma in
   column_metadata (CASSANDRA-3714)
Merged from 0.8:
 * avoid logging (harmless) exception when GC takes < 1ms (CASSANDRA-3656)
 * prevent new nodes from thinking down nodes are up forever (CASSANDRA-3626)
 * use correct list of replicas for LOCAL_QUORUM reads when read repair
   is disabled (CASSANDRA-3696)
 * block on flush before compacting hints (may prevent OOM) (CASSANDRA-3733)


1.0.6
 * (CQL) fix cqlsh support for replicate_on_write (CASSANDRA-3596)
 * fix adding to leveled manifest after streaming (CASSANDRA-3536)
 * filter out unavailable cipher suites when using encryption (CASSANDRA-3178)
 * (HADOOP) add old-style api support for CFIF and CFRR (CASSANDRA-2799)
 * Support TimeUUIDType column names in Stress.java tool (CASSANDRA-3541)
 * (CQL) INSERT/UPDATE/DELETE/TRUNCATE commands should allow CF names to
   be qualified by keyspace (CASSANDRA-3419)
 * always remove endpoints from delevery queue in HH (CASSANDRA-3546)
 * fix race between cf flush and its 2ndary indexes flush (CASSANDRA-3547)
 * fix potential race in AES when a repair fails (CASSANDRA-3548)
 * fix default value validation usage in CLI SET command (CASSANDRA-3553)
 * Optimize componentsFor method for compaction and startup time
   (CASSANDRA-3532)
 * (CQL) Proper ColumnFamily metadata validation on CREATE COLUMNFAMILY
   (CASSANDRA-3565)
 * fix compression "chunk_length_kb" option to set correct kb value for
   thrift/avro (CASSANDRA-3558)
 * fix missing response during range slice repair (CASSANDRA-3551)
 * 'describe ring' moved from CLI to nodetool and available through JMX (CASSANDRA-3220)
 * add back partitioner to sstable metadata (CASSANDRA-3540)
 * fix NPE in get_count for counters (CASSANDRA-3601)
Merged from 0.8:
 * remove invalid assertion that table was opened before dropping it
   (CASSANDRA-3580)
 * range and index scans now only send requests to enough replicas to
   satisfy requested CL + RR (CASSANDRA-3598)
 * use cannonical host for local node in nodetool info (CASSANDRA-3556)
 * remove nonlocal DC write optimization since it only worked with
   CL.ONE or CL.LOCAL_QUORUM (CASSANDRA-3577, 3585)
 * detect misuses of CounterColumnType (CASSANDRA-3422)
 * turn off string interning in json2sstable, take 2 (CASSANDRA-2189)
 * validate compression parameters on add/update of the ColumnFamily
   (CASSANDRA-3573)
 * Check for 0.0.0.0 is incorrect in CFIF (CASSANDRA-3584)
 * Increase vm.max_map_count in debian packaging (CASSANDRA-3563)
 * gossiper will never add itself to saved endpoints (CASSANDRA-3485)


1.0.5
 * revert CASSANDRA-3407 (see CASSANDRA-3540)
 * fix assertion error while forwarding writes to local nodes (CASSANDRA-3539)


1.0.4
 * fix self-hinting of timed out read repair updates and make hinted handoff
   less prone to OOMing a coordinator (CASSANDRA-3440)
 * expose bloom filter sizes via JMX (CASSANDRA-3495)
 * enforce RP tokens 0..2**127 (CASSANDRA-3501)
 * canonicalize paths exposed through JMX (CASSANDRA-3504)
 * fix "liveSize" stat when sstables are removed (CASSANDRA-3496)
 * add bloom filter FP rates to nodetool cfstats (CASSANDRA-3347)
 * record partitioner in sstable metadata component (CASSANDRA-3407)
 * add new upgradesstables nodetool command (CASSANDRA-3406)
 * skip --debug requirement to see common exceptions in CLI (CASSANDRA-3508)
 * fix incorrect query results due to invalid max timestamp (CASSANDRA-3510)
 * make sstableloader recognize compressed sstables (CASSANDRA-3521)
 * avoids race in OutboundTcpConnection in multi-DC setups (CASSANDRA-3530)
 * use SETLOCAL in cassandra.bat (CASSANDRA-3506)
 * fix ConcurrentModificationException in Table.all() (CASSANDRA-3529)
Merged from 0.8:
 * fix concurrence issue in the FailureDetector (CASSANDRA-3519)
 * fix array out of bounds error in counter shard removal (CASSANDRA-3514)
 * avoid dropping tombstones when they might still be needed to shadow
   data in a different sstable (CASSANDRA-2786)


1.0.3
 * revert name-based query defragmentation aka CASSANDRA-2503 (CASSANDRA-3491)
 * fix invalidate-related test failures (CASSANDRA-3437)
 * add next-gen cqlsh to bin/ (CASSANDRA-3188, 3131, 3493)
 * (CQL) fix handling of rows with no columns (CASSANDRA-3424, 3473)
 * fix querying supercolumns by name returning only a subset of
   subcolumns or old subcolumn versions (CASSANDRA-3446)
 * automatically compute sha1 sum for uncompressed data files (CASSANDRA-3456)
 * fix reading metadata/statistics component for version < h (CASSANDRA-3474)
 * add sstable forward-compatibility (CASSANDRA-3478)
 * report compression ratio in CFSMBean (CASSANDRA-3393)
 * fix incorrect size exception during streaming of counters (CASSANDRA-3481)
 * (CQL) fix for counter decrement syntax (CASSANDRA-3418)
 * Fix race introduced by CASSANDRA-2503 (CASSANDRA-3482)
 * Fix incomplete deletion of delivered hints (CASSANDRA-3466)
 * Avoid rescheduling compactions when no compaction was executed
   (CASSANDRA-3484)
 * fix handling of the chunk_length_kb compression options (CASSANDRA-3492)
Merged from 0.8:
 * fix updating CF row_cache_provider (CASSANDRA-3414)
 * CFMetaData.convertToThrift method to set RowCacheProvider (CASSANDRA-3405)
 * acquire compactionlock during truncate (CASSANDRA-3399)
 * fix displaying cfdef entries for super columnfamilies (CASSANDRA-3415)
 * Make counter shard merging thread safe (CASSANDRA-3178)
 * Revert CASSANDRA-2855
 * Fix bug preventing the use of efficient cross-DC writes (CASSANDRA-3472)
 * `describe ring` command for CLI (CASSANDRA-3220)
 * (Hadoop) skip empty rows when entire row is requested, redux (CASSANDRA-2855)


1.0.2
 * "defragment" rows for name-based queries under STCS (CASSANDRA-2503)
 * Add timing information to cassandra-cli GET/SET/LIST queries (CASSANDRA-3326)
 * Only create one CompressionMetadata object per sstable (CASSANDRA-3427)
 * cleanup usage of StorageService.setMode() (CASSANDRA-3388)
 * Avoid large array allocation for compressed chunk offsets (CASSANDRA-3432)
 * fix DecimalType bytebuffer marshalling (CASSANDRA-3421)
 * fix bug that caused first column in per row indexes to be ignored
   (CASSANDRA-3441)
 * add JMX call to clean (failed) repair sessions (CASSANDRA-3316)
 * fix sstableloader reference acquisition bug (CASSANDRA-3438)
 * fix estimated row size regression (CASSANDRA-3451)
 * make sure we don't return more columns than asked (CASSANDRA-3303, 3395)
Merged from 0.8:
 * acquire compactionlock during truncate (CASSANDRA-3399)
 * fix displaying cfdef entries for super columnfamilies (CASSANDRA-3415)


1.0.1
 * acquire references during index build to prevent delete problems
   on Windows (CASSANDRA-3314)
 * describe_ring should include datacenter/topology information (CASSANDRA-2882)
 * Thrift sockets are not properly buffered (CASSANDRA-3261)
 * performance improvement for bytebufferutil compare function (CASSANDRA-3286)
 * add system.versions ColumnFamily (CASSANDRA-3140)
 * reduce network copies (CASSANDRA-3333, 3373)
 * limit nodetool to 32MB of heap (CASSANDRA-3124)
 * (CQL) update parser to accept "timestamp" instead of "date" (CASSANDRA-3149)
 * Fix CLI `show schema` to include "compression_options" (CASSANDRA-3368)
 * Snapshot to include manifest under LeveledCompactionStrategy (CASSANDRA-3359)
 * (CQL) SELECT query should allow CF name to be qualified by keyspace (CASSANDRA-3130)
 * (CQL) Fix internal application error specifying 'using consistency ...'
   in lower case (CASSANDRA-3366)
 * fix Deflate compression when compression actually makes the data bigger
   (CASSANDRA-3370)
 * optimize UUIDGen to avoid lock contention on InetAddress.getLocalHost
   (CASSANDRA-3387)
 * tolerate index being dropped mid-mutation (CASSANDRA-3334, 3313)
 * CompactionManager is now responsible for checking for new candidates
   post-task execution, enabling more consistent leveled compaction
   (CASSANDRA-3391)
 * Cache HSHA threads (CASSANDRA-3372)
 * use CF/KS names as snapshot prefix for drop + truncate operations
   (CASSANDRA-2997)
 * Break bloom filters up to avoid heap fragmentation (CASSANDRA-2466)
 * fix cassandra hanging on jsvc stop (CASSANDRA-3302)
 * Avoid leveled compaction getting blocked on errors (CASSANDRA-3408)
 * Make reloading the compaction strategy safe (CASSANDRA-3409)
 * ignore 0.8 hints even if compaction begins before we try to purge
   them (CASSANDRA-3385)
 * remove procrun (bin\daemon) from Cassandra source tree and
   artifacts (CASSANDRA-3331)
 * make cassandra compile under JDK7 (CASSANDRA-3275)
 * remove dependency of clientutil.jar to FBUtilities (CASSANDRA-3299)
 * avoid truncation errors by using long math on long values (CASSANDRA-3364)
 * avoid clock drift on some Windows machine (CASSANDRA-3375)
 * display cache provider in cli 'describe keyspace' command (CASSANDRA-3384)
 * fix incomplete topology information in describe_ring (CASSANDRA-3403)
 * expire dead gossip states based on time (CASSANDRA-2961)
 * improve CompactionTask extensibility (CASSANDRA-3330)
 * Allow one leveled compaction task to kick off another (CASSANDRA-3363)
 * allow encryption only between datacenters (CASSANDRA-2802)
Merged from 0.8:
 * fix truncate allowing data to be replayed post-restart (CASSANDRA-3297)
 * make iwriter final in IndexWriter to avoid NPE (CASSANDRA-2863)
 * (CQL) update grammar to require key clause in DELETE statement
   (CASSANDRA-3349)
 * (CQL) allow numeric keyspace names in USE statement (CASSANDRA-3350)
 * (Hadoop) skip empty rows when slicing the entire row (CASSANDRA-2855)
 * Fix handling of tombstone by SSTableExport/Import (CASSANDRA-3357)
 * fix ColumnIndexer to use long offsets (CASSANDRA-3358)
 * Improved CLI exceptions (CASSANDRA-3312)
 * Fix handling of tombstone by SSTableExport/Import (CASSANDRA-3357)
 * Only count compaction as active (for throttling) when they have
   successfully acquired the compaction lock (CASSANDRA-3344)
 * Display CLI version string on startup (CASSANDRA-3196)
 * (Hadoop) make CFIF try rpc_address or fallback to listen_address
   (CASSANDRA-3214)
 * (Hadoop) accept comma delimited lists of initial thrift connections
   (CASSANDRA-3185)
 * ColumnFamily min_compaction_threshold should be >= 2 (CASSANDRA-3342)
 * (Pig) add 0.8+ types and key validation type in schema (CASSANDRA-3280)
 * Fix completely removing column metadata using CLI (CASSANDRA-3126)
 * CLI `describe cluster;` output should be on separate lines for separate versions
   (CASSANDRA-3170)
 * fix changing durable_writes keyspace option during CF creation
   (CASSANDRA-3292)
 * avoid locking on update when no indexes are involved (CASSANDRA-3386)
 * fix assertionError during repair with ordered partitioners (CASSANDRA-3369)
 * correctly serialize key_validation_class for avro (CASSANDRA-3391)
 * don't expire counter tombstone after streaming (CASSANDRA-3394)
 * prevent nodes that failed to join from hanging around forever
   (CASSANDRA-3351)
 * remove incorrect optimization from slice read path (CASSANDRA-3390)
 * Fix race in AntiEntropyService (CASSANDRA-3400)


1.0.0-final
 * close scrubbed sstable fd before deleting it (CASSANDRA-3318)
 * fix bug preventing obsolete commitlog segments from being removed
   (CASSANDRA-3269)
 * tolerate whitespace in seed CDL (CASSANDRA-3263)
 * Change default heap thresholds to max(min(1/2 ram, 1G), min(1/4 ram, 8GB))
   (CASSANDRA-3295)
 * Fix broken CompressedRandomAccessReaderTest (CASSANDRA-3298)
 * (CQL) fix type information returned for wildcard queries (CASSANDRA-3311)
 * add estimated tasks to LeveledCompactionStrategy (CASSANDRA-3322)
 * avoid including compaction cache-warming in keycache stats (CASSANDRA-3325)
 * run compaction and hinted handoff threads at MIN_PRIORITY (CASSANDRA-3308)
 * default hsha thrift server to cpu core count in rpc pool (CASSANDRA-3329)
 * add bin\daemon to binary tarball for Windows service (CASSANDRA-3331)
 * Fix places where uncompressed size of sstables was use in place of the
   compressed one (CASSANDRA-3338)
 * Fix hsha thrift server (CASSANDRA-3346)
 * Make sure repair only stream needed sstables (CASSANDRA-3345)


1.0.0-rc2
 * Log a meaningful warning when a node receives a message for a repair session
   that doesn't exist anymore (CASSANDRA-3256)
 * test for NUMA policy support as well as numactl presence (CASSANDRA-3245)
 * Fix FD leak when internode encryption is enabled (CASSANDRA-3257)
 * Remove incorrect assertion in mergeIterator (CASSANDRA-3260)
 * FBUtilities.hexToBytes(String) to throw NumberFormatException when string
   contains non-hex characters (CASSANDRA-3231)
 * Keep SimpleSnitch proximity ordering unchanged from what the Strategy
   generates, as intended (CASSANDRA-3262)
 * remove Scrub from compactionstats when finished (CASSANDRA-3255)
 * fix counter entry in jdbc TypesMap (CASSANDRA-3268)
 * fix full queue scenario for ParallelCompactionIterator (CASSANDRA-3270)
 * fix bootstrap process (CASSANDRA-3285)
 * don't try delivering hints if when there isn't any (CASSANDRA-3176)
 * CLI documentation change for ColumnFamily `compression_options` (CASSANDRA-3282)
 * ignore any CF ids sent by client for adding CF/KS (CASSANDRA-3288)
 * remove obsolete hints on first startup (CASSANDRA-3291)
 * use correct ISortedColumns for time-optimized reads (CASSANDRA-3289)
 * Evict gossip state immediately when a token is taken over by a new IP
   (CASSANDRA-3259)


1.0.0-rc1
 * Update CQL to generate microsecond timestamps by default (CASSANDRA-3227)
 * Fix counting CFMetadata towards Memtable liveRatio (CASSANDRA-3023)
 * Kill server on wrapped OOME such as from FileChannel.map (CASSANDRA-3201)
 * remove unnecessary copy when adding to row cache (CASSANDRA-3223)
 * Log message when a full repair operation completes (CASSANDRA-3207)
 * Fix streamOutSession keeping sstables references forever if the remote end
   dies (CASSANDRA-3216)
 * Remove dynamic_snitch boolean from example configuration (defaulting to
   true) and set default badness threshold to 0.1 (CASSANDRA-3229)
 * Base choice of random or "balanced" token on bootstrap on whether
   schema definitions were found (CASSANDRA-3219)
 * Fixes for LeveledCompactionStrategy score computation, prioritization,
   scheduling, and performance (CASSANDRA-3224, 3234)
 * parallelize sstable open at server startup (CASSANDRA-2988)
 * fix handling of exceptions writing to OutboundTcpConnection (CASSANDRA-3235)
 * Allow using quotes in "USE <keyspace>;" CLI command (CASSANDRA-3208)
 * Don't allow any cache loading exceptions to halt startup (CASSANDRA-3218)
 * Fix sstableloader --ignores option (CASSANDRA-3247)
 * File descriptor limit increased in packaging (CASSANDRA-3206)
 * Fix deadlock in commit log during flush (CASSANDRA-3253)


1.0.0-beta1
 * removed binarymemtable (CASSANDRA-2692)
 * add commitlog_total_space_in_mb to prevent fragmented logs (CASSANDRA-2427)
 * removed commitlog_rotation_threshold_in_mb configuration (CASSANDRA-2771)
 * make AbstractBounds.normalize de-overlapp overlapping ranges (CASSANDRA-2641)
 * replace CollatingIterator, ReducingIterator with MergeIterator
   (CASSANDRA-2062)
 * Fixed the ability to set compaction strategy in cli using create column
   family command (CASSANDRA-2778)
 * clean up tmp files after failed compaction (CASSANDRA-2468)
 * restrict repair streaming to specific columnfamilies (CASSANDRA-2280)
 * don't bother persisting columns shadowed by a row tombstone (CASSANDRA-2589)
 * reset CF and SC deletion times after gc_grace (CASSANDRA-2317)
 * optimize away seek when compacting wide rows (CASSANDRA-2879)
 * single-pass streaming (CASSANDRA-2677, 2906, 2916, 3003)
 * use reference counting for deleting sstables instead of relying on GC
   (CASSANDRA-2521, 3179)
 * store hints as serialized mutations instead of pointers to data row
   (CASSANDRA-2045)
 * store hints in the coordinator node instead of in the closest replica
   (CASSANDRA-2914)
 * add row_cache_keys_to_save CF option (CASSANDRA-1966)
 * check column family validity in nodetool repair (CASSANDRA-2933)
 * use lazy initialization instead of class initialization in NodeId
   (CASSANDRA-2953)
 * add paging to get_count (CASSANDRA-2894)
 * fix "short reads" in [multi]get (CASSANDRA-2643, 3157, 3192)
 * add optional compression for sstables (CASSANDRA-47, 2994, 3001, 3128)
 * add scheduler JMX metrics (CASSANDRA-2962)
 * add block level checksum for compressed data (CASSANDRA-1717)
 * make column family backed column map pluggable and introduce unsynchronized
   ArrayList backed one to speedup reads (CASSANDRA-2843, 3165, 3205)
 * refactoring of the secondary index api (CASSANDRA-2982)
 * make CL > ONE reads wait for digest reconciliation before returning
   (CASSANDRA-2494)
 * fix missing logging for some exceptions (CASSANDRA-2061)
 * refactor and optimize ColumnFamilyStore.files(...) and Descriptor.fromFilename(String)
   and few other places responsible for work with SSTable files (CASSANDRA-3040)
 * Stop reading from sstables once we know we have the most recent columns,
   for query-by-name requests (CASSANDRA-2498)
 * Add query-by-column mode to stress.java (CASSANDRA-3064)
 * Add "install" command to cassandra.bat (CASSANDRA-292)
 * clean up KSMetadata, CFMetadata from unnecessary
   Thrift<->Avro conversion methods (CASSANDRA-3032)
 * Add timeouts to client request schedulers (CASSANDRA-3079, 3096)
 * Cli to use hashes rather than array of hashes for strategy options (CASSANDRA-3081)
 * LeveledCompactionStrategy (CASSANDRA-1608, 3085, 3110, 3087, 3145, 3154, 3182)
 * Improvements of the CLI `describe` command (CASSANDRA-2630)
 * reduce window where dropped CF sstables may not be deleted (CASSANDRA-2942)
 * Expose gossip/FD info to JMX (CASSANDRA-2806)
 * Fix streaming over SSL when compressed SSTable involved (CASSANDRA-3051)
 * Add support for pluggable secondary index implementations (CASSANDRA-3078)
 * remove compaction_thread_priority setting (CASSANDRA-3104)
 * generate hints for replicas that timeout, not just replicas that are known
   to be down before starting (CASSANDRA-2034)
 * Add throttling for internode streaming (CASSANDRA-3080)
 * make the repair of a range repair all replica (CASSANDRA-2610, 3194)
 * expose the ability to repair the first range (as returned by the
   partitioner) of a node (CASSANDRA-2606)
 * Streams Compression (CASSANDRA-3015)
 * add ability to use multiple threads during a single compaction
   (CASSANDRA-2901)
 * make AbstractBounds.normalize support overlapping ranges (CASSANDRA-2641)
 * fix of the CQL count() behavior (CASSANDRA-3068)
 * use TreeMap backed column families for the SSTable simple writers
   (CASSANDRA-3148)
 * fix inconsistency of the CLI syntax when {} should be used instead of [{}]
   (CASSANDRA-3119)
 * rename CQL type names to match expected SQL behavior (CASSANDRA-3149, 3031)
 * Arena-based allocation for memtables (CASSANDRA-2252, 3162, 3163, 3168)
 * Default RR chance to 0.1 (CASSANDRA-3169)
 * Add RowLevel support to secondary index API (CASSANDRA-3147)
 * Make SerializingCacheProvider the default if JNA is available (CASSANDRA-3183)
 * Fix backwards compatibilty for CQL memtable properties (CASSANDRA-3190)
 * Add five-minute delay before starting compactions on a restarted server
   (CASSANDRA-3181)
 * Reduce copies done for intra-host messages (CASSANDRA-1788, 3144)
 * support of compaction strategy option for stress.java (CASSANDRA-3204)
 * make memtable throughput and column count thresholds no-ops (CASSANDRA-2449)
 * Return schema information along with the resultSet in CQL (CASSANDRA-2734)
 * Add new DecimalType (CASSANDRA-2883)
 * Fix assertion error in RowRepairResolver (CASSANDRA-3156)
 * Reduce unnecessary high buffer sizes (CASSANDRA-3171)
 * Pluggable compaction strategy (CASSANDRA-1610)
 * Add new broadcast_address config option (CASSANDRA-2491)


0.8.7
 * Kill server on wrapped OOME such as from FileChannel.map (CASSANDRA-3201)
 * Allow using quotes in "USE <keyspace>;" CLI command (CASSANDRA-3208)
 * Log message when a full repair operation completes (CASSANDRA-3207)
 * Don't allow any cache loading exceptions to halt startup (CASSANDRA-3218)
 * Fix sstableloader --ignores option (CASSANDRA-3247)
 * File descriptor limit increased in packaging (CASSANDRA-3206)
 * Log a meaningfull warning when a node receive a message for a repair session
   that doesn't exist anymore (CASSANDRA-3256)
 * Fix FD leak when internode encryption is enabled (CASSANDRA-3257)
 * FBUtilities.hexToBytes(String) to throw NumberFormatException when string
   contains non-hex characters (CASSANDRA-3231)
 * Keep SimpleSnitch proximity ordering unchanged from what the Strategy
   generates, as intended (CASSANDRA-3262)
 * remove Scrub from compactionstats when finished (CASSANDRA-3255)
 * Fix tool .bat files when CASSANDRA_HOME contains spaces (CASSANDRA-3258)
 * Force flush of status table when removing/updating token (CASSANDRA-3243)
 * Evict gossip state immediately when a token is taken over by a new IP (CASSANDRA-3259)
 * Fix bug where the failure detector can take too long to mark a host
   down (CASSANDRA-3273)
 * (Hadoop) allow wrapping ranges in queries (CASSANDRA-3137)
 * (Hadoop) check all interfaces for a match with split location
   before falling back to random replica (CASSANDRA-3211)
 * (Hadoop) Make Pig storage handle implements LoadMetadata (CASSANDRA-2777)
 * (Hadoop) Fix exception during PIG 'dump' (CASSANDRA-2810)
 * Fix stress COUNTER_GET option (CASSANDRA-3301)
 * Fix missing fields in CLI `show schema` output (CASSANDRA-3304)
 * Nodetool no longer leaks threads and closes JMX connections (CASSANDRA-3309)
 * fix truncate allowing data to be replayed post-restart (CASSANDRA-3297)
 * Move SimpleAuthority and SimpleAuthenticator to examples (CASSANDRA-2922)
 * Fix handling of tombstone by SSTableExport/Import (CASSANDRA-3357)
 * Fix transposition in cfHistograms (CASSANDRA-3222)
 * Allow using number as DC name when creating keyspace in CQL (CASSANDRA-3239)
 * Force flush of system table after updating/removing a token (CASSANDRA-3243)


0.8.6
 * revert CASSANDRA-2388
 * change TokenRange.endpoints back to listen/broadcast address to match
   pre-1777 behavior, and add TokenRange.rpc_endpoints instead (CASSANDRA-3187)
 * avoid trying to watch cassandra-topology.properties when loaded from jar
   (CASSANDRA-3138)
 * prevent users from creating keyspaces with LocalStrategy replication
   (CASSANDRA-3139)
 * fix CLI `show schema;` to output correct keyspace definition statement
   (CASSANDRA-3129)
 * CustomTThreadPoolServer to log TTransportException at DEBUG level
   (CASSANDRA-3142)
 * allow topology sort to work with non-unique rack names between
   datacenters (CASSANDRA-3152)
 * Improve caching of same-version Messages on digest and repair paths
   (CASSANDRA-3158)
 * Randomize choice of first replica for counter increment (CASSANDRA-2890)
 * Fix using read_repair_chance instead of merge_shard_change (CASSANDRA-3202)
 * Avoid streaming data to nodes that already have it, on move as well as
   decommission (CASSANDRA-3041)
 * Fix divide by zero error in GCInspector (CASSANDRA-3164)
 * allow quoting of the ColumnFamily name in CLI `create column family`
   statement (CASSANDRA-3195)
 * Fix rolling upgrade from 0.7 to 0.8 problem (CASSANDRA-3166)
 * Accomodate missing encryption_options in IncomingTcpConnection.stream
   (CASSANDRA-3212)


0.8.5
 * fix NPE when encryption_options is unspecified (CASSANDRA-3007)
 * include column name in validation failure exceptions (CASSANDRA-2849)
 * make sure truncate clears out the commitlog so replay won't re-
   populate with truncated data (CASSANDRA-2950)
 * fix NPE when debug logging is enabled and dropped CF is present
   in a commitlog segment (CASSANDRA-3021)
 * fix cassandra.bat when CASSANDRA_HOME contains spaces (CASSANDRA-2952)
 * fix to SSTableSimpleUnsortedWriter bufferSize calculation (CASSANDRA-3027)
 * make cleanup and normal compaction able to skip empty rows
   (rows containing nothing but expired tombstones) (CASSANDRA-3039)
 * work around native memory leak in com.sun.management.GarbageCollectorMXBean
   (CASSANDRA-2868)
 * validate that column names in column_metadata are not equal to key_alias
   on create/update of the ColumnFamily and CQL 'ALTER' statement (CASSANDRA-3036)
 * return an InvalidRequestException if an indexed column is assigned
   a value larger than 64KB (CASSANDRA-3057)
 * fix of numeric-only and string column names handling in CLI "drop index"
   (CASSANDRA-3054)
 * prune index scan resultset back to original request for lazy
   resultset expansion case (CASSANDRA-2964)
 * (Hadoop) fail jobs when Cassandra node has failed but TaskTracker
   has not (CASSANDRA-2388)
 * fix dynamic snitch ignoring nodes when read_repair_chance is zero
   (CASSANDRA-2662)
 * avoid retaining references to dropped CFS objects in
   CompactionManager.estimatedCompactions (CASSANDRA-2708)
 * expose rpc timeouts per host in MessagingServiceMBean (CASSANDRA-2941)
 * avoid including cwd in classpath for deb and rpm packages (CASSANDRA-2881)
 * remove gossip state when a new IP takes over a token (CASSANDRA-3071)
 * allow sstable2json to work on index sstable files (CASSANDRA-3059)
 * always hint counters (CASSANDRA-3099)
 * fix log4j initialization in EmbeddedCassandraService (CASSANDRA-2857)
 * remove gossip state when a new IP takes over a token (CASSANDRA-3071)
 * work around native memory leak in com.sun.management.GarbageCollectorMXBean
    (CASSANDRA-2868)
 * fix UnavailableException with writes at CL.EACH_QUORM (CASSANDRA-3084)
 * fix parsing of the Keyspace and ColumnFamily names in numeric
   and string representations in CLI (CASSANDRA-3075)
 * fix corner cases in Range.differenceToFetch (CASSANDRA-3084)
 * fix ip address String representation in the ring cache (CASSANDRA-3044)
 * fix ring cache compatibility when mixing pre-0.8.4 nodes with post-
   in the same cluster (CASSANDRA-3023)
 * make repair report failure when a node participating dies (instead of
   hanging forever) (CASSANDRA-2433)
 * fix handling of the empty byte buffer by ReversedType (CASSANDRA-3111)
 * Add validation that Keyspace names are case-insensitively unique (CASSANDRA-3066)
 * catch invalid key_validation_class before instantiating UpdateColumnFamily (CASSANDRA-3102)
 * make Range and Bounds objects client-safe (CASSANDRA-3108)
 * optionally skip log4j configuration (CASSANDRA-3061)
 * bundle sstableloader with the debian package (CASSANDRA-3113)
 * don't try to build secondary indexes when there is none (CASSANDRA-3123)
 * improve SSTableSimpleUnsortedWriter speed for large rows (CASSANDRA-3122)
 * handle keyspace arguments correctly in nodetool snapshot (CASSANDRA-3038)
 * Fix SSTableImportTest on windows (CASSANDRA-3043)
 * expose compactionThroughputMbPerSec through JMX (CASSANDRA-3117)
 * log keyspace and CF of large rows being compacted


0.8.4
 * change TokenRing.endpoints to be a list of rpc addresses instead of
   listen/broadcast addresses (CASSANDRA-1777)
 * include files-to-be-streamed in StreamInSession.getSources (CASSANDRA-2972)
 * use JAVA env var in cassandra-env.sh (CASSANDRA-2785, 2992)
 * avoid doing read for no-op replicate-on-write at CL=1 (CASSANDRA-2892)
 * refuse counter write for CL.ANY (CASSANDRA-2990)
 * switch back to only logging recent dropped messages (CASSANDRA-3004)
 * always deserialize RowMutation for counters (CASSANDRA-3006)
 * ignore saved replication_factor strategy_option for NTS (CASSANDRA-3011)
 * make sure pre-truncate CL segments are discarded (CASSANDRA-2950)


0.8.3
 * add ability to drop local reads/writes that are going to timeout
   (CASSANDRA-2943)
 * revamp token removal process, keep gossip states for 3 days (CASSANDRA-2496)
 * don't accept extra args for 0-arg nodetool commands (CASSANDRA-2740)
 * log unavailableexception details at debug level (CASSANDRA-2856)
 * expose data_dir though jmx (CASSANDRA-2770)
 * don't include tmp files as sstable when create cfs (CASSANDRA-2929)
 * log Java classpath on startup (CASSANDRA-2895)
 * keep gossipped version in sync with actual on migration coordinator
   (CASSANDRA-2946)
 * use lazy initialization instead of class initialization in NodeId
   (CASSANDRA-2953)
 * check column family validity in nodetool repair (CASSANDRA-2933)
 * speedup bytes to hex conversions dramatically (CASSANDRA-2850)
 * Flush memtables on shutdown when durable writes are disabled
   (CASSANDRA-2958)
 * improved POSIX compatibility of start scripts (CASsANDRA-2965)
 * add counter support to Hadoop InputFormat (CASSANDRA-2981)
 * fix bug where dirty commitlog segments were removed (and avoid keeping
   segments with no post-flush activity permanently dirty) (CASSANDRA-2829)
 * fix throwing exception with batch mutation of counter super columns
   (CASSANDRA-2949)
 * ignore system tables during repair (CASSANDRA-2979)
 * throw exception when NTS is given replication_factor as an option
   (CASSANDRA-2960)
 * fix assertion error during compaction of counter CFs (CASSANDRA-2968)
 * avoid trying to create index names, when no index exists (CASSANDRA-2867)
 * don't sample the system table when choosing a bootstrap token
   (CASSANDRA-2825)
 * gossiper notifies of local state changes (CASSANDRA-2948)
 * add asynchronous and half-sync/half-async (hsha) thrift servers
   (CASSANDRA-1405)
 * fix potential use of free'd native memory in SerializingCache
   (CASSANDRA-2951)
 * prune index scan resultset back to original request for lazy
   resultset expansion case (CASSANDRA-2964)
 * (Hadoop) fail jobs when Cassandra node has failed but TaskTracker
    has not (CASSANDRA-2388)


0.8.2
 * CQL:
   - include only one row per unique key for IN queries (CASSANDRA-2717)
   - respect client timestamp on full row deletions (CASSANDRA-2912)
 * improve thread-safety in StreamOutSession (CASSANDRA-2792)
 * allow deleting a row and updating indexed columns in it in the
   same mutation (CASSANDRA-2773)
 * Expose number of threads blocked on submitting memtable to flush
   in JMX (CASSANDRA-2817)
 * add ability to return "endpoints" to nodetool (CASSANDRA-2776)
 * Add support for multiple (comma-delimited) coordinator addresses
   to ColumnFamilyInputFormat (CASSANDRA-2807)
 * fix potential NPE while scheduling read repair for range slice
   (CASSANDRA-2823)
 * Fix race in SystemTable.getCurrentLocalNodeId (CASSANDRA-2824)
 * Correctly set default for replicate_on_write (CASSANDRA-2835)
 * improve nodetool compactionstats formatting (CASSANDRA-2844)
 * fix index-building status display (CASSANDRA-2853)
 * fix CLI perpetuating obsolete KsDef.replication_factor (CASSANDRA-2846)
 * improve cli treatment of multiline comments (CASSANDRA-2852)
 * handle row tombstones correctly in EchoedRow (CASSANDRA-2786)
 * add MessagingService.get[Recently]DroppedMessages and
   StorageService.getExceptionCount (CASSANDRA-2804)
 * fix possibility of spurious UnavailableException for LOCAL_QUORUM
   reads with dynamic snitch + read repair disabled (CASSANDRA-2870)
 * add ant-optional as dependence for the debian package (CASSANDRA-2164)
 * add option to specify limit for get_slice in the CLI (CASSANDRA-2646)
 * decrease HH page size (CASSANDRA-2832)
 * reset cli keyspace after dropping the current one (CASSANDRA-2763)
 * add KeyRange option to Hadoop inputformat (CASSANDRA-1125)
 * fix protocol versioning (CASSANDRA-2818, 2860)
 * support spaces in path to log4j configuration (CASSANDRA-2383)
 * avoid including inferred types in CF update (CASSANDRA-2809)
 * fix JMX bulkload call (CASSANDRA-2908)
 * fix updating KS with durable_writes=false (CASSANDRA-2907)
 * add simplified facade to SSTableWriter for bulk loading use
   (CASSANDRA-2911)
 * fix re-using index CF sstable names after drop/recreate (CASSANDRA-2872)
 * prepend CF to default index names (CASSANDRA-2903)
 * fix hint replay (CASSANDRA-2928)
 * Properly synchronize repair's merkle tree computation (CASSANDRA-2816)


0.8.1
 * CQL:
   - support for insert, delete in BATCH (CASSANDRA-2537)
   - support for IN to SELECT, UPDATE (CASSANDRA-2553)
   - timestamp support for INSERT, UPDATE, and BATCH (CASSANDRA-2555)
   - TTL support (CASSANDRA-2476)
   - counter support (CASSANDRA-2473)
   - ALTER COLUMNFAMILY (CASSANDRA-1709)
   - DROP INDEX (CASSANDRA-2617)
   - add SCHEMA/TABLE as aliases for KS/CF (CASSANDRA-2743)
   - server handles wait-for-schema-agreement (CASSANDRA-2756)
   - key alias support (CASSANDRA-2480)
 * add support for comparator parameters and a generic ReverseType
   (CASSANDRA-2355)
 * add CompositeType and DynamicCompositeType (CASSANDRA-2231)
 * optimize batches containing multiple updates to the same row
   (CASSANDRA-2583)
 * adjust hinted handoff page size to avoid OOM with large columns
   (CASSANDRA-2652)
 * mark BRAF buffer invalid post-flush so we don't re-flush partial
   buffers again, especially on CL writes (CASSANDRA-2660)
 * add DROP INDEX support to CLI (CASSANDRA-2616)
 * don't perform HH to client-mode [storageproxy] nodes (CASSANDRA-2668)
 * Improve forceDeserialize/getCompactedRow encapsulation (CASSANDRA-2659)
 * Don't write CounterUpdateColumn to disk in tests (CASSANDRA-2650)
 * Add sstable bulk loading utility (CASSANDRA-1278)
 * avoid replaying hints to dropped columnfamilies (CASSANDRA-2685)
 * add placeholders for missing rows in range query pseudo-RR (CASSANDRA-2680)
 * remove no-op HHOM.renameHints (CASSANDRA-2693)
 * clone super columns to avoid modifying them during flush (CASSANDRA-2675)
 * allow writes to bypass the commitlog for certain keyspaces (CASSANDRA-2683)
 * avoid NPE when bypassing commitlog during memtable flush (CASSANDRA-2781)
 * Added support for making bootstrap retry if nodes flap (CASSANDRA-2644)
 * Added statusthrift to nodetool to report if thrift server is running (CASSANDRA-2722)
 * Fixed rows being cached if they do not exist (CASSANDRA-2723)
 * Support passing tableName and cfName to RowCacheProviders (CASSANDRA-2702)
 * close scrub file handles (CASSANDRA-2669)
 * throttle migration replay (CASSANDRA-2714)
 * optimize column serializer creation (CASSANDRA-2716)
 * Added support for making bootstrap retry if nodes flap (CASSANDRA-2644)
 * Added statusthrift to nodetool to report if thrift server is running
   (CASSANDRA-2722)
 * Fixed rows being cached if they do not exist (CASSANDRA-2723)
 * fix truncate/compaction race (CASSANDRA-2673)
 * workaround large resultsets causing large allocation retention
   by nio sockets (CASSANDRA-2654)
 * fix nodetool ring use with Ec2Snitch (CASSANDRA-2733)
 * fix removing columns and subcolumns that are supressed by a row or
   supercolumn tombstone during replica resolution (CASSANDRA-2590)
 * support sstable2json against snapshot sstables (CASSANDRA-2386)
 * remove active-pull schema requests (CASSANDRA-2715)
 * avoid marking entire list of sstables as actively being compacted
   in multithreaded compaction (CASSANDRA-2765)
 * seek back after deserializing a row to update cache with (CASSANDRA-2752)
 * avoid skipping rows in scrub for counter column family (CASSANDRA-2759)
 * fix ConcurrentModificationException in repair when dealing with 0.7 node
   (CASSANDRA-2767)
 * use threadsafe collections for StreamInSession (CASSANDRA-2766)
 * avoid infinite loop when creating merkle tree (CASSANDRA-2758)
 * avoids unmarking compacting sstable prematurely in cleanup (CASSANDRA-2769)
 * fix NPE when the commit log is bypassed (CASSANDRA-2718)
 * don't throw an exception in SS.isRPCServerRunning (CASSANDRA-2721)
 * make stress.jar executable (CASSANDRA-2744)
 * add daemon mode to java stress (CASSANDRA-2267)
 * expose the DC and rack of a node through JMX and nodetool ring (CASSANDRA-2531)
 * fix cache mbean getSize (CASSANDRA-2781)
 * Add Date, Float, Double, and Boolean types (CASSANDRA-2530)
 * Add startup flag to renew counter node id (CASSANDRA-2788)
 * add jamm agent to cassandra.bat (CASSANDRA-2787)
 * fix repair hanging if a neighbor has nothing to send (CASSANDRA-2797)
 * purge tombstone even if row is in only one sstable (CASSANDRA-2801)
 * Fix wrong purge of deleted cf during compaction (CASSANDRA-2786)
 * fix race that could result in Hadoop writer failing to throw an
   exception encountered after close() (CASSANDRA-2755)
 * fix scan wrongly throwing assertion error (CASSANDRA-2653)
 * Always use even distribution for merkle tree with RandomPartitionner
   (CASSANDRA-2841)
 * fix describeOwnership for OPP (CASSANDRA-2800)
 * ensure that string tokens do not contain commas (CASSANDRA-2762)


0.8.0-final
 * fix CQL grammar warning and cqlsh regression from CASSANDRA-2622
 * add ant generate-cql-html target (CASSANDRA-2526)
 * update CQL consistency levels (CASSANDRA-2566)
 * debian packaging fixes (CASSANDRA-2481, 2647)
 * fix UUIDType, IntegerType for direct buffers (CASSANDRA-2682, 2684)
 * switch to native Thrift for Hadoop map/reduce (CASSANDRA-2667)
 * fix StackOverflowError when building from eclipse (CASSANDRA-2687)
 * only provide replication_factor to strategy_options "help" for
   SimpleStrategy, OldNetworkTopologyStrategy (CASSANDRA-2678, 2713)
 * fix exception adding validators to non-string columns (CASSANDRA-2696)
 * avoid instantiating DatabaseDescriptor in JDBC (CASSANDRA-2694)
 * fix potential stack overflow during compaction (CASSANDRA-2626)
 * clone super columns to avoid modifying them during flush (CASSANDRA-2675)
 * reset underlying iterator in EchoedRow constructor (CASSANDRA-2653)


0.8.0-rc1
 * faster flushes and compaction from fixing excessively pessimistic
   rebuffering in BRAF (CASSANDRA-2581)
 * fix returning null column values in the python cql driver (CASSANDRA-2593)
 * fix merkle tree splitting exiting early (CASSANDRA-2605)
 * snapshot_before_compaction directory name fix (CASSANDRA-2598)
 * Disable compaction throttling during bootstrap (CASSANDRA-2612)
 * fix CQL treatment of > and < operators in range slices (CASSANDRA-2592)
 * fix potential double-application of counter updates on commitlog replay
   by moving replay position from header to sstable metadata (CASSANDRA-2419)
 * JDBC CQL driver exposes getColumn for access to timestamp
 * JDBC ResultSetMetadata properties added to AbstractType
 * r/m clustertool (CASSANDRA-2607)
 * add support for presenting row key as a column in CQL result sets
   (CASSANDRA-2622)
 * Don't allow {LOCAL|EACH}_QUORUM unless strategy is NTS (CASSANDRA-2627)
 * validate keyspace strategy_options during CQL create (CASSANDRA-2624)
 * fix empty Result with secondary index when limit=1 (CASSANDRA-2628)
 * Fix regression where bootstrapping a node with no schema fails
   (CASSANDRA-2625)
 * Allow removing LocationInfo sstables (CASSANDRA-2632)
 * avoid attempting to replay mutations from dropped keyspaces (CASSANDRA-2631)
 * avoid using cached position of a key when GT is requested (CASSANDRA-2633)
 * fix counting bloom filter true positives (CASSANDRA-2637)
 * initialize local ep state prior to gossip startup if needed (CASSANDRA-2638)
 * fix counter increment lost after restart (CASSANDRA-2642)
 * add quote-escaping via backslash to CLI (CASSANDRA-2623)
 * fix pig example script (CASSANDRA-2487)
 * fix dynamic snitch race in adding latencies (CASSANDRA-2618)
 * Start/stop cassandra after more important services such as mdadm in
   debian packaging (CASSANDRA-2481)


0.8.0-beta2
 * fix NPE compacting index CFs (CASSANDRA-2528)
 * Remove checking all column families on startup for compaction candidates
   (CASSANDRA-2444)
 * validate CQL create keyspace options (CASSANDRA-2525)
 * fix nodetool setcompactionthroughput (CASSANDRA-2550)
 * move	gossip heartbeat back to its own thread (CASSANDRA-2554)
 * validate cql TRUNCATE columnfamily before truncating (CASSANDRA-2570)
 * fix batch_mutate for mixed standard-counter mutations (CASSANDRA-2457)
 * disallow making schema changes to system keyspace (CASSANDRA-2563)
 * fix sending mutation messages multiple times (CASSANDRA-2557)
 * fix incorrect use of NBHM.size in ReadCallback that could cause
   reads to time out even when responses were received (CASSANDRA-2552)
 * trigger read repair correctly for LOCAL_QUORUM reads (CASSANDRA-2556)
 * Allow configuring the number of compaction thread (CASSANDRA-2558)
 * forceUserDefinedCompaction will attempt to compact what it is given
   even if the pessimistic estimate is that there is not enough disk space;
   automatic compactions will only compact 2 or more sstables (CASSANDRA-2575)
 * refuse to apply migrations with older timestamps than the current
   schema (CASSANDRA-2536)
 * remove unframed Thrift transport option
 * include indexes in snapshots (CASSANDRA-2596)
 * improve ignoring of obsolete mutations in index maintenance (CASSANDRA-2401)
 * recognize attempt to drop just the index while leaving the column
   definition alone (CASSANDRA-2619)


0.8.0-beta1
 * remove Avro RPC support (CASSANDRA-926)
 * support for columns that act as incr/decr counters
   (CASSANDRA-1072, 1937, 1944, 1936, 2101, 2093, 2288, 2105, 2384, 2236, 2342,
   2454)
 * CQL (CASSANDRA-1703, 1704, 1705, 1706, 1707, 1708, 1710, 1711, 1940,
   2124, 2302, 2277, 2493)
 * avoid double RowMutation serialization on write path (CASSANDRA-1800)
 * make NetworkTopologyStrategy the default (CASSANDRA-1960)
 * configurable internode encryption (CASSANDRA-1567, 2152)
 * human readable column names in sstable2json output (CASSANDRA-1933)
 * change default JMX port to 7199 (CASSANDRA-2027)
 * backwards compatible internal messaging (CASSANDRA-1015)
 * atomic switch of memtables and sstables (CASSANDRA-2284)
 * add pluggable SeedProvider (CASSANDRA-1669)
 * Fix clustertool to not throw exception when calling get_endpoints (CASSANDRA-2437)
 * upgrade to thrift 0.6 (CASSANDRA-2412)
 * repair works on a token range instead of full ring (CASSANDRA-2324)
 * purge tombstones from row cache (CASSANDRA-2305)
 * push replication_factor into strategy_options (CASSANDRA-1263)
 * give snapshots the same name on each node (CASSANDRA-1791)
 * remove "nodetool loadbalance" (CASSANDRA-2448)
 * multithreaded compaction (CASSANDRA-2191)
 * compaction throttling (CASSANDRA-2156)
 * add key type information and alias (CASSANDRA-2311, 2396)
 * cli no longer divides read_repair_chance by 100 (CASSANDRA-2458)
 * made CompactionInfo.getTaskType return an enum (CASSANDRA-2482)
 * add a server-wide cap on measured memtable memory usage and aggressively
   flush to keep under that threshold (CASSANDRA-2006)
 * add unified UUIDType (CASSANDRA-2233)
 * add off-heap row cache support (CASSANDRA-1969)


0.7.5
 * improvements/fixes to PIG driver (CASSANDRA-1618, CASSANDRA-2387,
   CASSANDRA-2465, CASSANDRA-2484)
 * validate index names (CASSANDRA-1761)
 * reduce contention on Table.flusherLock (CASSANDRA-1954)
 * try harder to detect failures during streaming, cleaning up temporary
   files more reliably (CASSANDRA-2088)
 * shut down server for OOM on a Thrift thread (CASSANDRA-2269)
 * fix tombstone handling in repair and sstable2json (CASSANDRA-2279)
 * preserve version when streaming data from old sstables (CASSANDRA-2283)
 * don't start repair if a neighboring node is marked as dead (CASSANDRA-2290)
 * purge tombstones from row cache (CASSANDRA-2305)
 * Avoid seeking when sstable2json exports the entire file (CASSANDRA-2318)
 * clear Built flag in system table when dropping an index (CASSANDRA-2320)
 * don't allow arbitrary argument for stress.java (CASSANDRA-2323)
 * validate values for index predicates in get_indexed_slice (CASSANDRA-2328)
 * queue secondary indexes for flush before the parent (CASSANDRA-2330)
 * allow job configuration to set the CL used in Hadoop jobs (CASSANDRA-2331)
 * add memtable_flush_queue_size defaulting to 4 (CASSANDRA-2333)
 * Allow overriding of initial_token, storage_port and rpc_port from system
   properties (CASSANDRA-2343)
 * fix comparator used for non-indexed secondary expressions in index scan
   (CASSANDRA-2347)
 * ensure size calculation and write phase of large-row compaction use
   the same threshold for TTL expiration (CASSANDRA-2349)
 * fix race when iterating CFs during add/drop (CASSANDRA-2350)
 * add ConsistencyLevel command to CLI (CASSANDRA-2354)
 * allow negative numbers in the cli (CASSANDRA-2358)
 * hard code serialVersionUID for tokens class (CASSANDRA-2361)
 * fix potential infinite loop in ByteBufferUtil.inputStream (CASSANDRA-2365)
 * fix encoding bugs in HintedHandoffManager, SystemTable when default
   charset is not UTF8 (CASSANDRA-2367)
 * avoids having removed node reappearing in Gossip (CASSANDRA-2371)
 * fix incorrect truncation of long to int when reading columns via block
   index (CASSANDRA-2376)
 * fix NPE during stream session (CASSANDRA-2377)
 * fix race condition that could leave orphaned data files when dropping CF or
   KS (CASSANDRA-2381)
 * fsync statistics component on write (CASSANDRA-2382)
 * fix duplicate results from CFS.scan (CASSANDRA-2406)
 * add IntegerType to CLI help (CASSANDRA-2414)
 * avoid caching token-only decoratedkeys (CASSANDRA-2416)
 * convert mmap assertion to if/throw so scrub can catch it (CASSANDRA-2417)
 * don't overwrite gc log (CASSANDR-2418)
 * invalidate row cache for streamed row to avoid inconsitencies
   (CASSANDRA-2420)
 * avoid copies in range/index scans (CASSANDRA-2425)
 * make sure we don't wipe data during cleanup if the node has not join
   the ring (CASSANDRA-2428)
 * Try harder to close files after compaction (CASSANDRA-2431)
 * re-set bootstrapped flag after move finishes (CASSANDRA-2435)
 * display validation_class in CLI 'describe keyspace' (CASSANDRA-2442)
 * make cleanup compactions cleanup the row cache (CASSANDRA-2451)
 * add column fields validation to scrub (CASSANDRA-2460)
 * use 64KB flush buffer instead of in_memory_compaction_limit (CASSANDRA-2463)
 * fix backslash substitutions in CLI (CASSANDRA-2492)
 * disable cache saving for system CFS (CASSANDRA-2502)
 * fixes for verifying destination availability under hinted conditions
   so UE can be thrown intead of timing out (CASSANDRA-2514)
 * fix update of validation class in column metadata (CASSANDRA-2512)
 * support LOCAL_QUORUM, EACH_QUORUM CLs outside of NTS (CASSANDRA-2516)
 * preserve version when streaming data from old sstables (CASSANDRA-2283)
 * fix backslash substitutions in CLI (CASSANDRA-2492)
 * count a row deletion as one operation towards memtable threshold
   (CASSANDRA-2519)
 * support LOCAL_QUORUM, EACH_QUORUM CLs outside of NTS (CASSANDRA-2516)


0.7.4
 * add nodetool join command (CASSANDRA-2160)
 * fix secondary indexes on pre-existing or streamed data (CASSANDRA-2244)
 * initialize endpoint in gossiper earlier (CASSANDRA-2228)
 * add ability to write to Cassandra from Pig (CASSANDRA-1828)
 * add rpc_[min|max]_threads (CASSANDRA-2176)
 * add CL.TWO, CL.THREE (CASSANDRA-2013)
 * avoid exporting an un-requested row in sstable2json, when exporting
   a key that does not exist (CASSANDRA-2168)
 * add incremental_backups option (CASSANDRA-1872)
 * add configurable row limit to Pig loadfunc (CASSANDRA-2276)
 * validate column values in batches as well as single-Column inserts
   (CASSANDRA-2259)
 * move sample schema from cassandra.yaml to schema-sample.txt,
   a cli scripts (CASSANDRA-2007)
 * avoid writing empty rows when scrubbing tombstoned rows (CASSANDRA-2296)
 * fix assertion error in range and index scans for CL < ALL
   (CASSANDRA-2282)
 * fix commitlog replay when flush position refers to data that didn't
   get synced before server died (CASSANDRA-2285)
 * fix fd leak in sstable2json with non-mmap'd i/o (CASSANDRA-2304)
 * reduce memory use during streaming of multiple sstables (CASSANDRA-2301)
 * purge tombstoned rows from cache after GCGraceSeconds (CASSANDRA-2305)
 * allow zero replicas in a NTS datacenter (CASSANDRA-1924)
 * make range queries respect snitch for local replicas (CASSANDRA-2286)
 * fix HH delivery when column index is larger than 2GB (CASSANDRA-2297)
 * make 2ary indexes use parent CF flush thresholds during initial build
   (CASSANDRA-2294)
 * update memtable_throughput to be a long (CASSANDRA-2158)


0.7.3
 * Keep endpoint state until aVeryLongTime (CASSANDRA-2115)
 * lower-latency read repair (CASSANDRA-2069)
 * add hinted_handoff_throttle_delay_in_ms option (CASSANDRA-2161)
 * fixes for cache save/load (CASSANDRA-2172, -2174)
 * Handle whole-row deletions in CFOutputFormat (CASSANDRA-2014)
 * Make memtable_flush_writers flush in parallel (CASSANDRA-2178)
 * Add compaction_preheat_key_cache option (CASSANDRA-2175)
 * refactor stress.py to have only one copy of the format string
   used for creating row keys (CASSANDRA-2108)
 * validate index names for \w+ (CASSANDRA-2196)
 * Fix Cassandra cli to respect timeout if schema does not settle
   (CASSANDRA-2187)
 * fix for compaction and cleanup writing old-format data into new-version
   sstable (CASSANDRA-2211, -2216)
 * add nodetool scrub (CASSANDRA-2217, -2240)
 * fix sstable2json large-row pagination (CASSANDRA-2188)
 * fix EOFing on requests for the last bytes in a file (CASSANDRA-2213)
 * fix BufferedRandomAccessFile bugs (CASSANDRA-2218, -2241)
 * check for memtable flush_after_mins exceeded every 10s (CASSANDRA-2183)
 * fix cache saving on Windows (CASSANDRA-2207)
 * add validateSchemaAgreement call + synchronization to schema
   modification operations (CASSANDRA-2222)
 * fix for reversed slice queries on large rows (CASSANDRA-2212)
 * fat clients were writing local data (CASSANDRA-2223)
 * set DEFAULT_MEMTABLE_LIFETIME_IN_MINS to 24h
 * improve detection and cleanup of partially-written sstables
   (CASSANDRA-2206)
 * fix supercolumn de/serialization when subcolumn comparator is different
   from supercolumn's (CASSANDRA-2104)
 * fix starting up on Windows when CASSANDRA_HOME contains whitespace
   (CASSANDRA-2237)
 * add [get|set][row|key]cacheSavePeriod to JMX (CASSANDRA-2100)
 * fix Hadoop ColumnFamilyOutputFormat dropping of mutations
   when batch fills up (CASSANDRA-2255)
 * move file deletions off of scheduledtasks executor (CASSANDRA-2253)


0.7.2
 * copy DecoratedKey.key when inserting into caches to avoid retaining
   a reference to the underlying buffer (CASSANDRA-2102)
 * format subcolumn names with subcomparator (CASSANDRA-2136)
 * fix column bloom filter deserialization (CASSANDRA-2165)


0.7.1
 * refactor MessageDigest creation code. (CASSANDRA-2107)
 * buffer network stack to avoid inefficient small TCP messages while avoiding
   the nagle/delayed ack problem (CASSANDRA-1896)
 * check log4j configuration for changes every 10s (CASSANDRA-1525, 1907)
 * more-efficient cross-DC replication (CASSANDRA-1530, -2051, -2138)
 * avoid polluting page cache with commitlog or sstable writes
   and seq scan operations (CASSANDRA-1470)
 * add RMI authentication options to nodetool (CASSANDRA-1921)
 * make snitches configurable at runtime (CASSANDRA-1374)
 * retry hadoop split requests on connection failure (CASSANDRA-1927)
 * implement describeOwnership for BOP, COPP (CASSANDRA-1928)
 * make read repair behave as expected for ConsistencyLevel > ONE
   (CASSANDRA-982, 2038)
 * distributed test harness (CASSANDRA-1859, 1964)
 * reduce flush lock contention (CASSANDRA-1930)
 * optimize supercolumn deserialization (CASSANDRA-1891)
 * fix CFMetaData.apply to only compare objects of the same class
   (CASSANDRA-1962)
 * allow specifying specific SSTables to compact from JMX (CASSANDRA-1963)
 * fix race condition in MessagingService.targets (CASSANDRA-1959, 2094, 2081)
 * refuse to open sstables from a future version (CASSANDRA-1935)
 * zero-copy reads (CASSANDRA-1714)
 * fix copy bounds for word Text in wordcount demo (CASSANDRA-1993)
 * fixes for contrib/javautils (CASSANDRA-1979)
 * check more frequently for memtable expiration (CASSANDRA-2000)
 * fix writing SSTable column count statistics (CASSANDRA-1976)
 * fix streaming of multiple CFs during bootstrap (CASSANDRA-1992)
 * explicitly set JVM GC new generation size with -Xmn (CASSANDRA-1968)
 * add short options for CLI flags (CASSANDRA-1565)
 * make keyspace argument to "describe keyspace" in CLI optional
   when authenticated to keyspace already (CASSANDRA-2029)
 * added option to specify -Dcassandra.join_ring=false on startup
   to allow "warm spare" nodes or performing JMX maintenance before
   joining the ring (CASSANDRA-526)
 * log migrations at INFO (CASSANDRA-2028)
 * add CLI verbose option in file mode (CASSANDRA-2030)
 * add single-line "--" comments to CLI (CASSANDRA-2032)
 * message serialization tests (CASSANDRA-1923)
 * switch from ivy to maven-ant-tasks (CASSANDRA-2017)
 * CLI attempts to block for new schema to propagate (CASSANDRA-2044)
 * fix potential overflow in nodetool cfstats (CASSANDRA-2057)
 * add JVM shutdownhook to sync commitlog (CASSANDRA-1919)
 * allow nodes to be up without being part of  normal traffic (CASSANDRA-1951)
 * fix CLI "show keyspaces" with null options on NTS (CASSANDRA-2049)
 * fix possible ByteBuffer race conditions (CASSANDRA-2066)
 * reduce garbage generated by MessagingService to prevent load spikes
   (CASSANDRA-2058)
 * fix math in RandomPartitioner.describeOwnership (CASSANDRA-2071)
 * fix deletion of sstable non-data components (CASSANDRA-2059)
 * avoid blocking gossip while deleting handoff hints (CASSANDRA-2073)
 * ignore messages from newer versions, keep track of nodes in gossip
   regardless of version (CASSANDRA-1970)
 * cache writing moved to CompactionManager to reduce i/o contention and
   updated to use non-cache-polluting writes (CASSANDRA-2053)
 * page through large rows when exporting to JSON (CASSANDRA-2041)
 * add flush_largest_memtables_at and reduce_cache_sizes_at options
   (CASSANDRA-2142)
 * add cli 'describe cluster' command (CASSANDRA-2127)
 * add cli support for setting username/password at 'connect' command
   (CASSANDRA-2111)
 * add -D option to Stress.java to allow reading hosts from a file
   (CASSANDRA-2149)
 * bound hints CF throughput between 32M and 256M (CASSANDRA-2148)
 * continue starting when invalid saved cache entries are encountered
   (CASSANDRA-2076)
 * add max_hint_window_in_ms option (CASSANDRA-1459)


0.7.0-final
 * fix offsets to ByteBuffer.get (CASSANDRA-1939)


0.7.0-rc4
 * fix cli crash after backgrounding (CASSANDRA-1875)
 * count timeouts in storageproxy latencies, and include latency
   histograms in StorageProxyMBean (CASSANDRA-1893)
 * fix CLI get recognition of supercolumns (CASSANDRA-1899)
 * enable keepalive on intra-cluster sockets (CASSANDRA-1766)
 * count timeouts towards dynamicsnitch latencies (CASSANDRA-1905)
 * Expose index-building status in JMX + cli schema description
   (CASSANDRA-1871)
 * allow [LOCAL|EACH]_QUORUM to be used with non-NetworkTopology
   replication Strategies
 * increased amount of index locks for faster commitlog replay
 * collect secondary index tombstones immediately (CASSANDRA-1914)
 * revert commitlog changes from #1780 (CASSANDRA-1917)
 * change RandomPartitioner min token to -1 to avoid collision w/
   tokens on actual nodes (CASSANDRA-1901)
 * examine the right nibble when validating TimeUUID (CASSANDRA-1910)
 * include secondary indexes in cleanup (CASSANDRA-1916)
 * CFS.scrubDataDirectories should also cleanup invalid secondary indexes
   (CASSANDRA-1904)
 * ability to disable/enable gossip on nodes to force them down
   (CASSANDRA-1108)


0.7.0-rc3
 * expose getNaturalEndpoints in StorageServiceMBean taking byte[]
   key; RMI cannot serialize ByteBuffer (CASSANDRA-1833)
 * infer org.apache.cassandra.locator for replication strategy classes
   when not otherwise specified
 * validation that generates less garbage (CASSANDRA-1814)
 * add TTL support to CLI (CASSANDRA-1838)
 * cli defaults to bytestype for subcomparator when creating
   column families (CASSANDRA-1835)
 * unregister index MBeans when index is dropped (CASSANDRA-1843)
 * make ByteBufferUtil.clone thread-safe (CASSANDRA-1847)
 * change exception for read requests during bootstrap from
   InvalidRequest to Unavailable (CASSANDRA-1862)
 * respect row-level tombstones post-flush in range scans
   (CASSANDRA-1837)
 * ReadResponseResolver check digests against each other (CASSANDRA-1830)
 * return InvalidRequest when remove of subcolumn without supercolumn
   is requested (CASSANDRA-1866)
 * flush before repair (CASSANDRA-1748)
 * SSTableExport validates key order (CASSANDRA-1884)
 * large row support for SSTableExport (CASSANDRA-1867)
 * Re-cache hot keys post-compaction without hitting disk (CASSANDRA-1878)
 * manage read repair in coordinator instead of data source, to
   provide latency information to dynamic snitch (CASSANDRA-1873)


0.7.0-rc2
 * fix live-column-count of slice ranges including tombstoned supercolumn
   with live subcolumn (CASSANDRA-1591)
 * rename o.a.c.internal.AntientropyStage -> AntiEntropyStage,
   o.a.c.request.Request_responseStage -> RequestResponseStage,
   o.a.c.internal.Internal_responseStage -> InternalResponseStage
 * add AbstractType.fromString (CASSANDRA-1767)
 * require index_type to be present when specifying index_name
   on ColumnDef (CASSANDRA-1759)
 * fix add/remove index bugs in CFMetadata (CASSANDRA-1768)
 * rebuild Strategy during system_update_keyspace (CASSANDRA-1762)
 * cli updates prompt to ... in continuation lines (CASSANDRA-1770)
 * support multiple Mutations per key in hadoop ColumnFamilyOutputFormat
   (CASSANDRA-1774)
 * improvements to Debian init script (CASSANDRA-1772)
 * use local classloader to check for version.properties (CASSANDRA-1778)
 * Validate that column names in column_metadata are valid for the
   defined comparator, and decode properly in cli (CASSANDRA-1773)
 * use cross-platform newlines in cli (CASSANDRA-1786)
 * add ExpiringColumn support to sstable import/export (CASSANDRA-1754)
 * add flush for each append to periodic commitlog mode; added
   periodic_without_flush option to disable this (CASSANDRA-1780)
 * close file handle used for post-flush truncate (CASSANDRA-1790)
 * various code cleanup (CASSANDRA-1793, -1794, -1795)
 * fix range queries against wrapped range (CASSANDRA-1781)
 * fix consistencylevel calculations for NetworkTopologyStrategy
   (CASSANDRA-1804)
 * cli support index type enum names (CASSANDRA-1810)
 * improved validation of column_metadata (CASSANDRA-1813)
 * reads at ConsistencyLevel > 1 throw UnavailableException
   immediately if insufficient live nodes exist (CASSANDRA-1803)
 * copy bytebuffers for local writes to avoid retaining the entire
   Thrift frame (CASSANDRA-1801)
 * fix NPE adding index to column w/o prior metadata (CASSANDRA-1764)
 * reduce fat client timeout (CASSANDRA-1730)
 * fix botched merge of CASSANDRA-1316


0.7.0-rc1
 * fix compaction and flush races with schema updates (CASSANDRA-1715)
 * add clustertool, config-converter, sstablekeys, and schematool
   Windows .bat files (CASSANDRA-1723)
 * reject range queries received during bootstrap (CASSANDRA-1739)
 * fix wrapping-range queries on non-minimum token (CASSANDRA-1700)
 * add nodetool cfhistogram (CASSANDRA-1698)
 * limit repaired ranges to what the nodes have in common (CASSANDRA-1674)
 * index scan treats missing columns as not matching secondary
   expressions (CASSANDRA-1745)
 * Fix misuse of DataOutputBuffer.getData in AntiEntropyService
   (CASSANDRA-1729)
 * detect and warn when obsolete version of JNA is present (CASSANDRA-1760)
 * reduce fat client timeout (CASSANDRA-1730)
 * cleanup smallest CFs first to increase free temp space for larger ones
   (CASSANDRA-1811)
 * Update windows .bat files to work outside of main Cassandra
   directory (CASSANDRA-1713)
 * fix read repair regression from 0.6.7 (CASSANDRA-1727)
 * more-efficient read repair (CASSANDRA-1719)
 * fix hinted handoff replay (CASSANDRA-1656)
 * log type of dropped messages (CASSANDRA-1677)
 * upgrade to SLF4J 1.6.1
 * fix ByteBuffer bug in ExpiringColumn.updateDigest (CASSANDRA-1679)
 * fix IntegerType.getString (CASSANDRA-1681)
 * make -Djava.net.preferIPv4Stack=true the default (CASSANDRA-628)
 * add INTERNAL_RESPONSE verb to differentiate from responses related
   to client requests (CASSANDRA-1685)
 * log tpstats when dropping messages (CASSANDRA-1660)
 * include unreachable nodes in describeSchemaVersions (CASSANDRA-1678)
 * Avoid dropping messages off the client request path (CASSANDRA-1676)
 * fix jna errno reporting (CASSANDRA-1694)
 * add friendlier error for UnknownHostException on startup (CASSANDRA-1697)
 * include jna dependency in RPM package (CASSANDRA-1690)
 * add --skip-keys option to stress.py (CASSANDRA-1696)
 * improve cli handling of non-string keys and column names
   (CASSANDRA-1701, -1693)
 * r/m extra subcomparator line in cli keyspaces output (CASSANDRA-1712)
 * add read repair chance to cli "show keyspaces"
 * upgrade to ConcurrentLinkedHashMap 1.1 (CASSANDRA-975)
 * fix index scan routing (CASSANDRA-1722)
 * fix tombstoning of supercolumns in range queries (CASSANDRA-1734)
 * clear endpoint cache after updating keyspace metadata (CASSANDRA-1741)
 * fix wrapping-range queries on non-minimum token (CASSANDRA-1700)
 * truncate includes secondary indexes (CASSANDRA-1747)
 * retain reference to PendingFile sstables (CASSANDRA-1749)
 * fix sstableimport regression (CASSANDRA-1753)
 * fix for bootstrap when no non-system tables are defined (CASSANDRA-1732)
 * handle replica unavailability in index scan (CASSANDRA-1755)
 * fix service initialization order deadlock (CASSANDRA-1756)
 * multi-line cli commands (CASSANDRA-1742)
 * fix race between snapshot and compaction (CASSANDRA-1736)
 * add listEndpointsPendingHints, deleteHintsForEndpoint JMX methods
   (CASSANDRA-1551)


0.7.0-beta3
 * add strategy options to describe_keyspace output (CASSANDRA-1560)
 * log warning when using randomly generated token (CASSANDRA-1552)
 * re-organize JMX into .db, .net, .internal, .request (CASSANDRA-1217)
 * allow nodes to change IPs between restarts (CASSANDRA-1518)
 * remember ring state between restarts by default (CASSANDRA-1518)
 * flush index built flag so we can read it before log replay (CASSANDRA-1541)
 * lock row cache updates to prevent race condition (CASSANDRA-1293)
 * remove assertion causing rare (and harmless) error messages in
   commitlog (CASSANDRA-1330)
 * fix moving nodes with no keyspaces defined (CASSANDRA-1574)
 * fix unbootstrap when no data is present in a transfer range (CASSANDRA-1573)
 * take advantage of AVRO-495 to simplify our avro IDL (CASSANDRA-1436)
 * extend authorization hierarchy to column family (CASSANDRA-1554)
 * deletion support in secondary indexes (CASSANDRA-1571)
 * meaningful error message for invalid replication strategy class
   (CASSANDRA-1566)
 * allow keyspace creation with RF > N (CASSANDRA-1428)
 * improve cli error handling (CASSANDRA-1580)
 * add cache save/load ability (CASSANDRA-1417, 1606, 1647)
 * add StorageService.getDrainProgress (CASSANDRA-1588)
 * Disallow bootstrap to an in-use token (CASSANDRA-1561)
 * Allow dynamic secondary index creation and destruction (CASSANDRA-1532)
 * log auto-guessed memtable thresholds (CASSANDRA-1595)
 * add ColumnDef support to cli (CASSANDRA-1583)
 * reduce index sample time by 75% (CASSANDRA-1572)
 * add cli support for column, strategy metadata (CASSANDRA-1578, 1612)
 * add cli support for schema modification (CASSANDRA-1584)
 * delete temp files on failed compactions (CASSANDRA-1596)
 * avoid blocking for dead nodes during removetoken (CASSANDRA-1605)
 * remove ConsistencyLevel.ZERO (CASSANDRA-1607)
 * expose in-progress compaction type in jmx (CASSANDRA-1586)
 * removed IClock & related classes from internals (CASSANDRA-1502)
 * fix removing tokens from SystemTable on decommission and removetoken
   (CASSANDRA-1609)
 * include CF metadata in cli 'show keyspaces' (CASSANDRA-1613)
 * switch from Properties to HashMap in PropertyFileSnitch to
   avoid synchronization bottleneck (CASSANDRA-1481)
 * PropertyFileSnitch configuration file renamed to
   cassandra-topology.properties
 * add cli support for get_range_slices (CASSANDRA-1088, CASSANDRA-1619)
 * Make memtable flush thresholds per-CF instead of global
   (CASSANDRA-1007, 1637)
 * add cli support for binary data without CfDef hints (CASSANDRA-1603)
 * fix building SSTable statistics post-stream (CASSANDRA-1620)
 * fix potential infinite loop in 2ary index queries (CASSANDRA-1623)
 * allow creating NTS keyspaces with no replicas configured (CASSANDRA-1626)
 * add jmx histogram of sstables accessed per read (CASSANDRA-1624)
 * remove system_rename_column_family and system_rename_keyspace from the
   client API until races can be fixed (CASSANDRA-1630, CASSANDRA-1585)
 * add cli sanity tests (CASSANDRA-1582)
 * update GC settings in cassandra.bat (CASSANDRA-1636)
 * cli support for index queries (CASSANDRA-1635)
 * cli support for updating schema memtable settings (CASSANDRA-1634)
 * cli --file option (CASSANDRA-1616)
 * reduce automatically chosen memtable sizes by 50% (CASSANDRA-1641)
 * move endpoint cache from snitch to strategy (CASSANDRA-1643)
 * fix commitlog recovery deleting the newly-created segment as well as
   the old ones (CASSANDRA-1644)
 * upgrade to Thrift 0.5 (CASSANDRA-1367)
 * renamed CL.DCQUORUM to LOCAL_QUORUM and DCQUORUMSYNC to EACH_QUORUM
 * cli truncate support (CASSANDRA-1653)
 * update GC settings in cassandra.bat (CASSANDRA-1636)
 * avoid logging when a node's ip/token is gossipped back to it (CASSANDRA-1666)


0.7-beta2
 * always use UTF-8 for hint keys (CASSANDRA-1439)
 * remove cassandra.yaml dependency from Hadoop and Pig (CASSADRA-1322)
 * expose CfDef metadata in describe_keyspaces (CASSANDRA-1363)
 * restore use of mmap_index_only option (CASSANDRA-1241)
 * dropping a keyspace with no column families generated an error
   (CASSANDRA-1378)
 * rename RackAwareStrategy to OldNetworkTopologyStrategy, RackUnawareStrategy
   to SimpleStrategy, DatacenterShardStrategy to NetworkTopologyStrategy,
   AbstractRackAwareSnitch to AbstractNetworkTopologySnitch (CASSANDRA-1392)
 * merge StorageProxy.mutate, mutateBlocking (CASSANDRA-1396)
 * faster UUIDType, LongType comparisons (CASSANDRA-1386, 1393)
 * fix setting read_repair_chance from CLI addColumnFamily (CASSANDRA-1399)
 * fix updates to indexed columns (CASSANDRA-1373)
 * fix race condition leaving to FileNotFoundException (CASSANDRA-1382)
 * fix sharded lock hash on index write path (CASSANDRA-1402)
 * add support for GT/E, LT/E in subordinate index clauses (CASSANDRA-1401)
 * cfId counter got out of sync when CFs were added (CASSANDRA-1403)
 * less chatty schema updates (CASSANDRA-1389)
 * rename column family mbeans. 'type' will now include either
   'IndexColumnFamilies' or 'ColumnFamilies' depending on the CFS type.
   (CASSANDRA-1385)
 * disallow invalid keyspace and column family names. This includes name that
   matches a '^\w+' regex. (CASSANDRA-1377)
 * use JNA, if present, to take snapshots (CASSANDRA-1371)
 * truncate hints if starting 0.7 for the first time (CASSANDRA-1414)
 * fix FD leak in single-row slicepredicate queries (CASSANDRA-1416)
 * allow index expressions against columns that are not part of the
   SlicePredicate (CASSANDRA-1410)
 * config-converter properly handles snitches and framed support
   (CASSANDRA-1420)
 * remove keyspace argument from multiget_count (CASSANDRA-1422)
 * allow specifying cassandra.yaml location as (local or remote) URL
   (CASSANDRA-1126)
 * fix using DynamicEndpointSnitch with NetworkTopologyStrategy
   (CASSANDRA-1429)
 * Add CfDef.default_validation_class (CASSANDRA-891)
 * fix EstimatedHistogram.max (CASSANDRA-1413)
 * quorum read optimization (CASSANDRA-1622)
 * handle zero-length (or missing) rows during HH paging (CASSANDRA-1432)
 * include secondary indexes during schema migrations (CASSANDRA-1406)
 * fix commitlog header race during schema change (CASSANDRA-1435)
 * fix ColumnFamilyStoreMBeanIterator to use new type name (CASSANDRA-1433)
 * correct filename generated by xml->yaml converter (CASSANDRA-1419)
 * add CMSInitiatingOccupancyFraction=75 and UseCMSInitiatingOccupancyOnly
   to default JVM options
 * decrease jvm heap for cassandra-cli (CASSANDRA-1446)
 * ability to modify keyspaces and column family definitions on a live cluster
   (CASSANDRA-1285)
 * support for Hadoop Streaming [non-jvm map/reduce via stdin/out]
   (CASSANDRA-1368)
 * Move persistent sstable stats from the system table to an sstable component
   (CASSANDRA-1430)
 * remove failed bootstrap attempt from pending ranges when gossip times
   it out after 1h (CASSANDRA-1463)
 * eager-create tcp connections to other cluster members (CASSANDRA-1465)
 * enumerate stages and derive stage from message type instead of
   transmitting separately (CASSANDRA-1465)
 * apply reversed flag during collation from different data sources
   (CASSANDRA-1450)
 * make failure to remove commitlog segment non-fatal (CASSANDRA-1348)
 * correct ordering of drain operations so CL.recover is no longer
   necessary (CASSANDRA-1408)
 * removed keyspace from describe_splits method (CASSANDRA-1425)
 * rename check_schema_agreement to describe_schema_versions
   (CASSANDRA-1478)
 * fix QUORUM calculation for RF > 3 (CASSANDRA-1487)
 * remove tombstones during non-major compactions when bloom filter
   verifies that row does not exist in other sstables (CASSANDRA-1074)
 * nodes that coordinated a loadbalance in the past could not be seen by
   newly added nodes (CASSANDRA-1467)
 * exposed endpoint states (gossip details) via jmx (CASSANDRA-1467)
 * ensure that compacted sstables are not included when new readers are
   instantiated (CASSANDRA-1477)
 * by default, calculate heap size and memtable thresholds at runtime (CASSANDRA-1469)
 * fix races dealing with adding/dropping keyspaces and column families in
   rapid succession (CASSANDRA-1477)
 * clean up of Streaming system (CASSANDRA-1503, 1504, 1506)
 * add options to configure Thrift socket keepalive and buffer sizes (CASSANDRA-1426)
 * make contrib CassandraServiceDataCleaner recursive (CASSANDRA-1509)
 * min, max compaction threshold are configurable and persistent
   per-ColumnFamily (CASSANDRA-1468)
 * fix replaying the last mutation in a commitlog unnecessarily
   (CASSANDRA-1512)
 * invoke getDefaultUncaughtExceptionHandler from DTPE with the original
   exception rather than the ExecutionException wrapper (CASSANDRA-1226)
 * remove Clock from the Thrift (and Avro) API (CASSANDRA-1501)
 * Close intra-node sockets when connection is broken (CASSANDRA-1528)
 * RPM packaging spec file (CASSANDRA-786)
 * weighted request scheduler (CASSANDRA-1485)
 * treat expired columns as deleted (CASSANDRA-1539)
 * make IndexInterval configurable (CASSANDRA-1488)
 * add describe_snitch to Thrift API (CASSANDRA-1490)
 * MD5 authenticator compares plain text submitted password with MD5'd
   saved property, instead of vice versa (CASSANDRA-1447)
 * JMX MessagingService pending and completed counts (CASSANDRA-1533)
 * fix race condition processing repair responses (CASSANDRA-1511)
 * make repair blocking (CASSANDRA-1511)
 * create EndpointSnitchInfo and MBean to expose rack and DC (CASSANDRA-1491)
 * added option to contrib/word_count to output results back to Cassandra
   (CASSANDRA-1342)
 * rewrite Hadoop ColumnFamilyRecordWriter to pool connections, retry to
   multiple Cassandra nodes, and smooth impact on the Cassandra cluster
   by using smaller batch sizes (CASSANDRA-1434)
 * fix setting gc_grace_seconds via CLI (CASSANDRA-1549)
 * support TTL'd index values (CASSANDRA-1536)
 * make removetoken work like decommission (CASSANDRA-1216)
 * make cli comparator-aware and improve quote rules (CASSANDRA-1523,-1524)
 * make nodetool compact and cleanup blocking (CASSANDRA-1449)
 * add memtable, cache information to GCInspector logs (CASSANDRA-1558)
 * enable/disable HintedHandoff via JMX (CASSANDRA-1550)
 * Ignore stray files in the commit log directory (CASSANDRA-1547)
 * Disallow bootstrap to an in-use token (CASSANDRA-1561)


0.7-beta1
 * sstable versioning (CASSANDRA-389)
 * switched to slf4j logging (CASSANDRA-625)
 * add (optional) expiration time for column (CASSANDRA-699)
 * access levels for authentication/authorization (CASSANDRA-900)
 * add ReadRepairChance to CF definition (CASSANDRA-930)
 * fix heisenbug in system tests, especially common on OS X (CASSANDRA-944)
 * convert to byte[] keys internally and all public APIs (CASSANDRA-767)
 * ability to alter schema definitions on a live cluster (CASSANDRA-44)
 * renamed configuration file to cassandra.xml, and log4j.properties to
   log4j-server.properties, which must now be loaded from
   the classpath (which is how our scripts in bin/ have always done it)
   (CASSANDRA-971)
 * change get_count to require a SlicePredicate. create multi_get_count
   (CASSANDRA-744)
 * re-organized endpointsnitch implementations and added SimpleSnitch
   (CASSANDRA-994)
 * Added preload_row_cache option (CASSANDRA-946)
 * add CRC to commitlog header (CASSANDRA-999)
 * removed deprecated batch_insert and get_range_slice methods (CASSANDRA-1065)
 * add truncate thrift method (CASSANDRA-531)
 * http mini-interface using mx4j (CASSANDRA-1068)
 * optimize away copy of sliced row on memtable read path (CASSANDRA-1046)
 * replace constant-size 2GB mmaped segments and special casing for index
   entries spanning segment boundaries, with SegmentedFile that computes
   segments that always contain entire entries/rows (CASSANDRA-1117)
 * avoid reading large rows into memory during compaction (CASSANDRA-16)
 * added hadoop OutputFormat (CASSANDRA-1101)
 * efficient Streaming (no more anticompaction) (CASSANDRA-579)
 * split commitlog header into separate file and add size checksum to
   mutations (CASSANDRA-1179)
 * avoid allocating a new byte[] for each mutation on replay (CASSANDRA-1219)
 * revise HH schema to be per-endpoint (CASSANDRA-1142)
 * add joining/leaving status to nodetool ring (CASSANDRA-1115)
 * allow multiple repair sessions per node (CASSANDRA-1190)
 * optimize away MessagingService for local range queries (CASSANDRA-1261)
 * make framed transport the default so malformed requests can't OOM the
   server (CASSANDRA-475)
 * significantly faster reads from row cache (CASSANDRA-1267)
 * take advantage of row cache during range queries (CASSANDRA-1302)
 * make GCGraceSeconds a per-ColumnFamily value (CASSANDRA-1276)
 * keep persistent row size and column count statistics (CASSANDRA-1155)
 * add IntegerType (CASSANDRA-1282)
 * page within a single row during hinted handoff (CASSANDRA-1327)
 * push DatacenterShardStrategy configuration into keyspace definition,
   eliminating datacenter.properties. (CASSANDRA-1066)
 * optimize forward slices starting with '' and single-index-block name
   queries by skipping the column index (CASSANDRA-1338)
 * streaming refactor (CASSANDRA-1189)
 * faster comparison for UUID types (CASSANDRA-1043)
 * secondary index support (CASSANDRA-749 and subtasks)
 * make compaction buckets deterministic (CASSANDRA-1265)


0.6.6
 * Allow using DynamicEndpointSnitch with RackAwareStrategy (CASSANDRA-1429)
 * remove the remaining vestiges of the unfinished DatacenterShardStrategy
   (replaced by NetworkTopologyStrategy in 0.7)


0.6.5
 * fix key ordering in range query results with RandomPartitioner
   and ConsistencyLevel > ONE (CASSANDRA-1145)
 * fix for range query starting with the wrong token range (CASSANDRA-1042)
 * page within a single row during hinted handoff (CASSANDRA-1327)
 * fix compilation on non-sun JDKs (CASSANDRA-1061)
 * remove String.trim() call on row keys in batch mutations (CASSANDRA-1235)
 * Log summary of dropped messages instead of spamming log (CASSANDRA-1284)
 * add dynamic endpoint snitch (CASSANDRA-981)
 * fix streaming for keyspaces with hyphens in their name (CASSANDRA-1377)
 * fix errors in hard-coded bloom filter optKPerBucket by computing it
   algorithmically (CASSANDRA-1220
 * remove message deserialization stage, and uncap read/write stages
   so slow reads/writes don't block gossip processing (CASSANDRA-1358)
 * add jmx port configuration to Debian package (CASSANDRA-1202)
 * use mlockall via JNA, if present, to prevent Linux from swapping
   out parts of the JVM (CASSANDRA-1214)


0.6.4
 * avoid queuing multiple hint deliveries for the same endpoint
   (CASSANDRA-1229)
 * better performance for and stricter checking of UTF8 column names
   (CASSANDRA-1232)
 * extend option to lower compaction priority to hinted handoff
   as well (CASSANDRA-1260)
 * log errors in gossip instead of re-throwing (CASSANDRA-1289)
 * avoid aborting commitlog replay prematurely if a flushed-but-
   not-removed commitlog segment is encountered (CASSANDRA-1297)
 * fix duplicate rows being read during mapreduce (CASSANDRA-1142)
 * failure detection wasn't closing command sockets (CASSANDRA-1221)
 * cassandra-cli.bat works on windows (CASSANDRA-1236)
 * pre-emptively drop requests that cannot be processed within RPCTimeout
   (CASSANDRA-685)
 * add ack to Binary write verb and update CassandraBulkLoader
   to wait for acks for each row (CASSANDRA-1093)
 * added describe_partitioner Thrift method (CASSANDRA-1047)
 * Hadoop jobs no longer require the Cassandra storage-conf.xml
   (CASSANDRA-1280, CASSANDRA-1047)
 * log thread pool stats when GC is excessive (CASSANDRA-1275)
 * remove gossip message size limit (CASSANDRA-1138)
 * parallelize local and remote reads during multiget, and respect snitch
   when determining whether to do local read for CL.ONE (CASSANDRA-1317)
 * fix read repair to use requested consistency level on digest mismatch,
   rather than assuming QUORUM (CASSANDRA-1316)
 * process digest mismatch re-reads in parallel (CASSANDRA-1323)
 * switch hints CF comparator to BytesType (CASSANDRA-1274)


0.6.3
 * retry to make streaming connections up to 8 times. (CASSANDRA-1019)
 * reject describe_ring() calls on invalid keyspaces (CASSANDRA-1111)
 * fix cache size calculation for size of 100% (CASSANDRA-1129)
 * fix cache capacity only being recalculated once (CASSANDRA-1129)
 * remove hourly scan of all hints on the off chance that the gossiper
   missed a status change; instead, expose deliverHintsToEndpoint to JMX
   so it can be done manually, if necessary (CASSANDRA-1141)
 * don't reject reads at CL.ALL (CASSANDRA-1152)
 * reject deletions to supercolumns in CFs containing only standard
   columns (CASSANDRA-1139)
 * avoid preserving login information after client disconnects
   (CASSANDRA-1057)
 * prefer sun jdk to openjdk in debian init script (CASSANDRA-1174)
 * detect partioner config changes between restarts and fail fast
   (CASSANDRA-1146)
 * use generation time to resolve node token reassignment disagreements
   (CASSANDRA-1118)
 * restructure the startup ordering of Gossiper and MessageService to avoid
   timing anomalies (CASSANDRA-1160)
 * detect incomplete commit log hearders (CASSANDRA-1119)
 * force anti-entropy service to stream files on the stream stage to avoid
   sending streams out of order (CASSANDRA-1169)
 * remove inactive stream managers after AES streams files (CASSANDRA-1169)
 * allow removing entire row through batch_mutate Deletion (CASSANDRA-1027)
 * add JMX metrics for row-level bloom filter false positives (CASSANDRA-1212)
 * added a redhat init script to contrib (CASSANDRA-1201)
 * use midpoint when bootstrapping a new machine into range with not
   much data yet instead of random token (CASSANDRA-1112)
 * kill server on OOM in executor stage as well as Thrift (CASSANDRA-1226)
 * remove opportunistic repairs, when two machines with overlapping replica
   responsibilities happen to finish major compactions of the same CF near
   the same time.  repairs are now fully manual (CASSANDRA-1190)
 * add ability to lower compaction priority (default is no change from 0.6.2)
   (CASSANDRA-1181)


0.6.2
 * fix contrib/word_count build. (CASSANDRA-992)
 * split CommitLogExecutorService into BatchCommitLogExecutorService and
   PeriodicCommitLogExecutorService (CASSANDRA-1014)
 * add latency histograms to CFSMBean (CASSANDRA-1024)
 * make resolving timestamp ties deterministic by using value bytes
   as a tiebreaker (CASSANDRA-1039)
 * Add option to turn off Hinted Handoff (CASSANDRA-894)
 * fix windows startup (CASSANDRA-948)
 * make concurrent_reads, concurrent_writes configurable at runtime via JMX
   (CASSANDRA-1060)
 * disable GCInspector on non-Sun JVMs (CASSANDRA-1061)
 * fix tombstone handling in sstable rows with no other data (CASSANDRA-1063)
 * fix size of row in spanned index entries (CASSANDRA-1056)
 * install json2sstable, sstable2json, and sstablekeys to Debian package
 * StreamingService.StreamDestinations wouldn't empty itself after streaming
   finished (CASSANDRA-1076)
 * added Collections.shuffle(splits) before returning the splits in
   ColumnFamilyInputFormat (CASSANDRA-1096)
 * do not recalculate cache capacity post-compaction if it's been manually
   modified (CASSANDRA-1079)
 * better defaults for flush sorter + writer executor queue sizes
   (CASSANDRA-1100)
 * windows scripts for SSTableImport/Export (CASSANDRA-1051)
 * windows script for nodetool (CASSANDRA-1113)
 * expose PhiConvictThreshold (CASSANDRA-1053)
 * make repair of RF==1 a no-op (CASSANDRA-1090)
 * improve default JVM GC options (CASSANDRA-1014)
 * fix SlicePredicate serialization inside Hadoop jobs (CASSANDRA-1049)
 * close Thrift sockets in Hadoop ColumnFamilyRecordReader (CASSANDRA-1081)


0.6.1
 * fix NPE in sstable2json when no excluded keys are given (CASSANDRA-934)
 * keep the replica set constant throughout the read repair process
   (CASSANDRA-937)
 * allow querying getAllRanges with empty token list (CASSANDRA-933)
 * fix command line arguments inversion in clustertool (CASSANDRA-942)
 * fix race condition that could trigger a false-positive assertion
   during post-flush discard of old commitlog segments (CASSANDRA-936)
 * fix neighbor calculation for anti-entropy repair (CASSANDRA-924)
 * perform repair even for small entropy differences (CASSANDRA-924)
 * Use hostnames in CFInputFormat to allow Hadoop's naive string-based
   locality comparisons to work (CASSANDRA-955)
 * cache read-only BufferedRandomAccessFile length to avoid
   3 system calls per invocation (CASSANDRA-950)
 * nodes with IPv6 (and no IPv4) addresses could not join cluster
   (CASSANDRA-969)
 * Retrieve the correct number of undeleted columns, if any, from
   a supercolumn in a row that had been deleted previously (CASSANDRA-920)
 * fix index scans that cross the 2GB mmap boundaries for both mmap
   and standard i/o modes (CASSANDRA-866)
 * expose drain via nodetool (CASSANDRA-978)


0.6.0-RC1
 * JMX drain to flush memtables and run through commit log (CASSANDRA-880)
 * Bootstrapping can skip ranges under the right conditions (CASSANDRA-902)
 * fix merging row versions in range_slice for CL > ONE (CASSANDRA-884)
 * default write ConsistencyLeven chaned from ZERO to ONE
 * fix for index entries spanning mmap buffer boundaries (CASSANDRA-857)
 * use lexical comparison if time part of TimeUUIDs are the same
   (CASSANDRA-907)
 * bound read, mutation, and response stages to fix possible OOM
   during log replay (CASSANDRA-885)
 * Use microseconds-since-epoch (UTC) in cli, instead of milliseconds
 * Treat batch_mutate Deletion with null supercolumn as "apply this predicate
   to top level supercolumns" (CASSANDRA-834)
 * Streaming destination nodes do not update their JMX status (CASSANDRA-916)
 * Fix internal RPC timeout calculation (CASSANDRA-911)
 * Added Pig loadfunc to contrib/pig (CASSANDRA-910)


0.6.0-beta3
 * fix compaction bucketing bug (CASSANDRA-814)
 * update windows batch file (CASSANDRA-824)
 * deprecate KeysCachedFraction configuration directive in favor
   of KeysCached; move to unified-per-CF key cache (CASSANDRA-801)
 * add invalidateRowCache to ColumnFamilyStoreMBean (CASSANDRA-761)
 * send Handoff hints to natural locations to reduce load on
   remaining nodes in a failure scenario (CASSANDRA-822)
 * Add RowWarningThresholdInMB configuration option to warn before very
   large rows get big enough to threaten node stability, and -x option to
   be able to remove them with sstable2json if the warning is unheeded
   until it's too late (CASSANDRA-843)
 * Add logging of GC activity (CASSANDRA-813)
 * fix ConcurrentModificationException in commitlog discard (CASSANDRA-853)
 * Fix hardcoded row count in Hadoop RecordReader (CASSANDRA-837)
 * Add a jmx status to the streaming service and change several DEBUG
   messages to INFO (CASSANDRA-845)
 * fix classpath in cassandra-cli.bat for Windows (CASSANDRA-858)
 * allow re-specifying host, port to cassandra-cli if invalid ones
   are first tried (CASSANDRA-867)
 * fix race condition handling rpc timeout in the coordinator
   (CASSANDRA-864)
 * Remove CalloutLocation and StagingFileDirectory from storage-conf files
   since those settings are no longer used (CASSANDRA-878)
 * Parse a long from RowWarningThresholdInMB instead of an int (CASSANDRA-882)
 * Remove obsolete ControlPort code from DatabaseDescriptor (CASSANDRA-886)
 * move skipBytes side effect out of assert (CASSANDRA-899)
 * add "double getLoad" to StorageServiceMBean (CASSANDRA-898)
 * track row stats per CF at compaction time (CASSANDRA-870)
 * disallow CommitLogDirectory matching a DataFileDirectory (CASSANDRA-888)
 * default key cache size is 200k entries, changed from 10% (CASSANDRA-863)
 * add -Dcassandra-foreground=yes to cassandra.bat
 * exit if cluster name is changed unexpectedly (CASSANDRA-769)


0.6.0-beta1/beta2
 * add batch_mutate thrift command, deprecating batch_insert (CASSANDRA-336)
 * remove get_key_range Thrift API, deprecated in 0.5 (CASSANDRA-710)
 * add optional login() Thrift call for authentication (CASSANDRA-547)
 * support fat clients using gossiper and StorageProxy to perform
   replication in-process [jvm-only] (CASSANDRA-535)
 * support mmapped I/O for reads, on by default on 64bit JVMs
   (CASSANDRA-408, CASSANDRA-669)
 * improve insert concurrency, particularly during Hinted Handoff
   (CASSANDRA-658)
 * faster network code (CASSANDRA-675)
 * stress.py moved to contrib (CASSANDRA-635)
 * row caching [must be explicitly enabled per-CF in config] (CASSANDRA-678)
 * present a useful measure of compaction progress in JMX (CASSANDRA-599)
 * add bin/sstablekeys (CASSNADRA-679)
 * add ConsistencyLevel.ANY (CASSANDRA-687)
 * make removetoken remove nodes from gossip entirely (CASSANDRA-644)
 * add ability to set cache sizes at runtime (CASSANDRA-708)
 * report latency and cache hit rate statistics with lifetime totals
   instead of average over the last minute (CASSANDRA-702)
 * support get_range_slice for RandomPartitioner (CASSANDRA-745)
 * per-keyspace replication factory and replication strategy (CASSANDRA-620)
 * track latency in microseconds (CASSANDRA-733)
 * add describe_ Thrift methods, deprecating get_string_property and
   get_string_list_property
 * jmx interface for tracking operation mode and streams in general.
   (CASSANDRA-709)
 * keep memtables in sorted order to improve range query performance
   (CASSANDRA-799)
 * use while loop instead of recursion when trimming sstables compaction list
   to avoid blowing stack in pathological cases (CASSANDRA-804)
 * basic Hadoop map/reduce support (CASSANDRA-342)


0.5.1
 * ensure all files for an sstable are streamed to the same directory.
   (CASSANDRA-716)
 * more accurate load estimate for bootstrapping (CASSANDRA-762)
 * tolerate dead or unavailable bootstrap target on write (CASSANDRA-731)
 * allow larger numbers of keys (> 140M) in a sstable bloom filter
   (CASSANDRA-790)
 * include jvm argument improvements from CASSANDRA-504 in debian package
 * change streaming chunk size to 32MB to accomodate Windows XP limitations
   (was 64MB) (CASSANDRA-795)
 * fix get_range_slice returning results in the wrong order (CASSANDRA-781)


0.5.0 final
 * avoid attempting to delete temporary bootstrap files twice (CASSANDRA-681)
 * fix bogus NaN in nodeprobe cfstats output (CASSANDRA-646)
 * provide a policy for dealing with single thread executors w/ a full queue
   (CASSANDRA-694)
 * optimize inner read in MessagingService, vastly improving multiple-node
   performance (CASSANDRA-675)
 * wait for table flush before streaming data back to a bootstrapping node.
   (CASSANDRA-696)
 * keep track of bootstrapping sources by table so that bootstrapping doesn't
   give the indication of finishing early (CASSANDRA-673)


0.5.0 RC3
 * commit the correct version of the patch for CASSANDRA-663


0.5.0 RC2 (unreleased)
 * fix bugs in converting get_range_slice results to Thrift
   (CASSANDRA-647, CASSANDRA-649)
 * expose java.util.concurrent.TimeoutException in StorageProxy methods
   (CASSANDRA-600)
 * TcpConnectionManager was holding on to disconnected connections,
   giving the false indication they were being used. (CASSANDRA-651)
 * Remove duplicated write. (CASSANDRA-662)
 * Abort bootstrap if IP is already in the token ring (CASSANDRA-663)
 * increase default commitlog sync period, and wait for last sync to
   finish before submitting another (CASSANDRA-668)


0.5.0 RC1
 * Fix potential NPE in get_range_slice (CASSANDRA-623)
 * add CRC32 to commitlog entries (CASSANDRA-605)
 * fix data streaming on windows (CASSANDRA-630)
 * GC compacted sstables after cleanup and compaction (CASSANDRA-621)
 * Speed up anti-entropy validation (CASSANDRA-629)
 * Fix anti-entropy assertion error (CASSANDRA-639)
 * Fix pending range conflicts when bootstapping or moving
   multiple nodes at once (CASSANDRA-603)
 * Handle obsolete gossip related to node movement in the case where
   one or more nodes is down when the movement occurs (CASSANDRA-572)
 * Include dead nodes in gossip to avoid a variety of problems
   and fix HH to removed nodes (CASSANDRA-634)
 * return an InvalidRequestException for mal-formed SlicePredicates
   (CASSANDRA-643)
 * fix bug determining closest neighbor for use in multiple datacenters
   (CASSANDRA-648)
 * Vast improvements in anticompaction speed (CASSANDRA-607)
 * Speed up log replay and writes by avoiding redundant serializations
   (CASSANDRA-652)


0.5.0 beta 2
 * Bootstrap improvements (several tickets)
 * add nodeprobe repair anti-entropy feature (CASSANDRA-193, CASSANDRA-520)
 * fix possibility of partition when many nodes restart at once
   in clusters with multiple seeds (CASSANDRA-150)
 * fix NPE in get_range_slice when no data is found (CASSANDRA-578)
 * fix potential NPE in hinted handoff (CASSANDRA-585)
 * fix cleanup of local "system" keyspace (CASSANDRA-576)
 * improve computation of cluster load balance (CASSANDRA-554)
 * added super column read/write, column count, and column/row delete to
   cassandra-cli (CASSANDRA-567, CASSANDRA-594)
 * fix returning live subcolumns of deleted supercolumns (CASSANDRA-583)
 * respect JAVA_HOME in bin/ scripts (several tickets)
 * add StorageService.initClient for fat clients on the JVM (CASSANDRA-535)
   (see contrib/client_only for an example of use)
 * make consistency_level functional in get_range_slice (CASSANDRA-568)
 * optimize key deserialization for RandomPartitioner (CASSANDRA-581)
 * avoid GCing tombstones except on major compaction (CASSANDRA-604)
 * increase failure conviction threshold, resulting in less nodes
   incorrectly (and temporarily) marked as down (CASSANDRA-610)
 * respect memtable thresholds during log replay (CASSANDRA-609)
 * support ConsistencyLevel.ALL on read (CASSANDRA-584)
 * add nodeprobe removetoken command (CASSANDRA-564)


0.5.0 beta
 * Allow multiple simultaneous flushes, improving flush throughput
   on multicore systems (CASSANDRA-401)
 * Split up locks to improve write and read throughput on multicore systems
   (CASSANDRA-444, CASSANDRA-414)
 * More efficient use of memory during compaction (CASSANDRA-436)
 * autobootstrap option: when enabled, all non-seed nodes will attempt
   to bootstrap when started, until bootstrap successfully
   completes. -b option is removed.  (CASSANDRA-438)
 * Unless a token is manually specified in the configuration xml,
   a bootstraping node will use a token that gives it half the
   keys from the most-heavily-loaded node in the cluster,
   instead of generating a random token.
   (CASSANDRA-385, CASSANDRA-517)
 * Miscellaneous bootstrap fixes (several tickets)
 * Ability to change a node's token even after it has data on it
   (CASSANDRA-541)
 * Ability to decommission a live node from the ring (CASSANDRA-435)
 * Semi-automatic loadbalancing via nodeprobe (CASSANDRA-192)
 * Add ability to set compaction thresholds at runtime via
   JMX / nodeprobe.  (CASSANDRA-465)
 * Add "comment" field to ColumnFamily definition. (CASSANDRA-481)
 * Additional JMX metrics (CASSANDRA-482)
 * JSON based export and import tools (several tickets)
 * Hinted Handoff fixes (several tickets)
 * Add key cache to improve read performance (CASSANDRA-423)
 * Simplified construction of custom ReplicationStrategy classes
   (CASSANDRA-497)
 * Graphical application (Swing) for ring integrity verification and
   visualization was added to contrib (CASSANDRA-252)
 * Add DCQUORUM, DCQUORUMSYNC consistency levels and corresponding
   ReplicationStrategy / EndpointSnitch classes.  Experimental.
   (CASSANDRA-492)
 * Web client interface added to contrib (CASSANDRA-457)
 * More-efficient flush for Random, CollatedOPP partitioners
   for normal writes (CASSANDRA-446) and bulk load (CASSANDRA-420)
 * Add MemtableFlushAfterMinutes, a global replacement for the old
   per-CF FlushPeriodInMinutes setting (CASSANDRA-463)
 * optimizations to slice reading (CASSANDRA-350) and supercolumn
   queries (CASSANDRA-510)
 * force binding to given listenaddress for nodes with multiple
   interfaces (CASSANDRA-546)
 * stress.py benchmarking tool improvements (several tickets)
 * optimized replica placement code (CASSANDRA-525)
 * faster log replay on restart (CASSANDRA-539, CASSANDRA-540)
 * optimized local-node writes (CASSANDRA-558)
 * added get_range_slice, deprecating get_key_range (CASSANDRA-344)
 * expose TimedOutException to thrift (CASSANDRA-563)


0.4.2
 * Add validation disallowing null keys (CASSANDRA-486)
 * Fix race conditions in TCPConnectionManager (CASSANDRA-487)
 * Fix using non-utf8-aware comparison as a sanity check.
   (CASSANDRA-493)
 * Improve default garbage collector options (CASSANDRA-504)
 * Add "nodeprobe flush" (CASSANDRA-505)
 * remove NotFoundException from get_slice throws list (CASSANDRA-518)
 * fix get (not get_slice) of entire supercolumn (CASSANDRA-508)
 * fix null token during bootstrap (CASSANDRA-501)


0.4.1
 * Fix FlushPeriod columnfamily configuration regression
   (CASSANDRA-455)
 * Fix long column name support (CASSANDRA-460)
 * Fix for serializing a row that only contains tombstones
   (CASSANDRA-458)
 * Fix for discarding unneeded commitlog segments (CASSANDRA-459)
 * Add SnapshotBeforeCompaction configuration option (CASSANDRA-426)
 * Fix compaction abort under insufficient disk space (CASSANDRA-473)
 * Fix reading subcolumn slice from tombstoned CF (CASSANDRA-484)
 * Fix race condition in RVH causing occasional NPE (CASSANDRA-478)


0.4.0
 * fix get_key_range problems when a node is down (CASSANDRA-440)
   and add UnavailableException to more Thrift methods
 * Add example EndPointSnitch contrib code (several tickets)


0.4.0 RC2
 * fix SSTable generation clash during compaction (CASSANDRA-418)
 * reject method calls with null parameters (CASSANDRA-308)
 * properly order ranges in nodeprobe output (CASSANDRA-421)
 * fix logging of certain errors on executor threads (CASSANDRA-425)


0.4.0 RC1
 * Bootstrap feature is live; use -b on startup (several tickets)
 * Added multiget api (CASSANDRA-70)
 * fix Deadlock with SelectorManager.doProcess and TcpConnection.write
   (CASSANDRA-392)
 * remove key cache b/c of concurrency bugs in third-party
   CLHM library (CASSANDRA-405)
 * update non-major compaction logic to use two threshold values
   (CASSANDRA-407)
 * add periodic / batch commitlog sync modes (several tickets)
 * inline BatchMutation into batch_insert params (CASSANDRA-403)
 * allow setting the logging level at runtime via mbean (CASSANDRA-402)
 * change default comparator to BytesType (CASSANDRA-400)
 * add forwards-compatible ConsistencyLevel parameter to get_key_range
   (CASSANDRA-322)
 * r/m special case of blocking for local destination when writing with
   ConsistencyLevel.ZERO (CASSANDRA-399)
 * Fixes to make BinaryMemtable [bulk load interface] useful (CASSANDRA-337);
   see contrib/bmt_example for an example of using it.
 * More JMX properties added (several tickets)
 * Thrift changes (several tickets)
    - Merged _super get methods with the normal ones; return values
      are now of ColumnOrSuperColumn.
    - Similarly, merged batch_insert_super into batch_insert.



0.4.0 beta
 * On-disk data format has changed to allow billions of keys/rows per
   node instead of only millions
 * Multi-keyspace support
 * Scan all sstables for all queries to avoid situations where
   different types of operation on the same ColumnFamily could
   disagree on what data was present
 * Snapshot support via JMX
 * Thrift API has changed a _lot_:
    - removed time-sorted CFs; instead, user-defined comparators
      may be defined on the column names, which are now byte arrays.
      Default comparators are provided for UTF8, Bytes, Ascii, Long (i64),
      and UUID types.
    - removed colon-delimited strings in thrift api in favor of explicit
      structs such as ColumnPath, ColumnParent, etc.  Also normalized
      thrift struct and argument naming.
    - Added columnFamily argument to get_key_range.
    - Change signature of get_slice to accept starting and ending
      columns as well as an offset.  (This allows use of indexes.)
      Added "ascending" flag to allow reasonably-efficient reverse
      scans as well.  Removed get_slice_by_range as redundant.
    - get_key_range operates on one CF at a time
    - changed `block` boolean on insert methods to ConsistencyLevel enum,
      with options of NONE, ONE, QUORUM, and ALL.
    - added similar consistency_level parameter to read methods
    - column-name-set slice with no names given now returns zero columns
      instead of all of them.  ("all" can run your server out of memory.
      use a range-based slice with a high max column count instead.)
 * Removed the web interface. Node information can now be obtained by
   using the newly introduced nodeprobe utility.
 * More JMX stats
 * Remove magic values from internals (e.g. special key to indicate
   when to flush memtables)
 * Rename configuration "table" to "keyspace"
 * Moved to crash-only design; no more shutdown (just kill the process)
 * Lots of bug fixes

Full list of issues resolved in 0.4 is at https://issues.apache.org/jira/secure/IssueNavigator.jspa?reset=true&&pid=12310865&fixfor=12313862&resolution=1&sorter/field=issuekey&sorter/order=DESC


0.3.0 RC3
 * Fix potential deadlock under load in TCPConnection.
   (CASSANDRA-220)


0.3.0 RC2
 * Fix possible data loss when server is stopped after replaying
   log but before new inserts force memtable flush.
   (CASSANDRA-204)
 * Added BUGS file


0.3.0 RC1
 * Range queries on keys, including user-defined key collation
 * Remove support
 * Workarounds for a weird bug in JDK select/register that seems
   particularly common on VM environments. Cassandra should deploy
   fine on EC2 now
 * Much improved infrastructure: the beginnings of a decent test suite
   ("ant test" for unit tests; "nosetests" for system tests), code
   coverage reporting, etc.
 * Expanded node status reporting via JMX
 * Improved error reporting/logging on both server and client
 * Reduced memory footprint in default configuration
 * Combined blocking and non-blocking versions of insert APIs
 * Added FlushPeriodInMinutes configuration parameter to force
   flushing of infrequently-updated ColumnFamilies<|MERGE_RESOLUTION|>--- conflicted
+++ resolved
@@ -146,13 +146,10 @@
  * Duplicate the buffer before passing it to analyser in SASI operation (CASSANDRA-13512)
  * Properly evict pstmts from prepared statements cache (CASSANDRA-13641)
 Merged from 3.0:
-<<<<<<< HEAD
-=======
  * Improve TRUNCATE performance (CASSANDRA-13909)
  * Implement short read protection on partition boundaries (CASSANDRA-13595)
  * Fix ISE thrown by UPI.Serializer.hasNext() for some SELECT queries (CASSANDRA-13911)
  * Filter header only commit logs before recovery (CASSANDRA-13918)
->>>>>>> 694b3c40
  * AssertionError prepending to a list (CASSANDRA-13149)
  * Handle limit correctly on tables with strict liveness (CASSANDRA-13883)
  * Remove non-rpc-ready nodes from counter leader candidates (CASSANDRA-13043)
