--- conflicted
+++ resolved
@@ -1,4 +1,3 @@
-<<<<<<< HEAD
 DSE 5.1.0
  * Allow grammar extensions to be added to cqlsh for tab completion (APOLLO-295)
  * Improve compaction performance (APOLLO-123)
@@ -20,11 +19,8 @@
  * Add method to IAuthenticator to login by user as well as by role (APOLLO-70)
  * Add private protocol version (APOLLO-2)
 Merged from DSE 5.0.x
+ * Always die on AssertionError and log flush failure errors. (APOLLO-227)
  * Indexer is not correctly invoked when building indexes over sstables (CASSANDRA-13075)
-=======
-DSE 5.0.6
- * Always die on AssertionError and log flush failure errors. (APOLLO-227)
->>>>>>> b33f6b4b
  * Perform repair sync sequentially to avoid overloading coordinator (APOLLO-216)
  * Backport CASSANDRA-10134 Always perform collision check before joining ring (CASSANDRA-10134)
  * Backport CASSANDRA-12461 (Add pre- and post-shutdown hooks to Storage Service) (APOLLO-48)
