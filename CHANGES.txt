--- conflicted
+++ resolved
@@ -1,4 +1,3 @@
-<<<<<<< HEAD
 DSE 5.0.6
  * Perform repair sync sequentially to avoid overloading coordinator (APOLLO-216)
 
@@ -7,13 +6,10 @@
  * Backport CASSANDRA-10134 Always perform collision check before joining ring (CASSANDRA-10134)
  * Backport CASSANDRA-12461 (Add pre- and post-shutdown hooks to Storage Service) (APOLLO-48)
 Merged from 3.0.X
-=======
-3.0.11
  * Fix deserialization of 2.x DeletedCells (CASSANDRA-12620)
  * Add parent repair session id to anticompaction log message (CASSANDRA-12186)
  * Improve contention handling on failure to acquire MV lock for streaming and hints (CASSANDRA-12905)
  * Fix DELETE and UPDATE queries with empty IN restrictions (CASSANDRA-12829)
->>>>>>> 194354d2
  * Mark MVs as built after successful bootstrap (CASSANDRA-12984)
  * Estimated TS drop-time histogram updated with Cell.NO_DELETION_TIME (CASSANDRA-13040)
  * Nodetool compactionstats fails with NullPointerException (CASSANDRA-13021)
