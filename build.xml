--- conflicted
+++ resolved
@@ -415,14 +415,8 @@
           <dependency groupId="org.jboss.byteman" artifactId="byteman-submit" version="${byteman.version}"/>
           <dependency groupId="org.jboss.byteman" artifactId="byteman-bmunit" version="${byteman.version}"/>
 
-<<<<<<< HEAD
-
-          <dependency groupId="org.openjdk.jmh" artifactId="jmh-core" version="1.17.1"/>
-          <dependency groupId="org.openjdk.jmh" artifactId="jmh-generator-annprocess" version="1.17.1"/>
-=======
           <dependency groupId="org.openjdk.jmh" artifactId="jmh-core" version="1.17.3"/>
           <dependency groupId="org.openjdk.jmh" artifactId="jmh-generator-annprocess" version="1.17.3"/>
->>>>>>> ec536dc0
 
           <dependency groupId="org.apache.cassandra" artifactId="cassandra-all" version="${version}" />
           <dependency groupId="io.dropwizard.metrics" artifactId="metrics-core" version="3.1.0" />
@@ -443,26 +437,17 @@
           <dependency groupId="org.caffinitas.ohc" artifactId="ohc-core-j8" version="0.4.4" />
           <dependency groupId="net.ju-n.compile-command-annotations" artifactId="compile-command-annotations" version="1.2.0" />
           <dependency groupId="org.fusesource" artifactId="sigar" version="1.6.4">
-<<<<<<< HEAD
               <exclusion groupId="log4j" artifactId="log4j"/>
-=======
-            <exclusion groupId="log4j" artifactId="log4j"/>
->>>>>>> ec536dc0
           </dependency>
           <dependency groupId="joda-time" artifactId="joda-time" version="2.4" />
           <dependency groupId="com.carrotsearch" artifactId="hppc" version="0.5.4" />
           <dependency groupId="de.jflex" artifactId="jflex" version="1.6.0" />
           <dependency groupId="com.github.rholder" artifactId="snowball-stemmer" version="1.3.0.581.1" />
           <dependency groupId="com.googlecode.concurrent-trees" artifactId="concurrent-trees" version="2.4.0" />
-<<<<<<< HEAD
-	  <dependency groupId="com.github.ben-manes.caffeine" artifactId="caffeine" version="2.3.5" />
-	  <dependency groupId="org.jctools" artifactId="jctools-core" version="2.0"/>
+          <dependency groupId="com.github.ben-manes.caffeine" artifactId="caffeine" version="2.3.5" />
+          <dependency groupId="org.jctools" artifactId="jctools-core" version="2.0"/>
           <dependency groupId="io.reactivex.rxjava2" artifactId="rxjava" version="2.0.4"/>
-=======
-          <dependency groupId="com.github.ben-manes.caffeine" artifactId="caffeine" version="2.3.5" />
-          <dependency groupId="org.jctools" artifactId="jctools-core" version="1.2.1"/>
           <dependency groupId="org.apache.ant" artifactId="ant-junit" version="1.9.4" />
->>>>>>> ec536dc0
         </dependencyManagement>
         <developer id="adelapena" name="Andres de la Peña"/>
         <developer id="alakshman" name="Avinash Lakshman"/>
@@ -789,11 +774,6 @@
         <dependency groupId="org.fusesource" artifactId="sigar"/>
         <dependency groupId="org.eclipse.jdt.core.compiler" artifactId="ecj"/>
         <dependency groupId="org.caffinitas.ohc" artifactId="ohc-core"/>
-<<<<<<< HEAD
-	    <dependency groupId="com.github.ben-manes.caffeine" artifactId="caffeine" />
-	    <dependency groupId="org.jctools" artifactId="jctools-core"/>
-        <dependency groupId="io.reactivex.rxjava2" artifactId="rxjava"/>
-=======
         <dependency groupId="org.caffinitas.ohc" artifactId="ohc-core-j8"/>
         <dependency groupId="de.jflex" artifactId="jflex">
           <exclusion groupId="org.apache.ant" artifactId="ant-launcher"/>
@@ -802,7 +782,7 @@
         <dependency groupId="com.googlecode.concurrent-trees" artifactId="concurrent-trees"/>
         <dependency groupId="com.github.ben-manes.caffeine" artifactId="caffeine" />
         <dependency groupId="org.jctools" artifactId="jctools-core"/>
->>>>>>> ec536dc0
+        <dependency groupId="io.reactivex.rxjava2" artifactId="rxjava"/>
       </artifact:pom>
       <artifact:pom id="dist-pom"
                     artifactId="apache-cassandra"
@@ -820,7 +800,7 @@
       <!-- retrieve artifacts -->
       <artifact:dependencies pomRefId="build-deps-pom"
                              filesetId="build-dependency-jars"
-      	                     sourcesFilesetId="build-dependency-sources-jars"
+                             sourcesFilesetId="build-dependency-sources-jars"
                              cacheDependencyRefs="true"
                              dependencyRefsBuildFile="${build.dir}/build-dependencies.xml">
           <remoteRepository refid="central"/>
@@ -1795,10 +1775,6 @@
                   <include name="**/*.jar" />
               </fileset>
           </classpath>
-<<<<<<< HEAD
-          <!--<arg value="-prof"/>-->
-          <!--<arg value="perfasm"/>-->
-=======
           <!--<arg value="-lprof"/>-->
           <arg value="-prof"/>
           <arg value="gc"/>
@@ -1806,7 +1782,8 @@
           <!--<arg value="hs_gc"/>-->
           <!--<arg value="-prof"/>-->
           <!--<arg value="hs_rt"/>-->
->>>>>>> ec536dc0
+          <!--<arg value="-prof"/>-->
+          <!--<arg value="perfasm"/>-->
           <arg value=".*microbench.*${benchmark.name}"/>
       </java>
   </target>
