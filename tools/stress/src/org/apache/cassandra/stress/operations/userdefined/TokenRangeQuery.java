/*
 * Licensed to the Apache Software Foundation (ASF) under one
 * or more contributor license agreements.  See the NOTICE file
 * distributed with this work for additional information
 * regarding copyright ownership.  The ASF licenses this file
 * to you under the Apache License, Version 2.0 (the
 * "License"); you may not use this file except in compliance
 * with the License.  You may obtain a copy of the License at
 *
 *     http://www.apache.org/licenses/LICENSE-2.0
 *
 * Unless required by applicable law or agreed to in writing, software
 * distributed under the License is distributed on an "AS IS" BASIS,
 * WITHOUT WARRANTIES OR CONDITIONS OF ANY KIND, either express or implied.
 * See the License for the specific language governing permissions and
 * limitations under the License.
 */

package org.apache.cassandra.stress.operations.userdefined;

import java.io.IOException;
import java.io.PrintWriter;
import java.util.HashSet;
import java.util.List;
import java.util.Set;
import java.util.concurrent.TimeUnit;
import java.util.stream.Collectors;

<<<<<<< HEAD
=======
import javax.naming.OperationNotSupportedException;

import com.google.common.collect.AbstractIterator;

>>>>>>> d1eda5ee
import com.datastax.driver.core.AsyncContinuousPagingResult;
import com.datastax.driver.core.ColumnDefinitions;
import com.datastax.driver.core.ColumnMetadata;
import com.datastax.driver.core.ContinuousPagingOptions;
import com.datastax.driver.core.PagingState;
import com.datastax.driver.core.ResultSet;
import com.datastax.driver.core.Row;
import com.datastax.driver.core.SimpleStatement;
import com.datastax.driver.core.TableMetadata;
import com.datastax.driver.core.Token;
import com.datastax.driver.core.TokenRange;
import io.netty.util.concurrent.FastThreadLocal;
import org.apache.cassandra.stress.Operation;
import org.apache.cassandra.stress.StressYaml;
import org.apache.cassandra.stress.WorkManager;
import org.apache.cassandra.stress.generate.TokenRangeIterator;
import org.apache.cassandra.stress.report.Timer;
import org.apache.cassandra.stress.settings.SettingsTokenRange;
import org.apache.cassandra.stress.settings.StressSettings;
import org.apache.cassandra.stress.util.JavaDriverClient;

public class TokenRangeQuery extends Operation
{
    private final FastThreadLocal<State> currentState = new FastThreadLocal<>();

    private final TableMetadata tableMetadata;
    private final TokenRangeIterator tokenRangeIterator;
    private final String columns;
    private final int pageSize;
<<<<<<< HEAD
    private final int queueSize;
=======
    private final boolean continuous;
>>>>>>> d1eda5ee
    private final boolean isWarmup;
    private final PrintWriter resultsWriter;
    private final int timeoutSeconds;

    public TokenRangeQuery(Timer timer,
                           StressSettings settings,
                           TableMetadata tableMetadata,
                           TokenRangeIterator tokenRangeIterator,
                           StressYaml.TokenRangeQueryDef def,
                           boolean isWarmup)
    {
        super(timer, settings);
        this.tableMetadata = tableMetadata;
        this.tokenRangeIterator = tokenRangeIterator;
        this.columns = sanitizeColumns(def.columns, tableMetadata);
        this.pageSize = isWarmup ? Math.min(100, def.page_size) : def.page_size;
<<<<<<< HEAD
        this.queueSize = def.queue_size;
=======
        this.continuous = def.continuous;
>>>>>>> d1eda5ee
        this.isWarmup = isWarmup;
        this.resultsWriter = maybeCreateResultsWriter(settings.tokenRange);
        this.timeoutSeconds = def.timeout_sec;
    }

    private static PrintWriter maybeCreateResultsWriter(SettingsTokenRange settings)
    {
        try
        {
            return settings.saveData ? new PrintWriter(settings.dataFileName, "UTF-8") : null;
        }
        catch (IOException ex)
        {
            throw new RuntimeException(ex);
        }
    }

    /**
     * We need to specify the columns by name because we need to add token(partition_keys) in order to count
     * partitions. So if the user specifies '*' then replace it with a list of all columns.
     */
    private static String sanitizeColumns(String columns, TableMetadata tableMetadata)
    {
        if (!columns.equals("*"))
            return columns;

        return String.join(", ", tableMetadata.getColumns().stream().map(ColumnMetadata::getName).collect(Collectors.toList()));
    }

    /**
     * The state of a token range currently being retrieved.
     * Here we store the row iterator to retrieve more pages
     * and we keep track of which partitions have already been retrieved,
     */
    private abstract class State
    {
        public final TokenRange tokenRange;
        public final String query;
        final SimpleStatement statement;

        public Set<Token> partitions = new HashSet<>();

        public State(TokenRange tokenRange, String query)
        {
            this.tokenRange = tokenRange;
            this.query = query;
            this.statement = makeStatement();
        }

        private SimpleStatement makeStatement()
        {
            SimpleStatement statement = new SimpleStatement(query);
            statement.setReadTimeoutMillis((int)TimeUnit.SECONDS.toMillis(timeoutSeconds));
            statement.setRoutingToken(tokenRange.getEnd());
            statement.setConsistencyLevel(JavaDriverClient.from(ThriftConversion.fromThrift(settings.command.consistencyLevel)));
            return statement;
        }

        abstract Iterable<Row> execute(JavaDriverClient client) throws Exception;
        abstract boolean isLast();
        abstract void cancel();

        @Override
        public String toString()
        {
            return String.format("[%s, %s]", tokenRange.getStart(), tokenRange.getEnd());
        }
    }

    private final class ContinuousPagingState extends State
    {
        public AsyncContinuousPagingResult result;

        public ContinuousPagingState(TokenRange tokenRange, String query)
        {
            super(tokenRange, query);
        }

        Iterable<Row> execute(JavaDriverClient client) throws Exception
        {
            if (result == null)
            {
                result = client.execute(statement, ContinuousPagingOptions.builder()
                                                                          .withPageSize(pageSize, ContinuousPagingOptions.PageUnit.ROWS)
                                                                          .build()).get(timeoutSeconds, TimeUnit.SECONDS);
            }
            else
            {
                result = result.nextPage().get(timeoutSeconds, TimeUnit.SECONDS); // optimistically prefetched
            }

            return result.currentPage();
        }

        boolean isLast()
        {
            return result != null && result.isLast();
        }

        void cancel()
        {
            if (result != null)
                result.cancel();
        }
    }

    private final class NormalPagingState extends State
    {
        ResultSet result;
        PagingState pagingState;

        NormalPagingState(TokenRange tokenRange, String query)
        {
            super(tokenRange, query);
            statement.setFetchSize(pageSize);
        }

        Iterable<Row> execute(JavaDriverClient client) throws Exception
        {
            if (pagingState != null)
                statement.setPagingState(pagingState);

            result = client.execute(statement);
            pagingState = result.getExecutionInfo().getPagingState();

            return () -> new AbstractIterator<Row>() {
                int numRows = result.getAvailableWithoutFetching();

                protected Row computeNext()
                {
                    while (numRows-- > 0)
                        return result.one();

                    return endOfData();
                }
            };
        }

        boolean isLast()
        {
            return result != null && pagingState == null;
        }

        void cancel()
        {
        }
    }

    abstract static class Runner implements RunOp
    {
        int partitionCount;
        int rowCount;

        @Override
        public int partitionCount()
        {
            return partitionCount;
        }

        @Override
        public int rowCount()
        {
            return rowCount;
        }
    }

    private class JavaDriverRun extends Runner
    {
        final JavaDriverClient client;

        private JavaDriverRun(JavaDriverClient client)
        {
            this.client = client;
        }

        public boolean run() throws Exception
        {
            State state = currentState.get();
            if (state == null)
            { // start processing a new token range
                TokenRange range = tokenRangeIterator.next();
                if (range == null)
                    return true; // no more token ranges to process

                state = continuous ? new ContinuousPagingState(range, buildQuery(range)) : new NormalPagingState(range, buildQuery(range));
                currentState.set(state);
            }

<<<<<<< HEAD
            if (state.result == null || state.result.isLast())
            {
                SimpleStatement statement = new SimpleStatement(state.query);
                statement.setReadTimeoutMillis((int)TimeUnit.SECONDS.toMillis(timeoutSeconds));
                statement.setRoutingToken(state.tokenRange.getEnd());
                statement.setConsistencyLevel(JavaDriverClient.from(settings.command.consistencyLevel));
                state.result = client.execute(statement, ContinuousPagingOptions.builder()
                                                                            .withMaxEnqueuedPages(queueSize)
                                                                            .withPageSize(pageSize, ContinuousPagingOptions.PageUnit.ROWS)
                                                                            .build()).get(timeoutSeconds, TimeUnit.SECONDS);
            }
            else
            {
                state.result = state.result.nextPage().get(timeoutSeconds, TimeUnit.SECONDS);
            }

            for (Row row : state.result.currentPage())
=======
            for (Row row : state.execute(client))
>>>>>>> d1eda5ee
            {
                rowCount++;

                // this call will only succeed if we've added token(partition keys) to the query
                Token partition = row.getPartitionKeyToken();
                if (!state.partitions.contains(partition))
                {
                    partitionCount += 1;
                    state.partitions.add(partition);
                }

                if (shouldSaveResults())
                    saveRow(row);
            }

            if (shouldSaveResults())
                flushResults();

            if (isWarmup || state.isLast())
            { // no more pages to fetch or just warming up, ready to move on to another token range
                if (isWarmup)
                    state.cancel();

                currentState.set(null);
            }

            return true;
        }

        private boolean shouldSaveResults()
        {
            return resultsWriter != null && !isWarmup;
        }

        private void flushResults()
        {
            synchronized (resultsWriter)
            {
                resultsWriter.flush();
            }
        }

        private void saveRow(Row row)
        {
            assert resultsWriter != null;
            synchronized (resultsWriter)
            {
                for (ColumnDefinitions.Definition cd : row.getColumnDefinitions())
                {
                    Object value = row.getObject(cd.getName());

                    if (value instanceof String)
                        resultsWriter.print(((String)value).replaceAll("\\p{C}", "?"));
                    else
                        resultsWriter.print(value.toString());

                    resultsWriter.print(',');
                }
                resultsWriter.print(System.lineSeparator());
            }
        }
    }


    private String buildQuery(TokenRange tokenRange)
    {
        Token start = tokenRange.getStart();
        Token end = tokenRange.getEnd();
        List<String> pkColumns = tableMetadata.getPartitionKey().stream().map(ColumnMetadata::getName).collect(Collectors.toList());
        String tokenStatement = String.format("token(%s)", String.join(", ", pkColumns));

        StringBuilder ret = new StringBuilder();
        ret.append("SELECT ");
        ret.append(tokenStatement); // add the token(pk) statement so that we can count partitions
        ret.append(", ");
        ret.append(columns);
        ret.append(" FROM ");
        ret.append(tableMetadata.getKeyspace().getName());
        ret.append(".");
        ret.append(tableMetadata.getName());
        if (start != null || end != null)
            ret.append(" WHERE ");
        if (start != null)
        {
            ret.append(tokenStatement);
            ret.append(" > ");
            ret.append(start.toString());
        }

        if (start != null && end != null)
            ret.append(" AND ");

        if (end != null)
        {
            ret.append(tokenStatement);
            ret.append(" <= ");
            ret.append(end.toString());
        }

        return ret.toString();
    }

    @Override
    public void run(JavaDriverClient client) throws IOException
    {
        timeWithRetry(new JavaDriverRun(client));
    }

    public int ready(WorkManager workManager)
    {
        tokenRangeIterator.update();

        if (tokenRangeIterator.exhausted() && currentState.get() == null)
            return 0;

        int numLeft = workManager.takePermits(1);
        int ret = numLeft > 0 ? 1 : 0;

        if (ret == 0)
        {
            State state = currentState.get();
            if (state != null)
                state.cancel(); // be nice to the driver
        }

        return ret;
    }

    public String key()
    {
        State state = currentState.get();
        return state == null ? "-" : state.toString();
    }
}<|MERGE_RESOLUTION|>--- conflicted
+++ resolved
@@ -21,18 +21,14 @@
 import java.io.IOException;
 import java.io.PrintWriter;
 import java.util.HashSet;
+import java.util.Iterator;
 import java.util.List;
 import java.util.Set;
 import java.util.concurrent.TimeUnit;
 import java.util.stream.Collectors;
 
-<<<<<<< HEAD
-=======
-import javax.naming.OperationNotSupportedException;
-
 import com.google.common.collect.AbstractIterator;
 
->>>>>>> d1eda5ee
 import com.datastax.driver.core.AsyncContinuousPagingResult;
 import com.datastax.driver.core.ColumnDefinitions;
 import com.datastax.driver.core.ColumnMetadata;
@@ -62,11 +58,8 @@
     private final TokenRangeIterator tokenRangeIterator;
     private final String columns;
     private final int pageSize;
-<<<<<<< HEAD
     private final int queueSize;
-=======
     private final boolean continuous;
->>>>>>> d1eda5ee
     private final boolean isWarmup;
     private final PrintWriter resultsWriter;
     private final int timeoutSeconds;
@@ -83,11 +76,8 @@
         this.tokenRangeIterator = tokenRangeIterator;
         this.columns = sanitizeColumns(def.columns, tableMetadata);
         this.pageSize = isWarmup ? Math.min(100, def.page_size) : def.page_size;
-<<<<<<< HEAD
         this.queueSize = def.queue_size;
-=======
         this.continuous = def.continuous;
->>>>>>> d1eda5ee
         this.isWarmup = isWarmup;
         this.resultsWriter = maybeCreateResultsWriter(settings.tokenRange);
         this.timeoutSeconds = def.timeout_sec;
@@ -142,7 +132,7 @@
             SimpleStatement statement = new SimpleStatement(query);
             statement.setReadTimeoutMillis((int)TimeUnit.SECONDS.toMillis(timeoutSeconds));
             statement.setRoutingToken(tokenRange.getEnd());
-            statement.setConsistencyLevel(JavaDriverClient.from(ThriftConversion.fromThrift(settings.command.consistencyLevel)));
+            statement.setConsistencyLevel(JavaDriverClient.from(settings.command.consistencyLevel));
             return statement;
         }
 
@@ -171,6 +161,7 @@
             if (result == null)
             {
                 result = client.execute(statement, ContinuousPagingOptions.builder()
+                                                                          .withMaxEnqueuedPages(queueSize)
                                                                           .withPageSize(pageSize, ContinuousPagingOptions.PageUnit.ROWS)
                                                                           .build()).get(timeoutSeconds, TimeUnit.SECONDS);
             }
@@ -276,27 +267,7 @@
                 currentState.set(state);
             }
 
-<<<<<<< HEAD
-            if (state.result == null || state.result.isLast())
-            {
-                SimpleStatement statement = new SimpleStatement(state.query);
-                statement.setReadTimeoutMillis((int)TimeUnit.SECONDS.toMillis(timeoutSeconds));
-                statement.setRoutingToken(state.tokenRange.getEnd());
-                statement.setConsistencyLevel(JavaDriverClient.from(settings.command.consistencyLevel));
-                state.result = client.execute(statement, ContinuousPagingOptions.builder()
-                                                                            .withMaxEnqueuedPages(queueSize)
-                                                                            .withPageSize(pageSize, ContinuousPagingOptions.PageUnit.ROWS)
-                                                                            .build()).get(timeoutSeconds, TimeUnit.SECONDS);
-            }
-            else
-            {
-                state.result = state.result.nextPage().get(timeoutSeconds, TimeUnit.SECONDS);
-            }
-
-            for (Row row : state.result.currentPage())
-=======
             for (Row row : state.execute(client))
->>>>>>> d1eda5ee
             {
                 rowCount++;
 
