--- conflicted
+++ resolved
@@ -66,11 +66,7 @@
         int threadCount = client.getThreads();
         Consumer[] consumers = new Consumer[threadCount];
 
-<<<<<<< HEAD
-        output.println("total,interval_op_rate,interval_key_rate,latency,95th,99th,elapsed_time");
-=======
-        output.println("total,interval_op_rate,interval_key_rate,latency/95th/99.9th,elapsed_time");
->>>>>>> 47b2cd66
+        output.println("total,interval_op_rate,interval_key_rate,latency,95th,99.9th,elapsed_time");
 
         int itemsPerThread = client.getKeysPerThread();
         int modulo = client.getNumKeys() % threadCount;
