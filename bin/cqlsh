#!/bin/sh
# -*- mode: Python -*-

# Licensed to the Apache Software Foundation (ASF) under one
# or more contributor license agreements.  See the NOTICE file
# distributed with this work for additional information
# regarding copyright ownership.  The ASF licenses this file
# to you under the Apache License, Version 2.0 (the
# "License"); you may not use this file except in compliance
# with the License.  You may obtain a copy of the License at
#
#     http://www.apache.org/licenses/LICENSE-2.0
#
# Unless required by applicable law or agreed to in writing, software
# distributed under the License is distributed on an "AS IS" BASIS,
# WITHOUT WARRANTIES OR CONDITIONS OF ANY KIND, either express or implied.
# See the License for the specific language governing permissions and
# limitations under the License.

""":"
# bash code here; finds a suitable python interpreter and execs this file.
# prefer unqualified "python" if suitable:
python -c 'import sys; sys.exit(not (0x020500b0 < sys.hexversion < 0x03000000))' 2>/dev/null \
    && exec python "$0" "$@"
for pyver in 2.6 2.7 2.5; do
    which python$pyver > /dev/null 2>&1 && exec python$pyver "$0" "$@"
done
echo "No appropriate python interpreter found." >&2
exit 1
":"""

from __future__ import with_statement

description = "CQL Shell for Apache Cassandra"
version = "4.1.1"

from StringIO import StringIO
from itertools import groupby
from contextlib import contextmanager, closing
from glob import glob
from uuid import UUID

import cmd
import sys
import os
import time
import optparse
import ConfigParser
import codecs
import locale
import platform
import warnings
import csv
import getpass


readline = None
try:
    # check if tty first, cause readline doesn't check, and only cares
    # about $TERM. we don't want the funky escape code stuff to be
    # output if not a tty.
    if sys.stdin.isatty():
        import readline
except ImportError:
    pass

CQL_LIB_PREFIX = 'cql-internal-only-'
THRIFT_LIB_PREFIX = 'thrift-python-internal-only-'

CASSANDRA_PATH = os.path.join(os.path.dirname(os.path.realpath(__file__)), '..')

# use bundled libs for python-cql and thrift, if available. if there
# is a ../lib dir, use bundled libs there preferentially.
ZIPLIB_DIRS = [os.path.join(CASSANDRA_PATH, 'lib')]
myplatform = platform.system()
if myplatform == 'Linux':
    ZIPLIB_DIRS.append('/usr/share/cassandra/lib')

if os.environ.get('CQLSH_NO_BUNDLED', ''):
    ZIPLIB_DIRS = ()

def find_zip(libprefix):
    for ziplibdir in ZIPLIB_DIRS:
        zips = glob(os.path.join(ziplibdir, libprefix + '*.zip'))
        if zips:
            return max(zips)   # probably the highest version, if multiple

cql_zip = find_zip(CQL_LIB_PREFIX)
if cql_zip:
    ver = os.path.splitext(os.path.basename(cql_zip))[0][len(CQL_LIB_PREFIX):]
    sys.path.insert(0, os.path.join(cql_zip, 'cql-' + ver))
thrift_zip = find_zip(THRIFT_LIB_PREFIX)
if thrift_zip:
    sys.path.insert(0, thrift_zip)

try:
    import cql
except ImportError, e:
    sys.exit("\nPython CQL driver not installed, or not on PYTHONPATH.\n"
             'You might try "easy_install cql".\n\n'
             'Python: %s\n'
             'Module load path: %r\n\n'
             'Error: %s\n' % (sys.executable, sys.path, e))

import cql.decoders
from cql.cursor import _VOID_DESCRIPTION
from cql.cqltypes import (cql_types, cql_typename, lookup_casstype, lookup_cqltype,
                          CassandraType, ReversedType, CompositeType)

# cqlsh should run correctly when run out of a Cassandra source tree,
# out of an unpacked Cassandra tarball, and after a proper package install.
cqlshlibdir = os.path.join(CASSANDRA_PATH, 'pylib')
if os.path.isdir(cqlshlibdir):
    sys.path.insert(0, cqlshlibdir)

from cqlshlib import cqlhandling, cql3handling, pylexotron
from cqlshlib.displaying import (RED, BLUE, ANSI_RESET, COLUMN_NAME_COLORS,
                                 FormattedValue, colorme)
from cqlshlib.formatting import format_by_type
from cqlshlib.util import trim_if_present
from cqlshlib.tracing import print_trace_session

HISTORY_DIR = os.path.expanduser(os.path.join('~', '.cassandra'))
CONFIG_FILE = os.path.join(HISTORY_DIR, 'cqlshrc')
HISTORY = os.path.join(HISTORY_DIR, 'cqlsh_history')
if not os.path.exists(HISTORY_DIR):
    try:
        os.mkdir(HISTORY_DIR)
    except OSError:
        print '\nWarning: Cannot create directory at `%s`. Command history will not be saved.\n' % HISTORY_DIR

OLD_CONFIG_FILE = os.path.expanduser(os.path.join('~', '.cqlshrc'))
if os.path.exists(OLD_CONFIG_FILE):
    os.rename(OLD_CONFIG_FILE, CONFIG_FILE)
OLD_HISTORY = os.path.expanduser(os.path.join('~', '.cqlsh_history'))
if os.path.exists(OLD_HISTORY):
    os.rename(OLD_HISTORY, HISTORY)

DEFAULT_HOST = 'localhost'
DEFAULT_PORT = 9160
DEFAULT_CQLVER = '3.1.1'
DEFAULT_TRANSPORT_FACTORY = 'cqlshlib.tfactory.regular_transport_factory'

DEFAULT_TIME_FORMAT = '%Y-%m-%d %H:%M:%S%z'
DEFAULT_FLOAT_PRECISION = 5
DEFAULT_SELECT_LIMIT = 10000

if readline is not None and readline.__doc__ is not None and 'libedit' in readline.__doc__:
    DEFAULT_COMPLETEKEY = '\t'
else:
    DEFAULT_COMPLETEKEY = 'tab'

epilog = """Connects to %(DEFAULT_HOST)s:%(DEFAULT_PORT)d by default. These
defaults can be changed by setting $CQLSH_HOST and/or $CQLSH_PORT. When a
host (and optional port number) are given on the command line, they take
precedence over any defaults.""" % globals()

parser = optparse.OptionParser(description=description, epilog=epilog,
                               usage="Usage: %prog [options] [host [port]]",
                               version='cqlsh ' + version)
parser.add_option("-C", "--color", action='store_true', dest='color',
                  help='Always use color output')
parser.add_option("--no-color", action='store_false', dest='color',
                  help='Never use color output')
parser.add_option("-u", "--username", help="Authenticate as user.")
parser.add_option("-p", "--password", help="Authenticate using password.")
parser.add_option('-k', '--keyspace', help='Authenticate to the given keyspace.')
parser.add_option("-f", "--file", help="Execute commands from FILE, then exit")
parser.add_option("-t", "--transport-factory",
                  help="Use the provided Thrift transport factory function.")
parser.add_option('--debug', action='store_true',
                  help='Show additional debugging information')
parser.add_option('--cqlversion', default=DEFAULT_CQLVER,
                  help='Specify a particular CQL version (default: %default).'
                       ' Examples: "3.0.3", "3.1.0"')
parser.add_option("-e", "--execute", help='Execute the statement and quit.')

CQL_ERRORS = (cql.Error,)
try:
    from thrift.Thrift import TException
except ImportError:
    pass
else:
    CQL_ERRORS += (TException,)

debug_completion = bool(os.environ.get('CQLSH_DEBUG_COMPLETION', '') == 'YES')

SYSTEM_KEYSPACES = ('system', 'system_traces', 'system_auth')

# we want the cql parser to understand our cqlsh-specific commands too
my_commands_ending_with_newline = (
    'help',
    '?',
    'consistency',
    'describe',
    'desc',
    'show',
    'source',
    'capture',
    'debug',
    'tracing',
    'expand',
    'exit',
    'quit'
)

cqlsh_syntax_completers = []
def cqlsh_syntax_completer(rulename, termname):
    def registrator(f):
        cqlsh_syntax_completers.append((rulename, termname, f))
        return f
    return registrator

cqlsh_extra_syntax_rules = r'''
<cqlshCommand> ::= <CQL_Statement>
                 | <specialCommand> ( ";" | "\n" )
                 ;

<specialCommand> ::= <describeCommand>
                   | <consistencyCommand>
                   | <showCommand>
                   | <sourceCommand>
                   | <captureCommand>
                   | <copyCommand>
                   | <debugCommand>
                   | <helpCommand>
                   | <tracingCommand>
                   | <expandCommand>
                   | <exitCommand>
                   ;

<describeCommand> ::= ( "DESCRIBE" | "DESC" )
                                  ( "KEYSPACES"
                                  | "KEYSPACE" ksname=<keyspaceName>?
                                  | ( "COLUMNFAMILY" | "TABLE" ) cf=<columnFamilyName>
                                  | ( "COLUMNFAMILIES" | "TABLES" )
                                  | "FULL"? "SCHEMA"
                                  | "CLUSTER" )
                    ;

<consistencyCommand> ::= "CONSISTENCY" ( level=<consistencyLevel> )?
                       ;

<consistencyLevel> ::= "ANY"
                     | "ONE"
                     | "TWO"
                     | "THREE"
                     | "QUORUM"
                     | "ALL"
                     | "LOCAL_ONE"
                     | "LOCAL_QUORUM"
                     | "EACH_QUORUM"
                     ;

<showCommand> ::= "SHOW" what=( "VERSION" | "HOST" | "SESSION" sessionid=<uuid> )
                ;

<sourceCommand> ::= "SOURCE" fname=<stringLiteral>
                  ;

<captureCommand> ::= "CAPTURE" ( fname=( <stringLiteral> | "OFF" ) )?
                   ;

<copyCommand> ::= "COPY" cf=<columnFamilyName>
                         ( "(" [colnames]=<colname> ( "," [colnames]=<colname> )* ")" )?
                         ( dir="FROM" ( fname=<stringLiteral> | "STDIN" )
                         | dir="TO"   ( fname=<stringLiteral> | "STDOUT" ) )
                         ( "WITH" <copyOption> ( "AND" <copyOption> )* )?
                ;

<copyOption> ::= [optnames]=<identifier> "=" [optvals]=<copyOptionVal>
               ;

<copyOptionVal> ::= <identifier>
                  | <stringLiteral>
                  ;

# avoiding just "DEBUG" so that this rule doesn't get treated as a terminal
<debugCommand> ::= "DEBUG" "THINGS"?
                 ;

<helpCommand> ::= ( "HELP" | "?" ) [topic]=( /[a-z_]*/ )*
                ;

<tracingCommand> ::= "TRACING" ( switch=( "ON" | "OFF" ) )?
                   ;

<expandCommand> ::= "EXPAND" ( switch=( "ON" | "OFF" ) )?
                   ;

<exitCommand> ::= "exit" | "quit"
                ;

<qmark> ::= "?" ;
'''

@cqlsh_syntax_completer('helpCommand', 'topic')
def complete_help(ctxt, cqlsh):
    return sorted([ t.upper() for t in cqldocs.get_help_topics() + cqlsh.get_help_topics() ])

def complete_source_quoted_filename(ctxt, cqlsh):
    partial = ctxt.get_binding('partial', '')
    head, tail = os.path.split(partial)
    exhead = os.path.expanduser(head)
    try:
        contents = os.listdir(exhead or '.')
    except OSError:
        return ()
    matches = filter(lambda f: f.startswith(tail), contents)
    annotated = []
    for f in matches:
        match = os.path.join(head, f)
        if os.path.isdir(os.path.join(exhead, f)):
            match += '/'
        annotated.append(match)
    return annotated

cqlsh_syntax_completer('sourceCommand', 'fname') \
        (complete_source_quoted_filename)
cqlsh_syntax_completer('captureCommand', 'fname') \
        (complete_source_quoted_filename)

@cqlsh_syntax_completer('copyCommand', 'fname')
def copy_fname_completer(ctxt, cqlsh):
    lasttype = ctxt.get_binding('*LASTTYPE*')
    if lasttype == 'unclosedString':
        return complete_source_quoted_filename(ctxt, cqlsh)
    partial = ctxt.get_binding('partial')
    if partial == '':
        return ["'"]
    return ()

@cqlsh_syntax_completer('copyCommand', 'colnames')
def complete_copy_column_names(ctxt, cqlsh):
    existcols = map(cqlsh.cql_unprotect_name, ctxt.get_binding('colnames', ()))
    ks = cqlsh.cql_unprotect_name(ctxt.get_binding('ksname', None))
    cf = cqlsh.cql_unprotect_name(ctxt.get_binding('cfname'))
    colnames = cqlsh.get_column_names(ks, cf)
    if len(existcols) == 0:
        return [colnames[0]]
    return set(colnames[1:]) - set(existcols)

COPY_OPTIONS = ('DELIMITER', 'QUOTE', 'ESCAPE', 'HEADER', 'ENCODING', 'NULL')

@cqlsh_syntax_completer('copyOption', 'optnames')
def complete_copy_options(ctxt, cqlsh):
    optnames = map(str.upper, ctxt.get_binding('optnames', ()))
    direction = ctxt.get_binding('dir').upper()
    opts = set(COPY_OPTIONS) - set(optnames)
    if direction == 'FROM':
        opts -= ('ENCODING',)
    return opts

@cqlsh_syntax_completer('copyOption', 'optvals')
def complete_copy_opt_values(ctxt, cqlsh):
    optnames = ctxt.get_binding('optnames', ())
    lastopt = optnames[-1].lower()
    if lastopt == 'header':
        return ['true', 'false']
    return [cqlhandling.Hint('<single_character_string>')]

class NoKeyspaceError(Exception):
    pass

class KeyspaceNotFound(Exception):
    pass

class ColumnFamilyNotFound(Exception):
    pass

class VersionNotSupported(Exception):
    pass

class DecodeError(Exception):
    verb = 'decode'

    def __init__(self, thebytes, err, expectedtype, colname=None):
        self.thebytes = thebytes
        self.err = err
        if isinstance(expectedtype, type) and issubclass(expectedtype, CassandraType):
            expectedtype = expectedtype.cql_parameterized_type()
        self.expectedtype = expectedtype
        self.colname = colname

    def __str__(self):
        return str(self.thebytes)

    def message(self):
        what = 'value %r' % (self.thebytes,)
        if self.colname is not None:
            what = 'value %r (for column %r)' % (self.thebytes, self.colname)
        return 'Failed to %s %s as %s: %s' \
               % (self.verb, what, self.expectedtype, self.err)

    def __repr__(self):
        return '<%s %s>' % (self.__class__.__name__, self.message())

class FormatError(DecodeError):
    verb = 'format'

def full_cql_version(ver):
    while ver.count('.') < 2:
        ver += '.0'
    ver_parts = ver.split('-', 1) + ['']
    vertuple = tuple(map(int, ver_parts[0].split('.')) + [ver_parts[1]])
    return ver, vertuple

def format_value(val, typeclass, output_encoding, addcolor=False, time_format=None,
                 float_precision=None, colormap=None, nullval=None):
    if isinstance(val, DecodeError):
        if addcolor:
            return colorme(repr(val.thebytes), colormap, 'error')
        else:
            return FormattedValue(repr(val.thebytes))
    if not issubclass(typeclass, CassandraType):
        typeclass = lookup_casstype(typeclass)
    return format_by_type(typeclass, val, output_encoding, colormap=colormap,
                          addcolor=addcolor, nullval=nullval, time_format=time_format,
                          float_precision=float_precision)

def show_warning_without_quoting_line(message, category, filename, lineno, file=None, line=None):
    if file is None:
        file = sys.stderr
    try:
        file.write(warnings.formatwarning(message, category, filename, lineno, line=''))
    except IOError:
        pass
warnings.showwarning = show_warning_without_quoting_line
warnings.filterwarnings('always', category=cql3handling.UnexpectedTableStructure)

def describe_interval(seconds):
    desc = []
    for length, unit in ((86400, 'day'), (3600, 'hour'), (60, 'minute')):
        num = int(seconds) / length
        if num > 0:
            desc.append('%d %s' % (num, unit))
            if num > 1:
                desc[-1] += 's'
        seconds %= length
    words = '%.03f seconds' % seconds
    if len(desc) > 1:
        words = ', '.join(desc) + ', and ' + words
    elif len(desc) == 1:
        words = desc[0] + ' and ' + words
    return words

class Shell(cmd.Cmd):
    custom_prompt = os.getenv('CQLSH_PROMPT', '')
    if custom_prompt is not '':
        custom_prompt += "\n"
    default_prompt = custom_prompt + "cqlsh> "
    continue_prompt = "   ... "
    keyspace_prompt = custom_prompt + "cqlsh:%s> "
    keyspace_continue_prompt = "%s    ... "
    num_retries = 4
    show_line_nums = False
    debug = False
    stop = False
    last_hist = None
    shunted_query_out = None
    csv_dialect_defaults = dict(delimiter=',', doublequote=False,
                                escapechar='\\', quotechar='"')

    def __init__(self, hostname, port, transport_factory, color=False,
                 username=None, password=None, encoding=None, stdin=None, tty=True,
                 completekey=DEFAULT_COMPLETEKEY, use_conn=None,
                 cqlver=DEFAULT_CQLVER, keyspace=None,
                 tracing_enabled=False, expand_enabled=False,
                 display_time_format=DEFAULT_TIME_FORMAT,
                 display_float_precision=DEFAULT_FLOAT_PRECISION,
                 single_statement=None):
        cmd.Cmd.__init__(self, completekey=completekey)
        self.hostname = hostname
        self.port = port
        self.transport_factory = transport_factory

        if username and not password:
            password = getpass.getpass()

        self.username = username
        self.password = password
        self.keyspace = keyspace
        self.tracing_enabled = tracing_enabled
        self.expand_enabled = expand_enabled
        if use_conn is not None:
            self.conn = use_conn
        else:
            transport = transport_factory(hostname, port, os.environ, CONFIG_FILE)
            self.conn = cql.connect(hostname, port, user=username, password=password,
                                    cql_version=cqlver, transport=transport)
        self.set_expanded_cql_version(cqlver)
        # we could set the keyspace through cql.connect(), but as of 1.0.10,
        # it doesn't quote the keyspace for USE :(
        if keyspace is not None:
            tempcurs = self.conn.cursor()
            tempcurs.execute('USE %s;' % self.cql_protect_name(keyspace))
            tempcurs.close()
        self.cursor = self.conn.cursor()
        self.get_connection_versions()

        self.current_keyspace = keyspace

        self.color = color
        self.display_time_format = display_time_format
        self.display_float_precision = display_float_precision
        if encoding is None:
            encoding = locale.getpreferredencoding()
        self.encoding = encoding
        self.output_codec = codecs.lookup(encoding)

        self.statement = StringIO()
        self.lineno = 1
        self.in_comment = False

        self.prompt = ''
        if stdin is None:
            stdin = sys.stdin
        self.tty = tty
        if tty:
            self.reset_prompt()
            self.report_connection()
            print 'Use HELP for help.'
        else:
            self.show_line_nums = True
        self.stdin = stdin
        self.query_out = sys.stdout
        self.empty_lines = 0
        self.statement_error = False
<<<<<<< HEAD
        self.single_statement = single_statement
=======
        # see CASSANDRA-7399
        cql.cqltypes.CompositeType.cql_parameterized_type = classmethod(lambda cls: "'%s'" % cls.cass_parameterized_type_with(cls.subtypes, True))
>>>>>>> 66e1e461

    def set_expanded_cql_version(self, ver):
        ver, vertuple = full_cql_version(ver)
        self.set_cql_version(ver)
        self.cql_version = ver
        self.cql_ver_tuple = vertuple

    def cqlver_atleast(self, major, minor=0, patch=0):
        return self.cql_ver_tuple[:3] >= (major, minor, patch)

    def cassandraver_atleast(self, major, minor=0, patch=0):
        return self.cass_ver_tuple[:3] >= (major, minor, patch)

    def myformat_value(self, val, casstype, **kwargs):
        if isinstance(val, DecodeError):
            self.decoding_errors.append(val)
        try:
            return format_value(val, casstype, self.output_codec.name,
                                addcolor=self.color, time_format=self.display_time_format,
                                float_precision=self.display_float_precision, **kwargs)
        except Exception, e:
            err = FormatError(val, e, casstype)
            self.decoding_errors.append(err)
            return format_value(err, None, self.output_codec.name, addcolor=self.color)

    def myformat_colname(self, name, nametype):
        return self.myformat_value(name, nametype, colormap=COLUMN_NAME_COLORS)

    # cql/cursor.py:Cursor.decode_row() function, modified to not turn '' into None.
    def decode_row(self, cursor, row):
        values = []
        bytevals = cursor.columnvalues(row)
        for val, vtype, nameinfo in zip(bytevals, cursor.column_types, cursor.name_info):
            if val == '':
                values.append(val)
            else:
                values.append(cursor.decoder.decode_value(val, vtype, nameinfo[0]))
        return values

    def report_connection(self):
        self.show_host()
        self.show_version()

    def show_host(self):
        print "Connected to %s at %s:%d." % \
               (self.applycolor(self.get_cluster_name(), BLUE),
                self.hostname,
                self.port)

    def show_version(self):
        vers = self.connection_versions.copy()
        vers['shver'] = version
        # system.Versions['cql'] apparently does not reflect changes with
        # set_cql_version.
        vers['cql'] = self.cql_version
        print "[cqlsh %(shver)s | Cassandra %(build)s | CQL spec %(cql)s | Thrift protocol %(thrift)s]" % vers

    def show_session(self, sessionid):
        print_trace_session(self, self.cursor, sessionid)

    def get_connection_versions(self):
        self.cursor.execute("select * from system.local where key = 'local'")
        result = self.fetchdict()
        vers = {
            'build': result['release_version'],
            'thrift': result['thrift_version'],
            'cql': result['cql_version'],
        }
        self.connection_versions = vers
        self.cass_ver_tuple = tuple(map(int, vers['build'].split('-', 1)[0].split('.')[:3]))

    def fetchdict(self):
        row = self.cursor.fetchone()
        if row is None:
            return None
        desc = self.cursor.description
        return dict(zip([d[0] for d in desc], row))

    def fetchdict_all(self):
        dicts = []
        for row in self.cursor:
            desc = self.cursor.description
            dicts.append(dict(zip([d[0] for d in desc], row)))
        return dicts

    def get_keyspace_names(self):
        return [k.name for k in self.get_keyspaces()]

    def get_columnfamily_names(self, ksname=None):
        if ksname is None:
            ksname = self.current_keyspace
        cf_q = """select columnfamily_name from system.schema_columnfamilies
                   where keyspace_name=:ks"""
        self.cursor.execute(cf_q,
                            {'ks': self.cql_unprotect_name(ksname)},
                            consistency_level='ONE')
        return [str(row[0]) for row in self.cursor.fetchall()]

    def get_index_names(self, ksname=None):
        idxnames = []
        for cfname in self.get_columnfamily_names(ksname=ksname):
            for col in self.get_columnfamily_layout(ksname, cfname).columns:
                if col.index_name is not None:
                    idxnames.append(col.index_name)
        return idxnames

    def get_column_names(self, ksname, cfname):
        if ksname is None:
            ksname = self.current_keyspace
        layout = self.get_columnfamily_layout(ksname, cfname)
        return [col.name for col in layout.columns]

    # ===== thrift-dependent parts =====

    def get_cluster_name(self):
        return self.make_hacktastic_thrift_call('describe_cluster_name')

    def get_partitioner(self):
        return self.make_hacktastic_thrift_call('describe_partitioner')

    def get_snitch(self):
        return self.make_hacktastic_thrift_call('describe_snitch')

    def get_thrift_version(self):
        return self.make_hacktastic_thrift_call('describe_version')

    def get_ring(self):
        if self.current_keyspace is None or self.current_keyspace == 'system':
            raise NoKeyspaceError("Ring view requires a current non-system keyspace")
        return self.make_hacktastic_thrift_call('describe_ring', self.current_keyspace)

    def get_keyspace(self, ksname):
        try:
            return self.make_hacktastic_thrift_call('describe_keyspace', ksname)
        except cql.cassandra.ttypes.NotFoundException:
            raise KeyspaceNotFound('Keyspace %r not found.' % ksname)

    def get_keyspaces(self):
        return self.make_hacktastic_thrift_call('describe_keyspaces')

    def get_schema_versions(self):
        return self.make_hacktastic_thrift_call('describe_schema_versions')

    def set_cql_version(self, ver):
        try:
            return self.make_hacktastic_thrift_call('set_cql_version', ver)
        except cql.cassandra.ttypes.InvalidRequestException, e:
            raise VersionNotSupported(e.why)

    def trace_next_query(self):
        return self.make_hacktastic_thrift_call('trace_next_query')

    def make_hacktastic_thrift_call(self, call, *args):
        client = self.conn.client
        return getattr(client, call)(*args)

    # ===== end thrift-dependent parts =====

    # ===== cql3-dependent parts =====

    def get_columnfamily_layout(self, ksname, cfname):
        if ksname is None:
            ksname = self.current_keyspace
        cf_q = """select * from system.schema_columnfamilies
                   where keyspace_name=:ks and columnfamily_name=:cf"""
        col_q = """select * from system.schema_columns
                    where keyspace_name=:ks and columnfamily_name=:cf"""
        self.cursor.execute(cf_q,
                            {'ks': ksname, 'cf': cfname},
                            consistency_level='ONE')
        layout = self.fetchdict()
        if layout is None:
            raise ColumnFamilyNotFound("Column family %r not found" % cfname)
        self.cursor.execute(col_q,
                            {'ks': ksname, 'cf': cfname},
                            consistency_level='ONE')
        cols = self.fetchdict_all()
        return cql3handling.CqlTableDef.from_layout(layout, cols)

    # ===== end cql3-dependent parts =====

    def reset_statement(self):
        self.reset_prompt()
        self.statement.truncate(0)
        self.empty_lines = 0;

    def reset_prompt(self):
        if self.current_keyspace is None:
            self.set_prompt(self.default_prompt)
        else:
            self.set_prompt(self.keyspace_prompt % self.current_keyspace)

    def set_continue_prompt(self):
        if self.empty_lines >=3:
            self.set_prompt("Statements are terminated with a ';'.  You can press CTRL-C to cancel an incomplete statement.")
            self.empty_lines = 0
            return
        if self.current_keyspace is None:
            self.set_prompt(self.continue_prompt)
        else:
            spaces = ' ' * len(str(self.current_keyspace))
            self.set_prompt(self.keyspace_continue_prompt % spaces)
        self.empty_lines = self.empty_lines + 1 if not self.lastcmd else 0

    @contextmanager
    def prepare_loop(self):
        readline = None
        if self.tty and self.completekey:
            try:
                import readline
            except ImportError:
                pass
            else:
                old_completer = readline.get_completer()
                readline.set_completer(self.complete)
                if readline.__doc__ is not None and 'libedit' in readline.__doc__:
                    readline.parse_and_bind("bind -e")
                    readline.parse_and_bind("bind '" + self.completekey + "' rl_complete")
                else:
                    readline.parse_and_bind(self.completekey + ": complete")
        try:
            yield
        finally:
            if readline is not None:
                readline.set_completer(old_completer)

    def get_input_line(self, prompt=''):
        if self.tty:
            self.lastcmd = raw_input(prompt)
            line = self.lastcmd + '\n'
        else:
            self.lastcmd = self.stdin.readline()
            line = self.lastcmd
            if not len(line):
                raise EOFError
        self.lineno += 1
        return line

    def use_stdin_reader(self, until='', prompt=''):
        until += '\n'
        while True:
            try:
                newline = self.get_input_line(prompt=prompt)
            except EOFError:
                return
            if newline == until:
                return
            yield newline

    def cmdloop(self):
        """
        Adapted from cmd.Cmd's version, because there is literally no way with
        cmd.Cmd.cmdloop() to tell the difference between "EOF" showing up in
        input and an actual EOF.
        """
        with self.prepare_loop():
            while not self.stop:
                try:
                    if self.single_statement:
                        line = self.single_statement
                        self.stop = True
                    else:
                        line = self.get_input_line(self.prompt)
                    self.statement.write(line)
                    if self.onecmd(self.statement.getvalue()):
                        self.reset_statement()
                except EOFError:
                    self.handle_eof()
                except cql.Error, cqlerr:
                    self.printerr(str(cqlerr))
                except KeyboardInterrupt:
                    self.reset_statement()
                    print

    def onecmd(self, statementtext):
        """
        Returns true if the statement is complete and was handled (meaning it
        can be reset).
        """

        try:
            statements, in_batch = cqlruleset.cql_split_statements(statementtext)
        except pylexotron.LexingError, e:
            if self.show_line_nums:
                self.printerr('Invalid syntax at char %d' % (e.charnum,))
            else:
                self.printerr('Invalid syntax at line %d, char %d'
                              % (e.linenum, e.charnum))
            statementline = statementtext.split('\n')[e.linenum - 1]
            self.printerr('  %s' % statementline)
            self.printerr(' %s^' % (' ' * e.charnum))
            return True

        while statements and not statements[-1]:
            statements = statements[:-1]
        if not statements:
            return True
        if in_batch or statements[-1][-1][0] != 'endtoken':
            self.set_continue_prompt()
            return
        for st in statements:
            try:
                self.handle_statement(st, statementtext)
            except Exception, e:
                if self.debug:
                    import traceback
                    traceback.print_exc()
                else:
                    self.printerr(e)
        return True

    def handle_eof(self):
        if self.tty:
            print
        statement = self.statement.getvalue()
        if statement.strip():
            if not self.onecmd(statement):
                self.printerr('Incomplete statement at end of file')
        self.do_exit()

    def handle_statement(self, tokens, srcstr):
        # Concat multi-line statements and insert into history
        if readline is not None:
            nl_count = srcstr.count("\n")

            new_hist = srcstr.replace("\n", " ").rstrip()

            if nl_count > 1 and self.last_hist != new_hist:
                readline.add_history(new_hist)

            self.last_hist = new_hist
        cmdword = tokens[0][1]
        if cmdword == '?':
            cmdword = 'help'
        custom_handler = getattr(self, 'do_' + cmdword.lower(), None)
        if custom_handler:
            parsed = cqlruleset.cql_whole_parse_tokens(tokens, srcstr=srcstr,
                                                       startsymbol='cqlshCommand')
            if parsed and not parsed.remainder:
                # successful complete parse
                return custom_handler(parsed)
            else:
                return self.handle_parse_error(cmdword, tokens, parsed, srcstr)
        return self.perform_statement(cqlruleset.cql_extract_orig(tokens, srcstr))

    def handle_parse_error(self, cmdword, tokens, parsed, srcstr):
        if cmdword.lower() in ('select', 'insert', 'update', 'delete', 'truncate',
                               'create', 'drop', 'alter', 'grant', 'revoke',
                               'batch', 'list'):
            # hey, maybe they know about some new syntax we don't. type
            # assumptions won't work, but maybe the query will.
            return self.perform_statement(cqlruleset.cql_extract_orig(tokens, srcstr))
        if parsed:
            self.printerr('Improper %s command (problem at %r).' % (cmdword, parsed.remainder[0]))
        else:
            self.printerr('Improper %s command.' % cmdword)

    def do_use(self, parsed):
        ksname = parsed.get_binding('ksname')
        if self.perform_statement_untraced(parsed.extract_orig()):
            if ksname[0] == '"' and ksname[-1] == '"':
                self.current_keyspace = self.cql_unprotect_name(ksname)
            else:
                self.current_keyspace = ksname.lower()

    def do_select(self, parsed):
        ksname = parsed.get_binding('ksname')
        if ksname is not None:
            ksname = self.cql_unprotect_name(ksname)
        cfname = self.cql_unprotect_name(parsed.get_binding('cfname'))
        statement = parsed.extract_orig()
        with_default_limit = parsed.get_binding('limit') is None
        if with_default_limit:
            statement = "%s LIMIT %d;" % (statement[:-1], DEFAULT_SELECT_LIMIT)
        self.perform_statement(statement,
                               decoder=ErrorHandlingSchemaDecoder,
                               with_default_limit=with_default_limit)

    def perform_statement(self, statement, decoder=None, with_default_limit=False):
        if self.tracing_enabled:
            session_id = UUID(bytes=self.trace_next_query())
            result = self.perform_statement_untraced(statement,
                                                     decoder=decoder,
                                                     with_default_limit=with_default_limit)
            time.sleep(0.5) # trace writes are async so we wait a little.
            print_trace_session(self, self.cursor, session_id)
            return result
        else:
            return self.perform_statement_untraced(statement,
                                                   decoder=decoder,
                                                   with_default_limit=with_default_limit)

    def perform_statement_untraced(self, statement, decoder=None, with_default_limit=False):
        if not statement:
            return False
        trynum = 1
        while True:
            try:
                self.cursor.execute(statement, decoder=decoder)
                break
            except cql.IntegrityError, err:
                self.printerr("Attempt #%d: %s" % (trynum, str(err)))
                trynum += 1
                if trynum > self.num_retries:
                    return False
                time.sleep(1*trynum)
            except cql.ProgrammingError, err:
                self.printerr(str(err))
                return False
            except CQL_ERRORS, err:
                self.printerr(str(err))
                return False
            except Exception, err:
                import traceback
                self.printerr(traceback.format_exc())
                return False

        if statement[:6].lower() == 'select' or statement.lower().startswith("list"):
            self.print_result(self.cursor, with_default_limit)
        elif self.cursor.rowcount > 0:
            # CAS INSERT/UPDATE
            self.writeresult("")
            self.print_static_result(self.cursor)
        self.flush_output()
        return True

    def get_nametype(self, cursor, num):
        """
        Determine the Cassandra type of a column name from the current row of
        query results on the given cursor. The column in question is given by
        its zero-based ordinal number within the row.

        This is necessary to differentiate some things like ascii vs. blob hex.
        """

        return cursor.name_info[num][1]

    def print_result(self, cursor, with_default_limit):
        self.decoding_errors = []

        self.writeresult("")
        if cursor.rowcount != 0:
            self.print_static_result(cursor)
        self.writeresult("(%d rows)" % cursor.rowcount)
        self.writeresult("")

        if self.decoding_errors:
            for err in self.decoding_errors[:2]:
                self.writeresult(err.message(), color=RED)
            if len(self.decoding_errors) > 2:
                self.writeresult('%d more decoding errors suppressed.'
                                 % (len(self.decoding_errors) - 2), color=RED)

        if with_default_limit:
            if (self.is_count_result(cursor) and self.get_count(cursor) == DEFAULT_SELECT_LIMIT) \
                    or cursor.rowcount == DEFAULT_SELECT_LIMIT:
                self.writeresult("Default LIMIT of %d was used. "
                                 "Specify your own LIMIT clause to get more results."
                                 % DEFAULT_SELECT_LIMIT, color=RED)
                self.writeresult("")

    def is_count_result(self, cursor):
        return cursor.description == [(u'count', 'LongType', None, None, None, None, True)]

    def get_count(self, cursor):
        return lookup_casstype('LongType').deserialize(cursor.result[0][0].value)

    def print_static_result(self, cursor):
        colnames = [d[0] for d in cursor.description]
        colnames_t = [(name, self.get_nametype(cursor, n)) for (n, name) in enumerate(colnames)]
        formatted_names = [self.myformat_colname(name, nametype) for (name, nametype) in colnames_t]
        formatted_values = [map(self.myformat_value, self.decode_row(cursor, row), cursor.column_types) for row in cursor.result]
        if self.expand_enabled:
            self.print_formatted_result_vertically(formatted_names, formatted_values)
        else:
            self.print_formatted_result(formatted_names, formatted_values)

    def print_formatted_result(self, formatted_names, formatted_values):
        # determine column widths
        widths = [n.displaywidth for n in formatted_names]
        for fmtrow in formatted_values:
            for num, col in enumerate(fmtrow):
                widths[num] = max(widths[num], col.displaywidth)

        # print header
        header = ' | '.join(hdr.ljust(w, color=self.color) for (hdr, w) in zip(formatted_names, widths))
        self.writeresult(' ' + header.rstrip())
        self.writeresult('-%s-' % '-+-'.join('-' * w for w in widths))

        # print row data
        for row in formatted_values:
            line = ' | '.join(col.rjust(w, color=self.color) for (col, w) in zip(row, widths))
            self.writeresult(' ' + line)

        self.writeresult("")

    def print_formatted_result_vertically(self, formatted_names, formatted_values):
        max_col_width = max([n.displaywidth for n in formatted_names])
        max_val_width = max([n.displaywidth for row in formatted_values for n in row])

        # for each row returned, list all the column-value pairs
        for row_id, row in enumerate(formatted_values):
            self.writeresult("@ Row %d" % (row_id + 1))
            self.writeresult('-%s-' % '-+-'.join(['-' * max_col_width, '-' * max_val_width]))
            for field_id, field in enumerate(row):
                column = formatted_names[field_id].ljust(max_col_width, color=self.color)
                value = field.ljust(field.displaywidth, color=self.color)
                self.writeresult(' ' + " | ".join([column, value]))
            self.writeresult('')

    def emptyline(self):
        pass

    def parseline(self, line):
        # this shouldn't be needed
        raise NotImplementedError

    def complete(self, text, state):
        if readline is None:
            return
        if state == 0:
            try:
                self.completion_matches = self.find_completions(text)
            except Exception:
                if debug_completion:
                    import traceback
                    traceback.print_exc()
                else:
                    raise
        try:
            return self.completion_matches[state]
        except IndexError:
            return None

    def find_completions(self, text):
        curline = readline.get_line_buffer()
        prevlines = self.statement.getvalue()
        wholestmt = prevlines + curline
        begidx = readline.get_begidx() + len(prevlines)
        endidx = readline.get_endidx() + len(prevlines)
        stuff_to_complete = wholestmt[:begidx]
        return cqlruleset.cql_complete(stuff_to_complete, text, cassandra_conn=self,
                                       debug=debug_completion, startsymbol='cqlshCommand')

    def set_prompt(self, prompt):
        self.prompt = prompt

    def cql_protect_name(self, name):
        if isinstance(name, unicode):
            name = name.encode('utf8')
        return cqlruleset.maybe_escape_name(name)

    def cql_protect_names(self, names):
        return map(self.cql_protect_name, names)

    def cql_protect_value(self, value):
        return cqlruleset.escape_value(value)

    def cql_unprotect_name(self, namestr):
        if namestr is None:
            return
        return cqlruleset.dequote_name(namestr)

    def cql_unprotect_value(self, valstr):
        if valstr is not None:
            return cqlruleset.dequote_value(valstr)

    def print_recreate_keyspace(self, ksdef, out):
        stratclass = trim_if_present(ksdef.strategy_class, 'org.apache.cassandra.locator.')
        ksname = self.cql_protect_name(ksdef.name)
        out.write("CREATE KEYSPACE %s WITH replication = {\n" % ksname)
        out.write("  'class': %s" % self.cql_protect_value(stratclass))
        for opname, opval in ksdef.strategy_options.iteritems():
            out.write(",\n  %s: %s" % (self.cql_protect_value(opname),
                                       self.cql_protect_value(opval)))
        out.write("\n}")
        if not ksdef.durable_writes:
            out.write(" AND durable_writes = 'false'")
        out.write(';\n')

        cfs = self.get_columnfamily_names(ksname)
        if cfs:
            out.write('\nUSE %s;\n' % ksname)
            for cf in cfs:
                out.write('\n')
                # yes, cf might be looked up again. oh well.
                self.print_recreate_columnfamily(ksdef.name, cf, out)

    def print_recreate_columnfamily(self, ksname, cfname, out):
        """
        Output CQL commands which should be pasteable back into a CQL session
        to recreate the given table.

        Writes output to the given out stream.
        """
        layout = self.get_columnfamily_layout(ksname, cfname)
        cfname = self.cql_protect_name(layout.name)
        out.write("CREATE TABLE %s (\n" % cfname)

        for col in layout.columns:
            colname = self.cql_protect_name(col.name)
            coltype = col.cqltype

            # Reversed types only matter for clustering order, not column definitions
            if issubclass(coltype, ReversedType):
                coltype = coltype.subtypes[0]

            out.write("  %s %s" % (colname, coltype.cql_parameterized_type()))
            if col.is_static():
                out.write(" static")
            out.write(",\n")

        out.write("  PRIMARY KEY (")
        partkeynames = self.cql_protect_names(layout.partition_key_columns)

        # Changed to put parenthesis around one or more partition keys in CASSANDRA-7274
        partkey = "(%s)" % ', '.join(partkeynames)

        pk_parts = [partkey] + self.cql_protect_names(layout.clustering_key_columns)
        out.write(', '.join(pk_parts) + ')')

        out.write("\n)")
        joiner = 'WITH'

        if layout.is_compact_storage():
            out.write(' WITH COMPACT STORAGE')
            joiner = 'AND'

        # check if we need a CLUSTERING ORDER BY clause
        if layout.clustering_key_columns:
            # get a list of clustering component types
            if issubclass(layout.comparator, CompositeType):
                clustering_types = layout.comparator.subtypes
            else:
                clustering_types = [layout.comparator]

            # only write CLUSTERING ORDER clause of we have >= 1 DESC item
            if any(issubclass(t, ReversedType) for t in clustering_types):
                if layout.is_compact_storage():
                    out.write(' AND\n ')
                else:
                    out.write(' WITH')
                out.write(' CLUSTERING ORDER BY (')

                clustering_names = self.cql_protect_names(layout.clustering_key_columns)

                inner = []
                for colname, coltype in zip(clustering_names, clustering_types):
                    ordering = "DESC" if issubclass(coltype, ReversedType) else "ASC"
                    inner.append("%s %s" % (colname, ordering))
                out.write(", ".join(inner))

                out.write(")")
                joiner = "AND"

        cf_opts = []
        compaction_strategy = trim_if_present(getattr(layout, 'compaction_strategy_class'),
                                              'org.apache.cassandra.db.compaction.')
        for cql3option, layoutoption in cqlruleset.columnfamily_layout_options:
            if layoutoption is None:
                layoutoption = cql3option
            optval = getattr(layout, layoutoption, None)
            if optval is None:
                if layoutoption == 'bloom_filter_fp_chance':
                    if compaction_strategy == 'LeveledCompactionStrategy':
                        optval = 0.1
                    else:
                        optval = 0.01
                else:
                    continue
            elif layoutoption == 'compaction_strategy_class':
                optval = compaction_strategy
            cf_opts.append((cql3option, self.cql_protect_value(optval)))
        for cql3option, layoutoption, _ in cqlruleset.columnfamily_layout_map_options:
            if layoutoption is None:
                layoutoption = cql3option
            optmap = getattr(layout, layoutoption, {})
            if layoutoption == 'compression_parameters':
                compclass = optmap.get('sstable_compression')
                if compclass is not None:
                    optmap['sstable_compression'] = \
                            trim_if_present(compclass, 'org.apache.cassandra.io.compress.')
            if layoutoption == 'compaction_strategy_options':
                optmap['class'] = compaction_strategy

            cf_opts.append((cql3option, optmap))

        if cf_opts:
            for optname, optval in cf_opts:
                if isinstance(optval, dict):
                    optval = '{%s}' % ', '.join(['%s: %s' % (self.cql_protect_value(k),
                                                             self.cql_protect_value(v))
                                                 for (k, v) in optval.items()])
                out.write(" %s\n  %s=%s" % (joiner, optname, optval))
                joiner = 'AND'
        out.write(";\n")

        for col in [ c for c in layout.columns if c.index_name is not None ]:
            out.write('\n')
            if col.index_type != 'CUSTOM':
                out.write('CREATE INDEX %s ON %s (%s);\n'
                             % (col.index_name, cfname, self.cql_protect_name(col.name)))
            else:
                out.write("CREATE CUSTOM INDEX %s ON %s (%s) USING '%s';\n"
                             % (col.index_name,
                                cfname,
                                self.cql_protect_name(col.name),
                                col.index_options[u'class_name']))

    def describe_keyspaces(self):
        print
        cmd.Cmd.columnize(self, self.get_keyspace_names())
        print

    def describe_keyspace(self, ksname):
        print
        self.print_recreate_keyspace(self.get_keyspace(ksname), sys.stdout)
        print

    def describe_columnfamily(self, ksname, cfname):
        if ksname is None:
            ksname = self.current_keyspace
        print
        self.print_recreate_columnfamily(ksname, cfname, sys.stdout)
        print

    def describe_columnfamilies(self, ksname):
        print
        if ksname is None:
            for k in self.get_keyspaces():
                name = self.cql_protect_name(k.name)
                print 'Keyspace %s' % (name,)
                print '---------%s' % ('-' * len(name))
                cmd.Cmd.columnize(self, self.get_columnfamily_names(k.name))
                print
        else:
            cmd.Cmd.columnize(self, self.get_columnfamily_names(ksname))
            print

    def describe_cluster(self):
        print '\nCluster: %s' % self.get_cluster_name()
        p = trim_if_present(self.get_partitioner(), 'org.apache.cassandra.dht.')
        print 'Partitioner: %s' % p
        snitch = trim_if_present(self.get_snitch(), 'org.apache.cassandra.locator.')
        print 'Snitch: %s\n' % snitch
        if self.current_keyspace is not None \
        and self.current_keyspace != 'system':
            print "Range ownership:"
            ring = self.get_ring()
            for entry in ring:
                print ' %39s  [%s]' % (entry.start_token, ', '.join(entry.endpoints))
            print

    def describe_schema(self, include_system=False):
        print
        for k in self.get_keyspaces():
            if include_system or not k.name in SYSTEM_KEYSPACES:
                self.print_recreate_keyspace(k, sys.stdout)
                print

    def do_describe(self, parsed):
        """
        DESCRIBE [cqlsh only]

        (DESC may be used as a shorthand.)

          Outputs information about the connected Cassandra cluster, or about
          the data stored on it. Use in one of the following ways:

        DESCRIBE KEYSPACES

          Output the names of all keyspaces.

        DESCRIBE KEYSPACE [<keyspacename>]

          Output CQL commands that could be used to recreate the given
          keyspace, and the tables in it. In some cases, as the CQL interface
          matures, there will be some metadata about a keyspace that is not
          representable with CQL. That metadata will not be shown.

          The '<keyspacename>' argument may be omitted when using a non-system
          keyspace; in that case, the current keyspace will be described.

        DESCRIBE TABLES

          Output the names of all tables in the current keyspace, or in all
          keyspaces if there is no current keyspace.

        DESCRIBE TABLE <tablename>

          Output CQL commands that could be used to recreate the given table.
          In some cases, as above, there may be table metadata which is not
          representable and which will not be shown.

        DESCRIBE CLUSTER

          Output information about the connected Cassandra cluster, such as the
          cluster name, and the partitioner and snitch in use. When you are
          connected to a non-system keyspace, also shows endpoint-range
          ownership information for the Cassandra ring.

        DESCRIBE [FULL] SCHEMA

          Output CQL commands that could be used to recreate the entire (non-system) schema.
          Works as though "DESCRIBE KEYSPACE k" was invoked for each non-system keyspace
          k. Use DESCRIBE FULL SCHEMA to include the system keyspaces.
        """
        what = parsed.matched[1][1].lower()
        if what == 'keyspaces':
            self.describe_keyspaces()
        if what == 'keyspace':
            ksname = self.cql_unprotect_name(parsed.get_binding('ksname', ''))
            if not ksname:
                ksname = self.current_keyspace
                if ksname is None:
                    self.printerr('Not in any keyspace.')
                    return
            self.describe_keyspace(ksname)
        elif what in ('columnfamily', 'table'):
            ks = self.cql_unprotect_name(parsed.get_binding('ksname', None))
            cf = self.cql_unprotect_name(parsed.get_binding('cfname'))
            self.describe_columnfamily(ks, cf)
        elif what in ('columnfamilies', 'tables'):
            self.describe_columnfamilies(self.current_keyspace)
        elif what == 'cluster':
            self.describe_cluster()
        elif what == 'schema':
            self.describe_schema(False)
        elif what == 'full' and parsed.matched[2][1].lower() == 'schema':
            self.describe_schema(True)
    do_desc = do_describe

    def do_copy(self, parsed):
        r"""
        COPY [cqlsh only]

          COPY x FROM: Imports CSV data into a Cassandra table
          COPY x TO: Exports data from a Cassandra table in CSV format.

        COPY <table_name> [ ( column [, ...] ) ]
             FROM ( '<filename>' | STDIN )
             [ WITH <option>='value' [AND ...] ];

        COPY <table_name> [ ( column [, ...] ) ]
             TO ( '<filename>' | STDOUT )
             [ WITH <option>='value' [AND ...] ];

        Available options and defaults:

          DELIMITER=','    - character that appears between records
          QUOTE='"'        - quoting character to be used to quote fields
          ESCAPE='\'       - character to appear before the QUOTE char when quoted
          HEADER=false     - whether to ignore the first line
          NULL=''          - string that represents a null value
          ENCODING='utf8'  - encoding for CSV output (COPY TO only)

        When entering CSV data on STDIN, you can use the sequence "\."
        on a line by itself to end the data input.
        """
        ks = self.cql_unprotect_name(parsed.get_binding('ksname', None))
        if ks is None:
            ks = self.current_keyspace
            if ks is None:
                raise NoKeyspaceError("Not in any keyspace.")
        cf = self.cql_unprotect_name(parsed.get_binding('cfname'))
        columns = parsed.get_binding('colnames', None)
        if columns is not None:
            columns = map(self.cql_unprotect_name, columns)
        else:
            # default to all known columns
            columns = self.get_column_names(ks, cf)
        fname = parsed.get_binding('fname', None)
        if fname is not None:
            fname = os.path.expanduser(self.cql_unprotect_value(fname))
        copyoptnames = map(str.lower, parsed.get_binding('optnames', ()))
        copyoptvals = map(self.cql_unprotect_value, parsed.get_binding('optvals', ()))
        cleancopyoptvals  = [optval.decode('string-escape') for optval in copyoptvals]
        opts = dict(zip(copyoptnames, cleancopyoptvals))

        timestart = time.time()

        direction = parsed.get_binding('dir').upper()
        if direction == 'FROM':
            rows = self.perform_csv_import(ks, cf, columns, fname, opts)
            verb = 'imported'
        elif direction == 'TO':
            rows = self.perform_csv_export(ks, cf, columns, fname, opts)
            verb = 'exported'
        else:
            raise SyntaxError("Unknown direction %s" % direction)

        timeend = time.time()
        print "%d rows %s in %s." % (rows, verb, describe_interval(timeend - timestart))

    def perform_csv_import(self, ks, cf, columns, fname, opts):
        dialect_options = self.csv_dialect_defaults.copy()
        if 'quote' in opts:
            dialect_options['quotechar'] = opts.pop('quote')
        if 'escape' in opts:
            dialect_options['escapechar'] = opts.pop('escape')
        if 'delimiter' in opts:
            dialect_options['delimiter'] = opts.pop('delimiter')
        nullval = opts.pop('null', '')
        header = bool(opts.pop('header', '').lower() == 'true')
        if dialect_options['quotechar'] == dialect_options['escapechar']:
            dialect_options['doublequote'] = True
            del dialect_options['escapechar']
        if opts:
            self.printerr('Unrecognized COPY FROM options: %s'
                          % ', '.join(opts.keys()))
            return 0

        if fname is None:
            do_close = False
            print "[Use \. on a line by itself to end input]"
            linesource = self.use_stdin_reader(prompt='[copy] ', until=r'\.')
        else:
            do_close = True
            try:
                linesource = open(fname, 'rb')
            except IOError, e:
                self.printerr("Can't open %r for reading: %s" % (fname, e))
                return 0
        try:
            if header:
                linesource.next()
            layout = self.get_columnfamily_layout(ks, cf)
            rownum = -1
            reader = csv.reader(linesource, **dialect_options)
            for rownum, row in enumerate(reader):
                if len(row) != len(columns):
                    self.printerr("Record #%d (line %d) has the wrong number of fields "
                                  "(%d instead of %d)."
                                  % (rownum, reader.line_num, len(row), len(columns)))
                    return rownum
                if not self.do_import_row(columns, nullval, layout, row):
                    self.printerr("Aborting import at record #%d (line %d). "
                                  "Previously-inserted values still present."
                                  % (rownum, reader.line_num))
                    return rownum
        finally:
            if do_close:
                linesource.close()
            elif self.tty:
                print
        return rownum + 1

    def do_import_row(self, columns, nullval, layout, row):
        rowmap = {}
        for name, value in zip(columns, row):
            type = layout.get_column(name).cqltype
            if issubclass(type, ReversedType):
                type = type.subtypes[0]
            cqltype = type.cql_parameterized_type()

            if value != nullval:
                if cqltype in ('ascii', 'text', 'timestamp', 'inet'):
                    rowmap[name] = self.cql_protect_value(value)
                else:
                    rowmap[name] = value
            elif name in layout.clustering_key_columns and not type.empty_binary_ok:
                rowmap[name] = 'blobAs%s(0x)' % cqltype.title()
            else:
                rowmap[name] = 'null'
        return self.do_import_insert(layout, rowmap)

    def do_import_insert(self, layout, rowmap):
        # would be nice to be able to use a prepared query here, but in order
        # to use that interface, we'd need to have all the input as native
        # values already, reading them from text just like the various
        # Cassandra cql types do. Better just to submit them all as intact
        # CQL string literals and let Cassandra do its thing.
        query = 'INSERT INTO %s.%s (%s) VALUES (%s)' % (
            self.cql_protect_name(layout.keyspace_name),
            self.cql_protect_name(layout.columnfamily_name),
            ', '.join(self.cql_protect_names(rowmap.keys())),
            ', '.join(rowmap.values())
        )
        if self.debug:
            print 'Import using CQL: %s' % query
        return self.perform_statement_untraced(query)

    def perform_csv_export(self, ks, cf, columns, fname, opts):
        dialect_options = self.csv_dialect_defaults.copy()
        if 'quote' in opts:
            dialect_options['quotechar'] = opts.pop('quote')
        if 'escape' in opts:
            dialect_options['escapechar'] = opts.pop('escape')
        if 'delimiter' in opts:
            dialect_options['delimiter'] = opts.pop('delimiter')
        encoding = opts.pop('encoding', 'utf8')
        nullval = opts.pop('null', '')
        header = bool(opts.pop('header', '').lower() == 'true')
        if dialect_options['quotechar'] == dialect_options['escapechar']:
            dialect_options['doublequote'] = True
            del dialect_options['escapechar']

        if opts:
            self.printerr('Unrecognized COPY TO options: %s'
                          % ', '.join(opts.keys()))
            return 0

        if fname is None:
            do_close = False
            csvdest = sys.stdout
        else:
            do_close = True
            try:
                csvdest = open(fname, 'wb')
            except IOError, e:
                self.printerr("Can't open %r for writing: %s" % (fname, e))
                return 0
        try:
            self.prep_export_dump(ks, cf, columns)
            writer = csv.writer(csvdest, **dialect_options)
            if header:
                writer.writerow([d[0] for d in self.cursor.description])
            rows = 0
            while True:
                row = self.cursor.fetchone()
                if row is None:
                    break
                fmt = lambda v, t: \
                    format_value(v, t, output_encoding=encoding, nullval=nullval,
                                 time_format=self.display_time_format,
                                 float_precision=self.display_float_precision).strval
                writer.writerow(map(fmt, row, self.cursor.column_types))
                rows += 1
        finally:
            if do_close:
                csvdest.close()
        return rows

    def prep_export_dump(self, ks, cf, columns):
        if columns is None:
            columns = self.get_column_names(ks, cf)
        columnlist = ', '.join(self.cql_protect_names(columns))
        # this limit is pretty awful. would be better to use row-key-paging, so
        # that the dump could be pretty easily aborted if necessary, but that
        # can be kind of tricky with cql3. Punt for now, until the real cursor
        # API is added in CASSANDRA-4415.
        query = 'SELECT %s FROM %s.%s LIMIT 99999999' \
                % (columnlist, self.cql_protect_name(ks), self.cql_protect_name(cf))
        self.cursor.execute(query)

    def do_show(self, parsed):
        """
        SHOW [cqlsh only]

          Displays information about the current cqlsh session. Can be called in
          the following ways:

        SHOW VERSION

          Shows the version and build of the connected Cassandra instance, as
          well as the versions of the CQL spec and the Thrift protocol that
          the connected Cassandra instance understands.

        SHOW HOST

          Shows where cqlsh is currently connected.

        SHOW SESSION <sessionid>

          Pretty-prints the requested tracing session.
        """
        showwhat = parsed.get_binding('what').lower()
        if showwhat == 'version':
            self.get_connection_versions()
            self.show_version()
        elif showwhat == 'host':
            self.show_host()
        elif showwhat.startswith('session'):
            session_id = parsed.get_binding('sessionid').lower()
            self.show_session(session_id)
        else:
            self.printerr('Wait, how do I show %r?' % (showwhat,))

    def do_source(self, parsed):
        """
        SOURCE [cqlsh only]

        Executes a file containing CQL statements. Gives the output for each
        statement in turn, if any, or any errors that occur along the way.

        Errors do NOT abort execution of the CQL source file.

        Usage:

          SOURCE '<file>';

        That is, the path to the file to be executed must be given inside a
        string literal. The path is interpreted relative to the current working
        directory. The tilde shorthand notation ('~/mydir') is supported for
        referring to $HOME.

        See also the --file option to cqlsh.
        """
        fname = parsed.get_binding('fname')
        fname = os.path.expanduser(self.cql_unprotect_value(fname))
        try:
            f = open(fname, 'r')
        except IOError, e:
            self.printerr('Could not open %r: %s' % (fname, e))
            return
        subshell = Shell(self.hostname, self.port, self.transport_factory,
                         color=self.color, encoding=self.encoding, stdin=f,
                         tty=False, use_conn=self.conn, cqlver=self.cql_version,
                         display_time_format=self.display_time_format,
                         display_float_precision=self.display_float_precision)
        subshell.cmdloop()
        f.close()

    def do_capture(self, parsed):
        """
        CAPTURE [cqlsh only]

        Begins capturing command output and appending it to a specified file.
        Output will not be shown at the console while it is captured.

        Usage:

          CAPTURE '<file>';
          CAPTURE OFF;
          CAPTURE;

        That is, the path to the file to be appended to must be given inside a
        string literal. The path is interpreted relative to the current working
        directory. The tilde shorthand notation ('~/mydir') is supported for
        referring to $HOME.

        Only query result output is captured. Errors and output from cqlsh-only
        commands will still be shown in the cqlsh session.

        To stop capturing output and show it in the cqlsh session again, use
        CAPTURE OFF.

        To inspect the current capture configuration, use CAPTURE with no
        arguments.
        """
        fname = parsed.get_binding('fname')
        if fname is None:
            if self.shunted_query_out is not None:
                print "Currently capturing query output to %r." % (self.query_out.name,)
            else:
                print "Currently not capturing query output."
            return

        if fname.upper() == 'OFF':
            if self.shunted_query_out is None:
                self.printerr('Not currently capturing output.')
                return
            self.query_out.close()
            self.query_out = self.shunted_query_out
            self.color = self.shunted_color
            self.shunted_query_out = None
            del self.shunted_color
            return

        if self.shunted_query_out is not None:
            self.printerr('Already capturing output to %s. Use CAPTURE OFF'
                          ' to disable.' % (self.query_out.name,))
            return

        fname = os.path.expanduser(self.cql_unprotect_value(fname))
        try:
            f = open(fname, 'a')
        except IOError, e:
            self.printerr('Could not open %r for append: %s' % (fname, e))
            return
        self.shunted_query_out = self.query_out
        self.shunted_color = self.color
        self.query_out = f
        self.color = False
        print 'Now capturing query output to %r.' % (fname,)

    def do_tracing(self, parsed):
        """
        TRACING [cqlsh]

          Enables or disables request tracing.

        TRACING ON

          Enables tracing for all further requests.

        TRACING OFF

          Disables tracing.

        TRACING

          TRACING with no arguments shows the current tracing status.
        """
        switch = parsed.get_binding('switch')
        if switch is None:
            if self.tracing_enabled:
                print "Tracing is currently enabled. Use TRACING OFF to disable"
            else:
                print "Tracing is currently disabled. Use TRACING ON to enable."
            return

        if switch.upper() == 'ON':
            if self.tracing_enabled:
                self.printerr('Tracing is already enabled. '
                              'Use TRACING OFF to disable.')
                return
            self.tracing_enabled = True
            print 'Now tracing requests.'
            return

        if switch.upper() == 'OFF':
            if not self.tracing_enabled:
                self.printerr('Tracing is not enabled.')
                return
            self.tracing_enabled = False
            print 'Disabled tracing.'

    def do_expand(self, parsed):
        """
        EXPAND [cqlsh]

          Enables or disables expanded (vertical) output.

        EXPAND ON

          Enables expanded (vertical) output.

        EXPAND OFF

          Disables expanded (vertical) output.

        EXPAND

          EXPAND with no arguments shows the current value of expand setting.
        """
        switch = parsed.get_binding('switch')
        if switch is None:
            if self.expand_enabled:
                print "Expanded output is currently enabled. Use EXPAND OFF to disable"
            else:
                print "Expanded output is currently disabled. Use EXPAND ON to enable."
            return

        if switch.upper() == 'ON':
            if self.expand_enabled:
                self.printerr('Expanded output is already enabled. '
                              'Use EXPAND OFF to disable.')
                return
            self.expand_enabled = True
            print 'Now printing expanded output'
            return

        if switch.upper() == 'OFF':
            if not self.expand_enabled:
                self.printerr('Expanded output is not enabled.')
                return
            self.expand_enabled = False
            print 'Disabled expanded output.'

    def do_consistency(self, parsed):
        """
        CONSISTENCY [cqlsh only]

           Overrides default consistency level (default level is ONE).

        CONSISTENCY <level>

           Sets consistency level for future requests.

           Valid consistency levels:

           ANY, ONE, TWO, THREE, QUORUM, ALL, LOCAL_ONE, LOCAL_QUORUM and EACH_QUORUM.

        CONSISTENCY

           CONSISTENCY with no arguments shows the current consistency level.
        """
        level = parsed.get_binding('level')
        if level is None:
            print 'Current consistency level is %s.' % (self.cursor.consistency_level,)
            return

        self.cursor.consistency_level = level.upper()
        print 'Consistency level set to %s.' % (level.upper(),)

    def do_exit(self, parsed=None):
        """
        EXIT/QUIT [cqlsh only]

        Exits cqlsh.
        """
        self.stop = True
    do_quit = do_exit

    def do_debug(self, parsed):
        import pdb
        pdb.set_trace()

    def get_help_topics(self):
        topics = [ t[3:] for t in dir(self) if t.startswith('do_') and getattr(self, t, None).__doc__]
        for hide_from_help in ('quit',):
            topics.remove(hide_from_help)
        return topics

    def columnize(self, slist, *a, **kw):
        return cmd.Cmd.columnize(self, sorted([u.upper() for u in slist]), *a, **kw)

    def do_help(self, parsed):
        """
        HELP [cqlsh only]

        Gives information about cqlsh commands. To see available topics,
        enter "HELP" without any arguments. To see help on a topic,
        use "HELP <topic>".
        """
        topics = parsed.get_binding('topic', ())
        if not topics:
            shell_topics = [ t.upper() for t in self.get_help_topics() ]
            self.print_topics("\nDocumented shell commands:", shell_topics, 15, 80)
            cql_topics = [ t.upper() for t in cqldocs.get_help_topics() ]
            self.print_topics("CQL help topics:", cql_topics, 15, 80)
            return
        for t in topics:
            if t.lower() in self.get_help_topics():
                doc = getattr(self, 'do_' + t.lower()).__doc__
                self.stdout.write(doc + "\n")
            elif t.lower() in cqldocs.get_help_topics():
                cqldocs.print_help_topic(t)
            else:
                self.printerr("*** No help on %s" % (t,))

    def applycolor(self, text, color=None):
        if not color or not self.color:
            return text
        return color + text + ANSI_RESET

    def writeresult(self, text, color=None, newline=True, out=None):
        if out is None:
            out = self.query_out
        out.write(self.applycolor(str(text), color) + ('\n' if newline else ''))

    def flush_output(self):
        self.query_out.flush()

    def printerr(self, text, color=RED, newline=True, shownum=None):
        self.statement_error = True
        if shownum is None:
            shownum = self.show_line_nums
        if shownum:
            text = '%s:%d:%s' % (self.stdin.name, self.lineno, text)
        self.writeresult(text, color, newline=newline, out=sys.stderr)

class ErrorHandlingSchemaDecoder(cql.decoders.SchemaDecoder):
    def name_decode_error(self, err, namebytes, expectedtype):
        return DecodeError(namebytes, err, expectedtype)

    def value_decode_error(self, err, namebytes, valuebytes, expectedtype):
        return DecodeError(valuebytes, err, expectedtype, colname=namebytes)

def option_with_default(cparser_getter, section, option, default=None):
    try:
        return cparser_getter(section, option)
    except ConfigParser.Error:
        return default

def raw_option_with_default(configs, section, option, default=None):
    """
    Same (almost) as option_with_default() but won't do any string interpolation.
    Useful for config values that include '%' symbol, e.g. time format string.
    """
    try:
        return configs.get(section, option, raw=True)
    except ConfigParser.Error:
        return default

def should_use_color():
    if not sys.stdout.isatty():
        return False
    if os.environ.get('TERM', '') in ('dumb', ''):
        return False
    try:
        import subprocess
        p = subprocess.Popen(['tput', 'colors'], stdout=subprocess.PIPE)
        stdout, _ = p.communicate()
        if int(stdout.strip()) < 8:
            return False
    except (OSError, ImportError, ValueError):
        # oh well, we tried. at least we know there's a $TERM and it's
        # not "dumb".
        pass
    return True

def load_factory(name):
    """
    Attempts to load a transport factory function given its fully qualified
    name, e.g. "cqlshlib.tfactory.regular_transport_factory"
    """
    parts = name.split('.')
    module = ".".join(parts[:-1])
    try:
        t = __import__(module)
        for part in parts[1:]:
            t = getattr(t, part)
        return t
    except (ImportError, AttributeError):
        sys.exit("Can't locate transport factory function %s" % name)

def read_options(cmdlineargs, environment):
    configs = ConfigParser.SafeConfigParser()
    configs.read(CONFIG_FILE)

    optvalues = optparse.Values()
    optvalues.username = option_with_default(configs.get, 'authentication', 'username')
    optvalues.password = option_with_default(configs.get, 'authentication', 'password')
    optvalues.keyspace = option_with_default(configs.get, 'authentication', 'keyspace')
    optvalues.transport_factory = option_with_default(configs.get, 'connection', 'factory',
                                                      DEFAULT_TRANSPORT_FACTORY)
    optvalues.completekey = option_with_default(configs.get, 'ui', 'completekey',
                                                DEFAULT_COMPLETEKEY)
    optvalues.color = option_with_default(configs.getboolean, 'ui', 'color')
    optvalues.time_format = raw_option_with_default(configs, 'ui', 'time_format',
                                                    DEFAULT_TIME_FORMAT)
    optvalues.float_precision = option_with_default(configs.getint, 'ui', 'float_precision',
                                                    DEFAULT_FLOAT_PRECISION)
    optvalues.debug = False
    optvalues.file = None
    optvalues.tty = sys.stdin.isatty()
    optvalues.cqlversion = option_with_default(configs.get, 'cql', 'version', DEFAULT_CQLVER)
    optvalues.execute = None

    (options, arguments) = parser.parse_args(cmdlineargs, values=optvalues)

    hostname = option_with_default(configs.get, 'connection', 'hostname', DEFAULT_HOST)
    port = option_with_default(configs.get, 'connection', 'port', DEFAULT_PORT)

    hostname = environment.get('CQLSH_HOST', hostname)
    port = environment.get('CQLSH_PORT', port)

    if len(arguments) > 0:
        hostname = arguments[0]
    if len(arguments) > 1:
        port = arguments[1]

    if options.file or options.execute:
        options.tty = False

    if options.execute and not options.execute.endswith(';'):
        options.execute += ';'

    options.transport_factory = load_factory(options.transport_factory)

    if optvalues.color in (True, False):
        options.color = optvalues.color
    else:
        if options.file is not None:
            options.color = False
        else:
            options.color = should_use_color()

    options.cqlversion, cqlvertup = full_cql_version(options.cqlversion)
    if cqlvertup[0] < 3:
        parser.error('%r is not a supported CQL version.' % options.cqlversion)
    else:
        options.cqlmodule = cql3handling

    try:
        port = int(port)
    except ValueError:
        parser.error('%r is not a valid port number.' % port)

    return options, hostname, port

def setup_cqlruleset(cqlmodule):
    global cqlruleset
    cqlruleset = cqlmodule.CqlRuleSet
    cqlruleset.append_rules(cqlsh_extra_syntax_rules)
    for rulename, termname, func in cqlsh_syntax_completers:
        cqlruleset.completer_for(rulename, termname)(func)
    cqlruleset.commands_end_with_newline.update(my_commands_ending_with_newline)

def setup_cqldocs(cqlmodule):
    global cqldocs
    cqldocs = cqlmodule.cqldocs

def init_history():
    if readline is not None:
        try:
            readline.read_history_file(HISTORY)
        except IOError:
            pass
        delims = readline.get_completer_delims()
        delims.replace("'", "")
        delims += '.'
        readline.set_completer_delims(delims)

def save_history():
    if readline is not None:
        try:
            readline.write_history_file(HISTORY)
        except IOError:
            pass

def main(options, hostname, port):
    setup_cqlruleset(options.cqlmodule)
    setup_cqldocs(options.cqlmodule)
    init_history()

    if options.file is None:
        stdin = None
    else:
        try:
            stdin = open(options.file, 'r')
        except IOError, e:
            sys.exit("Can't open %r: %s" % (options.file, e))

    if options.debug:
        import thrift
        sys.stderr.write("Using CQL driver: %s\n" % (cql,))
        sys.stderr.write("Using thrift lib: %s\n" % (thrift,))

    try:
        shell = Shell(hostname,
                      port,
                      options.transport_factory,
                      color=options.color,
                      username=options.username,
                      password=options.password,
                      stdin=stdin,
                      tty=options.tty,
                      completekey=options.completekey,
                      cqlver=options.cqlversion,
                      keyspace=options.keyspace,
                      display_time_format=options.time_format,
                      display_float_precision=options.float_precision,
                      single_statement=options.execute)
    except KeyboardInterrupt:
        sys.exit('Connection aborted.')
    except CQL_ERRORS, e:
        sys.exit('Connection error: %s' % (e,))
    except VersionNotSupported, e:
        sys.exit('Unsupported CQL version: %s' % (e,))
    if options.debug:
        shell.debug = True

    shell.cmdloop()
    save_history()
    batch_mode = options.file or options.execute
    if batch_mode and shell.statement_error:
        sys.exit(2)

if __name__ == '__main__':
    main(*read_options(sys.argv[1:], os.environ))

# vim: set ft=python et ts=4 sw=4 :<|MERGE_RESOLUTION|>--- conflicted
+++ resolved
@@ -526,12 +526,9 @@
         self.query_out = sys.stdout
         self.empty_lines = 0
         self.statement_error = False
-<<<<<<< HEAD
         self.single_statement = single_statement
-=======
         # see CASSANDRA-7399
         cql.cqltypes.CompositeType.cql_parameterized_type = classmethod(lambda cls: "'%s'" % cls.cass_parameterized_type_with(cls.subtypes, True))
->>>>>>> 66e1e461
 
     def set_expanded_cql_version(self, ver):
         ver, vertuple = full_cql_version(ver)
