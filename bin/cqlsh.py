--- conflicted
+++ resolved
@@ -479,28 +479,22 @@
         if use_conn:
             self.conn = use_conn
         else:
-<<<<<<< HEAD
+            kwargs = {}
+            if protocol_version is not None:
+                kwargs['protocol_version'] = protocol_version
             self.execution_profiles = {EXEC_PROFILE_DEFAULT:
                                        ExecutionProfile(load_balancing_policy=WhiteListRoundRobinPolicy([self.hostname]),
                                                         row_factory=ordered_dict_factory,
                                                         request_timeout=request_timeout,
                                                         consistency_level=self.consistency_level,
                                                         serial_consistency_level=self.serial_consistency_level)}
-=======
-            kwargs = {}
-            if protocol_version is not None:
-                kwargs['protocol_version'] = protocol_version
->>>>>>> e5242062
             self.conn = Cluster(contact_points=(self.hostname,), port=self.port, cql_version=cqlver,
                                 auth_provider=self.auth_provider,
                                 ssl_options=sslhandling.ssl_settings(hostname, CONFIG_FILE) if ssl else None,
                                 control_connection_timeout=connect_timeout,
                                 connect_timeout=connect_timeout,
-<<<<<<< HEAD
-                                execution_profiles=self.execution_profiles)
-=======
+								execution_profiles=self.execution_profiles,
                                 **kwargs)
->>>>>>> e5242062
         self.owns_connection = not use_conn
 
         if keyspace:
